--- conflicted
+++ resolved
@@ -6,6 +6,7 @@
                 "ds:ListAuthorizedApplications",
                 "ec2:GetEbsEncryptionByDefault",
                 "ecr:Describe*",
+                "elasticfilesystem:DescribeBackupPolicy",
                 "glue:GetConnections",
                 "glue:GetSecurityConfiguration",
                 "glue:SearchTables",
@@ -13,14 +14,9 @@
                 "s3:GetAccountPublicAccessBlock",
                 "shield:DescribeProtection",
                 "shield:GetSubscriptionState",
-<<<<<<< HEAD
                 "ssm:GetDocument",
                 "support:Describe*",
                 "tag:GetTagKeys"
-=======
-                "shield:DescribeProtection",
-                "elasticfilesystem:DescribeBackupPolicy"
->>>>>>> 7e90389d
             ],
             "Resource": "*",
             "Effect": "Allow",
