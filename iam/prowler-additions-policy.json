{
<<<<<<< HEAD
  "Statement": [
    {
      "Action": [
        "appstream:DescribeFleets",
        "ds:Get*",
        "ds:Describe*",
        "ds:List*",
        "ec2:GetEbsEncryptionByDefault",
        "ecr:Describe*",
        "elasticfilesystem:DescribeBackupPolicy",
        "glue:GetConnections",
        "glue:GetSecurityConfiguration",
        "glue:SearchTables",
        "lambda:GetFunction",
        "s3:GetAccountPublicAccessBlock",
        "shield:DescribeProtection",
        "shield:GetSubscriptionState",
        "ssm:GetDocument",
        "support:Describe*",
        "tag:GetTagKeys"
      ],
      "Effect": "Allow",
      "Resource": "*",
      "Sid": "AllowMoreReadForProwler"
    },
    {
      "Action": [
        "apigateway:GET"
      ],
      "Effect": "Allow",
      "Resource": [
        "arn:aws:apigateway:*::/restapis/*"
      ]
    }
  ],
  "Version": "2012-10-17"
=======
    "Version": "2012-10-17",
    "Statement": [
        {
            "Action": [
                "account:Get*",
                "ds:Get*",
                "ds:Describe*",
                "ds:List*",
                "ec2:GetEbsEncryptionByDefault",
                "ecr:Describe*",
                "elasticfilesystem:DescribeBackupPolicy",
                "glue:GetConnections",
                "glue:GetSecurityConfiguration",
                "glue:SearchTables",
                "lambda:GetFunction",
                "s3:GetAccountPublicAccessBlock",
                "shield:DescribeProtection",
                "shield:GetSubscriptionState",
                "ssm:GetDocument",
                "support:Describe*",
                "tag:GetTagKeys"
            ],
            "Resource": "*",
            "Effect": "Allow",
            "Sid": "AllowMoreReadForProwler"
        },
        {
            "Effect": "Allow",
            "Action": [
                "apigateway:GET"
            ],
            "Resource": [
                "arn:aws:apigateway:*::/restapis/*"
            ]
        }
    ]
>>>>>>> 81b6e27e
}<|MERGE_RESOLUTION|>--- conflicted
+++ resolved
@@ -1,47 +1,10 @@
 {
-<<<<<<< HEAD
-  "Statement": [
-    {
-      "Action": [
-        "appstream:DescribeFleets",
-        "ds:Get*",
-        "ds:Describe*",
-        "ds:List*",
-        "ec2:GetEbsEncryptionByDefault",
-        "ecr:Describe*",
-        "elasticfilesystem:DescribeBackupPolicy",
-        "glue:GetConnections",
-        "glue:GetSecurityConfiguration",
-        "glue:SearchTables",
-        "lambda:GetFunction",
-        "s3:GetAccountPublicAccessBlock",
-        "shield:DescribeProtection",
-        "shield:GetSubscriptionState",
-        "ssm:GetDocument",
-        "support:Describe*",
-        "tag:GetTagKeys"
-      ],
-      "Effect": "Allow",
-      "Resource": "*",
-      "Sid": "AllowMoreReadForProwler"
-    },
-    {
-      "Action": [
-        "apigateway:GET"
-      ],
-      "Effect": "Allow",
-      "Resource": [
-        "arn:aws:apigateway:*::/restapis/*"
-      ]
-    }
-  ],
-  "Version": "2012-10-17"
-=======
     "Version": "2012-10-17",
     "Statement": [
         {
             "Action": [
                 "account:Get*",
+                "appstream:DescribeFleets",
                 "ds:Get*",
                 "ds:Describe*",
                 "ds:List*",
@@ -73,5 +36,4 @@
             ]
         }
     ]
->>>>>>> 81b6e27e
 }