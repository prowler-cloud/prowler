--- conflicted
+++ resolved
@@ -448,7 +448,6 @@
   # Exchange Organization Settings
   # m365.exchange_organization_mailtips_enabled
   recommended_mailtips_large_audience_threshold: 25 # maximum number of recipients
-<<<<<<< HEAD
   # Defender Malware Policy Settings
   # m365.defender_malware_policy_comprehensive_attachments_filter_applied
   # The recommended list of file extensions to be blocked, this can be changed depending on the organization needs
@@ -461,8 +460,6 @@
       "scr", "sct", "sys", "uif", "vb", "vbe", "vbs", "vxd", "wsc", "wsf",
       "wsh", "xll", "xz", "z"
     ]
-=======
   # Exchange Mailbox Settings
   # m365.exchange_mailbox_properties_auditing_enabled
-  audit_log_age: 90 # maximum number of days to keep audit logs
->>>>>>> 6b0d73d7
+  audit_log_age: 90 # maximum number of days to keep audit logs