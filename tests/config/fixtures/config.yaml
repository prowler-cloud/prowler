# AWS Configuration
aws:
  # AWS Global Configuration
  # aws.mute_non_default_regions --> Set to True to muted failed findings in non-default regions for AccessAnalyzer, GuardDuty, SecurityHub, DRS and Config
  mute_non_default_regions: False
  # If you want to mute failed findings only in specific regions, create a file with the following syntax and run it with `prowler aws -w mutelist.yaml`:
  # Mutelist:
  #  Accounts:
  #   "*":
  #     Checks:
  #       "*":
  #         Regions:
  #           - "ap-southeast-1"
  #           - "ap-southeast-2"
  #         Resources:
  #           - "*"

  # AWS IAM Configuration
  # aws.iam_user_accesskey_unused --> CIS recommends 45 days
  max_unused_access_keys_days: 45
  # aws.iam_user_console_access_unused --> CIS recommends 45 days
  max_console_access_days: 45

  # AWS EC2 Configuration
  # aws.ec2_elastic_ip_shodan
  # TODO: create common config
  shodan_api_key: null
  # aws.ec2_securitygroup_with_many_ingress_egress_rules --> by default is 50 rules
  max_security_group_rules: 50
  # aws.ec2_instance_older_than_specific_days --> by default is 6 months (180 days)
  max_ec2_instance_age_in_days: 180
  # aws.ec2_securitygroup_allow_ingress_from_internet_to_any_port
  # allowed network interface types for security groups open to the Internet
  ec2_allowed_interface_types:
    [
        "api_gateway_managed",
        "vpc_endpoint",
    ]
  # allowed network interface owners for security groups open to the Internet
  ec2_allowed_instance_owners:
    [
        "amazon-elb"
    ]
  # aws.ec2_securitygroup_allow_ingress_from_internet_to_high_risk_tcp_ports
  ec2_sg_high_risk_ports:
    [
        25,
        110,
        135,
        143,
        445,
        3000,
        4333,
        5000,
        5500,
        8080,
        8088,
    ]

  # AWS ECS Configuration
  # aws.ecs_service_fargate_latest_platform_version
  fargate_linux_latest_version: "1.4.0"
  fargate_windows_latest_version: "1.0.0"

  # AWS VPC Configuration (vpc_endpoint_connections_trust_boundaries, vpc_endpoint_services_allowed_principals_trust_boundaries)
  # AWS SSM Configuration (aws.ssm_documents_set_as_public)
  # Single account environment: No action required. The AWS account number will be automatically added by the checks.
  # Multi account environment: Any additional trusted account number should be added as a space separated list, e.g.
  # trusted_account_ids : ["123456789012", "098765432109", "678901234567"]
  trusted_account_ids: []

  # AWS Cloudwatch Configuration
  # aws.cloudwatch_log_group_retention_policy_specific_days_enabled --> by default is 365 days
  log_group_retention_days: 365

  # AWS AppStream Session Configuration
  # aws.appstream_fleet_session_idle_disconnect_timeout
  max_idle_disconnect_timeout_in_seconds: 600 # 10 Minutes
  # aws.appstream_fleet_session_disconnect_timeout
  max_disconnect_timeout_in_seconds: 300 # 5 Minutes
  # aws.appstream_fleet_maximum_session_duration
  max_session_duration_seconds: 36000 # 10 Hours

  # AWS Lambda Configuration
  # aws.awslambda_function_using_supported_runtimes
  obsolete_lambda_runtimes:
    [
      "java8",
      "go1.x",
      "provided",
      "python3.6",
      "python2.7",
      "python3.7",
      "nodejs4.3",
      "nodejs4.3-edge",
      "nodejs6.10",
      "nodejs",
      "nodejs8.10",
      "nodejs10.x",
      "nodejs12.x",
      "nodejs14.x",
      "dotnet5.0",
      "dotnetcore1.0",
      "dotnetcore2.0",
      "dotnetcore2.1",
      "dotnetcore3.1",
      "ruby2.5",
      "ruby2.7",
    ]
  # aws.awslambda_function_vpc_is_in_multi_azs
  lambda_min_azs: 2

  # AWS Organizations
  # aws.organizations_scp_check_deny_regions
  # aws.organizations_enabled_regions: [
  #   "eu-central-1",
  #   "eu-west-1",
  #   "us-east-1"
  # ]
  organizations_enabled_regions: []
  organizations_trusted_delegated_administrators: []

  # AWS ECR
  # aws.ecr_repositories_scan_vulnerabilities_in_latest_image
  # CRITICAL
  # HIGH
  # MEDIUM
  ecr_repository_vulnerability_minimum_severity: "MEDIUM"

  # AWS Trusted Advisor
  # aws.trustedadvisor_premium_support_plan_subscribed
  verify_premium_support_plans: True

  # AWS CloudTrail Configuration
  # aws.cloudtrail_threat_detection_privilege_escalation
  threat_detection_privilege_escalation_threshold: 0.2 # Percentage of actions found to decide if it is an privilege_escalation attack event, by default is 0.2 (20%)
  threat_detection_privilege_escalation_minutes: 1440 # Past minutes to search from now for privilege_escalation attacks, by default is 1440 minutes (24 hours)
  threat_detection_privilege_escalation_actions:
    [
      "AddPermission",
      "AddRoleToInstanceProfile",
      "AddUserToGroup",
      "AssociateAccessPolicy",
      "AssumeRole",
      "AttachGroupPolicy",
      "AttachRolePolicy",
      "AttachUserPolicy",
      "ChangePassword",
      "CreateAccessEntry",
      "CreateAccessKey",
      "CreateDevEndpoint",
      "CreateEventSourceMapping",
      "CreateFunction",
      "CreateGroup",
      "CreateJob",
      "CreateKeyPair",
      "CreateLoginProfile",
      "CreatePipeline",
      "CreatePolicyVersion",
      "CreateRole",
      "CreateStack",
      "DeleteRolePermissionsBoundary",
      "DeleteRolePolicy",
      "DeleteUserPermissionsBoundary",
      "DeleteUserPolicy",
      "DetachRolePolicy",
      "DetachUserPolicy",
      "GetCredentialsForIdentity",
      "GetId",
      "GetPolicyVersion",
      "GetUserPolicy",
      "Invoke",
      "ModifyInstanceAttribute",
      "PassRole",
      "PutGroupPolicy",
      "PutPipelineDefinition",
      "PutRolePermissionsBoundary",
      "PutRolePolicy",
      "PutUserPermissionsBoundary",
      "PutUserPolicy",
      "ReplaceIamInstanceProfileAssociation",
      "RunInstances",
      "SetDefaultPolicyVersion",
      "UpdateAccessKey",
      "UpdateAssumeRolePolicy",
      "UpdateDevEndpoint",
      "UpdateEventSourceMapping",
      "UpdateFunctionCode",
      "UpdateJob",
      "UpdateLoginProfile",
    ]
  # aws.cloudtrail_threat_detection_enumeration
  threat_detection_enumeration_threshold: 0.3 # Percentage of actions found to decide if it is an enumeration attack event, by default is 0.3 (30%)
  threat_detection_enumeration_minutes: 1440 # Past minutes to search from now for enumeration attacks, by default is 1440 minutes (24 hours)
  threat_detection_enumeration_actions:
    [
      "DescribeAccessEntry",
      "DescribeAccountAttributes",
      "DescribeAvailabilityZones",
      "DescribeBundleTasks",
      "DescribeCarrierGateways",
      "DescribeClientVpnRoutes",
      "DescribeCluster",
      "DescribeDhcpOptions",
      "DescribeFlowLogs",
      "DescribeImages",
      "DescribeInstanceAttribute",
      "DescribeInstanceInformation",
      "DescribeInstanceTypes",
      "DescribeInstances",
      "DescribeInstances",
      "DescribeKeyPairs",
      "DescribeLogGroups",
      "DescribeLogStreams",
      "DescribeOrganization",
      "DescribeRegions",
      "DescribeSecurityGroups",
      "DescribeSnapshotAttribute",
      "DescribeSnapshotTierStatus",
      "DescribeSubscriptionFilters",
      "DescribeTransitGatewayMulticastDomains",
      "DescribeVolumes",
      "DescribeVolumesModifications",
      "DescribeVpcEndpointConnectionNotifications",
      "DescribeVpcs",
      "GetAccount",
      "GetAccountAuthorizationDetails",
      "GetAccountSendingEnabled",
      "GetBucketAcl",
      "GetBucketLogging",
      "GetBucketPolicy",
      "GetBucketReplication",
      "GetBucketVersioning",
      "GetCallerIdentity",
      "GetCertificate",
      "GetConsoleScreenshot",
      "GetCostAndUsage",
      "GetDetector",
      "GetEbsDefaultKmsKeyId",
      "GetEbsEncryptionByDefault",
      "GetFindings",
      "GetFlowLogsIntegrationTemplate",
      "GetIdentityVerificationAttributes",
      "GetInstances",
      "GetIntrospectionSchema",
      "GetLaunchTemplateData",
      "GetLaunchTemplateData",
      "GetLogRecord",
      "GetParameters",
      "GetPolicyVersion",
      "GetPublicAccessBlock",
      "GetQueryResults",
      "GetRegions",
      "GetSMSAttributes",
      "GetSMSSandboxAccountStatus",
      "GetSendQuota",
      "GetTransitGatewayRouteTableAssociations",
      "GetUserPolicy",
      "HeadObject",
      "ListAccessKeys",
      "ListAccounts",
      "ListAllMyBuckets",
      "ListAssociatedAccessPolicies",
      "ListAttachedUserPolicies",
      "ListClusters",
      "ListDetectors",
      "ListDomains",
      "ListFindings",
      "ListHostedZones",
      "ListIPSets",
      "ListIdentities",
      "ListInstanceProfiles",
      "ListObjects",
      "ListOrganizationalUnitsForParent",
      "ListOriginationNumbers",
      "ListPolicyVersions",
      "ListRoles",
      "ListRoles",
      "ListRules",
      "ListServiceQuotas",
      "ListSubscriptions",
      "ListTargetsByRule",
      "ListTopics",
      "ListUsers",
      "LookupEvents",
      "Search",
    ]
  # aws.cloudtrail_threat_detection_llm_jacking
  threat_detection_llm_jacking_threshold: 0.4 # Percentage of actions found to decide if it is an LLM Jacking attack event, by default is 0.4 (40%)
  threat_detection_llm_jacking_minutes: 1440 # Past minutes to search from now for LLM Jacking attacks, by default is 1440 minutes (24 hours)
  threat_detection_llm_jacking_actions:
    [
    "PutUseCaseForModelAccess",  # Submits a use case for model access, providing justification (Write).
    "PutFoundationModelEntitlement",  # Grants entitlement for accessing a foundation model (Write).
    "PutModelInvocationLoggingConfiguration", # Configures logging for model invocations (Write).
    "CreateFoundationModelAgreement",  # Creates a new agreement to use a foundation model (Write).
    "InvokeModel",  # Invokes a specified Bedrock model for inference using provided prompt and parameters (Read).
    "InvokeModelWithResponseStream",  # Invokes a Bedrock model for inference with real-time token streaming (Read).
    "GetUseCaseForModelAccess",  # Retrieves an existing use case for model access (Read).
    "GetModelInvocationLoggingConfiguration",  # Fetches the logging configuration for model invocations (Read).
    "GetFoundationModelAvailability",  # Checks the availability of a foundation model for use (Read).
    "ListFoundationModelAgreementOffers",  # Lists available agreement offers for accessing foundation models (List).
    "ListFoundationModels",  # Lists the available foundation models in Bedrock (List).
    "ListProvisionedModelThroughputs",  # Lists the provisioned throughput for previously created models (List).
    ]

  # AWS RDS Configuration
  # aws.rds_instance_backup_enabled
  # Whether to check RDS instance replicas or not
  check_rds_instance_replicas: False

  # AWS ACM Configuration
  # aws.acm_certificates_expiration_check
  days_to_expire_threshold: 7
  # aws.acm_certificates_rsa_key_length
  insecure_key_algorithms:
    [
      "RSA-1024",
    ]

  # AWS EKS Configuration
  # aws.eks_control_plane_logging_all_types_enabled
  # EKS control plane logging types that must be enabled
  eks_required_log_types:
    [
        "api",
        "audit",
        "authenticator",
        "controllerManager",
        "scheduler",
    ]
  # aws.eks_cluster_uses_a_supported_version
  # EKS clusters must be version 1.28 or higher
  eks_cluster_oldest_version_supported: "1.28"

  # AWS CodeBuild Configuration
  # aws.codebuild_project_no_secrets_in_variables
  # CodeBuild sensitive variables that are excluded from the check
  excluded_sensitive_environment_variables:
    [

    ]

  # AWS ELB Configuration
  # aws.elb_is_in_multiple_az
  # Minimum number of Availability Zones that an CLB must be in
  elb_min_azs: 2

  # AWS ELBv2 Configuration
  # aws.elbv2_is_in_multiple_az
  # Minimum number of Availability Zones that an ELBv2 must be in
  elbv2_min_azs: 2

  # AWS Secrets Configuration
  # Patterns to ignore in the secrets checks
  secrets_ignore_patterns: []

  # AWS Secrets Manager Configuration
  # aws.secretsmanager_secret_unused
  # Maximum number of days a secret can be unused
  max_days_secret_unused: 90

<<<<<<< HEAD
  # AWS Step Functions Configuration
  # aws.stepfunctions_statemachine_logging_enabled
  # Defines which category of execution history events are logged. Valid ones: ALL, ERROR, FATAL
  statemachines_log_level: ""
=======
  # aws.secretsmanager_secret_rotated_periodically
  # Maximum number of days a secret should be rotated
  max_days_secret_unrotated: 90
>>>>>>> f53a8872

# Azure Configuration
azure:
  # Azure Network Configuration
  # azure.network_public_ip_shodan
  # TODO: create common config
  shodan_api_key: null

  # Azure App Service
  # azure.app_ensure_php_version_is_latest
  php_latest_version: "8.2"
  # azure.app_ensure_python_version_is_latest
  python_latest_version: "3.12"
  # azure.app_ensure_java_version_is_latest
  java_latest_version: "17"

# GCP Configuration
gcp:
  # GCP Compute Configuration
  # gcp.compute_public_address_shodan
  shodan_api_key: null

# Kubernetes Configuration
kubernetes:
  # Kubernetes API Server
  # kubernetes.apiserver_audit_log_maxbackup_set
  audit_log_maxbackup: 10
  # kubernetes.apiserver_audit_log_maxsize_set
  audit_log_maxsize: 100
  # kubernetes.apiserver_audit_log_maxage_set
  audit_log_maxage: 30
  # kubernetes.apiserver_strong_ciphers_only
  apiserver_strong_ciphers:
    [
      "TLS_AES_128_GCM_SHA256",
      "TLS_AES_256_GCM_SHA384",
      "TLS_CHACHA20_POLY1305_SHA256",
    ]
  # Kubelet
  # kubernetes.kubelet_strong_ciphers_only
  kubelet_strong_ciphers:
    [
      "TLS_ECDHE_ECDSA_WITH_AES_128_GCM_SHA256",
      "TLS_ECDHE_RSA_WITH_AES_128_GCM_SHA256",
      "TLS_ECDHE_ECDSA_WITH_CHACHA20_POLY1305",
      "TLS_ECDHE_RSA_WITH_AES_256_GCM_SHA384",
      "TLS_ECDHE_RSA_WITH_CHACHA20_POLY1305",
      "TLS_ECDHE_ECDSA_WITH_AES_256_GCM_SHA384",
      "TLS_RSA_WITH_AES_256_GCM_SHA384",
      "TLS_RSA_WITH_AES_128_GCM_SHA256",
    ]<|MERGE_RESOLUTION|>--- conflicted
+++ resolved
@@ -360,16 +360,14 @@
   # Maximum number of days a secret can be unused
   max_days_secret_unused: 90
 
-<<<<<<< HEAD
+  # aws.secretsmanager_secret_rotated_periodically
+  # Maximum number of days a secret should be rotated
+  max_days_secret_unrotated: 90
+
   # AWS Step Functions Configuration
   # aws.stepfunctions_statemachine_logging_enabled
   # Defines which category of execution history events are logged. Valid ones: ALL, ERROR, FATAL
   statemachines_log_level: ""
-=======
-  # aws.secretsmanager_secret_rotated_periodically
-  # Maximum number of days a secret should be rotated
-  max_days_secret_unrotated: 90
->>>>>>> f53a8872
 
 # Azure Configuration
 azure:
