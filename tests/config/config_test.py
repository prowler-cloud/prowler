import logging
import os
import pathlib
from unittest import mock

from requests import Response

from prowler.config.config import (
    check_current_version,
    get_available_compliance_frameworks,
    load_and_validate_config_file,
    load_and_validate_fixer_config_file,
)
from prowler.providers.aws.aws_provider import get_aws_available_regions

MOCK_PROWLER_VERSION = "3.3.0"
MOCK_OLD_PROWLER_VERSION = "0.0.0"


def mock_prowler_get_latest_release(_, **kwargs):
    """Mock requests.get() to get the Prowler latest release"""
    response = Response()
    response._content = b'[{"name":"3.3.0"}]'
    return response


old_config_aws = {
    "shodan_api_key": None,
    "max_security_group_rules": 50,
    "max_ec2_instance_age_in_days": 180,
    "ec2_allowed_interface_types": ["api_gateway_managed", "vpc_endpoint"],
    "ec2_allowed_instance_owners": ["amazon-elb"],
    "trusted_account_ids": [],
    "log_group_retention_days": 365,
    "max_idle_disconnect_timeout_in_seconds": 600,
    "max_disconnect_timeout_in_seconds": 300,
    "max_session_duration_seconds": 36000,
    "obsolete_lambda_runtimes": [
        "java8",
        "go1.x",
        "provided",
        "python3.6",
        "python2.7",
        "python3.7",
        "nodejs4.3",
        "nodejs4.3-edge",
        "nodejs6.10",
        "nodejs",
        "nodejs8.10",
        "nodejs10.x",
        "nodejs12.x",
        "nodejs14.x",
        "dotnet5.0",
        "dotnetcore1.0",
        "dotnetcore2.0",
        "dotnetcore2.1",
        "dotnetcore3.1",
        "ruby2.5",
        "ruby2.7",
    ],
    "organizations_enabled_regions": [],
    "organizations_trusted_delegated_administrators": [],
    "check_rds_instance_replicas": False,
    "days_to_expire_threshold": 7,
    "eks_required_log_types": [
        "api",
        "audit",
        "authenticator",
        "controllerManager",
        "scheduler",
    ],
}
config_aws = {
    "mute_non_default_regions": False,
    "max_unused_access_keys_days": 45,
    "max_console_access_days": 45,
    "shodan_api_key": None,
    "max_security_group_rules": 50,
    "max_ec2_instance_age_in_days": 180,
    "ec2_allowed_interface_types": ["api_gateway_managed", "vpc_endpoint"],
    "ec2_allowed_instance_owners": ["amazon-elb"],
    "trusted_account_ids": [],
    "log_group_retention_days": 365,
    "max_idle_disconnect_timeout_in_seconds": 600,
    "max_disconnect_timeout_in_seconds": 300,
    "max_session_duration_seconds": 36000,
    "obsolete_lambda_runtimes": [
        "java8",
        "go1.x",
        "provided",
        "python3.6",
        "python2.7",
        "python3.7",
        "nodejs4.3",
        "nodejs4.3-edge",
        "nodejs6.10",
        "nodejs",
        "nodejs8.10",
        "nodejs10.x",
        "nodejs12.x",
        "nodejs14.x",
        "dotnet5.0",
        "dotnetcore1.0",
        "dotnetcore2.0",
        "dotnetcore2.1",
        "dotnetcore3.1",
        "ruby2.5",
        "ruby2.7",
    ],
    "organizations_enabled_regions": [],
    "organizations_trusted_delegated_administrators": [],
    "ecr_repository_vulnerability_minimum_severity": "MEDIUM",
    "verify_premium_support_plans": True,
    "threat_detection_privilege_escalation_threshold": 0.1,
    "threat_detection_privilege_escalation_minutes": 1440,
    "threat_detection_privilege_escalation_actions": [
        "AddPermission",
        "AddRoleToInstanceProfile",
        "AddUserToGroup",
        "AssociateAccessPolicy",
        "AssumeRole",
        "AttachGroupPolicy",
        "AttachRolePolicy",
        "AttachUserPolicy",
        "ChangePassword",
        "CreateAccessEntry",
        "CreateAccessKey",
        "CreateDevEndpoint",
        "CreateEventSourceMapping",
        "CreateFunction",
        "CreateGroup",
        "CreateJob",
        "CreateKeyPair",
        "CreateLoginProfile",
        "CreatePipeline",
        "CreatePolicyVersion",
        "CreateRole",
        "CreateStack",
        "DeleteRolePermissionsBoundary",
        "DeleteRolePolicy",
        "DeleteUserPermissionsBoundary",
        "DeleteUserPolicy",
        "DetachRolePolicy",
        "DetachUserPolicy",
        "GetCredentialsForIdentity",
        "GetId",
        "GetPolicyVersion",
        "GetUserPolicy",
        "Invoke",
        "ModifyInstanceAttribute",
        "PassRole",
        "PutGroupPolicy",
        "PutPipelineDefinition",
        "PutRolePermissionsBoundary",
        "PutRolePolicy",
        "PutUserPermissionsBoundary",
        "PutUserPolicy",
        "ReplaceIamInstanceProfileAssociation",
        "RunInstances",
        "SetDefaultPolicyVersion",
        "UpdateAccessKey",
        "UpdateAssumeRolePolicy",
        "UpdateDevEndpoint",
        "UpdateEventSourceMapping",
        "UpdateFunctionCode",
        "UpdateJob",
        "UpdateLoginProfile",
    ],
    "threat_detection_enumeration_threshold": 0.1,
    "threat_detection_enumeration_minutes": 1440,
    "threat_detection_enumeration_actions": [
        "DescribeAccessEntry",
        "DescribeAccountAttributes",
        "DescribeAvailabilityZones",
        "DescribeBundleTasks",
        "DescribeCarrierGateways",
        "DescribeClientVpnRoutes",
        "DescribeCluster",
        "DescribeDhcpOptions",
        "DescribeFlowLogs",
        "DescribeImages",
        "DescribeInstanceAttribute",
        "DescribeInstanceInformation",
        "DescribeInstanceTypes",
        "DescribeInstances",
        "DescribeInstances",
        "DescribeKeyPairs",
        "DescribeLogGroups",
        "DescribeLogStreams",
        "DescribeOrganization",
        "DescribeRegions",
        "DescribeSecurityGroups",
        "DescribeSnapshotAttribute",
        "DescribeSnapshotTierStatus",
        "DescribeSubscriptionFilters",
        "DescribeTransitGatewayMulticastDomains",
        "DescribeVolumes",
        "DescribeVolumesModifications",
        "DescribeVpcEndpointConnectionNotifications",
        "DescribeVpcs",
        "GetAccount",
        "GetAccountAuthorizationDetails",
        "GetAccountSendingEnabled",
        "GetBucketAcl",
        "GetBucketLogging",
        "GetBucketPolicy",
        "GetBucketReplication",
        "GetBucketVersioning",
        "GetCallerIdentity",
        "GetCertificate",
        "GetConsoleScreenshot",
        "GetCostAndUsage",
        "GetDetector",
        "GetEbsDefaultKmsKeyId",
        "GetEbsEncryptionByDefault",
        "GetFindings",
        "GetFlowLogsIntegrationTemplate",
        "GetIdentityVerificationAttributes",
        "GetInstances",
        "GetIntrospectionSchema",
        "GetLaunchTemplateData",
        "GetLaunchTemplateData",
        "GetLogRecord",
        "GetParameters",
        "GetPolicyVersion",
        "GetPublicAccessBlock",
        "GetQueryResults",
        "GetRegions",
        "GetSMSAttributes",
        "GetSMSSandboxAccountStatus",
        "GetSendQuota",
        "GetTransitGatewayRouteTableAssociations",
        "GetUserPolicy",
        "HeadObject",
        "ListAccessKeys",
        "ListAccounts",
        "ListAllMyBuckets",
        "ListAssociatedAccessPolicies",
        "ListAttachedUserPolicies",
        "ListClusters",
        "ListDetectors",
        "ListDomains",
        "ListFindings",
        "ListHostedZones",
        "ListIPSets",
        "ListIdentities",
        "ListInstanceProfiles",
        "ListObjects",
        "ListOrganizationalUnitsForParent",
        "ListOriginationNumbers",
        "ListPolicyVersions",
        "ListRoles",
        "ListRoles",
        "ListRules",
        "ListServiceQuotas",
        "ListSubscriptions",
        "ListTargetsByRule",
        "ListTopics",
        "ListUsers",
        "LookupEvents",
        "Search",
    ],
    "check_rds_instance_replicas": False,
    "days_to_expire_threshold": 7,
<<<<<<< HEAD
    "organization_id": None,
=======
    "eks_required_log_types": [
        "api",
        "audit",
        "authenticator",
        "controllerManager",
        "scheduler",
    ],
>>>>>>> e3f66840
}

config_azure = {
    "shodan_api_key": None,
    "php_latest_version": "8.2",
    "python_latest_version": "3.12",
    "java_latest_version": "17",
}

config_gcp = {"shodan_api_key": None}

config_kubernetes = {
    "audit_log_maxbackup": 10,
    "audit_log_maxsize": 100,
    "audit_log_maxage": 30,
    "apiserver_strong_ciphers": [
        "TLS_AES_128_GCM_SHA256",
        "TLS_AES_256_GCM_SHA384",
        "TLS_CHACHA20_POLY1305_SHA256",
    ],
    "kubelet_strong_ciphers": [
        "TLS_ECDHE_ECDSA_WITH_AES_128_GCM_SHA256",
        "TLS_ECDHE_RSA_WITH_AES_128_GCM_SHA256",
        "TLS_ECDHE_ECDSA_WITH_CHACHA20_POLY1305",
        "TLS_ECDHE_RSA_WITH_AES_256_GCM_SHA384",
        "TLS_ECDHE_RSA_WITH_CHACHA20_POLY1305",
        "TLS_ECDHE_ECDSA_WITH_AES_256_GCM_SHA384",
        "TLS_RSA_WITH_AES_256_GCM_SHA384",
        "TLS_RSA_WITH_AES_128_GCM_SHA256",
    ],
}


class Test_Config:
    def test_get_aws_available_regions(self):
        assert len(get_aws_available_regions()) == 33

    @mock.patch(
        "prowler.config.config.requests.get", new=mock_prowler_get_latest_release
    )
    @mock.patch("prowler.config.config.prowler_version", new=MOCK_PROWLER_VERSION)
    def test_check_current_version_with_latest(self):
        assert (
            check_current_version()
            == f"Prowler {MOCK_PROWLER_VERSION} (You are running the latest version, yay!)"
        )

    @mock.patch(
        "prowler.config.config.requests.get", new=mock_prowler_get_latest_release
    )
    @mock.patch("prowler.config.config.prowler_version", new=MOCK_OLD_PROWLER_VERSION)
    def test_check_current_version_with_old(self):
        assert (
            check_current_version()
            == f"Prowler {MOCK_OLD_PROWLER_VERSION} (latest is {MOCK_PROWLER_VERSION}, upgrade for the latest features)"
        )

    def test_get_available_compliance_frameworks(self):
        compliance_frameworks = [
            "cisa_aws",
            "soc2_aws",
            "cis_1.4_aws",
            "cis_1.5_aws",
            "mitre_attack_aws",
            "gdpr_aws",
            "aws_foundational_security_best_practices_aws",
            "iso27001_2013_aws",
            "hipaa_aws",
            "cis_2.0_aws",
            "gxp_21_cfr_part_11_aws",
            "aws_well_architected_framework_security_pillar_aws",
            "gxp_eu_annex_11_aws",
            "nist_800_171_revision_2_aws",
            "nist_800_53_revision_4_aws",
            "nist_800_53_revision_5_aws",
            "ens_rd2022_aws",
            "nist_csf_1.1_aws",
            "aws_well_architected_framework_reliability_pillar_aws",
            "aws_audit_manager_control_tower_guardrails_aws",
            "rbi_cyber_security_framework_aws",
            "ffiec_aws",
            "pci_3.2.1_aws",
            "fedramp_moderate_revision_4_aws",
            "fedramp_low_revision_4_aws",
            "cis_2.0_gcp",
            "cis_1.8_kubernetes",
        ]
        assert (
            get_available_compliance_frameworks().sort() == compliance_frameworks.sort()
        )

    def test_load_and_validate_config_file_aws(self):
        path = pathlib.Path(os.path.dirname(os.path.realpath(__file__)))
        config_test_file = f"{path}/fixtures/config.yaml"
        provider = "aws"
        assert load_and_validate_config_file(provider, config_test_file) == config_aws

    def test_load_and_validate_config_file_gcp(self):
        path = pathlib.Path(os.path.dirname(os.path.realpath(__file__)))
        config_test_file = f"{path}/fixtures/config.yaml"
        provider = "gcp"

        assert load_and_validate_config_file(provider, config_test_file) == config_gcp

    def test_load_and_validate_config_file_kubernetes(self):
        path = pathlib.Path(os.path.dirname(os.path.realpath(__file__)))
        config_test_file = f"{path}/fixtures/config.yaml"
        provider = "kubernetes"
        assert (
            load_and_validate_config_file(provider, config_test_file)
            == config_kubernetes
        )

    def test_load_and_validate_config_file_azure(self):
        path = pathlib.Path(os.path.dirname(os.path.realpath(__file__)))
        config_test_file = f"{path}/fixtures/config.yaml"
        provider = "azure"

        assert load_and_validate_config_file(provider, config_test_file) == config_azure

    def test_load_and_validate_config_file_old_format(self):
        path = pathlib.Path(os.path.dirname(os.path.realpath(__file__)))
        config_test_file = f"{path}/fixtures/config_old.yaml"
        assert load_and_validate_config_file("aws", config_test_file) == old_config_aws
        assert load_and_validate_config_file("gcp", config_test_file) == {}
        assert load_and_validate_config_file("azure", config_test_file) == {}
        assert load_and_validate_config_file("kubernetes", config_test_file) == {}

    def test_load_and_validate_config_file_invalid_config_file_path(self, caplog):
        provider = "aws"
        config_file_path = "invalid/path/to/fixer_config.yaml"

        with caplog.at_level(logging.ERROR):
            result = load_and_validate_config_file(provider, config_file_path)
            assert "FileNotFoundError" in caplog.text
            assert result == {}

    def test_load_and_validate_fixer_config_aws(self):
        path = pathlib.Path(os.path.dirname(os.path.realpath(__file__)))
        config_test_file = f"{path}/fixtures/fixer_config.yaml"
        provider = "aws"

        assert load_and_validate_fixer_config_file(provider, config_test_file)

    def test_load_and_validate_fixer_config_gcp(self):
        path = pathlib.Path(os.path.dirname(os.path.realpath(__file__)))
        config_test_file = f"{path}/fixtures/fixer_config.yaml"
        provider = "gcp"

        assert load_and_validate_fixer_config_file(provider, config_test_file) == {}

    def test_load_and_validate_fixer_config_kubernetes(self):
        path = pathlib.Path(os.path.dirname(os.path.realpath(__file__)))
        config_test_file = f"{path}/fixtures/fixer_config.yaml"
        provider = "kubernetes"

        assert load_and_validate_fixer_config_file(provider, config_test_file) == {}

    def test_load_and_validate_fixer_config_azure(self):
        path = pathlib.Path(os.path.dirname(os.path.realpath(__file__)))
        config_test_file = f"{path}/fixtures/fixer_config.yaml"
        provider = "azure"

        assert load_and_validate_fixer_config_file(provider, config_test_file) == {}

    def test_load_and_validate_fixer_config_invalid_fixer_config_path(self, caplog):
        provider = "aws"
        fixer_config_path = "invalid/path/to/fixer_config.yaml"

        with caplog.at_level(logging.ERROR):
            result = load_and_validate_fixer_config_file(provider, fixer_config_path)
            assert "FileNotFoundError" in caplog.text
            assert result == {}<|MERGE_RESOLUTION|>--- conflicted
+++ resolved
@@ -262,9 +262,7 @@
     ],
     "check_rds_instance_replicas": False,
     "days_to_expire_threshold": 7,
-<<<<<<< HEAD
     "organization_id": None,
-=======
     "eks_required_log_types": [
         "api",
         "audit",
@@ -272,7 +270,6 @@
         "controllerManager",
         "scheduler",
     ],
->>>>>>> e3f66840
 }
 
 config_azure = {
