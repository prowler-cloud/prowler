--- conflicted
+++ resolved
@@ -311,10 +311,6 @@
     "elbv2_min_azs": 2,
     "secrets_ignore_patterns": [],
     "max_days_secret_unused": 90,
-<<<<<<< HEAD
-    "max_days_secret_unrotated": 90,
-=======
->>>>>>> a17cf1bb
 }
 
 config_azure = {
