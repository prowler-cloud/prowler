import logging
import os
import pathlib
from unittest import mock

from requests import Response

from prowler.config.config import (
    check_current_version,
    get_available_compliance_frameworks,
    load_and_validate_config_file,
    load_and_validate_fixer_config_file,
)
from prowler.providers.aws.aws_provider import get_aws_available_regions

MOCK_PROWLER_VERSION = "3.3.0"
MOCK_OLD_PROWLER_VERSION = "0.0.0"
MOCK_PROWLER_MASTER_VERSION = "3.4.0"


def mock_prowler_get_latest_release(_, **kwargs):
    """Mock requests.get() to get the Prowler latest release"""
    response = Response()
    response._content = b'[{"name":"3.3.0"}]'
    return response


old_config_aws = {
    "shodan_api_key": None,
    "max_security_group_rules": 50,
    "max_ec2_instance_age_in_days": 180,
    "ec2_allowed_interface_types": ["api_gateway_managed", "vpc_endpoint"],
    "ec2_allowed_instance_owners": ["amazon-elb"],
    "trusted_account_ids": [],
    "log_group_retention_days": 365,
    "max_idle_disconnect_timeout_in_seconds": 600,
    "max_disconnect_timeout_in_seconds": 300,
    "max_session_duration_seconds": 36000,
    "obsolete_lambda_runtimes": [
        "java8",
        "go1.x",
        "provided",
        "python3.6",
        "python2.7",
        "python3.7",
        "nodejs4.3",
        "nodejs4.3-edge",
        "nodejs6.10",
        "nodejs",
        "nodejs8.10",
        "nodejs10.x",
        "nodejs12.x",
        "nodejs14.x",
        "dotnet5.0",
        "dotnetcore1.0",
        "dotnetcore2.0",
        "dotnetcore2.1",
        "dotnetcore3.1",
        "ruby2.5",
        "ruby2.7",
    ],
    "organizations_enabled_regions": [],
    "organizations_trusted_delegated_administrators": [],
    "check_rds_instance_replicas": False,
    "days_to_expire_threshold": 7,
    "eks_required_log_types": [
        "api",
        "audit",
        "authenticator",
        "controllerManager",
        "scheduler",
    ],
}
config_aws = {
    "mute_non_default_regions": False,
    "max_unused_access_keys_days": 45,
    "max_console_access_days": 45,
    "shodan_api_key": None,
    "max_security_group_rules": 50,
    "max_ec2_instance_age_in_days": 180,
    "ec2_allowed_interface_types": ["api_gateway_managed", "vpc_endpoint"],
    "ec2_allowed_instance_owners": ["amazon-elb"],
    "ec2_sg_high_risk_ports": [
        25,
        110,
        135,
        143,
        445,
        3000,
        4333,
        5000,
        5500,
        8080,
        8088,
    ],
    "trusted_account_ids": [],
    "log_group_retention_days": 365,
    "max_idle_disconnect_timeout_in_seconds": 600,
    "max_disconnect_timeout_in_seconds": 300,
    "max_session_duration_seconds": 36000,
    "obsolete_lambda_runtimes": [
        "java8",
        "go1.x",
        "provided",
        "python3.6",
        "python2.7",
        "python3.7",
        "nodejs4.3",
        "nodejs4.3-edge",
        "nodejs6.10",
        "nodejs",
        "nodejs8.10",
        "nodejs10.x",
        "nodejs12.x",
        "nodejs14.x",
        "dotnet5.0",
        "dotnetcore1.0",
        "dotnetcore2.0",
        "dotnetcore2.1",
        "dotnetcore3.1",
        "ruby2.5",
        "ruby2.7",
    ],
    "organizations_enabled_regions": [],
    "organizations_trusted_delegated_administrators": [],
    "ecr_repository_vulnerability_minimum_severity": "MEDIUM",
    "verify_premium_support_plans": True,
    "threat_detection_privilege_escalation_threshold": 0.1,
    "threat_detection_privilege_escalation_minutes": 1440,
    "threat_detection_privilege_escalation_actions": [
        "AddPermission",
        "AddRoleToInstanceProfile",
        "AddUserToGroup",
        "AssociateAccessPolicy",
        "AssumeRole",
        "AttachGroupPolicy",
        "AttachRolePolicy",
        "AttachUserPolicy",
        "ChangePassword",
        "CreateAccessEntry",
        "CreateAccessKey",
        "CreateDevEndpoint",
        "CreateEventSourceMapping",
        "CreateFunction",
        "CreateGroup",
        "CreateJob",
        "CreateKeyPair",
        "CreateLoginProfile",
        "CreatePipeline",
        "CreatePolicyVersion",
        "CreateRole",
        "CreateStack",
        "DeleteRolePermissionsBoundary",
        "DeleteRolePolicy",
        "DeleteUserPermissionsBoundary",
        "DeleteUserPolicy",
        "DetachRolePolicy",
        "DetachUserPolicy",
        "GetCredentialsForIdentity",
        "GetId",
        "GetPolicyVersion",
        "GetUserPolicy",
        "Invoke",
        "ModifyInstanceAttribute",
        "PassRole",
        "PutGroupPolicy",
        "PutPipelineDefinition",
        "PutRolePermissionsBoundary",
        "PutRolePolicy",
        "PutUserPermissionsBoundary",
        "PutUserPolicy",
        "ReplaceIamInstanceProfileAssociation",
        "RunInstances",
        "SetDefaultPolicyVersion",
        "UpdateAccessKey",
        "UpdateAssumeRolePolicy",
        "UpdateDevEndpoint",
        "UpdateEventSourceMapping",
        "UpdateFunctionCode",
        "UpdateJob",
        "UpdateLoginProfile",
    ],
    "threat_detection_enumeration_threshold": 0.1,
    "threat_detection_enumeration_minutes": 1440,
    "threat_detection_enumeration_actions": [
        "DescribeAccessEntry",
        "DescribeAccountAttributes",
        "DescribeAvailabilityZones",
        "DescribeBundleTasks",
        "DescribeCarrierGateways",
        "DescribeClientVpnRoutes",
        "DescribeCluster",
        "DescribeDhcpOptions",
        "DescribeFlowLogs",
        "DescribeImages",
        "DescribeInstanceAttribute",
        "DescribeInstanceInformation",
        "DescribeInstanceTypes",
        "DescribeInstances",
        "DescribeInstances",
        "DescribeKeyPairs",
        "DescribeLogGroups",
        "DescribeLogStreams",
        "DescribeOrganization",
        "DescribeRegions",
        "DescribeSecurityGroups",
        "DescribeSnapshotAttribute",
        "DescribeSnapshotTierStatus",
        "DescribeSubscriptionFilters",
        "DescribeTransitGatewayMulticastDomains",
        "DescribeVolumes",
        "DescribeVolumesModifications",
        "DescribeVpcEndpointConnectionNotifications",
        "DescribeVpcs",
        "GetAccount",
        "GetAccountAuthorizationDetails",
        "GetAccountSendingEnabled",
        "GetBucketAcl",
        "GetBucketLogging",
        "GetBucketPolicy",
        "GetBucketReplication",
        "GetBucketVersioning",
        "GetCallerIdentity",
        "GetCertificate",
        "GetConsoleScreenshot",
        "GetCostAndUsage",
        "GetDetector",
        "GetEbsDefaultKmsKeyId",
        "GetEbsEncryptionByDefault",
        "GetFindings",
        "GetFlowLogsIntegrationTemplate",
        "GetIdentityVerificationAttributes",
        "GetInstances",
        "GetIntrospectionSchema",
        "GetLaunchTemplateData",
        "GetLaunchTemplateData",
        "GetLogRecord",
        "GetParameters",
        "GetPolicyVersion",
        "GetPublicAccessBlock",
        "GetQueryResults",
        "GetRegions",
        "GetSMSAttributes",
        "GetSMSSandboxAccountStatus",
        "GetSendQuota",
        "GetTransitGatewayRouteTableAssociations",
        "GetUserPolicy",
        "HeadObject",
        "ListAccessKeys",
        "ListAccounts",
        "ListAllMyBuckets",
        "ListAssociatedAccessPolicies",
        "ListAttachedUserPolicies",
        "ListClusters",
        "ListDetectors",
        "ListDomains",
        "ListFindings",
        "ListHostedZones",
        "ListIPSets",
        "ListIdentities",
        "ListInstanceProfiles",
        "ListObjects",
        "ListOrganizationalUnitsForParent",
        "ListOriginationNumbers",
        "ListPolicyVersions",
        "ListRoles",
        "ListRoles",
        "ListRules",
        "ListServiceQuotas",
        "ListSubscriptions",
        "ListTargetsByRule",
        "ListTopics",
        "ListUsers",
        "LookupEvents",
        "Search",
    ],
    "check_rds_instance_replicas": False,
    "days_to_expire_threshold": 7,
    "insecure_key_algorithms": [
        "RSA-1024",
    ],
    "eks_required_log_types": [
        "api",
        "audit",
        "authenticator",
        "controllerManager",
        "scheduler",
    ],
    "eks_cluster_oldest_version_supported": "1.28",
    "excluded_sensitive_environment_variables": [],
<<<<<<< HEAD
    "elb_min_azs": 2,
=======
    "elbv2_min_azs": 2,
>>>>>>> b7e20344
}

config_azure = {
    "shodan_api_key": None,
    "php_latest_version": "8.2",
    "python_latest_version": "3.12",
    "java_latest_version": "17",
}

config_gcp = {"shodan_api_key": None}

config_kubernetes = {
    "audit_log_maxbackup": 10,
    "audit_log_maxsize": 100,
    "audit_log_maxage": 30,
    "apiserver_strong_ciphers": [
        "TLS_AES_128_GCM_SHA256",
        "TLS_AES_256_GCM_SHA384",
        "TLS_CHACHA20_POLY1305_SHA256",
    ],
    "kubelet_strong_ciphers": [
        "TLS_ECDHE_ECDSA_WITH_AES_128_GCM_SHA256",
        "TLS_ECDHE_RSA_WITH_AES_128_GCM_SHA256",
        "TLS_ECDHE_ECDSA_WITH_CHACHA20_POLY1305",
        "TLS_ECDHE_RSA_WITH_AES_256_GCM_SHA384",
        "TLS_ECDHE_RSA_WITH_CHACHA20_POLY1305",
        "TLS_ECDHE_ECDSA_WITH_AES_256_GCM_SHA384",
        "TLS_RSA_WITH_AES_256_GCM_SHA384",
        "TLS_RSA_WITH_AES_128_GCM_SHA256",
    ],
}


class Test_Config:
    def test_get_aws_available_regions(self):
        assert len(get_aws_available_regions()) == 34

    @mock.patch(
        "prowler.config.config.requests.get", new=mock_prowler_get_latest_release
    )
    @mock.patch("prowler.config.config.prowler_version", new=MOCK_PROWLER_VERSION)
    def test_check_current_version_with_latest(self):
        assert (
            check_current_version()
            == f"Prowler {MOCK_PROWLER_VERSION} (You are running the latest version, yay!)"
        )

    @mock.patch(
        "prowler.config.config.requests.get", new=mock_prowler_get_latest_release
    )
    @mock.patch("prowler.config.config.prowler_version", new=MOCK_OLD_PROWLER_VERSION)
    def test_check_current_version_with_old(self):
        assert (
            check_current_version()
            == f"Prowler {MOCK_OLD_PROWLER_VERSION} (latest is {MOCK_PROWLER_VERSION}, upgrade for the latest features)"
        )

    @mock.patch(
        "prowler.config.config.requests.get", new=mock_prowler_get_latest_release
    )
    @mock.patch(
        "prowler.config.config.prowler_version", new=MOCK_PROWLER_MASTER_VERSION
    )
    def test_check_current_version_with_master_version(self):
        assert (
            check_current_version()
            == f"Prowler {MOCK_PROWLER_MASTER_VERSION} (You are running the latest version, yay!)"
        )

    def test_get_available_compliance_frameworks(self):
        compliance_frameworks = [
            "cisa_aws",
            "soc2_aws",
            "cis_1.4_aws",
            "cis_1.5_aws",
            "mitre_attack_aws",
            "gdpr_aws",
            "aws_foundational_security_best_practices_aws",
            "iso27001_2013_aws",
            "hipaa_aws",
            "cis_2.0_aws",
            "gxp_21_cfr_part_11_aws",
            "aws_well_architected_framework_security_pillar_aws",
            "gxp_eu_annex_11_aws",
            "nist_800_171_revision_2_aws",
            "nist_800_53_revision_4_aws",
            "nist_800_53_revision_5_aws",
            "ens_rd2022_aws",
            "nist_csf_1.1_aws",
            "aws_well_architected_framework_reliability_pillar_aws",
            "aws_audit_manager_control_tower_guardrails_aws",
            "rbi_cyber_security_framework_aws",
            "ffiec_aws",
            "pci_3.2.1_aws",
            "fedramp_moderate_revision_4_aws",
            "fedramp_low_revision_4_aws",
            "cis_2.0_gcp",
            "cis_1.8_kubernetes",
        ]
        assert (
            get_available_compliance_frameworks().sort() == compliance_frameworks.sort()
        )

    def test_load_and_validate_config_file_aws(self):
        path = pathlib.Path(os.path.dirname(os.path.realpath(__file__)))
        config_test_file = f"{path}/fixtures/config.yaml"
        provider = "aws"
        assert load_and_validate_config_file(provider, config_test_file) == config_aws

    def test_load_and_validate_config_file_gcp(self):
        path = pathlib.Path(os.path.dirname(os.path.realpath(__file__)))
        config_test_file = f"{path}/fixtures/config.yaml"
        provider = "gcp"

        assert load_and_validate_config_file(provider, config_test_file) == config_gcp

    def test_load_and_validate_config_file_kubernetes(self):
        path = pathlib.Path(os.path.dirname(os.path.realpath(__file__)))
        config_test_file = f"{path}/fixtures/config.yaml"
        provider = "kubernetes"
        assert (
            load_and_validate_config_file(provider, config_test_file)
            == config_kubernetes
        )

    def test_load_and_validate_config_file_azure(self):
        path = pathlib.Path(os.path.dirname(os.path.realpath(__file__)))
        config_test_file = f"{path}/fixtures/config.yaml"
        provider = "azure"

        assert load_and_validate_config_file(provider, config_test_file) == config_azure

    def test_load_and_validate_config_file_old_format(self):
        path = pathlib.Path(os.path.dirname(os.path.realpath(__file__)))
        config_test_file = f"{path}/fixtures/config_old.yaml"
        assert load_and_validate_config_file("aws", config_test_file) == old_config_aws
        assert load_and_validate_config_file("gcp", config_test_file) == {}
        assert load_and_validate_config_file("azure", config_test_file) == {}
        assert load_and_validate_config_file("kubernetes", config_test_file) == {}

    def test_load_and_validate_config_file_invalid_config_file_path(self, caplog):
        provider = "aws"
        config_file_path = "invalid/path/to/fixer_config.yaml"

        with caplog.at_level(logging.ERROR):
            result = load_and_validate_config_file(provider, config_file_path)
            assert "FileNotFoundError" in caplog.text
            assert result == {}

    def test_load_and_validate_fixer_config_aws(self):
        path = pathlib.Path(os.path.dirname(os.path.realpath(__file__)))
        config_test_file = f"{path}/fixtures/fixer_config.yaml"
        provider = "aws"

        assert load_and_validate_fixer_config_file(provider, config_test_file)

    def test_load_and_validate_fixer_config_gcp(self):
        path = pathlib.Path(os.path.dirname(os.path.realpath(__file__)))
        config_test_file = f"{path}/fixtures/fixer_config.yaml"
        provider = "gcp"

        assert load_and_validate_fixer_config_file(provider, config_test_file) == {}

    def test_load_and_validate_fixer_config_kubernetes(self):
        path = pathlib.Path(os.path.dirname(os.path.realpath(__file__)))
        config_test_file = f"{path}/fixtures/fixer_config.yaml"
        provider = "kubernetes"

        assert load_and_validate_fixer_config_file(provider, config_test_file) == {}

    def test_load_and_validate_fixer_config_azure(self):
        path = pathlib.Path(os.path.dirname(os.path.realpath(__file__)))
        config_test_file = f"{path}/fixtures/fixer_config.yaml"
        provider = "azure"

        assert load_and_validate_fixer_config_file(provider, config_test_file) == {}

    def test_load_and_validate_fixer_config_invalid_fixer_config_path(self, caplog):
        provider = "aws"
        fixer_config_path = "invalid/path/to/fixer_config.yaml"

        with caplog.at_level(logging.ERROR):
            result = load_and_validate_fixer_config_file(provider, fixer_config_path)
            assert "FileNotFoundError" in caplog.text
            assert result == {}<|MERGE_RESOLUTION|>--- conflicted
+++ resolved
@@ -288,11 +288,8 @@
     ],
     "eks_cluster_oldest_version_supported": "1.28",
     "excluded_sensitive_environment_variables": [],
-<<<<<<< HEAD
     "elb_min_azs": 2,
-=======
     "elbv2_min_azs": 2,
->>>>>>> b7e20344
 }
 
 config_azure = {
