import tempfile
from datetime import datetime
from io import StringIO, TextIOWrapper
from typing import List
from unittest.mock import MagicMock

import pytest
from freezegun import freeze_time
from mock import patch

from prowler.config.config import prowler_version
from prowler.lib.outputs.csv.csv import CSV
from prowler.lib.outputs.finding import Finding
from prowler.lib.outputs.output import Output
from tests.lib.outputs.fixtures.fixtures import generate_finding_output
from tests.providers.aws.utils import AWS_ACCOUNT_NUMBER, AWS_REGION_EU_WEST_1


class TestCSV:
    def test_output_transform(self):
        findings = [
            generate_finding_output(
                status="PASS",
                status_extended="status-extended",
                resource_uid="resource-123",
                resource_name="Example Resource",
                resource_details="Detailed information about the resource",
                resource_tags="tag1,tag2",
                partition="aws",
                description="Description of the finding",
                risk="High",
                related_url="http://example.com",
                remediation_recommendation_text="Recommendation text",
                remediation_recommendation_url="http://example.com/remediation",
                remediation_code_nativeiac="native-iac-code",
                remediation_code_terraform="terraform-code",
                remediation_code_other="other-code",
                remediation_code_cli="cli-code",
                compliance={"compliance_key": "compliance_value"},
                categories="category1,category2",
                depends_on="dependency",
                related_to="related finding",
                notes="Notes about the finding",
            )
        ]

        output = CSV(findings)
        output_data = output.data[0]
        assert isinstance(output_data, dict)
        assert isinstance(output_data["TIMESTAMP"], datetime)
        assert isinstance(output_data["ACCOUNT_TAGS"], str)
        assert isinstance(output_data["SEVERITY"], str)
        assert isinstance(output_data["STATUS"], str)
        assert isinstance(output_data["MUTED"], bool)
        assert isinstance(output_data["COMPLIANCE"], str)

        assert output_data["AUTH_METHOD"] == "profile: default"
        assert output_data["ACCOUNT_UID"] == AWS_ACCOUNT_NUMBER
        assert output_data["ACCOUNT_NAME"] == AWS_ACCOUNT_NUMBER
        assert output_data["ACCOUNT_EMAIL"] == ""
        assert output_data["ACCOUNT_ORGANIZATION_UID"] == "test-organization-id"
        assert output_data["ACCOUNT_ORGANIZATION_NAME"] == "test-organization"
        assert output_data["ACCOUNT_TAGS"] == "test-tag:test-value"
        assert output_data["FINDING_UID"] == "test-unique-finding"
        assert output_data["PROVIDER"] == "aws"
        assert output_data["CHECK_ID"] == "test-check-id"
        assert output_data["CHECK_TITLE"] == "test-check-id"
        assert output_data["CHECK_TYPE"] == "test-type"
        assert output_data["STATUS"] == "PASS"
        assert output_data["STATUS_EXTENDED"] == "status-extended"
        assert output_data["MUTED"] is False
        assert output_data["SERVICE_NAME"] == "test-service"
        assert output_data["SUBSERVICE_NAME"] == ""
        assert output_data["SEVERITY"] == "high"
        assert output_data["RESOURCE_TYPE"] == "test-resource"
        assert output_data["RESOURCE_UID"] == "resource-123"
        assert output_data["RESOURCE_NAME"] == "Example Resource"
        assert (
            output_data["RESOURCE_DETAILS"] == "Detailed information about the resource"
        )
        assert output_data["RESOURCE_TAGS"] == "tag1,tag2"
        assert output_data["PARTITION"] == "aws"
        assert output_data["REGION"] == AWS_REGION_EU_WEST_1
        assert output_data["DESCRIPTION"] == "Description of the finding"
        assert output_data["RISK"] == "High"
        assert output_data["RELATED_URL"] == "http://example.com"
        assert output_data["REMEDIATION_RECOMMENDATION_TEXT"] == "Recommendation text"
        assert (
            output_data["REMEDIATION_RECOMMENDATION_URL"]
            == "http://example.com/remediation"
        )
        assert output_data["REMEDIATION_CODE_NATIVEIAC"] == "native-iac-code"
        assert output_data["REMEDIATION_CODE_TERRAFORM"] == "terraform-code"
        assert output_data["REMEDIATION_CODE_CLI"] == "cli-code"
        assert output_data["REMEDIATION_CODE_OTHER"] == "other-code"
        assert output_data["COMPLIANCE"] == "compliance_key: compliance_value"
        assert output_data["CATEGORIES"] == "category1,category2"
        assert output_data["DEPENDS_ON"] == "dependency"
        assert output_data["RELATED_TO"] == "related finding"
        assert output_data["NOTES"] == "Notes about the finding"
        assert output_data["PROWLER_VERSION"] == prowler_version

    @freeze_time(datetime.now())
    def test_csv_write_to_file(self):
        mock_file = StringIO()
        findings = [generate_finding_output()]

        output = CSV(findings)
        output._file_descriptor = mock_file

        # We don't want to close the file to read it later
        with patch.object(mock_file, "close", return_value=None):
            output.batch_write_data_to_file()

        mock_file.seek(0)
        expected_csv = f"AUTH_METHOD;TIMESTAMP;ACCOUNT_UID;ACCOUNT_NAME;ACCOUNT_EMAIL;ACCOUNT_ORGANIZATION_UID;ACCOUNT_ORGANIZATION_NAME;ACCOUNT_TAGS;FINDING_UID;PROVIDER;CHECK_ID;CHECK_TITLE;CHECK_TYPE;STATUS;STATUS_EXTENDED;MUTED;SERVICE_NAME;SUBSERVICE_NAME;SEVERITY;RESOURCE_TYPE;RESOURCE_UID;RESOURCE_NAME;RESOURCE_DETAILS;RESOURCE_TAGS;PARTITION;REGION;DESCRIPTION;RISK;RELATED_URL;REMEDIATION_RECOMMENDATION_TEXT;REMEDIATION_RECOMMENDATION_URL;REMEDIATION_CODE_NATIVEIAC;REMEDIATION_CODE_TERRAFORM;REMEDIATION_CODE_CLI;REMEDIATION_CODE_OTHER;COMPLIANCE;CATEGORIES;DEPENDS_ON;RELATED_TO;NOTES;PROWLER_VERSION\r\nprofile: default;{datetime.now()};123456789012;123456789012;;test-organization-id;test-organization;test-tag:test-value;test-unique-finding;aws;test-check-id;test-check-id;test-type;PASS;;False;test-service;;high;test-resource;;;;;aws;eu-west-1;check description;test-risk;test-url;;;;;;;test-compliance: test-compliance;test-category;test-dependency;test-related-to;test-notes;4.2.4\r\n"
        content = mock_file.read()

        assert content == expected_csv

    def test_batch_write_data_to_file_without_findings(self):
        assert not hasattr(CSV([]), "_file_descriptor")

    @pytest.fixture
    def mock_output_class(self):
        class MockOutput(Output):
            def transform(self, findings: List[Finding]):
                pass

            def batch_write_data_to_file(self, file_descriptor: TextIOWrapper) -> None:
                pass

        return MockOutput

    def test_abstract_methods_called(self, mock_output_class):
        # Create mocks for the abstract methods
        mock_output_class.transform = MagicMock()
        mock_output_class.batch_write_data_to_file = MagicMock()

        findings = [MagicMock(spec=Finding)]

        # Create a temporary file
        with tempfile.NamedTemporaryFile() as file:
            file_path = file.name

            # Instantiate the mock class
            output_instance = mock_output_class(
                findings, create_file_descriptor=True, file_path=file_path
            )

            # Check that transform was called once
            output_instance.transform.assert_called_once_with(findings)

            # Check that create_file_descriptor was called and the file descriptor was created
            assert output_instance.file_descriptor is not None

            # Check the type
            assert isinstance(output_instance.file_descriptor, TextIOWrapper)

            # Assuming we need to call batch_write_data_to_file for this test
            output_instance.batch_write_data_to_file(output_instance.file_descriptor)

            # Check that batch_write_data_to_file was called once
            output_instance.batch_write_data_to_file.assert_called_once_with(
                output_instance.file_descriptor
<<<<<<< HEAD
            )
=======
            )

    # TODO(PRWLR-4187): remove this once we always use the new CSV(Output)
    def test_write_csv_with_dict(self):
        headers = ["provider", "account", "check_id"]
        row = {"provider": "aws", "account": "account_try", "check_id": "account_check"}
        mock_file = StringIO()

        write_csv(mock_file, headers, row)

        mock_file.seek(0)
        content = mock_file.read()
        assert "aws;account_try;account_check" in content

    # TODO(PRWLR-4187): remove this once we always use the new CSV(Output)
    def test_write_csv_with_object(self):
        class Row:
            def __init__(self, provider, account, check_id):
                self.provider = provider
                self.account = account
                self.check_id = check_id

        headers = ["provider", "account", "check_id"]
        row = Row("aws", "account_try", "account_check")
        mock_file = StringIO()

        write_csv(mock_file, headers, row)

        mock_file.seek(0)
        content = mock_file.read()
        assert "aws;account_try;account_check" in content

    def test_csv_with_file_path(self):
        file_name = "test"
        extension = ".csv"
        file_path = f"{file_name}{extension}"
        csv = CSV(findings=[], file_path=file_path)

        assert csv.file_extension == extension

    def test_csv_with_extension(self):
        extension = ".csv"
        csv = CSV(findings=[], file_extension=extension)

        assert csv.file_extension == extension

    def test_csv_without_path_or_extension(self):
        csv = CSV(findings=[])

        assert not hasattr(csv, "_file_extension")

    @freeze_time(datetime.now())
    def test_csv_custom_file_descriptor(self):
        with tempfile.TemporaryFile(mode="a+") as temp_file:
            csv = CSV(findings=[generate_finding_output()])
            csv.file_descriptor = temp_file
            # We don't want to close the file to read it later
            with patch.object(temp_file, "close", return_value=None):
                csv.batch_write_data_to_file()

            expected_csv = f"AUTH_METHOD;TIMESTAMP;ACCOUNT_UID;ACCOUNT_NAME;ACCOUNT_EMAIL;ACCOUNT_ORGANIZATION_UID;ACCOUNT_ORGANIZATION_NAME;ACCOUNT_TAGS;FINDING_UID;PROVIDER;CHECK_ID;CHECK_TITLE;CHECK_TYPE;STATUS;STATUS_EXTENDED;MUTED;SERVICE_NAME;SUBSERVICE_NAME;SEVERITY;RESOURCE_TYPE;RESOURCE_UID;RESOURCE_NAME;RESOURCE_DETAILS;RESOURCE_TAGS;PARTITION;REGION;DESCRIPTION;RISK;RELATED_URL;REMEDIATION_RECOMMENDATION_TEXT;REMEDIATION_RECOMMENDATION_URL;REMEDIATION_CODE_NATIVEIAC;REMEDIATION_CODE_TERRAFORM;REMEDIATION_CODE_CLI;REMEDIATION_CODE_OTHER;COMPLIANCE;CATEGORIES;DEPENDS_ON;RELATED_TO;NOTES;PROWLER_VERSION\nprofile: default;{datetime.now()};123456789012;123456789012;;test-organization-id;test-organization;test-tag:test-value;test-unique-finding;aws;test-check-id;test-check-id;test-type;PASS;;False;test-service;;high;test-resource;;;;;aws;eu-west-1;check description;test-risk;test-url;;;;;;;test-compliance: test-compliance;test-category;test-dependency;test-related-to;test-notes;4.2.4\n"

            temp_file.seek(0)

            assert temp_file.read() == expected_csv
>>>>>>> 5078e4a8
<|MERGE_RESOLUTION|>--- conflicted
+++ resolved
@@ -163,40 +163,7 @@
             # Check that batch_write_data_to_file was called once
             output_instance.batch_write_data_to_file.assert_called_once_with(
                 output_instance.file_descriptor
-<<<<<<< HEAD
             )
-=======
-            )
-
-    # TODO(PRWLR-4187): remove this once we always use the new CSV(Output)
-    def test_write_csv_with_dict(self):
-        headers = ["provider", "account", "check_id"]
-        row = {"provider": "aws", "account": "account_try", "check_id": "account_check"}
-        mock_file = StringIO()
-
-        write_csv(mock_file, headers, row)
-
-        mock_file.seek(0)
-        content = mock_file.read()
-        assert "aws;account_try;account_check" in content
-
-    # TODO(PRWLR-4187): remove this once we always use the new CSV(Output)
-    def test_write_csv_with_object(self):
-        class Row:
-            def __init__(self, provider, account, check_id):
-                self.provider = provider
-                self.account = account
-                self.check_id = check_id
-
-        headers = ["provider", "account", "check_id"]
-        row = Row("aws", "account_try", "account_check")
-        mock_file = StringIO()
-
-        write_csv(mock_file, headers, row)
-
-        mock_file.seek(0)
-        content = mock_file.read()
-        assert "aws;account_try;account_check" in content
 
     def test_csv_with_file_path(self):
         file_name = "test"
@@ -230,5 +197,4 @@
 
             temp_file.seek(0)
 
-            assert temp_file.read() == expected_csv
->>>>>>> 5078e4a8
+            assert temp_file.read() == expected_csv