import os
from os import path, remove
from unittest import mock

import pytest
from colorama import Fore

<<<<<<< HEAD
from prowler.config.config import (
    json_asff_file_suffix,
    output_file_timestamp,
)
=======
from prowler.config.config import html_file_suffix, output_file_timestamp
>>>>>>> 673619c8
from prowler.lib.check.compliance_models import (
    CIS_Requirement_Attribute,
    Compliance_Base_Model,
    Compliance_Requirement,
)
from prowler.lib.check.models import Check_Report, load_check_metadata
from prowler.lib.outputs.compliance.compliance import get_check_compliance
from prowler.lib.outputs.csv.csv import generate_csv_fields
from prowler.lib.outputs.file_descriptors import fill_file_descriptors
from prowler.lib.outputs.finding import Finding
from prowler.lib.outputs.outputs import extract_findings_statistics, set_report_color
from prowler.lib.outputs.utils import (
    parse_html_string,
    parse_json_tags,
    unroll_dict,
    unroll_dict_to_list,
    unroll_list,
    unroll_tags,
)
from prowler.lib.utils.utils import open_file
from tests.providers.aws.utils import AWS_ACCOUNT_NUMBER, set_mocked_aws_provider


class TestOutputs:
    def test_fill_file_descriptors_aws(self):
        audited_account = AWS_ACCOUNT_NUMBER
        output_directory = f"{os.path.dirname(os.path.realpath(__file__))}"
        aws_provider = set_mocked_aws_provider()
        test_output_modes = [
<<<<<<< HEAD
            ["json-asff"],
=======
            ["html"],
>>>>>>> 673619c8
        ]
        output_filename = f"prowler-output-{audited_account}-{output_file_timestamp}"
        expected = [
            {
<<<<<<< HEAD
                "json-asff": open_file(
                    f"{output_directory}/{output_filename}{json_asff_file_suffix}",
                    "a",
                ),
=======
                "html": open_file(
                    f"{output_directory}/{output_filename}{html_file_suffix}",
                    "a",
                )
>>>>>>> 673619c8
            },
        ]

        for index, output_mode_list in enumerate(test_output_modes):
            test_output_file_descriptors = fill_file_descriptors(
                output_mode_list,
                output_directory,
                output_filename,
                aws_provider,
            )
            for output_mode in output_mode_list:
                assert (
                    test_output_file_descriptors[output_mode].name
                    == expected[index][output_mode].name
                )
                remove(expected[index][output_mode].name)

    def test_set_report_color(self):
        test_status = ["PASS", "FAIL", "MANUAL"]
        test_colors = [Fore.GREEN, Fore.RED, Fore.YELLOW]

        for status in test_status:
            assert set_report_color(status) in test_colors

    def test_set_report_color_invalid(self):
        test_status = "INVALID"

        with pytest.raises(Exception) as exc:
            set_report_color(test_status)

        assert "Invalid Report Status. Must be PASS, FAIL or MANUAL" in str(exc.value)
        assert exc.type == Exception

    def test_generate_common_csv_fields(self):
        expected = [
            "auth_method",
            "timestamp",
            "account_uid",
            "account_name",
            "account_email",
            "account_organization_uid",
            "account_organization_name",
            "account_tags",
            "finding_uid",
            "provider",
            "check_id",
            "check_title",
            "check_type",
            "status",
            "status_extended",
            "muted",
            "service_name",
            "subservice_name",
            "severity",
            "resource_type",
            "resource_uid",
            "resource_name",
            "resource_details",
            "resource_tags",
            "partition",
            "region",
            "description",
            "risk",
            "related_url",
            "remediation_recommendation_text",
            "remediation_recommendation_url",
            "remediation_code_nativeiac",
            "remediation_code_terraform",
            "remediation_code_cli",
            "remediation_code_other",
            "compliance",
            "categories",
            "depends_on",
            "related_to",
            "notes",
            "prowler_version",
        ]

        assert generate_csv_fields(Finding) == expected

    def test_unroll_list_no_separator(self):
        list = ["test", "test1", "test2"]

        assert unroll_list(list) == "test | test1 | test2"

    def test_unroll_list_separator(self):
        list = ["test", "test1", "test2"]

        assert unroll_list(list, ",") == "test, test1, test2"

    def test_parse_html_string(self):
        string = "CISA: your-systems-3, your-data-1, your-data-2 | CIS-1.4: 2.1.1 | CIS-1.5: 2.1.1 | GDPR: article_32 | AWS-Foundational-Security-Best-Practices: s3 | HIPAA: 164_308_a_1_ii_b, 164_308_a_4_ii_a, 164_312_a_2_iv, 164_312_c_1, 164_312_c_2, 164_312_e_2_ii | GxP-21-CFR-Part-11: 11.10-c, 11.30 | GxP-EU-Annex-11: 7.1-data-storage-damage-protection | NIST-800-171-Revision-2: 3_3_8, 3_5_10, 3_13_11, 3_13_16 | NIST-800-53-Revision-4: sc_28 | NIST-800-53-Revision-5: au_9_3, cm_6_a, cm_9_b, cp_9_d, cp_9_8, pm_11_b, sc_8_3, sc_8_4, sc_13_a, sc_16_1, sc_28_1, si_19_4 | ENS-RD2022: mp.si.2.aws.s3.1 | NIST-CSF-1.1: ds_1 | RBI-Cyber-Security-Framework: annex_i_1_3 | FFIEC: d3-pc-am-b-12 | PCI-3.2.1: s3 | FedRamp-Moderate-Revision-4: sc-13, sc-28 | FedRAMP-Low-Revision-4: sc-13"
        assert (
            parse_html_string(string)
            == """
&#x2022;CISA: your-systems-3, your-data-1, your-data-2

&#x2022;CIS-1.4: 2.1.1

&#x2022;CIS-1.5: 2.1.1

&#x2022;GDPR: article_32

&#x2022;AWS-Foundational-Security-Best-Practices: s3

&#x2022;HIPAA: 164_308_a_1_ii_b, 164_308_a_4_ii_a, 164_312_a_2_iv, 164_312_c_1, 164_312_c_2, 164_312_e_2_ii

&#x2022;GxP-21-CFR-Part-11: 11.10-c, 11.30

&#x2022;GxP-EU-Annex-11: 7.1-data-storage-damage-protection

&#x2022;NIST-800-171-Revision-2: 3_3_8, 3_5_10, 3_13_11, 3_13_16

&#x2022;NIST-800-53-Revision-4: sc_28

&#x2022;NIST-800-53-Revision-5: au_9_3, cm_6_a, cm_9_b, cp_9_d, cp_9_8, pm_11_b, sc_8_3, sc_8_4, sc_13_a, sc_16_1, sc_28_1, si_19_4

&#x2022;ENS-RD2022: mp.si.2.aws.s3.1

&#x2022;NIST-CSF-1.1: ds_1

&#x2022;RBI-Cyber-Security-Framework: annex_i_1_3

&#x2022;FFIEC: d3-pc-am-b-12

&#x2022;PCI-3.2.1: s3

&#x2022;FedRamp-Moderate-Revision-4: sc-13, sc-28

&#x2022;FedRAMP-Low-Revision-4: sc-13
"""
        )

    def test_unroll_tags(self):
        dict_list = [
            {"Key": "name", "Value": "test"},
            {"Key": "project", "Value": "prowler"},
            {"Key": "environment", "Value": "dev"},
            {"Key": "terraform", "Value": "true"},
        ]
        unique_dict_list = [
            {
                "test1": "value1",
                "test2": "value2",
                "test3": "value3",
            }
        ]
        assert (
            unroll_tags(dict_list)
            == "name=test | project=prowler | environment=dev | terraform=true"
        )
        assert (
            unroll_tags(unique_dict_list)
            == "test1=value1 | test2=value2 | test3=value3"
        )

    def test_unroll_dict(self):
        test_compliance_dict = {
            "CISA": ["your-systems-3", "your-data-1", "your-data-2"],
            "CIS-1.4": ["2.1.1"],
            "CIS-1.5": ["2.1.1"],
            "GDPR": ["article_32"],
            "AWS-Foundational-Security-Best-Practices": ["s3"],
            "HIPAA": [
                "164_308_a_1_ii_b",
                "164_308_a_4_ii_a",
                "164_312_a_2_iv",
                "164_312_c_1",
                "164_312_c_2",
                "164_312_e_2_ii",
            ],
            "GxP-21-CFR-Part-11": ["11.10-c", "11.30"],
            "GxP-EU-Annex-11": ["7.1-data-storage-damage-protection"],
            "NIST-800-171-Revision-2": ["3_3_8", "3_5_10", "3_13_11", "3_13_16"],
            "NIST-800-53-Revision-4": ["sc_28"],
            "NIST-800-53-Revision-5": [
                "au_9_3",
                "cm_6_a",
                "cm_9_b",
                "cp_9_d",
                "cp_9_8",
                "pm_11_b",
                "sc_8_3",
                "sc_8_4",
                "sc_13_a",
                "sc_16_1",
                "sc_28_1",
                "si_19_4",
            ],
            "ENS-RD2022": ["mp.si.2.aws.s3.1"],
            "NIST-CSF-1.1": ["ds_1"],
            "RBI-Cyber-Security-Framework": ["annex_i_1_3"],
            "FFIEC": ["d3-pc-am-b-12"],
            "PCI-3.2.1": ["s3"],
            "FedRamp-Moderate-Revision-4": ["sc-13", "sc-28"],
            "FedRAMP-Low-Revision-4": ["sc-13"],
        }
        assert (
            unroll_dict(test_compliance_dict)
            == "CISA: your-systems-3, your-data-1, your-data-2 | CIS-1.4: 2.1.1 | CIS-1.5: 2.1.1 | GDPR: article_32 | AWS-Foundational-Security-Best-Practices: s3 | HIPAA: 164_308_a_1_ii_b, 164_308_a_4_ii_a, 164_312_a_2_iv, 164_312_c_1, 164_312_c_2, 164_312_e_2_ii | GxP-21-CFR-Part-11: 11.10-c, 11.30 | GxP-EU-Annex-11: 7.1-data-storage-damage-protection | NIST-800-171-Revision-2: 3_3_8, 3_5_10, 3_13_11, 3_13_16 | NIST-800-53-Revision-4: sc_28 | NIST-800-53-Revision-5: au_9_3, cm_6_a, cm_9_b, cp_9_d, cp_9_8, pm_11_b, sc_8_3, sc_8_4, sc_13_a, sc_16_1, sc_28_1, si_19_4 | ENS-RD2022: mp.si.2.aws.s3.1 | NIST-CSF-1.1: ds_1 | RBI-Cyber-Security-Framework: annex_i_1_3 | FFIEC: d3-pc-am-b-12 | PCI-3.2.1: s3 | FedRamp-Moderate-Revision-4: sc-13, sc-28 | FedRAMP-Low-Revision-4: sc-13"
        )

    def test_unroll_dict_to_list(self):
        dict_A = {"A": "B"}
        list_A = ["A: B"]

        assert unroll_dict_to_list(dict_A) == list_A

        dict_B = {"A": ["B", "C"]}
        list_B = ["A: B, C"]

        assert unroll_dict_to_list(dict_B) == list_B

    def test_parse_json_tags(self):
        json_tags = [
            {"Key": "name", "Value": "test"},
            {"Key": "project", "Value": "prowler"},
            {"Key": "environment", "Value": "dev"},
            {"Key": "terraform", "Value": "true"},
        ]

        assert parse_json_tags(json_tags) == {
            "name": "test",
            "project": "prowler",
            "environment": "dev",
            "terraform": "true",
        }
        assert parse_json_tags([]) == {}
        assert parse_json_tags([None]) == {}
        assert parse_json_tags([{}]) == {}
        assert parse_json_tags(None) == {}

    def test_extract_findings_statistics_different_resources(self):
        finding_1 = mock.MagicMock()
        finding_1.status = "PASS"
        finding_1.resource_id = "test_resource_1"
        finding_2 = mock.MagicMock()
        finding_2.status = "FAIL"
        finding_2.resource_id = "test_resource_2"
        findings = [finding_1, finding_2]

        stats = extract_findings_statistics(findings)
        assert stats["total_pass"] == 1
        assert stats["total_fail"] == 1
        assert stats["resources_count"] == 2
        assert stats["findings_count"] == 2

    def test_extract_findings_statistics_same_resources(self):
        finding_1 = mock.MagicMock()
        finding_1.status = "PASS"
        finding_1.resource_id = "test_resource_1"
        finding_2 = mock.MagicMock()
        finding_2.status = "PASS"
        finding_2.resource_id = "test_resource_1"
        findings = [finding_1, finding_2]

        stats = extract_findings_statistics(findings)
        assert stats["total_pass"] == 2
        assert stats["total_fail"] == 0
        assert stats["resources_count"] == 1
        assert stats["findings_count"] == 2

    def test_extract_findings_statistics_manual_resources(self):
        finding_1 = mock.MagicMock()
        finding_1.status = "MANUAL"
        finding_1.resource_id = "test_resource_1"
        finding_2 = mock.MagicMock()
        finding_2.status = "PASS"
        finding_2.resource_id = "test_resource_1"
        findings = [finding_1, finding_2]

        stats = extract_findings_statistics(findings)
        assert stats["total_pass"] == 1
        assert stats["total_fail"] == 0
        assert stats["resources_count"] == 1
        assert stats["findings_count"] == 1

    def test_extract_findings_statistics_no_findings(self):
        findings = []

        stats = extract_findings_statistics(findings)
        assert stats["total_pass"] == 0
        assert stats["total_fail"] == 0
        assert stats["resources_count"] == 0
        assert stats["findings_count"] == 0

    def test_extract_findings_statistics_all_fail_are_muted(self):
        finding_1 = mock.MagicMock()
        finding_1.status = "FAIL"
        finding_1.muted = True
        finding_1.resource_id = "test_resource_1"
        findings = [finding_1]

        stats = extract_findings_statistics(findings)
        assert stats["total_pass"] == 0
        assert stats["total_fail"] == 1
        assert stats["resources_count"] == 1
        assert stats["findings_count"] == 1
        assert stats["all_fails_are_muted"]

    def test_extract_findings_statistics_all_fail_are_not_muted(self):
        finding_1 = mock.MagicMock()
        finding_1.status = "FAIL"
        finding_1.muted = True
        finding_1.resource_id = "test_resource_1"
        finding_2 = mock.MagicMock()
        finding_2.status = "FAIL"
        finding_2.muted = False
        finding_2.resource_id = "test_resource_1"
        findings = [finding_1, finding_2]

        stats = extract_findings_statistics(findings)
        assert stats["total_pass"] == 0
        assert stats["total_fail"] == 2
        assert stats["resources_count"] == 1
        assert stats["findings_count"] == 2
        assert not stats["all_fails_are_muted"]

    def test_get_check_compliance_aws(self):
        bulk_check_metadata = [
            Compliance_Base_Model(
                Framework="CIS",
                Provider="AWS",
                Version="1.4",
                Description="The CIS Benchmark for CIS Amazon Web Services Foundations Benchmark, v1.4.0, Level 1 and 2 provides prescriptive guidance for configuring security options for a subset of Amazon Web Services. It has an emphasis on foundational, testable, and architecture agnostic settings",
                Requirements=[
                    Compliance_Requirement(
                        Checks=[],
                        Id="2.1.3",
                        Description="Ensure MFA Delete is enabled on S3 buckets",
                        Attributes=[
                            CIS_Requirement_Attribute(
                                Section="2.1. Simple Storage Service (S3)",
                                Profile="Level 1",
                                AssessmentStatus="Automated",
                                Description="Once MFA Delete is enabled on your sensitive and classified S3 bucket it requires the user to have two forms of authentication.",
                                RationaleStatement="Adding MFA delete to an S3 bucket, requires additional authentication when you change the version state of your bucket or you delete and object version adding another layer of security in the event your security credentials are compromised or unauthorized access is granted.",
                                ImpactStatement="",
                                RemediationProcedure="Perform the steps below to enable MFA delete on an S3 bucket.\n\nNote:\n-You cannot enable MFA Delete using the AWS Management Console. You must use the AWS CLI or API.\n-You must use your 'root' account to enable MFA Delete on S3 buckets.\n\n**From Command line:**\n\n1. Run the s3api put-bucket-versioning command\n\n```\naws s3api put-bucket-versioning --profile my-root-profile --bucket Bucket_Name --versioning-configuration Status=Enabled,MFADelete=Enabled --mfa “arn:aws:iam::aws_account_id:mfa/root-account-mfa-device passcode”\n```",
                                AuditProcedure='Perform the steps below to confirm MFA delete is configured on an S3 Bucket\n\n**From Console:**\n\n1. Login to the S3 console at `https://console.aws.amazon.com/s3/`\n\n2. Click the `Check` box next to the Bucket name you want to confirm\n\n3. In the window under `Properties`\n\n4. Confirm that Versioning is `Enabled`\n\n5. Confirm that MFA Delete is `Enabled`\n\n**From Command Line:**\n\n1. Run the `get-bucket-versioning`\n```\naws s3api get-bucket-versioning --bucket my-bucket\n```\n\nOutput example:\n```\n<VersioningConfiguration xmlns="http://s3.amazonaws.com/doc/2006-03-01/"> \n <Status>Enabled</Status>\n <MfaDelete>Enabled</MfaDelete> \n</VersioningConfiguration>\n```\n\nIf the Console or the CLI output does not show Versioning and MFA Delete `enabled` refer to the remediation below.',
                                AdditionalInformation="",
                                References="https://docs.aws.amazon.com/AmazonS3/latest/dev/Versioning.html#MultiFactorAuthenticationDelete:https://docs.aws.amazon.com/AmazonS3/latest/dev/UsingMFADelete.html:https://aws.amazon.com/blogs/security/securing-access-to-aws-using-mfa-part-3/:https://docs.aws.amazon.com/IAM/latest/UserGuide/id_credentials_mfa_lost-or-broken.html",
                            )
                        ],
                    )
                ],
            ),
            Compliance_Base_Model(
                Framework="CIS",
                Provider="AWS",
                Version="1.5",
                Description="The CIS Amazon Web Services Foundations Benchmark provides prescriptive guidance for configuring security options for a subset of Amazon Web Services with an emphasis on foundational, testable, and architecture agnostic settings.",
                Requirements=[
                    Compliance_Requirement(
                        Checks=[],
                        Id="2.1.3",
                        Description="Ensure MFA Delete is enabled on S3 buckets",
                        Attributes=[
                            CIS_Requirement_Attribute(
                                Section="2.1. Simple Storage Service (S3)",
                                Profile="Level 1",
                                AssessmentStatus="Automated",
                                Description="Once MFA Delete is enabled on your sensitive and classified S3 bucket it requires the user to have two forms of authentication.",
                                RationaleStatement="Adding MFA delete to an S3 bucket, requires additional authentication when you change the version state of your bucket or you delete and object version adding another layer of security in the event your security credentials are compromised or unauthorized access is granted.",
                                ImpactStatement="",
                                RemediationProcedure="Perform the steps below to enable MFA delete on an S3 bucket.\n\nNote:\n-You cannot enable MFA Delete using the AWS Management Console. You must use the AWS CLI or API.\n-You must use your 'root' account to enable MFA Delete on S3 buckets.\n\n**From Command line:**\n\n1. Run the s3api put-bucket-versioning command\n\n```\naws s3api put-bucket-versioning --profile my-root-profile --bucket Bucket_Name --versioning-configuration Status=Enabled,MFADelete=Enabled --mfa “arn:aws:iam::aws_account_id:mfa/root-account-mfa-device passcode”\n```",
                                AuditProcedure='Perform the steps below to confirm MFA delete is configured on an S3 Bucket\n\n**From Console:**\n\n1. Login to the S3 console at `https://console.aws.amazon.com/s3/`\n\n2. Click the `Check` box next to the Bucket name you want to confirm\n\n3. In the window under `Properties`\n\n4. Confirm that Versioning is `Enabled`\n\n5. Confirm that MFA Delete is `Enabled`\n\n**From Command Line:**\n\n1. Run the `get-bucket-versioning`\n```\naws s3api get-bucket-versioning --bucket my-bucket\n```\n\nOutput example:\n```\n<VersioningConfiguration xmlns="http://s3.amazonaws.com/doc/2006-03-01/"> \n <Status>Enabled</Status>\n <MfaDelete>Enabled</MfaDelete> \n</VersioningConfiguration>\n```\n\nIf the Console or the CLI output does not show Versioning and MFA Delete `enabled` refer to the remediation below.',
                                AdditionalInformation="",
                                References="https://docs.aws.amazon.com/AmazonS3/latest/dev/Versioning.html#MultiFactorAuthenticationDelete:https://docs.aws.amazon.com/AmazonS3/latest/dev/UsingMFADelete.html:https://aws.amazon.com/blogs/security/securing-access-to-aws-using-mfa-part-3/:https://docs.aws.amazon.com/IAM/latest/UserGuide/id_credentials_mfa_lost-or-broken.html",
                            )
                        ],
                    )
                ],
            ),
        ]

        finding = Check_Report(
            load_check_metadata(
                f"{path.dirname(path.realpath(__file__))}/fixtures/metadata.json"
            ).json()
        )
        finding.resource_details = "Test resource details"
        finding.resource_id = "test-resource"
        finding.resource_arn = "test-arn"
        finding.region = "eu-west-1"
        finding.status = "PASS"
        finding.status_extended = "This is a test"

        output_options = mock.MagicMock()
        output_options.bulk_checks_metadata = {}
        output_options.bulk_checks_metadata["iam_user_accesskey_unused"] = (
            mock.MagicMock()
        )
        output_options.bulk_checks_metadata["iam_user_accesskey_unused"].Compliance = (
            bulk_check_metadata
        )

        assert get_check_compliance(finding, "aws", output_options) == {
            "CIS-1.4": ["2.1.3"],
            "CIS-1.5": ["2.1.3"],
        }

    def test_get_check_compliance_gcp(self):
        bulk_check_metadata = [
            Compliance_Base_Model(
                Framework="CIS",
                Provider="GCP",
                Version="2.0",
                Description="This CIS Benchmark is the product of a community consensus process and consists of secure configuration guidelines developed for Google Cloud Computing Platform",
                Requirements=[
                    Compliance_Requirement(
                        Checks=[],
                        Id="2.1.3",
                        Description="Ensure compute instances do not use the default service account with full access to all Cloud APIs",
                        Attributes=[
                            CIS_Requirement_Attribute(
                                Section="2.1. Compute Engine",
                                Profile="Level 1",
                                AssessmentStatus="Automated",
                                Description="The default service account should not be used for compute instances as it has full access to all Cloud APIs.",
                                RationaleStatement="The default service account has full access to all Cloud APIs and should not be used for compute instances.",
                                ImpactStatement="",
                                RemediationProcedure="Perform the following to ensure compute instances do not use the default service account with full access to all Cloud APIs:\n\n1. Navigate to the 'Compute Engine' section of the Google Cloud Console at `https://console.cloud.google.com/compute/instances`\n2. Click on the instance to be modified\n3. Click the 'Edit' button\n4. In the 'Service account' section, select a service account that has the least privilege necessary for the instance\n5. Click 'Save' to apply the changes",
                                AuditProcedure="Perform the following to ensure compute instances do not use the default service account with full access to all Cloud APIs:\n\n1. Navigate to the section of the Google Cloud Console at `https://console.cloud.google.com/compute/instances`\n2. Click on the instance to be audited\n3. In the section, verify that the service account selected has the least privilege necessary for the instance",
                                AdditionalInformation="",
                                References="https://cloud.google.com/compute/docs/access/service-accounts#default_service_account",
                            )
                        ],
                    )
                ],
            ),
            Compliance_Base_Model(
                Framework="CIS",
                Provider="GCP",
                Version="2.1",
                Description="This CIS Benchmark is the product of a community consensus process and consists of secure configuration guidelines developed for Google Cloud Computing Platform",
                Requirements=[
                    Compliance_Requirement(
                        Checks=[],
                        Id="2.1.3",
                        Description="Ensure compute instances do not use the default service account with full access to all Cloud APIs",
                        Attributes=[
                            CIS_Requirement_Attribute(
                                Section="2.1. Compute Engine",
                                Profile="Level 1",
                                AssessmentStatus="Automated",
                                Description="The default service account should not be used for compute instances as it has full access to all Cloud APIs.",
                                RationaleStatement="The default service account has full access to all Cloud APIs and should not be used for compute instances.",
                                ImpactStatement="",
                                RemediationProcedure="Perform the following to ensure compute instances do not use the default service account with full access to all Cloud APIs:\n\n1. Navigate to the 'Compute Engine' section of the Google Cloud Console at `https://console.cloud.google.com/compute/instances`\n2. Click on the instance to be modified\n3. Click the 'Edit' button\n4. In the 'Service account' section, select a service account that has the least privilege necessary for the instance\n5. Click 'Save' to apply the changes",
                                AuditProcedure="Perform the following to ensure compute instances do not use the default service account with full access to all Cloud APIs:\n\n1. Navigate to the section of the Google Cloud Console at `https://console.cloud.google.com/compute/instances`\n2. Click on the instance to be audited\n3. In the section, verify that the service account selected has the least privilege necessary for the instance",
                                AdditionalInformation="",
                                References="https://cloud.google.com/compute/docs/access/service-accounts#default_service_account",
                            )
                        ],
                    )
                ],
            ),
        ]

        finding = Check_Report(
            load_check_metadata(
                f"{path.dirname(path.realpath(__file__))}/fixtures/metadata.json"
            ).json()
        )
        finding.resource_details = "Test resource details"
        finding.resource_id = "test-resource"
        finding.resource_arn = "test-arn"
        finding.region = "eu-west-1"
        finding.status = "PASS"
        finding.status_extended = "This is a test"

        output_options = mock.MagicMock()
        output_options.bulk_checks_metadata = {}
        output_options.bulk_checks_metadata["iam_user_accesskey_unused"] = (
            mock.MagicMock()
        )
        output_options.bulk_checks_metadata["iam_user_accesskey_unused"].Compliance = (
            bulk_check_metadata
        )

        assert get_check_compliance(finding, "gcp", output_options) == {
            "CIS-2.0": ["2.1.3"],
            "CIS-2.1": ["2.1.3"],
        }

    def test_get_check_compliance_azure(self):
        bulk_check_metadata = [
            Compliance_Base_Model(
                Framework="CIS",
                Provider="Azure",
                Version="2.0",
                Description="This CIS Benchmark is the product of a community consensus process and consists of secure configuration guidelines developed for Azuee Platform",
                Requirements=[
                    Compliance_Requirement(
                        Checks=[],
                        Id="2.1.3",
                        Description="Ensure compute instances do not use the default service account with full access to all Cloud APIs",
                        Attributes=[
                            CIS_Requirement_Attribute(
                                Section="2.1. Compute Engine",
                                Profile="Level 1",
                                AssessmentStatus="Automated",
                                Description="The default service account should not be used for compute instances as it has full access to all Cloud APIs.",
                                RationaleStatement="The default service account has full access to all Cloud APIs and should not be used for compute instances.",
                                ImpactStatement="",
                                RemediationProcedure="Perform the following to ensure compute instances do not use the default service account with full access to all Cloud APIs:\n\n1. Navigate to the 'Compute Engine' section of the Google Cloud Console at `https://console.cloud.google.com/compute/instances`\n2. Click on the instance to be modified\n3. Click the 'Edit' button\n4. In the 'Service account' section, select a service account that has the least privilege necessary for the instance\n5. Click 'Save' to apply the changes",
                                AuditProcedure="Perform the following to ensure compute instances do not use the default service account with full access to all Cloud APIs:\n\n1. Navigate to the section of the Google Cloud Console at `https://console.cloud.google.com/compute/instances`\n2. Click on the instance to be audited\n3. In the section, verify that the service account selected has the least privilege necessary for the instance",
                                AdditionalInformation="",
                                References="https://cloud.google.com/compute/docs/access/service-accounts#default_service_account",
                            )
                        ],
                    )
                ],
            ),
            Compliance_Base_Model(
                Framework="CIS",
                Provider="Azure",
                Version="2.1",
                Description="This CIS Benchmark is the product of a community consensus process and consists of secure configuration guidelines developed for Azure Platform",
                Requirements=[
                    Compliance_Requirement(
                        Checks=[],
                        Id="2.1.3",
                        Description="Ensure compute instances do not use the default service account with full access to all Cloud APIs",
                        Attributes=[
                            CIS_Requirement_Attribute(
                                Section="2.1. Compute Engine",
                                Profile="Level 1",
                                AssessmentStatus="Automated",
                                Description="The default service account should not be used for compute instances as it has full access to all Cloud APIs.",
                                RationaleStatement="The default service account has full access to all Cloud APIs and should not be used for compute instances.",
                                ImpactStatement="",
                                RemediationProcedure="Perform the following to ensure compute instances do not use the default service account with full access to all Cloud APIs:\n\n1. Navigate to the 'Compute Engine' section of the Google Cloud Console at `https://console.cloud.google.com/compute/instances`\n2. Click on the instance to be modified\n3. Click the 'Edit' button\n4. In the 'Service account' section, select a service account that has the least privilege necessary for the instance\n5. Click 'Save' to apply the changes",
                                AuditProcedure="Perform the following to ensure compute instances do not use the default service account with full access to all Cloud APIs:\n\n1. Navigate to the section of the Google Cloud Console at `https://console.cloud.google.com/compute/instances`\n2. Click on the instance to be audited\n3. In the section, verify that the service account selected has the least privilege necessary for the instance",
                                AdditionalInformation="",
                                References="https://cloud.google.com/compute/docs/access/service-accounts#default_service_account",
                            )
                        ],
                    )
                ],
            ),
        ]

        finding = Check_Report(
            load_check_metadata(
                f"{path.dirname(path.realpath(__file__))}/fixtures/metadata.json"
            ).json()
        )
        finding.resource_details = "Test resource details"
        finding.resource_id = "test-resource"
        finding.resource_arn = "test-arn"
        finding.region = "eu-west-1"
        finding.status = "PASS"
        finding.status_extended = "This is a test"

        output_options = mock.MagicMock()
        output_options.bulk_checks_metadata = {}
        output_options.bulk_checks_metadata["iam_user_accesskey_unused"] = (
            mock.MagicMock()
        )
        output_options.bulk_checks_metadata["iam_user_accesskey_unused"].Compliance = (
            bulk_check_metadata
        )

        assert get_check_compliance(finding, "azure", output_options) == {
            "CIS-2.0": ["2.1.3"],
            "CIS-2.1": ["2.1.3"],
        }

    def test_get_check_compliance_kubernetes(self):
        bulk_check_metadata = [
            Compliance_Base_Model(
                Framework="CIS",
                Provider="Kubernetes",
                Version="2.0",
                Description="This CIS Benchmark is the product of a community consensus process and consists of secure configuration guidelines developed for Kubernetes Platform",
                Requirements=[
                    Compliance_Requirement(
                        Checks=[],
                        Id="2.1.3",
                        Description="Ensure compute instances do not use the default service account with full access to all Cloud APIs",
                        Attributes=[
                            CIS_Requirement_Attribute(
                                Section="2.1. Compute Engine",
                                Profile="Level 1",
                                AssessmentStatus="Automated",
                                Description="The default service account should not be used for compute instances as it has full access to all Cloud APIs.",
                                RationaleStatement="The default service account has full access to all Cloud APIs and should not be used for compute instances.",
                                ImpactStatement="",
                                RemediationProcedure="Perform the following to ensure compute instances do not use the default service account with full access to all Cloud APIs:\n\n1. Navigate to the 'Compute Engine' section of the Google Cloud Console at `https://console.cloud.google.com/compute/instances`\n2. Click on the instance to be modified\n3. Click the 'Edit' button\n4. In the 'Service account' section, select a service account that has the least privilege necessary for the instance\n5. Click 'Save' to apply the changes",
                                AuditProcedure="Perform the following to ensure compute instances do not use the default service account with full access to all Cloud APIs:\n\n1. Navigate to the section of the Google Cloud Console at `https://console.cloud.google.com/compute/instances`\n2. Click on the instance to be audited\n3. In the section, verify that the service account selected has the least privilege necessary for the instance",
                                AdditionalInformation="",
                                References="https://cloud.google.com/compute/docs/access/service-accounts#default_service_account",
                            )
                        ],
                    )
                ],
            ),
            Compliance_Base_Model(
                Framework="CIS",
                Provider="Kubernetes",
                Version="2.1",
                Description="This CIS Benchmark is the product of a community consensus process and consists of secure configuration guidelines developed for Kubernetes Platform",
                Requirements=[
                    Compliance_Requirement(
                        Checks=[],
                        Id="2.1.3",
                        Description="Ensure compute instances do not use the default service account with full access to all Cloud APIs",
                        Attributes=[
                            CIS_Requirement_Attribute(
                                Section="2.1. Compute Engine",
                                Profile="Level 1",
                                AssessmentStatus="Automated",
                                Description="The default service account should not be used for compute instances as it has full access to all Cloud APIs.",
                                RationaleStatement="The default service account has full access to all Cloud APIs and should not be used for compute instances.",
                                ImpactStatement="",
                                RemediationProcedure="Perform the following to ensure compute instances do not use the default service account with full access to all Cloud APIs:\n\n1. Navigate to the 'Compute Engine' section of the Google Cloud Console at `https://console.cloud.google.com/compute/instances`\n2. Click on the instance to be modified\n3. Click the 'Edit' button\n4. In the 'Service account' section, select a service account that has the least privilege necessary for the instance\n5. Click 'Save' to apply the changes",
                                AuditProcedure="Perform the following to ensure compute instances do not use the default service account with full access to all Cloud APIs:\n\n1. Navigate to the section of the Google Cloud Console at `https://console.cloud.google.com/compute/instances`\n2. Click on the instance to be audited\n3. In the section, verify that the service account selected has the least privilege necessary for the instance",
                                AdditionalInformation="",
                                References="https://cloud.google.com/compute/docs/access/service-accounts#default_service_account",
                            )
                        ],
                    )
                ],
            ),
        ]

        finding = Check_Report(
            load_check_metadata(
                f"{path.dirname(path.realpath(__file__))}/fixtures/metadata.json"
            ).json()
        )
        finding.resource_details = "Test resource details"
        finding.resource_id = "test-resource"
        finding.resource_arn = "test-arn"
        finding.region = "eu-west-1"
        finding.status = "PASS"
        finding.status_extended = "This is a test"

        output_options = mock.MagicMock()
        output_options.bulk_checks_metadata = {}
        output_options.bulk_checks_metadata["iam_user_accesskey_unused"] = (
            mock.MagicMock()
        )
        output_options.bulk_checks_metadata["iam_user_accesskey_unused"].Compliance = (
            bulk_check_metadata
        )

        assert get_check_compliance(finding, "kubernetes", output_options) == {
            "CIS-2.0": ["2.1.3"],
            "CIS-2.1": ["2.1.3"],
        }<|MERGE_RESOLUTION|>--- conflicted
+++ resolved
@@ -5,14 +5,7 @@
 import pytest
 from colorama import Fore
 
-<<<<<<< HEAD
-from prowler.config.config import (
-    json_asff_file_suffix,
-    output_file_timestamp,
-)
-=======
-from prowler.config.config import html_file_suffix, output_file_timestamp
->>>>>>> 673619c8
+from prowler.config.config import output_file_timestamp
 from prowler.lib.check.compliance_models import (
     CIS_Requirement_Attribute,
     Compliance_Base_Model,
@@ -37,47 +30,6 @@
 
 
 class TestOutputs:
-    def test_fill_file_descriptors_aws(self):
-        audited_account = AWS_ACCOUNT_NUMBER
-        output_directory = f"{os.path.dirname(os.path.realpath(__file__))}"
-        aws_provider = set_mocked_aws_provider()
-        test_output_modes = [
-<<<<<<< HEAD
-            ["json-asff"],
-=======
-            ["html"],
->>>>>>> 673619c8
-        ]
-        output_filename = f"prowler-output-{audited_account}-{output_file_timestamp}"
-        expected = [
-            {
-<<<<<<< HEAD
-                "json-asff": open_file(
-                    f"{output_directory}/{output_filename}{json_asff_file_suffix}",
-                    "a",
-                ),
-=======
-                "html": open_file(
-                    f"{output_directory}/{output_filename}{html_file_suffix}",
-                    "a",
-                )
->>>>>>> 673619c8
-            },
-        ]
-
-        for index, output_mode_list in enumerate(test_output_modes):
-            test_output_file_descriptors = fill_file_descriptors(
-                output_mode_list,
-                output_directory,
-                output_filename,
-                aws_provider,
-            )
-            for output_mode in output_mode_list:
-                assert (
-                    test_output_file_descriptors[output_mode].name
-                    == expected[index][output_mode].name
-                )
-                remove(expected[index][output_mode].name)
 
     def test_set_report_color(self):
         test_status = ["PASS", "FAIL", "MANUAL"]
