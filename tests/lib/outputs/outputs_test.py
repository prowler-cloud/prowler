--- conflicted
+++ resolved
@@ -28,15 +28,11 @@
     Severity,
     generate_csv_fields,
 )
-<<<<<<< HEAD
-from prowler.lib.outputs.outputs import send_to_s3_bucket, set_report_color
-=======
 from prowler.lib.outputs.outputs import (
     extract_findings_statistics,
     send_to_s3_bucket,
     set_report_color,
 )
->>>>>>> e4698b58
 from prowler.lib.utils.utils import hash_sha512, open_file
 from prowler.providers.aws.lib.audit_info.models import AWS_Audit_Info
 
