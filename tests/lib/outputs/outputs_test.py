import os
from os import path, remove
from unittest import mock

import pytest
from colorama import Fore

from prowler.config.config import (
    json_asff_file_suffix,
    output_file_timestamp,
)
from prowler.lib.check.compliance_models import (
    CIS_Requirement_Attribute,
    Compliance_Base_Model,
    Compliance_Requirement,
)
from prowler.lib.check.models import Check_Report, load_check_metadata
from prowler.lib.outputs.compliance.compliance import get_check_compliance
from prowler.lib.outputs.csv.csv import generate_csv_fields
from prowler.lib.outputs.file_descriptors import fill_file_descriptors
from prowler.lib.outputs.finding import Finding
from prowler.lib.outputs.outputs import extract_findings_statistics, set_report_color
from prowler.lib.outputs.utils import (
    parse_html_string,
    parse_json_tags,
    unroll_dict,
    unroll_dict_to_list,
    unroll_list,
    unroll_tags,
)
from prowler.lib.utils.utils import open_file
from tests.providers.aws.utils import AWS_ACCOUNT_NUMBER, set_mocked_aws_provider


class TestOutputs:
    def test_fill_file_descriptors_aws(self):
        audited_account = AWS_ACCOUNT_NUMBER
        output_directory = f"{os.path.dirname(os.path.realpath(__file__))}"
        aws_provider = set_mocked_aws_provider()
        test_output_modes = [
            ["json-asff"],
<<<<<<< HEAD
            ["json-ocsf"],
            ["json-asff", "json-ocsf"],
=======
            ["html"],
            ["json-asff", "html"],
>>>>>>> 2345a738
        ]
        output_filename = f"prowler-output-{audited_account}-{output_file_timestamp}"
        expected = [
            {
                "json-asff": open_file(
                    f"{output_directory}/{output_filename}{json_asff_file_suffix}",
                    "a",
                )
            },
            {
<<<<<<< HEAD
                "json-ocsf": open_file(
                    f"{output_directory}/{output_filename}{json_ocsf_file_suffix}",
=======
                "html": open_file(
                    f"{output_directory}/{output_filename}{html_file_suffix}",
>>>>>>> 2345a738
                    "a",
                )
            },
            {
                "json-asff": open_file(
                    f"{output_directory}/{output_filename}{json_asff_file_suffix}",
                    "a",
                ),
<<<<<<< HEAD
                "json-ocsf": open_file(
                    f"{output_directory}/{output_filename}{json_ocsf_file_suffix}",
=======
                "html": open_file(
                    f"{output_directory}/{output_filename}{html_file_suffix}",
>>>>>>> 2345a738
                    "a",
                ),
            },
        ]

        for index, output_mode_list in enumerate(test_output_modes):
            test_output_file_descriptors = fill_file_descriptors(
                output_mode_list,
                output_directory,
                output_filename,
                aws_provider,
            )
            for output_mode in output_mode_list:
                assert (
                    test_output_file_descriptors[output_mode].name
                    == expected[index][output_mode].name
                )
                remove(expected[index][output_mode].name)

    def test_set_report_color(self):
        test_status = ["PASS", "FAIL", "MANUAL"]
        test_colors = [Fore.GREEN, Fore.RED, Fore.YELLOW]

        for status in test_status:
            assert set_report_color(status) in test_colors

    def test_set_report_color_invalid(self):
        test_status = "INVALID"

        with pytest.raises(Exception) as exc:
            set_report_color(test_status)

        assert "Invalid Report Status. Must be PASS, FAIL or MANUAL" in str(exc.value)
        assert exc.type == Exception

    def test_generate_common_csv_fields(self):
        expected = [
            "auth_method",
            "timestamp",
            "account_uid",
            "account_name",
            "account_email",
            "account_organization_uid",
            "account_organization_name",
            "account_tags",
            "finding_uid",
            "provider",
            "check_id",
            "check_title",
            "check_type",
            "status",
            "status_extended",
            "muted",
            "service_name",
            "subservice_name",
            "severity",
            "resource_type",
            "resource_uid",
            "resource_name",
            "resource_details",
            "resource_tags",
            "partition",
            "region",
            "description",
            "risk",
            "related_url",
            "remediation_recommendation_text",
            "remediation_recommendation_url",
            "remediation_code_nativeiac",
            "remediation_code_terraform",
            "remediation_code_cli",
            "remediation_code_other",
            "compliance",
            "categories",
            "depends_on",
            "related_to",
            "notes",
            "prowler_version",
        ]

        assert generate_csv_fields(Finding) == expected

    def test_unroll_list_no_separator(self):
        list = ["test", "test1", "test2"]

        assert unroll_list(list) == "test | test1 | test2"

    def test_unroll_list_separator(self):
        list = ["test", "test1", "test2"]

        assert unroll_list(list, ",") == "test, test1, test2"

    def test_parse_html_string(self):
        string = "CISA: your-systems-3, your-data-1, your-data-2 | CIS-1.4: 2.1.1 | CIS-1.5: 2.1.1 | GDPR: article_32 | AWS-Foundational-Security-Best-Practices: s3 | HIPAA: 164_308_a_1_ii_b, 164_308_a_4_ii_a, 164_312_a_2_iv, 164_312_c_1, 164_312_c_2, 164_312_e_2_ii | GxP-21-CFR-Part-11: 11.10-c, 11.30 | GxP-EU-Annex-11: 7.1-data-storage-damage-protection | NIST-800-171-Revision-2: 3_3_8, 3_5_10, 3_13_11, 3_13_16 | NIST-800-53-Revision-4: sc_28 | NIST-800-53-Revision-5: au_9_3, cm_6_a, cm_9_b, cp_9_d, cp_9_8, pm_11_b, sc_8_3, sc_8_4, sc_13_a, sc_16_1, sc_28_1, si_19_4 | ENS-RD2022: mp.si.2.aws.s3.1 | NIST-CSF-1.1: ds_1 | RBI-Cyber-Security-Framework: annex_i_1_3 | FFIEC: d3-pc-am-b-12 | PCI-3.2.1: s3 | FedRamp-Moderate-Revision-4: sc-13, sc-28 | FedRAMP-Low-Revision-4: sc-13"
        assert (
            parse_html_string(string)
            == """
&#x2022;CISA: your-systems-3, your-data-1, your-data-2

&#x2022;CIS-1.4: 2.1.1

&#x2022;CIS-1.5: 2.1.1

&#x2022;GDPR: article_32

&#x2022;AWS-Foundational-Security-Best-Practices: s3

&#x2022;HIPAA: 164_308_a_1_ii_b, 164_308_a_4_ii_a, 164_312_a_2_iv, 164_312_c_1, 164_312_c_2, 164_312_e_2_ii

&#x2022;GxP-21-CFR-Part-11: 11.10-c, 11.30

&#x2022;GxP-EU-Annex-11: 7.1-data-storage-damage-protection

&#x2022;NIST-800-171-Revision-2: 3_3_8, 3_5_10, 3_13_11, 3_13_16

&#x2022;NIST-800-53-Revision-4: sc_28

&#x2022;NIST-800-53-Revision-5: au_9_3, cm_6_a, cm_9_b, cp_9_d, cp_9_8, pm_11_b, sc_8_3, sc_8_4, sc_13_a, sc_16_1, sc_28_1, si_19_4

&#x2022;ENS-RD2022: mp.si.2.aws.s3.1

&#x2022;NIST-CSF-1.1: ds_1

&#x2022;RBI-Cyber-Security-Framework: annex_i_1_3

&#x2022;FFIEC: d3-pc-am-b-12

&#x2022;PCI-3.2.1: s3

&#x2022;FedRamp-Moderate-Revision-4: sc-13, sc-28

&#x2022;FedRAMP-Low-Revision-4: sc-13
"""
        )

    def test_unroll_tags(self):
        dict_list = [
            {"Key": "name", "Value": "test"},
            {"Key": "project", "Value": "prowler"},
            {"Key": "environment", "Value": "dev"},
            {"Key": "terraform", "Value": "true"},
        ]
        unique_dict_list = [
            {
                "test1": "value1",
                "test2": "value2",
                "test3": "value3",
            }
        ]
        assert (
            unroll_tags(dict_list)
            == "name=test | project=prowler | environment=dev | terraform=true"
        )
        assert (
            unroll_tags(unique_dict_list)
            == "test1=value1 | test2=value2 | test3=value3"
        )

    def test_unroll_dict(self):
        test_compliance_dict = {
            "CISA": ["your-systems-3", "your-data-1", "your-data-2"],
            "CIS-1.4": ["2.1.1"],
            "CIS-1.5": ["2.1.1"],
            "GDPR": ["article_32"],
            "AWS-Foundational-Security-Best-Practices": ["s3"],
            "HIPAA": [
                "164_308_a_1_ii_b",
                "164_308_a_4_ii_a",
                "164_312_a_2_iv",
                "164_312_c_1",
                "164_312_c_2",
                "164_312_e_2_ii",
            ],
            "GxP-21-CFR-Part-11": ["11.10-c", "11.30"],
            "GxP-EU-Annex-11": ["7.1-data-storage-damage-protection"],
            "NIST-800-171-Revision-2": ["3_3_8", "3_5_10", "3_13_11", "3_13_16"],
            "NIST-800-53-Revision-4": ["sc_28"],
            "NIST-800-53-Revision-5": [
                "au_9_3",
                "cm_6_a",
                "cm_9_b",
                "cp_9_d",
                "cp_9_8",
                "pm_11_b",
                "sc_8_3",
                "sc_8_4",
                "sc_13_a",
                "sc_16_1",
                "sc_28_1",
                "si_19_4",
            ],
            "ENS-RD2022": ["mp.si.2.aws.s3.1"],
            "NIST-CSF-1.1": ["ds_1"],
            "RBI-Cyber-Security-Framework": ["annex_i_1_3"],
            "FFIEC": ["d3-pc-am-b-12"],
            "PCI-3.2.1": ["s3"],
            "FedRamp-Moderate-Revision-4": ["sc-13", "sc-28"],
            "FedRAMP-Low-Revision-4": ["sc-13"],
        }
        assert (
            unroll_dict(test_compliance_dict)
            == "CISA: your-systems-3, your-data-1, your-data-2 | CIS-1.4: 2.1.1 | CIS-1.5: 2.1.1 | GDPR: article_32 | AWS-Foundational-Security-Best-Practices: s3 | HIPAA: 164_308_a_1_ii_b, 164_308_a_4_ii_a, 164_312_a_2_iv, 164_312_c_1, 164_312_c_2, 164_312_e_2_ii | GxP-21-CFR-Part-11: 11.10-c, 11.30 | GxP-EU-Annex-11: 7.1-data-storage-damage-protection | NIST-800-171-Revision-2: 3_3_8, 3_5_10, 3_13_11, 3_13_16 | NIST-800-53-Revision-4: sc_28 | NIST-800-53-Revision-5: au_9_3, cm_6_a, cm_9_b, cp_9_d, cp_9_8, pm_11_b, sc_8_3, sc_8_4, sc_13_a, sc_16_1, sc_28_1, si_19_4 | ENS-RD2022: mp.si.2.aws.s3.1 | NIST-CSF-1.1: ds_1 | RBI-Cyber-Security-Framework: annex_i_1_3 | FFIEC: d3-pc-am-b-12 | PCI-3.2.1: s3 | FedRamp-Moderate-Revision-4: sc-13, sc-28 | FedRAMP-Low-Revision-4: sc-13"
        )

    def test_unroll_dict_to_list(self):
        dict_A = {"A": "B"}
        list_A = ["A: B"]

        assert unroll_dict_to_list(dict_A) == list_A

        dict_B = {"A": ["B", "C"]}
        list_B = ["A: B, C"]

        assert unroll_dict_to_list(dict_B) == list_B

    def test_parse_json_tags(self):
        json_tags = [
            {"Key": "name", "Value": "test"},
            {"Key": "project", "Value": "prowler"},
            {"Key": "environment", "Value": "dev"},
            {"Key": "terraform", "Value": "true"},
        ]

        assert parse_json_tags(json_tags) == {
            "name": "test",
            "project": "prowler",
            "environment": "dev",
            "terraform": "true",
        }
        assert parse_json_tags([]) == {}
        assert parse_json_tags([None]) == {}
        assert parse_json_tags([{}]) == {}
        assert parse_json_tags(None) == {}

    def test_extract_findings_statistics_different_resources(self):
        finding_1 = mock.MagicMock()
        finding_1.status = "PASS"
        finding_1.resource_id = "test_resource_1"
        finding_2 = mock.MagicMock()
        finding_2.status = "FAIL"
        finding_2.resource_id = "test_resource_2"
        findings = [finding_1, finding_2]

        stats = extract_findings_statistics(findings)
        assert stats["total_pass"] == 1
        assert stats["total_fail"] == 1
        assert stats["resources_count"] == 2
        assert stats["findings_count"] == 2

    def test_extract_findings_statistics_same_resources(self):
        finding_1 = mock.MagicMock()
        finding_1.status = "PASS"
        finding_1.resource_id = "test_resource_1"
        finding_2 = mock.MagicMock()
        finding_2.status = "PASS"
        finding_2.resource_id = "test_resource_1"
        findings = [finding_1, finding_2]

        stats = extract_findings_statistics(findings)
        assert stats["total_pass"] == 2
        assert stats["total_fail"] == 0
        assert stats["resources_count"] == 1
        assert stats["findings_count"] == 2

    def test_extract_findings_statistics_manual_resources(self):
        finding_1 = mock.MagicMock()
        finding_1.status = "MANUAL"
        finding_1.resource_id = "test_resource_1"
        finding_2 = mock.MagicMock()
        finding_2.status = "PASS"
        finding_2.resource_id = "test_resource_1"
        findings = [finding_1, finding_2]

        stats = extract_findings_statistics(findings)
        assert stats["total_pass"] == 1
        assert stats["total_fail"] == 0
        assert stats["resources_count"] == 1
        assert stats["findings_count"] == 1

    def test_extract_findings_statistics_no_findings(self):
        findings = []

        stats = extract_findings_statistics(findings)
        assert stats["total_pass"] == 0
        assert stats["total_fail"] == 0
        assert stats["resources_count"] == 0
        assert stats["findings_count"] == 0

    def test_extract_findings_statistics_all_fail_are_muted(self):
        finding_1 = mock.MagicMock()
        finding_1.status = "FAIL"
        finding_1.muted = True
        finding_1.resource_id = "test_resource_1"
        findings = [finding_1]

        stats = extract_findings_statistics(findings)
        assert stats["total_pass"] == 0
        assert stats["total_fail"] == 1
        assert stats["resources_count"] == 1
        assert stats["findings_count"] == 1
        assert stats["all_fails_are_muted"]

    def test_extract_findings_statistics_all_fail_are_not_muted(self):
        finding_1 = mock.MagicMock()
        finding_1.status = "FAIL"
        finding_1.muted = True
        finding_1.resource_id = "test_resource_1"
        finding_2 = mock.MagicMock()
        finding_2.status = "FAIL"
        finding_2.muted = False
        finding_2.resource_id = "test_resource_1"
        findings = [finding_1, finding_2]

        stats = extract_findings_statistics(findings)
        assert stats["total_pass"] == 0
        assert stats["total_fail"] == 2
        assert stats["resources_count"] == 1
        assert stats["findings_count"] == 2
        assert not stats["all_fails_are_muted"]

    def test_get_check_compliance_aws(self):
        bulk_check_metadata = [
            Compliance_Base_Model(
                Framework="CIS",
                Provider="AWS",
                Version="1.4",
                Description="The CIS Benchmark for CIS Amazon Web Services Foundations Benchmark, v1.4.0, Level 1 and 2 provides prescriptive guidance for configuring security options for a subset of Amazon Web Services. It has an emphasis on foundational, testable, and architecture agnostic settings",
                Requirements=[
                    Compliance_Requirement(
                        Checks=[],
                        Id="2.1.3",
                        Description="Ensure MFA Delete is enabled on S3 buckets",
                        Attributes=[
                            CIS_Requirement_Attribute(
                                Section="2.1. Simple Storage Service (S3)",
                                Profile="Level 1",
                                AssessmentStatus="Automated",
                                Description="Once MFA Delete is enabled on your sensitive and classified S3 bucket it requires the user to have two forms of authentication.",
                                RationaleStatement="Adding MFA delete to an S3 bucket, requires additional authentication when you change the version state of your bucket or you delete and object version adding another layer of security in the event your security credentials are compromised or unauthorized access is granted.",
                                ImpactStatement="",
                                RemediationProcedure="Perform the steps below to enable MFA delete on an S3 bucket.\n\nNote:\n-You cannot enable MFA Delete using the AWS Management Console. You must use the AWS CLI or API.\n-You must use your 'root' account to enable MFA Delete on S3 buckets.\n\n**From Command line:**\n\n1. Run the s3api put-bucket-versioning command\n\n```\naws s3api put-bucket-versioning --profile my-root-profile --bucket Bucket_Name --versioning-configuration Status=Enabled,MFADelete=Enabled --mfa “arn:aws:iam::aws_account_id:mfa/root-account-mfa-device passcode”\n```",
                                AuditProcedure='Perform the steps below to confirm MFA delete is configured on an S3 Bucket\n\n**From Console:**\n\n1. Login to the S3 console at `https://console.aws.amazon.com/s3/`\n\n2. Click the `Check` box next to the Bucket name you want to confirm\n\n3. In the window under `Properties`\n\n4. Confirm that Versioning is `Enabled`\n\n5. Confirm that MFA Delete is `Enabled`\n\n**From Command Line:**\n\n1. Run the `get-bucket-versioning`\n```\naws s3api get-bucket-versioning --bucket my-bucket\n```\n\nOutput example:\n```\n<VersioningConfiguration xmlns="http://s3.amazonaws.com/doc/2006-03-01/"> \n <Status>Enabled</Status>\n <MfaDelete>Enabled</MfaDelete> \n</VersioningConfiguration>\n```\n\nIf the Console or the CLI output does not show Versioning and MFA Delete `enabled` refer to the remediation below.',
                                AdditionalInformation="",
                                References="https://docs.aws.amazon.com/AmazonS3/latest/dev/Versioning.html#MultiFactorAuthenticationDelete:https://docs.aws.amazon.com/AmazonS3/latest/dev/UsingMFADelete.html:https://aws.amazon.com/blogs/security/securing-access-to-aws-using-mfa-part-3/:https://docs.aws.amazon.com/IAM/latest/UserGuide/id_credentials_mfa_lost-or-broken.html",
                            )
                        ],
                    )
                ],
            ),
            Compliance_Base_Model(
                Framework="CIS",
                Provider="AWS",
                Version="1.5",
                Description="The CIS Amazon Web Services Foundations Benchmark provides prescriptive guidance for configuring security options for a subset of Amazon Web Services with an emphasis on foundational, testable, and architecture agnostic settings.",
                Requirements=[
                    Compliance_Requirement(
                        Checks=[],
                        Id="2.1.3",
                        Description="Ensure MFA Delete is enabled on S3 buckets",
                        Attributes=[
                            CIS_Requirement_Attribute(
                                Section="2.1. Simple Storage Service (S3)",
                                Profile="Level 1",
                                AssessmentStatus="Automated",
                                Description="Once MFA Delete is enabled on your sensitive and classified S3 bucket it requires the user to have two forms of authentication.",
                                RationaleStatement="Adding MFA delete to an S3 bucket, requires additional authentication when you change the version state of your bucket or you delete and object version adding another layer of security in the event your security credentials are compromised or unauthorized access is granted.",
                                ImpactStatement="",
                                RemediationProcedure="Perform the steps below to enable MFA delete on an S3 bucket.\n\nNote:\n-You cannot enable MFA Delete using the AWS Management Console. You must use the AWS CLI or API.\n-You must use your 'root' account to enable MFA Delete on S3 buckets.\n\n**From Command line:**\n\n1. Run the s3api put-bucket-versioning command\n\n```\naws s3api put-bucket-versioning --profile my-root-profile --bucket Bucket_Name --versioning-configuration Status=Enabled,MFADelete=Enabled --mfa “arn:aws:iam::aws_account_id:mfa/root-account-mfa-device passcode”\n```",
                                AuditProcedure='Perform the steps below to confirm MFA delete is configured on an S3 Bucket\n\n**From Console:**\n\n1. Login to the S3 console at `https://console.aws.amazon.com/s3/`\n\n2. Click the `Check` box next to the Bucket name you want to confirm\n\n3. In the window under `Properties`\n\n4. Confirm that Versioning is `Enabled`\n\n5. Confirm that MFA Delete is `Enabled`\n\n**From Command Line:**\n\n1. Run the `get-bucket-versioning`\n```\naws s3api get-bucket-versioning --bucket my-bucket\n```\n\nOutput example:\n```\n<VersioningConfiguration xmlns="http://s3.amazonaws.com/doc/2006-03-01/"> \n <Status>Enabled</Status>\n <MfaDelete>Enabled</MfaDelete> \n</VersioningConfiguration>\n```\n\nIf the Console or the CLI output does not show Versioning and MFA Delete `enabled` refer to the remediation below.',
                                AdditionalInformation="",
                                References="https://docs.aws.amazon.com/AmazonS3/latest/dev/Versioning.html#MultiFactorAuthenticationDelete:https://docs.aws.amazon.com/AmazonS3/latest/dev/UsingMFADelete.html:https://aws.amazon.com/blogs/security/securing-access-to-aws-using-mfa-part-3/:https://docs.aws.amazon.com/IAM/latest/UserGuide/id_credentials_mfa_lost-or-broken.html",
                            )
                        ],
                    )
                ],
            ),
        ]

        finding = Check_Report(
            load_check_metadata(
                f"{path.dirname(path.realpath(__file__))}/fixtures/metadata.json"
            ).json()
        )
        finding.resource_details = "Test resource details"
        finding.resource_id = "test-resource"
        finding.resource_arn = "test-arn"
        finding.region = "eu-west-1"
        finding.status = "PASS"
        finding.status_extended = "This is a test"

        output_options = mock.MagicMock()
        output_options.bulk_checks_metadata = {}
        output_options.bulk_checks_metadata["iam_user_accesskey_unused"] = (
            mock.MagicMock()
        )
        output_options.bulk_checks_metadata["iam_user_accesskey_unused"].Compliance = (
            bulk_check_metadata
        )

        assert get_check_compliance(finding, "aws", output_options) == {
            "CIS-1.4": ["2.1.3"],
            "CIS-1.5": ["2.1.3"],
        }

    def test_get_check_compliance_gcp(self):
        bulk_check_metadata = [
            Compliance_Base_Model(
                Framework="CIS",
                Provider="GCP",
                Version="2.0",
                Description="This CIS Benchmark is the product of a community consensus process and consists of secure configuration guidelines developed for Google Cloud Computing Platform",
                Requirements=[
                    Compliance_Requirement(
                        Checks=[],
                        Id="2.1.3",
                        Description="Ensure compute instances do not use the default service account with full access to all Cloud APIs",
                        Attributes=[
                            CIS_Requirement_Attribute(
                                Section="2.1. Compute Engine",
                                Profile="Level 1",
                                AssessmentStatus="Automated",
                                Description="The default service account should not be used for compute instances as it has full access to all Cloud APIs.",
                                RationaleStatement="The default service account has full access to all Cloud APIs and should not be used for compute instances.",
                                ImpactStatement="",
                                RemediationProcedure="Perform the following to ensure compute instances do not use the default service account with full access to all Cloud APIs:\n\n1. Navigate to the 'Compute Engine' section of the Google Cloud Console at `https://console.cloud.google.com/compute/instances`\n2. Click on the instance to be modified\n3. Click the 'Edit' button\n4. In the 'Service account' section, select a service account that has the least privilege necessary for the instance\n5. Click 'Save' to apply the changes",
                                AuditProcedure="Perform the following to ensure compute instances do not use the default service account with full access to all Cloud APIs:\n\n1. Navigate to the section of the Google Cloud Console at `https://console.cloud.google.com/compute/instances`\n2. Click on the instance to be audited\n3. In the section, verify that the service account selected has the least privilege necessary for the instance",
                                AdditionalInformation="",
                                References="https://cloud.google.com/compute/docs/access/service-accounts#default_service_account",
                            )
                        ],
                    )
                ],
            ),
            Compliance_Base_Model(
                Framework="CIS",
                Provider="GCP",
                Version="2.1",
                Description="This CIS Benchmark is the product of a community consensus process and consists of secure configuration guidelines developed for Google Cloud Computing Platform",
                Requirements=[
                    Compliance_Requirement(
                        Checks=[],
                        Id="2.1.3",
                        Description="Ensure compute instances do not use the default service account with full access to all Cloud APIs",
                        Attributes=[
                            CIS_Requirement_Attribute(
                                Section="2.1. Compute Engine",
                                Profile="Level 1",
                                AssessmentStatus="Automated",
                                Description="The default service account should not be used for compute instances as it has full access to all Cloud APIs.",
                                RationaleStatement="The default service account has full access to all Cloud APIs and should not be used for compute instances.",
                                ImpactStatement="",
                                RemediationProcedure="Perform the following to ensure compute instances do not use the default service account with full access to all Cloud APIs:\n\n1. Navigate to the 'Compute Engine' section of the Google Cloud Console at `https://console.cloud.google.com/compute/instances`\n2. Click on the instance to be modified\n3. Click the 'Edit' button\n4. In the 'Service account' section, select a service account that has the least privilege necessary for the instance\n5. Click 'Save' to apply the changes",
                                AuditProcedure="Perform the following to ensure compute instances do not use the default service account with full access to all Cloud APIs:\n\n1. Navigate to the section of the Google Cloud Console at `https://console.cloud.google.com/compute/instances`\n2. Click on the instance to be audited\n3. In the section, verify that the service account selected has the least privilege necessary for the instance",
                                AdditionalInformation="",
                                References="https://cloud.google.com/compute/docs/access/service-accounts#default_service_account",
                            )
                        ],
                    )
                ],
            ),
        ]

        finding = Check_Report(
            load_check_metadata(
                f"{path.dirname(path.realpath(__file__))}/fixtures/metadata.json"
            ).json()
        )
        finding.resource_details = "Test resource details"
        finding.resource_id = "test-resource"
        finding.resource_arn = "test-arn"
        finding.region = "eu-west-1"
        finding.status = "PASS"
        finding.status_extended = "This is a test"

        output_options = mock.MagicMock()
        output_options.bulk_checks_metadata = {}
        output_options.bulk_checks_metadata["iam_user_accesskey_unused"] = (
            mock.MagicMock()
        )
        output_options.bulk_checks_metadata["iam_user_accesskey_unused"].Compliance = (
            bulk_check_metadata
        )

        assert get_check_compliance(finding, "gcp", output_options) == {
            "CIS-2.0": ["2.1.3"],
            "CIS-2.1": ["2.1.3"],
        }

    def test_get_check_compliance_azure(self):
        bulk_check_metadata = [
            Compliance_Base_Model(
                Framework="CIS",
                Provider="Azure",
                Version="2.0",
                Description="This CIS Benchmark is the product of a community consensus process and consists of secure configuration guidelines developed for Azuee Platform",
                Requirements=[
                    Compliance_Requirement(
                        Checks=[],
                        Id="2.1.3",
                        Description="Ensure compute instances do not use the default service account with full access to all Cloud APIs",
                        Attributes=[
                            CIS_Requirement_Attribute(
                                Section="2.1. Compute Engine",
                                Profile="Level 1",
                                AssessmentStatus="Automated",
                                Description="The default service account should not be used for compute instances as it has full access to all Cloud APIs.",
                                RationaleStatement="The default service account has full access to all Cloud APIs and should not be used for compute instances.",
                                ImpactStatement="",
                                RemediationProcedure="Perform the following to ensure compute instances do not use the default service account with full access to all Cloud APIs:\n\n1. Navigate to the 'Compute Engine' section of the Google Cloud Console at `https://console.cloud.google.com/compute/instances`\n2. Click on the instance to be modified\n3. Click the 'Edit' button\n4. In the 'Service account' section, select a service account that has the least privilege necessary for the instance\n5. Click 'Save' to apply the changes",
                                AuditProcedure="Perform the following to ensure compute instances do not use the default service account with full access to all Cloud APIs:\n\n1. Navigate to the section of the Google Cloud Console at `https://console.cloud.google.com/compute/instances`\n2. Click on the instance to be audited\n3. In the section, verify that the service account selected has the least privilege necessary for the instance",
                                AdditionalInformation="",
                                References="https://cloud.google.com/compute/docs/access/service-accounts#default_service_account",
                            )
                        ],
                    )
                ],
            ),
            Compliance_Base_Model(
                Framework="CIS",
                Provider="Azure",
                Version="2.1",
                Description="This CIS Benchmark is the product of a community consensus process and consists of secure configuration guidelines developed for Azure Platform",
                Requirements=[
                    Compliance_Requirement(
                        Checks=[],
                        Id="2.1.3",
                        Description="Ensure compute instances do not use the default service account with full access to all Cloud APIs",
                        Attributes=[
                            CIS_Requirement_Attribute(
                                Section="2.1. Compute Engine",
                                Profile="Level 1",
                                AssessmentStatus="Automated",
                                Description="The default service account should not be used for compute instances as it has full access to all Cloud APIs.",
                                RationaleStatement="The default service account has full access to all Cloud APIs and should not be used for compute instances.",
                                ImpactStatement="",
                                RemediationProcedure="Perform the following to ensure compute instances do not use the default service account with full access to all Cloud APIs:\n\n1. Navigate to the 'Compute Engine' section of the Google Cloud Console at `https://console.cloud.google.com/compute/instances`\n2. Click on the instance to be modified\n3. Click the 'Edit' button\n4. In the 'Service account' section, select a service account that has the least privilege necessary for the instance\n5. Click 'Save' to apply the changes",
                                AuditProcedure="Perform the following to ensure compute instances do not use the default service account with full access to all Cloud APIs:\n\n1. Navigate to the section of the Google Cloud Console at `https://console.cloud.google.com/compute/instances`\n2. Click on the instance to be audited\n3. In the section, verify that the service account selected has the least privilege necessary for the instance",
                                AdditionalInformation="",
                                References="https://cloud.google.com/compute/docs/access/service-accounts#default_service_account",
                            )
                        ],
                    )
                ],
            ),
        ]

        finding = Check_Report(
            load_check_metadata(
                f"{path.dirname(path.realpath(__file__))}/fixtures/metadata.json"
            ).json()
        )
        finding.resource_details = "Test resource details"
        finding.resource_id = "test-resource"
        finding.resource_arn = "test-arn"
        finding.region = "eu-west-1"
        finding.status = "PASS"
        finding.status_extended = "This is a test"

        output_options = mock.MagicMock()
        output_options.bulk_checks_metadata = {}
        output_options.bulk_checks_metadata["iam_user_accesskey_unused"] = (
            mock.MagicMock()
        )
        output_options.bulk_checks_metadata["iam_user_accesskey_unused"].Compliance = (
            bulk_check_metadata
        )

        assert get_check_compliance(finding, "azure", output_options) == {
            "CIS-2.0": ["2.1.3"],
            "CIS-2.1": ["2.1.3"],
        }

    def test_get_check_compliance_kubernetes(self):
        bulk_check_metadata = [
            Compliance_Base_Model(
                Framework="CIS",
                Provider="Kubernetes",
                Version="2.0",
                Description="This CIS Benchmark is the product of a community consensus process and consists of secure configuration guidelines developed for Kubernetes Platform",
                Requirements=[
                    Compliance_Requirement(
                        Checks=[],
                        Id="2.1.3",
                        Description="Ensure compute instances do not use the default service account with full access to all Cloud APIs",
                        Attributes=[
                            CIS_Requirement_Attribute(
                                Section="2.1. Compute Engine",
                                Profile="Level 1",
                                AssessmentStatus="Automated",
                                Description="The default service account should not be used for compute instances as it has full access to all Cloud APIs.",
                                RationaleStatement="The default service account has full access to all Cloud APIs and should not be used for compute instances.",
                                ImpactStatement="",
                                RemediationProcedure="Perform the following to ensure compute instances do not use the default service account with full access to all Cloud APIs:\n\n1. Navigate to the 'Compute Engine' section of the Google Cloud Console at `https://console.cloud.google.com/compute/instances`\n2. Click on the instance to be modified\n3. Click the 'Edit' button\n4. In the 'Service account' section, select a service account that has the least privilege necessary for the instance\n5. Click 'Save' to apply the changes",
                                AuditProcedure="Perform the following to ensure compute instances do not use the default service account with full access to all Cloud APIs:\n\n1. Navigate to the section of the Google Cloud Console at `https://console.cloud.google.com/compute/instances`\n2. Click on the instance to be audited\n3. In the section, verify that the service account selected has the least privilege necessary for the instance",
                                AdditionalInformation="",
                                References="https://cloud.google.com/compute/docs/access/service-accounts#default_service_account",
                            )
                        ],
                    )
                ],
            ),
            Compliance_Base_Model(
                Framework="CIS",
                Provider="Kubernetes",
                Version="2.1",
                Description="This CIS Benchmark is the product of a community consensus process and consists of secure configuration guidelines developed for Kubernetes Platform",
                Requirements=[
                    Compliance_Requirement(
                        Checks=[],
                        Id="2.1.3",
                        Description="Ensure compute instances do not use the default service account with full access to all Cloud APIs",
                        Attributes=[
                            CIS_Requirement_Attribute(
                                Section="2.1. Compute Engine",
                                Profile="Level 1",
                                AssessmentStatus="Automated",
                                Description="The default service account should not be used for compute instances as it has full access to all Cloud APIs.",
                                RationaleStatement="The default service account has full access to all Cloud APIs and should not be used for compute instances.",
                                ImpactStatement="",
                                RemediationProcedure="Perform the following to ensure compute instances do not use the default service account with full access to all Cloud APIs:\n\n1. Navigate to the 'Compute Engine' section of the Google Cloud Console at `https://console.cloud.google.com/compute/instances`\n2. Click on the instance to be modified\n3. Click the 'Edit' button\n4. In the 'Service account' section, select a service account that has the least privilege necessary for the instance\n5. Click 'Save' to apply the changes",
                                AuditProcedure="Perform the following to ensure compute instances do not use the default service account with full access to all Cloud APIs:\n\n1. Navigate to the section of the Google Cloud Console at `https://console.cloud.google.com/compute/instances`\n2. Click on the instance to be audited\n3. In the section, verify that the service account selected has the least privilege necessary for the instance",
                                AdditionalInformation="",
                                References="https://cloud.google.com/compute/docs/access/service-accounts#default_service_account",
                            )
                        ],
                    )
                ],
            ),
        ]

        finding = Check_Report(
            load_check_metadata(
                f"{path.dirname(path.realpath(__file__))}/fixtures/metadata.json"
            ).json()
        )
        finding.resource_details = "Test resource details"
        finding.resource_id = "test-resource"
        finding.resource_arn = "test-arn"
        finding.region = "eu-west-1"
        finding.status = "PASS"
        finding.status_extended = "This is a test"

        output_options = mock.MagicMock()
        output_options.bulk_checks_metadata = {}
        output_options.bulk_checks_metadata["iam_user_accesskey_unused"] = (
            mock.MagicMock()
        )
        output_options.bulk_checks_metadata["iam_user_accesskey_unused"].Compliance = (
            bulk_check_metadata
        )

        assert get_check_compliance(finding, "kubernetes", output_options) == {
            "CIS-2.0": ["2.1.3"],
            "CIS-2.1": ["2.1.3"],
        }<|MERGE_RESOLUTION|>--- conflicted
+++ resolved
@@ -39,45 +39,12 @@
         aws_provider = set_mocked_aws_provider()
         test_output_modes = [
             ["json-asff"],
-<<<<<<< HEAD
-            ["json-ocsf"],
-            ["json-asff", "json-ocsf"],
-=======
-            ["html"],
-            ["json-asff", "html"],
->>>>>>> 2345a738
         ]
         output_filename = f"prowler-output-{audited_account}-{output_file_timestamp}"
         expected = [
             {
                 "json-asff": open_file(
                     f"{output_directory}/{output_filename}{json_asff_file_suffix}",
-                    "a",
-                )
-            },
-            {
-<<<<<<< HEAD
-                "json-ocsf": open_file(
-                    f"{output_directory}/{output_filename}{json_ocsf_file_suffix}",
-=======
-                "html": open_file(
-                    f"{output_directory}/{output_filename}{html_file_suffix}",
->>>>>>> 2345a738
-                    "a",
-                )
-            },
-            {
-                "json-asff": open_file(
-                    f"{output_directory}/{output_filename}{json_asff_file_suffix}",
-                    "a",
-                ),
-<<<<<<< HEAD
-                "json-ocsf": open_file(
-                    f"{output_directory}/{output_filename}{json_ocsf_file_suffix}",
-=======
-                "html": open_file(
-                    f"{output_directory}/{output_filename}{html_file_suffix}",
->>>>>>> 2345a738
                     "a",
                 ),
             },
