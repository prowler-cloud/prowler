--- conflicted
+++ resolved
@@ -4,17 +4,11 @@
 from colorama import Fore, Style
 from mock import MagicMock
 
-<<<<<<< HEAD
-from prowler.lib.outputs.csv.csv import generate_csv_fields
-from prowler.lib.outputs.finding import Finding
 from prowler.lib.outputs.outputs import (
     extract_findings_statistics,
     report,
     set_report_color,
 )
-=======
-from prowler.lib.outputs.outputs import extract_findings_statistics, set_report_color
->>>>>>> f97af198
 from prowler.lib.outputs.utils import (
     parse_html_string,
     parse_json_tags,
