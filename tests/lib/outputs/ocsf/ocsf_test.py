import json
from datetime import datetime, timezone
from io import StringIO

import requests
from freezegun import freeze_time
from mock import patch
from py_ocsf_models.events.base_event import SeverityID, StatusID
from py_ocsf_models.events.findings.detection_finding import DetectionFinding
from py_ocsf_models.events.findings.detection_finding import (
    TypeID as DetectionFindingTypeID,
)
from py_ocsf_models.events.findings.finding import ActivityID, FindingInformation
from py_ocsf_models.objects.account import Account, TypeID
from py_ocsf_models.objects.cloud import Cloud
from py_ocsf_models.objects.group import Group
from py_ocsf_models.objects.metadata import Metadata
from py_ocsf_models.objects.organization import Organization
from py_ocsf_models.objects.product import Product
from py_ocsf_models.objects.remediation import Remediation
from py_ocsf_models.objects.resource_details import ResourceDetails

from prowler.config.config import prowler_version
from prowler.lib.outputs.ocsf.ocsf import OCSF
from tests.lib.outputs.fixtures.fixtures import generate_finding_output
from tests.providers.aws.utils import AWS_REGION_EU_WEST_1


class TestOCSF:
    # TODO: improve this test checking the fields
    def test_transform(self):
        findings = [
            generate_finding_output(
                status="FAIL",
                severity="low",
                muted=False,
                region=AWS_REGION_EU_WEST_1,
                resource_tags={"Name": "test", "Environment": "dev"},
            ),
            # Test with int timestamp (UNIX timestamp)
            generate_finding_output(
                status="FAIL",
                severity="medium",
                muted=False,
                region=AWS_REGION_EU_WEST_1,
                timestamp=1619600000,
            ),
        ]

        ocsf = OCSF(findings)

        output_data = ocsf.data[0]

        assert isinstance(output_data, DetectionFinding)
        assert output_data.activity_id == ActivityID.Create.value
        assert output_data.activity_name == ActivityID.Create.name
        assert output_data.message == findings[0].status_extended
        assert output_data.finding_info.created_time == int(
            findings[0].timestamp.timestamp()
        )
        assert output_data.finding_info.created_time_dt == findings[0].timestamp
        assert output_data.finding_info.desc == findings[0].metadata.Description
        assert output_data.finding_info.title == findings[0].metadata.CheckTitle
        assert output_data.finding_info.uid == findings[0].uid
        assert output_data.finding_info.types == ["test-type"]
        assert output_data.time == int(findings[0].timestamp.timestamp())
        assert output_data.time_dt == findings[0].timestamp
        assert (
            output_data.remediation.desc
            == findings[0].metadata.Remediation.Recommendation.Text
        )
        assert output_data.remediation.references == []
        assert output_data.severity_id == SeverityID.Low
        assert output_data.severity == SeverityID.Low.name
        assert output_data.status_id == StatusID.New.value
        assert output_data.status == StatusID.New.name
        assert output_data.status_code == findings[0].status
        assert output_data.status_detail == findings[0].status_extended
        assert output_data.risk_details == findings[0].metadata.Risk
        assert output_data.resources[0].labels == ["Name:test", "Environment:dev"]
        assert output_data.resources[0].name == findings[0].resource_name
        assert output_data.resources[0].uid == findings[0].resource_uid
        assert output_data.resources[0].type == findings[0].metadata.ResourceType
        assert output_data.resources[0].cloud_partition == findings[0].partition
        assert output_data.resources[0].region == findings[0].region
        assert output_data.resources[0].data == {
            "details": findings[0].resource_details,
            "metadata": {},
        }
        assert output_data.metadata.profiles == ["cloud", "datetime"]
        assert output_data.metadata.tenant_uid == "test-organization-id"
        assert output_data.metadata.event_code == findings[0].metadata.CheckID
        assert output_data.metadata.product.name == "Prowler"
        assert output_data.metadata.product.vendor_name == "Prowler"
        assert output_data.metadata.product.uid == "prowler"
        assert output_data.metadata.product.version == prowler_version
        assert output_data.type_uid == DetectionFindingTypeID.Create
        assert (
            output_data.type_name
            == f"Detection Finding: {DetectionFindingTypeID.Create.name}"
        )
        assert output_data.unmapped == {
            "related_url": findings[0].metadata.RelatedUrl,
            "categories": findings[0].metadata.Categories,
            "depends_on": findings[0].metadata.DependsOn,
            "related_to": findings[0].metadata.RelatedTo,
            "notes": findings[0].metadata.Notes,
            "compliance": findings[0].compliance,
        }

        # Test with int timestamp (UNIX timestamp)
        output_data = ocsf.data[1]

        assert output_data.time == 1619600000
        assert output_data.time_dt == datetime.fromtimestamp(
            1619600000, tz=timezone.utc
        )

    def test_validate_ocsf(self):
        mock_file = StringIO()
        findings = [
            generate_finding_output(
                status="FAIL",
                severity="low",
                muted=False,
                region=AWS_REGION_EU_WEST_1,
                timestamp=datetime.now(),
                resource_details="resource_details",
                resource_name="resource_name",
                resource_uid="resource-id",
                status_extended="status extended",
            )
        ]

        output = OCSF(findings)
        output._file_descriptor = mock_file

        with patch.object(mock_file, "close", return_value=None):
            output.batch_write_data_to_file()

        mock_file.seek(0)
        content = mock_file.read()
        json_data = json.loads(content)
        url = "https://schema.ocsf.io/api/v2/validate"
        headers = {"content-type": "application/json"}
        response = requests.post(url, headers=headers, json=json_data[0])
        assert response.json()["error_count"] == 0

    @freeze_time(datetime.now())
    def test_batch_write_data_to_file(self):
        mock_file = StringIO()
        findings = [
            generate_finding_output(
                status="FAIL",
                severity="low",
                muted=False,
                region=AWS_REGION_EU_WEST_1,
                timestamp=datetime.now(),
                resource_details="resource_details",
                resource_name="resource_name",
                resource_uid="resource-id",
                status_extended="status extended",
            )
        ]

        expected_json_output = [
            {
                "message": "status extended",
                "metadata": {
                    "event_code": "test-check-id",
                    "product": {
                        "name": "Prowler",
                        "uid": "prowler",
                        "vendor_name": "Prowler",
                        "version": prowler_version,
                    },
                    "version": "1.4.0",
                    "profiles": ["cloud", "datetime"],
                    "tenant_uid": "test-organization-id",
                },
                "severity_id": 2,
                "severity": "Low",
                "status": "New",
                "status_code": "FAIL",
                "status_detail": "status extended",
                "status_id": 1,
                "unmapped": {
                    "related_url": "test-url",
                    "categories": ["test-category"],
                    "depends_on": ["test-dependency"],
                    "related_to": ["test-related-to"],
                    "notes": "test-notes",
                    "compliance": {"test-compliance": "test-compliance"},
                },
                "activity_name": "Create",
                "activity_id": 1,
                "finding_info": {
                    "created_time": int(datetime.now().timestamp()),
                    "created_time_dt": datetime.now().isoformat(),
                    "desc": "check description",
                    "title": "test-check-id",
                    "uid": "test-unique-finding",
                    "types": ["test-type"],
                },
                "resources": [
                    {
                        "cloud_partition": "aws",
                        "region": "eu-west-1",
                        "data": {
                            "details": "resource_details",
                            "metadata": {},
                        },
                        "group": {"name": "test-service"},
                        "labels": [],
                        "name": "resource_name",
                        "type": "test-resource",
                        "uid": "resource-id",
                    }
                ],
                "category_name": "Findings",
                "category_uid": 2,
                "class_name": "Detection Finding",
                "class_uid": 2004,
                "cloud": {
                    "account": {
                        "name": "123456789012",
                        "type": "AWS Account",
                        "type_id": 10,
                        "uid": "123456789012",
                        "labels": ["test-tag:test-value"],
                    },
                    "org": {
                        "name": "test-organization",
                        "uid": "test-organization-id",
                    },
                    "provider": "aws",
                    "region": "eu-west-1",
                },
                "time": int(datetime.now().timestamp()),
                "time_dt": datetime.now().isoformat(),
                "remediation": {"desc": "", "references": []},
                "risk_details": "test-risk",
                "type_uid": 200401,
                "type_name": "Detection Finding: Create",
            }
        ]

        output = OCSF(findings)
        output._file_descriptor = mock_file

        with patch.object(mock_file, "close", return_value=None):
            output.batch_write_data_to_file()

        mock_file.seek(0)
        content = mock_file.read()
        assert json.loads(content) == expected_json_output

    def test_batch_write_data_to_file_without_findings(self):
        assert not OCSF([])._file_descriptor

    def test_finding_output_cloud_pass_low_muted(self):
        finding_output = generate_finding_output(
            status="PASS",
            severity="low",
            muted=True,
            region=AWS_REGION_EU_WEST_1,
            resource_tags={"Name": "test", "Environment": "dev"},
        )

        finding_ocsf = OCSF([finding_output])
        finding_ocsf = finding_ocsf.data[0]
        # Activity
        assert finding_ocsf.activity_id == ActivityID.Create.value
        assert finding_ocsf.activity_name == ActivityID.Create.name

        # Finding Information
        finding_information = finding_ocsf.finding_info

        assert isinstance(finding_information, FindingInformation)
        assert finding_information.created_time == int(
            finding_output.timestamp.timestamp()
        )
        assert finding_information.created_time_dt == finding_output.timestamp
        assert finding_information.desc == finding_output.metadata.Description
        assert finding_information.title == finding_output.metadata.CheckTitle
        assert finding_information.uid == finding_output.uid

        # Event time
        assert finding_ocsf.time == int(finding_output.timestamp.timestamp())
        assert finding_ocsf.time_dt == finding_output.timestamp

        # Remediation
        remediation = finding_ocsf.remediation
        assert isinstance(remediation, Remediation)
        assert (
            remediation.desc == finding_output.metadata.Remediation.Recommendation.Text
        )
        assert remediation.references == []

        # Severity
        assert finding_ocsf.severity_id == SeverityID.Low
        assert finding_ocsf.severity == SeverityID.Low.name

        # Status
        assert finding_ocsf.status_id == StatusID.Suppressed.value
        assert finding_ocsf.status == StatusID.Suppressed.name
        assert finding_ocsf.status_code == finding_output.status
        assert finding_ocsf.status_detail == finding_output.status_extended

        # Risk
        assert finding_ocsf.risk_details == finding_output.metadata.Risk

        # Unmapped Data
        assert finding_ocsf.unmapped == {
            "related_url": finding_output.metadata.RelatedUrl,
            "categories": finding_output.metadata.Categories,
            "depends_on": finding_output.metadata.DependsOn,
            "related_to": finding_output.metadata.RelatedTo,
            "notes": finding_output.metadata.Notes,
            "compliance": finding_output.compliance,
        }

        # ResourceDetails
        resource_details = finding_ocsf.resources

        assert len(resource_details) == 1
        assert isinstance(resource_details, list)
        assert isinstance(resource_details[0], ResourceDetails)
        assert resource_details[0].labels == ["Name:test", "Environment:dev"]
        assert resource_details[0].name == finding_output.resource_name
        assert resource_details[0].data == {
            "details": finding_output.resource_details,
<<<<<<< HEAD
            # "metadata": {}, TODO: add metadata to the resource details
=======
            "metadata": {},  # TODO: add metadata to the resource details
>>>>>>> 8f9bdae2
        }
        assert resource_details[0].type == finding_output.metadata.ResourceType
        assert resource_details[0].cloud_partition == finding_output.partition
        assert resource_details[0].region == finding_output.region
        assert resource_details[0].data == {
            "details": finding_output.resource_details,
            "metadata": {},
        }

        resource_details_group = resource_details[0].group
        assert isinstance(resource_details_group, Group)
        assert resource_details_group.name == finding_output.metadata.ServiceName

        # Metadata
        metadata = finding_ocsf.metadata
        assert isinstance(metadata, Metadata)
        assert metadata.event_code == finding_output.metadata.CheckID

        metadata_product = metadata.product
        assert isinstance(metadata_product, Product)
        assert metadata_product.name == "Prowler"
        assert metadata_product.vendor_name == "Prowler"
        assert metadata_product.version == prowler_version

        # Type
        assert finding_ocsf.type_uid == DetectionFindingTypeID.Create
        assert (
            finding_ocsf.type_name
            == f"Detection Finding: {DetectionFindingTypeID.Create.name}"
        )

        # Cloud
        cloud = finding_ocsf.cloud
        assert isinstance(cloud, Cloud)
        assert cloud.provider == "aws"
        assert cloud.region == finding_output.region

        cloud_account = cloud.account
        assert isinstance(cloud_account, Account)
        assert cloud_account.name == finding_output.account_name
        assert cloud_account.type_id == TypeID.AWS_Account
        assert cloud_account.type == TypeID.AWS_Account.name.replace("_", " ")
        assert cloud_account.uid == finding_output.account_uid
        assert cloud_account.labels == ["test-tag:test-value"]

        cloud_organization = cloud.org
        assert isinstance(cloud_organization, Organization)
        assert cloud_organization.uid == finding_output.account_organization_uid
        assert cloud_organization.name == finding_output.account_organization_name

    def test_finding_output_kubernetes(self):
        finding_output = generate_finding_output(
            status="PASS",
            severity="low",
            muted=True,
            region=AWS_REGION_EU_WEST_1,
            provider="kubernetes",
        )

        finding_ocsf = OCSF([finding_output])
        finding_ocsf = finding_ocsf.data[0]

        assert finding_ocsf.metadata.profiles == ["container", "datetime"]
        assert finding_ocsf.resources[0].namespace == finding_output.region.replace(
            "namespace: ", ""
        )

    def test_finding_output_cloud_fail_low_not_muted(self):
        finding_output = generate_finding_output(
            status="FAIL", severity="low", muted=False, region=AWS_REGION_EU_WEST_1
        )

        finding_ocsf = OCSF([finding_output])
        finding_ocsf = finding_ocsf.data[0]

        # Status
        assert finding_ocsf.status_id == StatusID.New.value
        assert finding_ocsf.status == StatusID.New.name
        assert finding_ocsf.status_code == finding_output.status
        assert finding_ocsf.status_detail == finding_output.status_extended

    def test_finding_output_cloud_pass_low_not_muted(self):
        finding_output = generate_finding_output(
            status="PASS", severity="low", muted=False, region=AWS_REGION_EU_WEST_1
        )

        finding_ocsf = OCSF([finding_output])
        finding_ocsf = finding_ocsf.data[0]

        # Status
        assert finding_ocsf.status_id == StatusID.New.value
        assert finding_ocsf.status == StatusID.New.name
        assert finding_ocsf.status_code == finding_output.status
        assert finding_ocsf.status_detail == finding_output.status_extended

    # Returns TypeID.AWS_Account when provider is 'aws'
    def test_returns_aws_account_when_provider_is_aws(self):
        provider = "aws"
        assert OCSF.get_account_type_id_by_provider(provider) == TypeID.AWS_Account

    # Returns TypeID.Azure_AD_Account when provider is 'azure'
    def test_returns_azure_ad_account_when_provider_is_azure(self):
        provider = "azure"
        assert OCSF.get_account_type_id_by_provider(provider) == TypeID.Azure_AD_Account

    # Returns TypeID.GCP_Account when provider is 'gcp'
    def test_returns_gcp_account_when_provider_is_gcp(self):
        provider = "gcp"
        assert OCSF.get_account_type_id_by_provider(provider) == TypeID.GCP_Account

    # Returns TypeID.Other when provider is None
    def test_returns_other_when_provider_is_none(self):
        provider = "None"
        assert OCSF.get_account_type_id_by_provider(provider) == TypeID.Other

    # Returns StatusID.New when muted is False
    def test_new_when_not_muted(self):
        muted = False
        assert OCSF.get_finding_status_id(muted) == StatusID.New

    # Returns StatusID.Suppressed when muted is True
    def test_suppressed_when_muted(self):
        muted = True
        assert OCSF.get_finding_status_id(muted) == StatusID.Suppressed<|MERGE_RESOLUTION|>--- conflicted
+++ resolved
@@ -330,11 +330,7 @@
         assert resource_details[0].name == finding_output.resource_name
         assert resource_details[0].data == {
             "details": finding_output.resource_details,
-<<<<<<< HEAD
-            # "metadata": {}, TODO: add metadata to the resource details
-=======
             "metadata": {},  # TODO: add metadata to the resource details
->>>>>>> 8f9bdae2
         }
         assert resource_details[0].type == finding_output.metadata.ResourceType
         assert resource_details[0].cloud_partition == finding_output.partition
