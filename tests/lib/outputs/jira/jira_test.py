import base64
from datetime import datetime, timedelta
from unittest.mock import MagicMock, PropertyMock, patch
from urllib.parse import parse_qs, urlparse

import pytest
from freezegun import freeze_time

from prowler.lib.outputs.jira.exceptions.exceptions import (
    JiraAuthenticationError,
    JiraBasicAuthError,
    JiraCreateIssueError,
    JiraGetAvailableIssueTypesError,
    JiraGetCloudIDError,
    JiraGetProjectsError,
    JiraGetProjectsResponseError,
    JiraNoProjectsError,
    JiraRefreshTokenError,
    JiraRequiredCustomFieldsError,
<<<<<<< HEAD
=======
    JiraTestConnectionError,
>>>>>>> 79450d69
)
from prowler.lib.outputs.jira.jira import Jira

TEST_DATETIME = "2023-01-01T12:01:01+00:00"


class TestJiraIntegration:
    @pytest.fixture(autouse=True)
    @patch.object(Jira, "get_auth", return_value=None)
    def setup(self, mock_get_auth, monkeypatch):
        monkeypatch.setattr("builtins.input", lambda _: "test_authorization_code")

        # To disable vulture
        mock_get_auth = mock_get_auth

        self.redirect_uri = "https://example.com/callback"
        self.client_id = "test_client_id"
        self.client_secret = "test_client_secret"
        self.state_param = "unique_state_value"

        self.jira_integration = Jira(
            redirect_uri=self.redirect_uri,
            client_id=self.client_id,
            client_secret=self.client_secret,
        )

    @pytest.fixture(autouse=True)
    @patch.object(Jira, "get_basic_auth", return_value=None)
    def setup_basic_auth(self, mock_get_basic_auth):
        # To disable vulture
        mock_get_basic_auth = mock_get_basic_auth

        self.user_mail = "test_user_mail"
        self.api_token = "test_api_token"
        self.domain = "test_domain"

        self.jira_integration_basic_auth = Jira(
            user_mail=self.user_mail,
            api_token=self.api_token,
            domain=self.domain,
        )

    @patch.object(Jira, "get_auth", return_value=None)
    def test_auth_code_url(self, mock_get_auth):
        """Test to verify the authorization URL generation with correct query parameters"""

        # To disable vulture
        mock_get_auth = mock_get_auth

        generated_url = self.jira_integration.auth_code_url()

        expected_url = "https://auth.atlassian.com/authorize"

        parsed_url = urlparse(generated_url)
        query_params = parse_qs(parsed_url.query)

        assert (
            parsed_url.scheme + "://" + parsed_url.netloc + parsed_url.path
            == expected_url
        )

        assert query_params["audience"][0] == "api.atlassian.com"
        assert query_params["client_id"][0] == self.client_id
        assert (
            query_params["scope"][0] == "read:jira-user read:jira-work write:jira-work"
        )
        assert query_params["redirect_uri"][0] == self.redirect_uri
        assert query_params["state"][0] is not None
        assert query_params["response_type"][0] == "code"
        assert query_params["prompt"][0] == "consent"

    @patch.object(Jira, "get_cloud_id", return_value="test_cloud_id")
    def test_get_auth_successful_basic_auth(self, mock_get_cloud_id):
        """Test successful token retrieval in get_basic_auth."""
        # To disable vulture
        mock_get_cloud_id = mock_get_cloud_id

        self.jira_integration_basic_auth.get_basic_auth()

        user_string = "test_user_mail:test_api_token"
        user_string_base64 = base64.b64encode(user_string.encode("utf-8")).decode(
            "utf-8"
        )

        assert self.jira_integration_basic_auth._access_token == user_string_base64
        assert self.jira_integration_basic_auth._cloud_id == "test_cloud_id"

    @patch.object(Jira, "get_cloud_id", side_effect=Exception("Connection error"))
    def test_get_auth_error_basic_auth(self, mock_get_cloud_id):
        """Test successful token retrieval in get_basic_auth."""
        # To disable vulture
        mock_get_cloud_id = mock_get_cloud_id

        with pytest.raises(JiraBasicAuthError):
            self.jira_integration_basic_auth.get_basic_auth()

    @freeze_time(TEST_DATETIME)
    @patch("prowler.lib.outputs.jira.jira.requests.post")
    @patch.object(Jira, "get_cloud_id", return_value="test_cloud_id")
    def test_get_auth_successful(self, mock_get_cloud_id, mock_post):
        """Test successful token retrieval in get_auth."""
        # To disable vulture
        mock_get_cloud_id = mock_get_cloud_id

        mock_response = MagicMock()
        mock_response.status_code = 200
        mock_response.json.return_value = {
            "access_token": "test_access_token",
            "refresh_token": "test_refresh_token",
            "expires_in": 3600,
        }
        mock_post.return_value = mock_response

        self.jira_integration.get_auth("test_auth_code")

        assert self.jira_integration._access_token == "test_access_token"
        assert self.jira_integration._refresh_token == "test_refresh_token"
        assert (
            self.jira_integration._expiration_date
            == (datetime.now() + timedelta(seconds=3600)).isoformat()
        )
        assert self.jira_integration._cloud_id == "test_cloud_id"

    @patch(
        "prowler.lib.outputs.jira.jira.requests.post",
        side_effect=Exception("Connection error"),
    )
    def test_get_auth_connection_error(self, mock_post):
        """Test get_auth raises JiraAuthenticationError on connection failure."""
        # To disable vulture
        mock_post = mock_post

        with pytest.raises(JiraAuthenticationError):
            self.jira_integration.get_auth("test_auth_code")

    @patch("prowler.lib.outputs.jira.jira.requests.get")
    def test_get_cloud_id_successful(self, mock_get):
        """Test successful retrieval of cloud ID."""

        mock_response = MagicMock()
        mock_response.status_code = 200
        mock_response.json.return_value = [{"id": "test_cloud_id"}]
        mock_get.return_value = mock_response

        cloud_id = self.jira_integration.get_cloud_id("test_access_token")

        assert cloud_id == "test_cloud_id"

    @patch("prowler.lib.outputs.jira.jira.requests.get")
    def test_get_cloud_id_no_resources(self, mock_get):
        """Test get_cloud_id raises JiraGetCloudIDNoResourcesError when no resources are found, later JiraGetCloudIDError will be raised."""

        mock_response = MagicMock()
        mock_response.status_code = 200
        mock_response.json.return_value = []
        mock_get.return_value = mock_response

        with pytest.raises(JiraGetCloudIDError):
            self.jira_integration.get_cloud_id("test_access_token")

    @patch("prowler.lib.outputs.jira.jira.requests.get")
    def test_get_cloud_id_response_error(self, mock_get):
        """Test get_cloud_id raises JiraGetCloudIDResponseError when response code is not 200, later JiraGetCloudIDError will be raised."""

        mock_response = MagicMock()
        mock_response.status_code = 404
        mock_response.json.return_value = {"error": "Not Found"}
        mock_get.return_value = mock_response

        with pytest.raises(JiraGetCloudIDError):
            self.jira_integration.get_cloud_id("test_access_token")

    @patch(
        "prowler.lib.outputs.jira.jira.requests.get",
        side_effect=Exception("Connection error"),
    )
    def test_get_cloud_id_unexpected_error(self, mock_get):
        """Test get_cloud_id raises JiraGetCloudIDError on an unexpected exception."""
        # To disable vulture
        mock_get = mock_get

        with pytest.raises(JiraGetCloudIDError):
            self.jira_integration.get_cloud_id("test_access_token")

    @patch.object(Jira, "refresh_access_token", return_value="new_access_token")
    def test_get_access_token_refresh(self, mock_refresh_access_token):
        """Test get_access_token refreshes token when expired."""

        self.jira_integration.auth_expiration = 0
        access_token = self.jira_integration.get_access_token()

        assert access_token == "new_access_token"
        mock_refresh_access_token.assert_called_once()

    @freeze_time(TEST_DATETIME)
    @patch("prowler.lib.outputs.jira.jira.requests.post")
    @patch.object(Jira, "get_cloud_id", return_value="test_cloud_id")
    def test_get_access_token_valid_token(self, mock_get_cloud_id, mock_post):
        """Test successful token retrieval in get_auth."""
        # To disable vulture
        mock_get_cloud_id = mock_get_cloud_id

        mock_response = MagicMock()
        mock_response.status_code = 200
        mock_response.json.return_value = {
            "access_token": "valid_access_token",
            "refresh_token": "test_refresh_token",
            "expires_in": 3600,
        }
        mock_post.return_value = mock_response

        self.jira_integration.get_auth("test_auth_code")

        access_token = self.jira_integration.get_access_token()
        assert access_token == "valid_access_token"

    @patch.object(Jira, "refresh_access_token", side_effect=JiraRefreshTokenError)
    def test_get_access_token_refresh_error(self, mock_refresh_access_token):
        """Test get_access_token raises JiraRefreshTokenError on token refresh failure."""

        # To disable vulture
        mock_refresh_access_token = mock_refresh_access_token

        self.jira_integration.auth_expiration = (
            datetime.now() + timedelta(seconds=0)
        ).isoformat()

        with pytest.raises(JiraRefreshTokenError):
            self.jira_integration.get_access_token()

    @freeze_time(TEST_DATETIME)
    @patch("prowler.lib.outputs.jira.jira.requests.post")
    def test_refresh_access_token_successful(self, mock_post):
        """Test successful access token refresh in refresh_access_token."""
        mock_response = MagicMock()
        mock_response.status_code = 200
        expires_in_value = 3600
        mock_response.json.return_value = {
            "access_token": "new_access_token",
            "refresh_token": "new_refresh_token",
            "expires_in": expires_in_value,
        }
        mock_post.return_value = mock_response

        new_access_token = self.jira_integration.refresh_access_token()

        assert new_access_token == "new_access_token"
        assert self.jira_integration._access_token == "new_access_token"
        assert self.jira_integration._refresh_token == "new_refresh_token"
        assert (
            self.jira_integration._expiration_date
            == (datetime.now() + timedelta(seconds=expires_in_value)).isoformat()
        )

    @patch("prowler.lib.outputs.jira.jira.requests.post")
    def test_refresh_access_token_response_error(self, mock_post):
        """Test refresh_access_token raises JiraRefreshTokenResponseError when response code is not 200, later JiraRefreshTokenError will be raised."""
        mock_response = MagicMock()
        mock_response.status_code = 400
        mock_response.json.return_value = {"error": "invalid_request"}
        mock_post.return_value = mock_response

        with pytest.raises(JiraRefreshTokenError):
            self.jira_integration.refresh_access_token()

    @patch(
        "prowler.lib.outputs.jira.jira.requests.post",
        side_effect=Exception("Connection error"),
    )
    def test_refresh_access_token_unexpected_error(self, mock_post):
        """Test refresh_access_token raises JiraRefreshTokenError on unexpected exception."""
        # To disable vulture
        mock_post = mock_post

        with pytest.raises(JiraRefreshTokenError):
            self.jira_integration.refresh_access_token()

    @patch.object(Jira, "get_auth", return_value=None)
    @patch.object(
        Jira,
        "get_projects",
        return_value={"PROJ1": "Project One", "PROJ2": "Project Two"},
    )
    def test_test_connection_successful(self, mock_get_projects, mock_get_auth):
        """Test that a successful connection returns an active Connection object with projects."""
        # To disable vulture
        mock_get_projects = mock_get_projects
        mock_get_auth = mock_get_auth

        connection = Jira.test_connection(
            redirect_uri=self.redirect_uri,
            client_id=self.client_id,
            client_secret=self.client_secret,
        )

        assert connection.is_connected
        assert connection.error is None
        assert connection.projects == {"PROJ1": "Project One", "PROJ2": "Project Two"}

    @patch.object(Jira, "get_basic_auth", return_value=None)
    @patch.object(
        Jira,
        "get_projects",
        return_value={"PROJ1": "Project One", "PROJ2": "Project Two"},
    )
    def test_test_connection_successful_basic_auth(
        self, mock_get_projects, mock_get_basic_auth
    ):
        """Test that a successful connection returns an active Connection object with projects."""
        # To disable vulture
        mock_get_projects = mock_get_projects
        mock_get_basic_auth = mock_get_basic_auth

        connection = Jira.test_connection(
            user_mail=self.user_mail,
            api_token=self.api_token,
            domain=self.domain,
        )

        assert connection.is_connected
        assert connection.error is None
        assert connection.projects == {"PROJ1": "Project One", "PROJ2": "Project Two"}

    @patch.object(
        Jira,
        "get_auth",
        side_effect=JiraAuthenticationError("Failed to authenticate with Jira"),
    )
    def test_test_connection_failed(self, mock_get_auth):
        """Test that a failed connection raises JiraAuthenticationError."""
        # To disable vulture
        mock_get_auth = mock_get_auth

        with pytest.raises(JiraAuthenticationError):
            Jira.test_connection(
                redirect_uri=self.redirect_uri,
                client_id=self.client_id,
                client_secret=self.client_secret,
            )

    @patch.object(
        Jira,
        "get_basic_auth",
        side_effect=JiraBasicAuthError("Failed to authenticate with Jira"),
    )
    def test_test_connection_failed_basic_auth(self, mock_get_basic_auth):
        """Test that a failed connection raises JiraBasicAuthError."""
        # To disable vulture
        mock_get_basic_auth = mock_get_basic_auth

        with pytest.raises(JiraBasicAuthError):
            Jira.test_connection(
                user_mail=self.user_mail,
                api_token=self.api_token,
                domain=self.domain,
            )

    @patch.object(Jira, "get_auth", return_value=None)
    @patch.object(
        Jira, "get_projects", side_effect=JiraNoProjectsError("No projects found")
    )
    def test_test_connection_no_projects_found(self, mock_get_projects, mock_get_auth):
        """Test that test_connection raises JiraNoProjectsError when no projects are found."""
        # To disable vulture
        mock_get_projects = mock_get_projects
        mock_get_auth = mock_get_auth

        with pytest.raises(JiraNoProjectsError):
            Jira.test_connection(
                redirect_uri=self.redirect_uri,
                client_id=self.client_id,
                client_secret=self.client_secret,
            )

    @patch.object(Jira, "get_auth", return_value=None)
    @patch.object(
        Jira,
        "get_projects",
        side_effect=JiraGetProjectsResponseError("Projects request failed"),
    )
    def test_test_connection_projects_request_error(
        self, mock_get_projects, mock_get_auth
    ):
        """Test that test_connection raises JiraGetProjectsResponseError when projects request fails."""
        # To disable vulture
        mock_get_projects = mock_get_projects
        mock_get_auth = mock_get_auth

        with pytest.raises(JiraGetProjectsResponseError):
            Jira.test_connection(
                redirect_uri=self.redirect_uri,
                client_id=self.client_id,
                client_secret=self.client_secret,
            )

    @patch.object(Jira, "get_auth", return_value=None)
    @patch.object(
        Jira, "get_projects", side_effect=JiraNoProjectsError("No projects found")
    )
    def test_test_connection_no_projects_found_no_exception(
        self, mock_get_projects, mock_get_auth
    ):
        """Test that test_connection returns error connection object when no projects found and raise_on_exception=False."""
        # To disable vulture
        mock_get_projects = mock_get_projects
        mock_get_auth = mock_get_auth

        connection = Jira.test_connection(
            redirect_uri=self.redirect_uri,
            client_id=self.client_id,
            client_secret=self.client_secret,
            raise_on_exception=False,
        )

        assert not connection.is_connected
        assert isinstance(connection.error, JiraNoProjectsError)

    @patch.object(Jira, "get_auth", return_value=None)
    @patch.object(
        Jira,
        "get_projects",
        side_effect=JiraGetProjectsResponseError("Projects request failed"),
    )
    def test_test_connection_projects_request_error_no_exception(
        self, mock_get_projects, mock_get_auth
    ):
        """Test that test_connection returns error connection object when projects request fails and raise_on_exception=False."""
        # To disable vulture
        mock_get_projects = mock_get_projects
        mock_get_auth = mock_get_auth

        connection = Jira.test_connection(
            redirect_uri=self.redirect_uri,
            client_id=self.client_id,
            client_secret=self.client_secret,
            raise_on_exception=False,
        )

        assert not connection.is_connected
        assert isinstance(connection.error, JiraGetProjectsResponseError)

    @patch.object(Jira, "get_auth", return_value=None)
    @patch.object(Jira, "get_projects", side_effect=Exception("Unexpected error"))
    def test_test_connection_unexpected_error(self, mock_get_projects, mock_get_auth):
        """Test that test_connection raises JiraTestConnectionError on unexpected exceptions."""
        # To disable vulture
        mock_get_projects = mock_get_projects
        mock_get_auth = mock_get_auth

        with pytest.raises(JiraTestConnectionError):
            Jira.test_connection(
                redirect_uri=self.redirect_uri,
                client_id=self.client_id,
                client_secret=self.client_secret,
            )

    @patch.object(Jira, "get_access_token", return_value="valid_access_token")
    @patch.object(
        Jira, "cloud_id", new_callable=PropertyMock, return_value="test_cloud_id"
    )
    @patch("prowler.lib.outputs.jira.jira.requests.get")
    def test_get_projects_successful(
        self, mock_get, mock_cloud_id, mock_get_access_token
    ):
        """Test successful retrieval of projects from Jira."""
        # To disable vulture
        mock_cloud_id = mock_cloud_id
        mock_get_access_token = mock_get_access_token

        mock_response = MagicMock()
        mock_response.status_code = 200
        mock_response.json.return_value = [
            {"key": "PROJ1", "name": "Project One"},
            {"key": "PROJ2", "name": "Project Two"},
        ]
        mock_get.return_value = mock_response

        projects = self.jira_integration.get_projects()
        expected_projects = {"PROJ1": "Project One", "PROJ2": "Project Two"}
        assert projects == expected_projects

    @patch.object(Jira, "get_access_token", return_value="valid_access_token")
    @patch.object(
        Jira, "cloud_id", new_callable=PropertyMock, return_value="test_cloud_id"
    )
    @patch("prowler.lib.outputs.jira.jira.requests.get")
    def test_get_projects_no_projects_found(
        self, mock_get, mock_cloud_id, mock_get_access_token
    ):
        """Test that get_projects raises JiraNoProjectsError when no projects are found."""
        # To disable vulture
        mock_cloud_id = mock_cloud_id
        mock_get_access_token = mock_get_access_token

        mock_response = MagicMock()
        mock_response.status_code = 200
        mock_response.json.return_value = []
        mock_get.return_value = mock_response

        with pytest.raises(JiraNoProjectsError):
            self.jira_integration.get_projects()

    @patch.object(Jira, "get_access_token", return_value="valid_access_token")
    @patch.object(
        Jira, "cloud_id", new_callable=PropertyMock, return_value="test_cloud_id"
    )
    @patch("prowler.lib.outputs.jira.jira.requests.get")
    def test_get_projects_response_error(
        self, mock_get, mock_cloud_id, mock_get_access_token
    ):
        """Test that get_projects raises JiraGetProjectsResponseError on non-200 response."""
        # To disable vulture
        mock_cloud_id = mock_cloud_id
        mock_get_access_token = mock_get_access_token

        mock_response = MagicMock()
        mock_response.status_code = 404
        mock_response.json.return_value = {"error": "Not Found"}
        mock_get.return_value = mock_response

        with pytest.raises(JiraGetProjectsError):
            self.jira_integration.get_projects()

    @patch.object(
        Jira,
        "get_access_token",
        side_effect=JiraRefreshTokenError("Failed to refresh the access token"),
    )
    def test_get_projects_refresh_token_error(self, mock_get_access_token):
        """Test that get_projects raises JiraRefreshTokenError when refreshing the token fails."""
        # To disable vulture
        mock_get_access_token = mock_get_access_token

        with pytest.raises(JiraRefreshTokenError):
            self.jira_integration.get_projects()

    @patch.object(Jira, "get_access_token", return_value="valid_access_token")
    @patch.object(
        Jira, "cloud_id", new_callable=PropertyMock, return_value="test_cloud_id"
    )
    @patch("prowler.lib.outputs.jira.jira.requests.get")
    def test_get_available_issue_types_successful(
        self, mock_get, mock_cloud_id, mock_get_access_token
    ):
        """Test successful retrieval of issue types for a project."""
        # To disable vulture
        mock_cloud_id = mock_cloud_id
        mock_get_access_token = mock_get_access_token

        mock_response = MagicMock()
        mock_response.status_code = 200
        mock_response.json.return_value = {
            "projects": [
                {
                    "issuetypes": [
                        {"name": "Bug"},
                        {"name": "Task"},
                        {"name": "Story"},
                    ]
                }
            ]
        }
        mock_get.return_value = mock_response

        issue_types = self.jira_integration.get_available_issue_types(
            project_key="TEST"
        )

        expected_issue_types = ["Bug", "Task", "Story"]
        assert issue_types == expected_issue_types

    @patch.object(Jira, "get_access_token", return_value="valid_access_token")
    @patch.object(
        Jira, "cloud_id", new_callable=PropertyMock, return_value="test_cloud_id"
    )
    @patch("prowler.lib.outputs.jira.jira.requests.get")
    def test_get_available_issue_types_no_projects_found(
        self, mock_get, mock_cloud_id, mock_get_access_token
    ):
        """Test that get_available_issue_types raises JiraNoProjectsError when no projects are found, later JiraGetAvailableIssueTypesError is raised."""
        # To disable vulture
        mock_cloud_id = mock_cloud_id
        mock_get_access_token = mock_get_access_token

        mock_response = MagicMock()
        mock_response.status_code = 200
        mock_response.json.return_value = {"projects": []}
        mock_get.return_value = mock_response

        with pytest.raises(JiraGetAvailableIssueTypesError):
            self.jira_integration.get_available_issue_types(project_key="TEST")

    @patch.object(Jira, "get_access_token", return_value="valid_access_token")
    @patch.object(
        Jira, "cloud_id", new_callable=PropertyMock, return_value="test_cloud_id"
    )
    @patch("prowler.lib.outputs.jira.jira.requests.get")
    def test_get_available_issue_types_response_error(
        self, mock_get, mock_cloud_id, mock_get_access_token
    ):
        """Test that get_available_issue_types raises JiraGetAvailableIssueTypesResponseError on non-200 response, JiraGetAvailableIssueTypesError will be raised later"""
        # To disable vulture
        mock_cloud_id = mock_cloud_id
        mock_get_access_token = mock_get_access_token

        mock_response = MagicMock()
        mock_response.status_code = 404
        mock_response.json.return_value = {"error": "Not Found"}
        mock_get.return_value = mock_response

        with pytest.raises(JiraGetAvailableIssueTypesError):
            self.jira_integration.get_available_issue_types(project_key="TEST")

    @patch.object(
        Jira,
        "get_access_token",
        side_effect=JiraRefreshTokenError("Failed to refresh the access token"),
    )
    def test_get_available_issue_types_refresh_token_error(self, mock_get_access_token):
        """Test that get_available_issue_types raises JiraRefreshTokenError when refreshing the token fails."""
        # To disable vulture
        mock_get_access_token = mock_get_access_token

        with pytest.raises(JiraRefreshTokenError):
            self.jira_integration.get_available_issue_types(project_key="TEST")

    @patch.object(Jira, "get_access_token", return_value="valid_access_token")
    @patch.object(
        Jira, "get_available_issue_types", return_value=["Bug", "Task", "Story"]
    )
    @patch.object(Jira, "get_projects", return_value={"TEST-1": "Test Project"})
    @patch("prowler.lib.outputs.jira.jira.requests.post")
    def test_send_findings_successful(
        self,
        mock_post,
        mock_get_available_issue_types,
        mock_get_projects,
        mock_get_access_token,
    ):
        """Test successful sending of findings to Jira."""
        # To disable vulture
        mock_get_available_issue_types = mock_get_available_issue_types
        mock_get_access_token = mock_get_access_token
        mock_get_projects = mock_get_projects

        mock_response = MagicMock()
        mock_response.status_code = 201
        mock_response.json.return_value = {"id": "12345", "key": "TEST-1"}
        mock_post.return_value = mock_response

        finding = MagicMock()
        finding.status.value = "FAIL"
        finding.status_extended = "status_extended"
        finding.metadata.Severity.value = "HIGH"
        finding.metadata.CheckID = "CHECK-1"
        finding.metadata.CheckTitle = "Check Title"
        finding.resource_uid = "resource-1"
        finding.resource_name = "resource_name"
        finding.metadata.Provider = "aws"
        finding.region = "region"
        finding.metadata.Risk = "risk"
        finding.metadata.Remediation.Recommendation.Text = "remediation_text"
        finding.metadata.Remediation.Recommendation.Url = "remediation_url"
        finding.metadata.Remediation.Code.NativeIaC = (
            'resource "aws_s3_bucket" "example" { bucket = "my-bucket" }'
        )
        finding.metadata.Remediation.Code.Terraform = (
            "terraform apply -target=aws_s3_bucket.example"
        )
        finding.metadata.Remediation.Code.CLI = (
            "aws s3api create-bucket --bucket my-bucket --region us-east-1"
        )
        finding.metadata.Remediation.Code.Other = (
            "Manual configuration required in AWS Console"
        )
        finding.resource_tags = {"Environment": "Production", "Owner": "SecurityTeam"}
        finding.compliance = {"CIS": ["2.1.1", "2.1.2"], "NIST": ["AC-3", "AC-6"]}

        self.jira_integration.cloud_id = "valid_cloud_id"

        self.jira_integration.send_findings(
            findings=[finding],
            project_key="TEST-1",
            issue_type="Bug",
            issue_labels=["scan-mocked", "whatever"],
        )

        mock_post.assert_called_once()

        call_args = mock_post.call_args

        expected_url = (
            "https://api.atlassian.com/ex/jira/valid_cloud_id/rest/api/3/issue"
        )
        expected_headers = {
            "Authorization": "Bearer valid_access_token",
            "Content-Type": "application/json",
        }

        assert call_args[0][0] == expected_url
        assert call_args.kwargs["headers"] == expected_headers

        payload = call_args.kwargs["json"]
        assert payload["fields"]["project"]["key"] == "TEST-1"
        assert payload["fields"]["summary"] == "[Prowler] HIGH - CHECK-1 - resource-1"
        assert payload["fields"]["issuetype"]["name"] == "Bug"
        assert payload["fields"]["description"]["type"] == "doc"
<<<<<<< HEAD
        assert payload["fields"]["labels"] == ["scan-mocked", "whatever"]
=======
>>>>>>> 79450d69

        description_content = payload["fields"]["description"]["content"]

        intro_paragraph = description_content[0]
        assert intro_paragraph["type"] == "paragraph"
        intro_text = intro_paragraph["content"][0]
        assert intro_text["type"] == "text"
        assert intro_text["text"] == "Prowler has discovered the following finding:"

        table = description_content[1]
        assert table["type"] == "table"

        table_rows = table["content"]
        row_texts = []
        for row in table_rows:
            if row["type"] == "tableRow":
                cells = row["content"]
                if len(cells) == 2:
                    key_cell = cells[0]["content"][0]["content"][0]["text"]

                    value_content = cells[1]["content"][0]["content"]
                    if len(value_content) > 1:
                        value_texts = []
                        for content_item in value_content:
                            if content_item["type"] == "text":
                                value_texts.append(content_item["text"])
                        value_cell = "".join(value_texts)
                    else:
                        value_cell = value_content[0]["text"]

                    row_texts.append((key_cell, value_cell))

        expected_keys = [
            "Check Id",
            "Check Title",
            "Severity",
            "Status",
            "Status Extended",
            "Provider",
            "Region",
            "Resource UID",
            "Resource Name",
            "Risk",
            "Resource Tags",
            "Compliance",
            "Recommendation",
            "Remediation Native IaC",
            "Remediation Terraform",
            "Remediation CLI",
            "Remediation Other",
        ]

        actual_keys = [key for key, _ in row_texts]

        for expected_key in expected_keys:
            assert expected_key in actual_keys, f"Missing row key: {expected_key}"

        row_dict = dict(row_texts)
        assert row_dict["Check Id"] == "CHECK-1"
        assert row_dict["Check Title"] == "Check Title"
        assert row_dict["Status"] == "FAIL"
        assert row_dict["Severity"] == "HIGH"
        assert row_dict["Resource UID"] == "resource-1"
        assert row_dict["Resource Name"] == "resource_name"
        assert row_dict["Provider"] == "aws"
        assert row_dict["Region"] == "region"
        assert row_dict["Risk"] == "risk"
        assert "remediation_text" in row_dict["Recommendation"]
        assert "remediation_url" in row_dict["Recommendation"]
        assert (
            row_dict["Remediation Native IaC"]
            == 'resource "aws_s3_bucket" "example" { bucket = "my-bucket" }'
<<<<<<< HEAD
        )
        assert (
            row_dict["Remediation Terraform"]
            == "terraform apply -target=aws_s3_bucket.example"
        )
        assert (
            row_dict["Remediation CLI"]
            == "aws s3api create-bucket --bucket my-bucket --region us-east-1"
        )
        assert (
=======
        )
        assert (
            row_dict["Remediation Terraform"]
            == "terraform apply -target=aws_s3_bucket.example"
        )
        assert (
            row_dict["Remediation CLI"]
            == "aws s3api create-bucket --bucket my-bucket --region us-east-1"
        )
        assert (
>>>>>>> 79450d69
            row_dict["Remediation Other"]
            == "Manual configuration required in AWS Console"
        )
        assert "Environment=Production" in row_dict["Resource Tags"]
        assert "Owner=SecurityTeam" in row_dict["Resource Tags"]
        assert "CIS: 2.1.1, 2.1.2" in row_dict["Compliance"]
        assert "NIST: AC-3, AC-6" in row_dict["Compliance"]

    @patch.object(Jira, "get_access_token", return_value="valid_access_token")
    @patch.object(
        Jira, "get_available_issue_types", return_value=["Bug", "Task", "Story"]
    )
    @patch("prowler.lib.outputs.jira.jira.requests.post")
    def test_send_findings_invalid_issue_type(
        self, mock_post, mock_get_available_issue_types, mock_get_access_token
    ):
        """Test that send_findings raises JiraInvalidIssueTypeError if the issue type is invalid that will raise JiraCreateIssueError later."""
        # To disable vulture
        mock_get_available_issue_types = mock_get_available_issue_types
        mock_get_access_token = mock_get_access_token
        mock_post = mock_post

        with pytest.raises(JiraCreateIssueError):
            self.jira_integration.send_findings(
                findings=[MagicMock()], project_key="TEST", issue_type="InvalidType"
            )

    @patch.object(Jira, "get_access_token", return_value="valid_access_token")
    @patch.object(
        Jira, "get_available_issue_types", return_value=["Bug", "Task", "Story"]
    )
    @patch("prowler.lib.outputs.jira.jira.requests.post")
    def test_send_findings_response_error(
        self, mock_post, mock_get_available_issue_types, mock_get_access_token
    ):
        """Test that send_findings raises JiraSendFindingsResponseError on non-201 response that will raise JiraCreateIssueError later."""
        # To disable vulture
        mock_get_available_issue_types = mock_get_available_issue_types
        mock_get_access_token = mock_get_access_token

        mock_response = MagicMock()
        mock_response.status_code = 400
        mock_response.json.return_value = {"error": "Bad Request"}
        mock_post.return_value = mock_response

        finding = MagicMock()
        finding.status.value = "FAIL"
        finding.metadata.Severity.value = "HIGH"
        finding.metadata.CheckID = "CHECK-1"
        finding.resource_uid = "resource-1"

        with pytest.raises(JiraCreateIssueError):
            self.jira_integration.send_findings(
                findings=[finding], project_key="TEST", issue_type="Bug"
            )

    @patch.object(Jira, "get_access_token", return_value="valid_access_token")
    @patch.object(
        Jira, "get_available_issue_types", return_value=["Bug", "Task", "Story"]
    )
    @patch.object(Jira, "get_projects", return_value={"TEST-1": "Test Project"})
    @patch("prowler.lib.outputs.jira.jira.requests.post")
    def test_send_findings_custom_fields_required_error(
        self,
        mock_post,
        mock_get_projects,
        mock_get_available_issue_types,
        mock_get_access_token,
    ):
        """Test that send_findings raises JiraRequiredCustomFieldsError when custom fields are required."""
        # To disable vulture
        mock_get_available_issue_types = mock_get_available_issue_types
        mock_get_access_token = mock_get_access_token
        mock_get_projects = mock_get_projects

        mock_response = MagicMock()
        mock_response.status_code = 400
        mock_response.json.return_value = {
            "errorMessages": [],
            "errors": {
                "customfield_10148": "Team is required.",
                "customfield_10088": "Component is required.",
            },
        }
        mock_post.return_value = mock_response

        finding = MagicMock()
        finding.status.value = "FAIL"
        finding.status_extended = "status_extended"
        finding.metadata.Severity.value = "HIGH"
        finding.metadata.CheckID = "CHECK-1"
        finding.metadata.CheckTitle = "Check Title"
        finding.resource_uid = "resource-1"
        finding.resource_name = "resource_name"
        finding.metadata.Provider = "aws"
        finding.region = "region"
        finding.metadata.Risk = "risk"
        finding.metadata.Remediation.Recommendation.Text = "remediation_text"
        finding.metadata.Remediation.Recommendation.Url = "remediation_url"
        finding.metadata.Remediation.Code.NativeIaC = ""
        finding.metadata.Remediation.Code.Terraform = ""
        finding.metadata.Remediation.Code.CLI = ""
        finding.metadata.Remediation.Code.Other = ""
        finding.resource_tags = {}
        finding.compliance = {}

        self.jira_integration.cloud_id = "valid_cloud_id"

        with pytest.raises(JiraRequiredCustomFieldsError):
            self.jira_integration.send_findings(
                findings=[finding], project_key="TEST-1", issue_type="Bug"
            )

    @patch.object(Jira, "get_access_token", return_value="valid_access_token")
    @patch.object(
        Jira, "get_available_issue_types", return_value=["Bug", "Task", "Story"]
    )
    @patch.object(Jira, "get_projects", return_value={"TEST-1": "Test Project"})
    @patch("prowler.lib.outputs.jira.jira.requests.post")
    def test_send_findings_non_custom_field_400_error(
        self,
        mock_post,
        mock_get_projects,
        mock_get_available_issue_types,
        mock_get_access_token,
    ):
        """Test that send_findings raises JiraCreateIssueError for non-custom field 400 errors."""
        # To disable vulture
        mock_get_available_issue_types = mock_get_available_issue_types
        mock_get_access_token = mock_get_access_token
        mock_get_projects = mock_get_projects

        mock_response = MagicMock()
        mock_response.status_code = 400
        mock_response.json.return_value = {
            "errorMessages": [],
            "errors": {
                "summary": "Summary is required.",
                "description": "Description is required.",
            },
        }
        mock_post.return_value = mock_response

        finding = MagicMock()
        finding.status.value = "FAIL"
        finding.status_extended = "status_extended"
        finding.metadata.Severity.value = "HIGH"
        finding.metadata.CheckID = "CHECK-1"
        finding.metadata.CheckTitle = "Check Title"
        finding.resource_uid = "resource-1"
        finding.resource_name = "resource_name"
        finding.metadata.Provider = "aws"
        finding.region = "region"
        finding.metadata.Risk = "risk"
        finding.metadata.Remediation.Recommendation.Text = "remediation_text"
        finding.metadata.Remediation.Recommendation.Url = "remediation_url"
        finding.metadata.Remediation.Code.NativeIaC = ""
        finding.metadata.Remediation.Code.Terraform = ""
        finding.metadata.Remediation.Code.CLI = ""
        finding.metadata.Remediation.Code.Other = ""
        finding.resource_tags = {}
        finding.compliance = {}

        self.jira_integration.cloud_id = "valid_cloud_id"

        with pytest.raises(JiraCreateIssueError):
            self.jira_integration.send_findings(
                findings=[finding], project_key="TEST-1", issue_type="Bug"
            )

    @pytest.mark.parametrize(
        "status, expected_color",
        [
            ("FAIL", "#FF0000"),
            ("PASS", "#008000"),
            ("MUTED", "#FFA500"),
            ("MANUAL", "#FFFF00"),
        ],
    )
    def test_get_color_from_status(self, status, expected_color):
        """Test that get_color_from_status returns the correct color for a status."""
        assert self.jira_integration.get_color_from_status(status) == expected_color

    @pytest.mark.parametrize(
        "severity, expected_color",
        [
            ("critical", "#FF0000"),
            ("high", "#FFA500"),
            ("medium", "#FFFF00"),
            ("low", "#008000"),
            ("informational", "#0000FF"),
            ("unknown", "#000000"),
        ],
    )
    def test_get_severity_color(self, severity, expected_color):
        """Test that get_severity_color returns the correct color for a severity."""
<<<<<<< HEAD
        assert self.jira_integration.get_severity_color(severity) == expected_color
=======
        assert self.jira_integration.get_severity_color(severity) == expected_color

    @patch.object(Jira, "get_access_token", return_value="valid_access_token")
    @patch.object(
        Jira, "cloud_id", new_callable=PropertyMock, return_value="test_cloud_id"
    )
    @patch("prowler.lib.outputs.jira.jira.requests.get")
    def test_get_projects_and_issue_types_successful(
        self, mock_get, mock_cloud_id, mock_get_access_token
    ):
        """Test successful retrieval of metadata associated to projects from Jira."""
        # To disable vulture
        mock_cloud_id = mock_cloud_id
        mock_get_access_token = mock_get_access_token

        # Mock the projects response
        mock_projects_response = MagicMock()
        mock_projects_response.status_code = 200
        mock_projects_response.json.return_value = [
            {"key": "PROJ1", "name": "Project One"},
            {"key": "PROJ2", "name": "Project Two"},
        ]

        # Mock the issue types responses
        mock_issue_types_response_1 = MagicMock()
        mock_issue_types_response_1.status_code = 200
        mock_issue_types_response_1.json.return_value = {
            "projects": [
                {
                    "issuetypes": [
                        {"name": "Bug", "id": "1"},
                        {"name": "Task", "id": "2"},
                    ]
                }
            ]
        }

        mock_issue_types_response_2 = MagicMock()
        mock_issue_types_response_2.status_code = 200
        mock_issue_types_response_2.json.return_value = {
            "projects": [
                {
                    "issuetypes": [
                        {"name": "Story", "id": "3"},
                        {"name": "Epic", "id": "4"},
                    ]
                }
            ]
        }

        # Configure side_effect to return different responses for different calls
        mock_get.side_effect = [
            mock_projects_response,
            mock_issue_types_response_1,
            mock_issue_types_response_2,
        ]

        jira_metadata = self.jira_integration.get_metadata()

        expected_result = {
            "PROJ1": {
                "name": "Project One",
                "issue_types": ["Bug", "Task"],
            },
            "PROJ2": {
                "name": "Project Two",
                "issue_types": ["Story", "Epic"],
            },
        }

        assert jira_metadata == expected_result

        # Verify the correct number of calls were made
        assert mock_get.call_count == 3

        # Verify the URLs called
        calls = mock_get.call_args_list
        assert (
            calls[0][0][0]
            == "https://api.atlassian.com/ex/jira/test_cloud_id/rest/api/3/project"
        )
        assert "projectKeys=PROJ1" in calls[1][0][0]
        assert "projectKeys=PROJ2" in calls[2][0][0]

    @patch.object(Jira, "get_access_token", return_value="valid_access_token")
    @patch.object(
        Jira, "cloud_id", new_callable=PropertyMock, return_value="test_cloud_id"
    )
    @patch("prowler.lib.outputs.jira.jira.requests.get")
    def test_get_projects_and_issue_types_no_projects_found(
        self, mock_get, mock_cloud_id, mock_get_access_token
    ):
        """Test that get_metadata raises JiraNoProjectsError when no projects are found."""
        # To disable vulture
        mock_cloud_id = mock_cloud_id
        mock_get_access_token = mock_get_access_token

        mock_response = MagicMock()
        mock_response.status_code = 200
        mock_response.json.return_value = []
        mock_get.return_value = mock_response

        with pytest.raises(JiraNoProjectsError):
            self.jira_integration.get_metadata()

    @patch.object(Jira, "get_access_token", return_value="valid_access_token")
    @patch.object(
        Jira, "cloud_id", new_callable=PropertyMock, return_value="test_cloud_id"
    )
    @patch("prowler.lib.outputs.jira.jira.requests.get")
    def test_get_projects_and_issue_types_projects_response_error(
        self, mock_get, mock_cloud_id, mock_get_access_token
    ):
        """Test that get_metadata raises JiraGetProjectsError when projects request fails."""
        # To disable vulture
        mock_cloud_id = mock_cloud_id
        mock_get_access_token = mock_get_access_token

        mock_response = MagicMock()
        mock_response.status_code = 404
        mock_response.text = "Not Found"
        mock_get.return_value = mock_response

        with pytest.raises(JiraGetProjectsError):
            self.jira_integration.get_metadata()

    @patch.object(Jira, "get_access_token", return_value="valid_access_token")
    @patch.object(
        Jira, "cloud_id", new_callable=PropertyMock, return_value="test_cloud_id"
    )
    @patch("prowler.lib.outputs.jira.jira.requests.get")
    def test_get_projects_and_issue_types_issue_types_response_error(
        self, mock_get, mock_cloud_id, mock_get_access_token
    ):
        """Test that get_metadata raises JiraGetProjectsError when issue types request fails."""
        # To disable vulture
        mock_cloud_id = mock_cloud_id
        mock_get_access_token = mock_get_access_token

        # Mock successful projects response
        mock_projects_response = MagicMock()
        mock_projects_response.status_code = 200
        mock_projects_response.json.return_value = [
            {"key": "PROJ1", "name": "Project One"}
        ]

        # Mock failed issue types response
        mock_issue_types_response = MagicMock()
        mock_issue_types_response.status_code = 404

        mock_get.side_effect = [mock_projects_response, mock_issue_types_response]

        with pytest.raises(JiraGetProjectsError):
            self.jira_integration.get_metadata()

    @patch.object(Jira, "get_access_token", return_value="valid_access_token")
    @patch.object(
        Jira, "cloud_id", new_callable=PropertyMock, return_value="test_cloud_id"
    )
    @patch("prowler.lib.outputs.jira.jira.requests.get")
    def test_get_projects_and_issue_types_no_project_metadata(
        self, mock_get, mock_cloud_id, mock_get_access_token
    ):
        """Test that get_metadata returns empty issue_types when project metadata is empty."""
        # To disable vulture
        mock_cloud_id = mock_cloud_id
        mock_get_access_token = mock_get_access_token

        # Mock successful projects response
        mock_projects_response = MagicMock()
        mock_projects_response.status_code = 200
        mock_projects_response.json.return_value = [
            {"key": "PROJ1", "name": "Project One"}
        ]

        # Mock issue types response with empty projects list
        mock_issue_types_response = MagicMock()
        mock_issue_types_response.status_code = 200
        mock_issue_types_response.json.return_value = {"projects": []}

        mock_get.side_effect = [mock_projects_response, mock_issue_types_response]

        projects_and_issue_types = self.jira_integration.get_metadata()

        expected_result = {
            "PROJ1": {
                "name": "Project One",
                "issue_types": [],
            }
        }

        assert projects_and_issue_types == expected_result

    @patch.object(
        Jira,
        "get_access_token",
        side_effect=JiraRefreshTokenError("Failed to refresh the access token"),
    )
    def test_get_projects_and_issue_types_refresh_token_error(
        self, mock_get_access_token
    ):
        """Test that get_metadata raises JiraRefreshTokenError when refreshing the token fails."""
        # To disable vulture
        mock_get_access_token = mock_get_access_token

        with pytest.raises(JiraRefreshTokenError):
            self.jira_integration.get_metadata()

    @patch.object(Jira, "get_access_token", return_value="valid_access_token")
    @patch.object(
        Jira, "cloud_id", new_callable=PropertyMock, return_value="test_cloud_id"
    )
    @patch("prowler.lib.outputs.jira.jira.requests.get")
    def test_get_projects_and_issue_types_mixed_scenarios(
        self, mock_get, mock_cloud_id, mock_get_access_token
    ):
        """Test get_metadata with mixed success and empty metadata scenarios."""
        # To disable vulture
        mock_cloud_id = mock_cloud_id
        mock_get_access_token = mock_get_access_token

        # Mock projects response with two projects
        mock_projects_response = MagicMock()
        mock_projects_response.status_code = 200
        mock_projects_response.json.return_value = [
            {"key": "PROJ1", "name": "Project One"},
            {"key": "PROJ2", "name": "Project Two"},
        ]

        # Mock successful issue types response for first project
        mock_issue_types_response_1 = MagicMock()
        mock_issue_types_response_1.status_code = 200
        mock_issue_types_response_1.json.return_value = {
            "projects": [
                {
                    "issuetypes": [
                        {"name": "Bug", "id": "1"},
                        {"name": "Task", "id": "2"},
                    ]
                }
            ]
        }

        # Mock empty issue types response for second project
        mock_issue_types_response_2 = MagicMock()
        mock_issue_types_response_2.status_code = 200
        mock_issue_types_response_2.json.return_value = {"projects": []}

        mock_get.side_effect = [
            mock_projects_response,
            mock_issue_types_response_1,
            mock_issue_types_response_2,
        ]

        projects_and_issue_types = self.jira_integration.get_metadata()

        expected_result = {
            "PROJ1": {
                "name": "Project One",
                "issue_types": ["Bug", "Task"],
            },
            "PROJ2": {
                "name": "Project Two",
                "issue_types": [],
            },
        }

        assert projects_and_issue_types == expected_result
>>>>>>> 79450d69
<|MERGE_RESOLUTION|>--- conflicted
+++ resolved
@@ -17,10 +17,7 @@
     JiraNoProjectsError,
     JiraRefreshTokenError,
     JiraRequiredCustomFieldsError,
-<<<<<<< HEAD
-=======
     JiraTestConnectionError,
->>>>>>> 79450d69
 )
 from prowler.lib.outputs.jira.jira import Jira
 
@@ -712,6 +709,10 @@
 
         call_args = mock_post.call_args
 
+        mock_post.assert_called_once()
+
+        call_args = mock_post.call_args
+
         expected_url = (
             "https://api.atlassian.com/ex/jira/valid_cloud_id/rest/api/3/issue"
         )
@@ -728,10 +729,7 @@
         assert payload["fields"]["summary"] == "[Prowler] HIGH - CHECK-1 - resource-1"
         assert payload["fields"]["issuetype"]["name"] == "Bug"
         assert payload["fields"]["description"]["type"] == "doc"
-<<<<<<< HEAD
         assert payload["fields"]["labels"] == ["scan-mocked", "whatever"]
-=======
->>>>>>> 79450d69
 
         description_content = payload["fields"]["description"]["content"]
 
@@ -804,7 +802,6 @@
         assert (
             row_dict["Remediation Native IaC"]
             == 'resource "aws_s3_bucket" "example" { bucket = "my-bucket" }'
-<<<<<<< HEAD
         )
         assert (
             row_dict["Remediation Terraform"]
@@ -815,18 +812,6 @@
             == "aws s3api create-bucket --bucket my-bucket --region us-east-1"
         )
         assert (
-=======
-        )
-        assert (
-            row_dict["Remediation Terraform"]
-            == "terraform apply -target=aws_s3_bucket.example"
-        )
-        assert (
-            row_dict["Remediation CLI"]
-            == "aws s3api create-bucket --bucket my-bucket --region us-east-1"
-        )
-        assert (
->>>>>>> 79450d69
             row_dict["Remediation Other"]
             == "Manual configuration required in AWS Console"
         )
@@ -847,6 +832,7 @@
         # To disable vulture
         mock_get_available_issue_types = mock_get_available_issue_types
         mock_get_access_token = mock_get_access_token
+        mock_post = mock_post
         mock_post = mock_post
 
         with pytest.raises(JiraCreateIssueError):
@@ -1023,9 +1009,6 @@
     )
     def test_get_severity_color(self, severity, expected_color):
         """Test that get_severity_color returns the correct color for a severity."""
-<<<<<<< HEAD
-        assert self.jira_integration.get_severity_color(severity) == expected_color
-=======
         assert self.jira_integration.get_severity_color(severity) == expected_color
 
     @patch.object(Jira, "get_access_token", return_value="valid_access_token")
@@ -1293,5 +1276,4 @@
             },
         }
 
-        assert projects_and_issue_types == expected_result
->>>>>>> 79450d69
+        assert projects_and_issue_types == expected_result