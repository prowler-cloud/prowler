import json
import os
import pathlib
from importlib.machinery import FileFinder
from pkgutil import ModuleInfo
from unittest import mock

from boto3 import client
from mock import Mock, patch
from moto import mock_aws

from prowler.lib.check.check import (
    exclude_checks_to_run,
    exclude_services_to_run,
    execute,
    list_categories,
    list_checks_json,
    list_services,
    parse_checks_from_file,
    parse_checks_from_folder,
    remove_custom_checks_module,
    update_audit_metadata,
)
from prowler.lib.check.models import load_check_metadata
from prowler.lib.check.utils import (
    list_modules,
    recover_checks_from_provider,
    recover_checks_from_service,
)
from prowler.providers.aws.aws_provider import AwsProvider
from prowler.providers.aws.services.accessanalyzer.accessanalyzer_service import (
    Analyzer,
)
from tests.lib.check.fixtures.bulk_checks_metadata import test_bulk_checks_metadata
from tests.providers.aws.utils import (
    AWS_ACCOUNT_ARN,
    AWS_ACCOUNT_NUMBER,
    AWS_REGION_US_EAST_1,
    set_mocked_aws_provider,
)

# AWS_ACCOUNT_NUMBER = "123456789012"
# AWS_REGION = "us-east-1"

expected_packages = [
    ModuleInfo(
        module_finder=FileFinder(
            "/root_dir/prowler/providers/azure/services/storage/storage_ensure_minimum_tls_version_12"
        ),
        name="prowler.providers.azure.services.storage.storage_ensure_minimum_tls_version_12.storage_ensure_minimum_tls_version_12",
        ispkg=False,
    ),
    ModuleInfo(
        module_finder=FileFinder(
            "/root_dir/prowler/providers/azure/services/storage/storage_key_rotation_90_days"
        ),
        name="prowler.providers.azure.services.storage.storage_key_rotation_90_days.storage_key_rotation_90_days",
        ispkg=False,
    ),
    ModuleInfo(
        module_finder=FileFinder(
            "/root_dir/prowler/providers/azure/services/storage/storage_ensure_private_endpoints_in_storage_accounts"
        ),
        name="prowler.providers.azure.services.storage.storage_ensure_private_endpoints_in_storage_accounts.storage_ensure_private_endpoints_in_storage_accounts",
        ispkg=False,
    ),
    ModuleInfo(
        module_finder=FileFinder(
            "/root_dir/prowler/providers/azure/services/storage/storage_ensure_soft_delete_is_enabled"
        ),
        name="prowler.providers.azure.services.storage.storage_ensure_soft_delete_is_enabled.storage_ensure_soft_delete_is_enabled",
        ispkg=False,
    ),
    ModuleInfo(
        module_finder=FileFinder("/root_dir/prowler/providers/azure/services/storage"),
        name="prowler.providers.azure.services.storage.storage_ensure_encryption_with_customer_managed_keys",
        ispkg=True,
    ),
    ModuleInfo(
        module_finder=FileFinder(
            "/root_dir/prowler/providers/azure/services/storage/storage_ensure_encryption_with_customer_managed_keys"
        ),
        name="prowler.providers.azure.services.storage.storage_ensure_encryption_with_customer_managed_keys.storage_ensure_encryption_with_customer_managed_keys",
        ispkg=False,
    ),
    ModuleInfo(
        module_finder=FileFinder(
            "/root_dir/prowler/providers/azure/services/sqlserver"
        ),
        name="prowler.providers.azure.services.sqlserver.sqlserver_tde_encrypted_with_cmk",
        ispkg=True,
    ),
    ModuleInfo(
        module_finder=FileFinder(
            "/root_dir/prowler/providers/azure/services/sqlserver/sqlserver_tde_encrypted_with_cmk"
        ),
        name="prowler.providers.azure.services.sqlserver.sqlserver_tde_encrypted_with_cmk.sqlserver_tde_encrypted_with_cmk",
        ispkg=False,
    ),
    ModuleInfo(
        module_finder=FileFinder(
            "/root_dir/prowler/providers/azure/services/sqlserver"
        ),
        name="prowler.providers.azure.services.sqlserver.sqlserver_tde_encryption_enabled",
        ispkg=True,
    ),
    ModuleInfo(
        module_finder=FileFinder(
            "/root_dir/prowler/providers/azure/services/sqlserver/sqlserver_tde_encryption_enabled"
        ),
        name="prowler.providers.azure.services.sqlserver.sqlserver_tde_encryption_enabled.sqlserver_tde_encryption_enabled",
        ispkg=False,
    ),
    ModuleInfo(
        module_finder=FileFinder(
            "/root_dir/prowler/providers/azure/services/sqlserver"
        ),
        name="prowler.providers.azure.services.sqlserver.sqlserver_auditing_retention_90_days",
        ispkg=True,
    ),
    ModuleInfo(
        module_finder=FileFinder(
            "/root_dir/prowler/providers/azure/services/sqlserver/sqlserver_auditing_retention_90_days"
        ),
        name="prowler.providers.azure.services.sqlserver.sqlserver_auditing_retention_90_days.sqlserver_auditing_retention_90_days",
        ispkg=False,
    ),
    ModuleInfo(
        module_finder=FileFinder(
            "/root_dir/prowler/providers/azure/services/sqlserver"
        ),
        name="prowler.providers.azure.services.sqlserver.sqlserver_vulnerability_assessment_enabled",
        ispkg=True,
    ),
    ModuleInfo(
        module_finder=FileFinder(
            "/root_dir/prowler/providers/azure/services/sqlserver/sqlserver_vulnerability_assessment_enabled"
        ),
        name="prowler.providers.azure.services.sqlserver.sqlserver_vulnerability_assessment_enabled.sqlserver_vulnerability_assessment_enabled",
        ispkg=False,
    ),
    ModuleInfo(
        module_finder=FileFinder(
            "/root_dir/prowler/providers/azure/services/sqlserver"
        ),
        name="prowler.providers.azure.services.sqlserver.sqlserver_va_periodic_recurring_scans_enabled",
        ispkg=True,
    ),
    ModuleInfo(
        module_finder=FileFinder(
            "/root_dir/prowler/providers/azure/services/sqlserver/sqlserver_va_periodic_recurring_scans_enabled"
        ),
        name="prowler.providers.azure.services.sqlserver.sqlserver_va_periodic_recurring_scans_enabled.sqlserver_va_periodic_recurring_scans_enabled",
        ispkg=False,
    ),
    ModuleInfo(
        module_finder=FileFinder(
            "/root_dir/prowler/providers/azure/services/sqlserver"
        ),
        name="prowler.providers.azure.services.sqlserver.sqlserver_va_scan_reports_configured",
        ispkg=True,
    ),
    ModuleInfo(
        module_finder=FileFinder(
            "/root_dir/prowler/providers/azure/services/sqlserver/sqlserver_va_scan_reports_configured"
        ),
        name="prowler.providers.azure.services.sqlserver.sqlserver_va_scan_reports_configured.sqlserver_va_scan_reports_configured",
        ispkg=False,
    ),
    ModuleInfo(
        module_finder=FileFinder(
            "/root_dir/prowler/providers/azure/services/sqlserver"
        ),
        name="prowler.providers.azure.services.sqlserver.sqlserver_va_emails_notifications_admins_enabled",
        ispkg=True,
    ),
    ModuleInfo(
        module_finder=FileFinder(
            "/root_dir/prowler/providers/azure/services/sqlserver/sqlserver_va_emails_notifications_admins_enabled"
        ),
        name="prowler.providers.azure.services.sqlserver.sqlserver_va_emails_notifications_admins_enabled.sqlserver_va_emails_notifications_admins_enabled",
        ispkg=False,
    ),
    ModuleInfo(
        module_finder=FileFinder(
            "/root_dir/prowler/providers/azure/services/postgresql"
        ),
        name="prowler.providers.azure.services.postgresql.postgresql_flexible_server_enforce_ssl_enabled",
        ispkg=True,
    ),
    ModuleInfo(
        module_finder=FileFinder(
            "/root_dir/prowler/providers/azure/services/postgresql/postgresql_flexible_server_enforce_ssl_enabled"
        ),
        name="prowler.providers.azure.services.postgresql.postgresql_flexible_server_enforce_ssl_enabled.postgresql_flexible_server_enforce_ssl_enabled",
        ispkg=False,
    ),
]


def mock_walk_packages(*_):
    return expected_packages


def mock_list_modules(*_):
    modules = [
        ModuleInfo(
            module_finder=FileFinder(
                "/root_dir/prowler/providers/azure/services/storage/storage_ensure_minimum_tls_version_12"
            ),
            name="prowler.providers.azure.services.storage.storage_ensure_minimum_tls_version_12.storage_ensure_minimum_tls_version_12",
            ispkg=False,
        ),
        ModuleInfo(
            module_finder=FileFinder(
                "/root_dir/prowler/providers/azure/services/storage/storage_key_rotation_90_days"
            ),
            name="prowler.providers.azure.services.storage.storage_key_rotation_90_days.storage_key_rotation_90_days",
            ispkg=False,
        ),
        ModuleInfo(
            module_finder=FileFinder(
                "/root_dir/prowler/providers/azure/services/storage/storage_ensure_private_endpoints_in_storage_accounts"
            ),
            name="prowler.providers.azure.services.storage.storage_ensure_private_endpoints_in_storage_accounts.storage_ensure_private_endpoints_in_storage_accounts",
            ispkg=False,
        ),
        ModuleInfo(
            module_finder=FileFinder(
                "/root_dir/prowler/providers/azure/services/storage/storage_ensure_soft_delete_is_enabled"
            ),
            name="prowler.providers.azure.services.storage.storage_ensure_soft_delete_is_enabled.storage_ensure_soft_delete_is_enabled",
            ispkg=False,
        ),
        ModuleInfo(
            module_finder=FileFinder(
                "/root_dir/prowler/providers/azure/services/storage"
            ),
            name="prowler.providers.azure.services.storage.storage_ensure_encryption_with_customer_managed_keys",
            ispkg=True,
        ),
        ModuleInfo(
            module_finder=FileFinder(
                "/root_dir/prowler/providers/azure/services/storage/storage_ensure_encryption_with_customer_managed_keys"
            ),
            name="prowler.providers.azure.services.storage.storage_ensure_encryption_with_customer_managed_keys.storage_ensure_encryption_with_customer_managed_keys",
            ispkg=False,
        ),
        ModuleInfo(
            module_finder=FileFinder(
                "/root_dir/prowler/providers/azure/services/sqlserver"
            ),
            name="prowler.providers.azure.services.sqlserver.sqlserver_tde_encrypted_with_cmk",
            ispkg=True,
        ),
        ModuleInfo(
            module_finder=FileFinder(
                "/root_dir/prowler/providers/azure/services/sqlserver/sqlserver_tde_encrypted_with_cmk"
            ),
            name="prowler.providers.azure.services.sqlserver.sqlserver_tde_encrypted_with_cmk.sqlserver_tde_encrypted_with_cmk",
            ispkg=False,
        ),
        ModuleInfo(
            module_finder=FileFinder(
                "/root_dir/prowler/providers/azure/services/sqlserver"
            ),
            name="prowler.providers.azure.services.sqlserver.sqlserver_tde_encryption_enabled",
            ispkg=True,
        ),
        ModuleInfo(
            module_finder=FileFinder(
                "/root_dir/prowler/providers/azure/services/sqlserver/sqlserver_tde_encryption_enabled"
            ),
            name="prowler.providers.azure.services.sqlserver.sqlserver_tde_encryption_enabled.sqlserver_tde_encryption_enabled",
            ispkg=False,
        ),
        ModuleInfo(
            module_finder=FileFinder(
                "/root_dir/prowler/providers/azure/services/sqlserver"
            ),
            name="prowler.providers.azure.services.sqlserver.sqlserver_auditing_retention_90_days",
            ispkg=True,
        ),
        ModuleInfo(
            module_finder=FileFinder(
                "/root_dir/prowler/providers/azure/services/sqlserver/sqlserver_auditing_retention_90_days"
            ),
            name="prowler.providers.azure.services.sqlserver.sqlserver_auditing_retention_90_days.sqlserver_auditing_retention_90_days",
            ispkg=False,
        ),
        ModuleInfo(
            module_finder=FileFinder(
                "/root_dir/prowler/providers/azure/services/sqlserver"
            ),
            name="prowler.providers.azure.services.sqlserver.sqlserver_vulnerability_assessment_enabled",
            ispkg=True,
        ),
        ModuleInfo(
            module_finder=FileFinder(
                "/root_dir/prowler/providers/azure/services/sqlserver/sqlserver_vulnerability_assessment_enabled"
            ),
            name="prowler.providers.azure.services.sqlserver.sqlserver_vulnerability_assessment_enabled.sqlserver_vulnerability_assessment_enabled",
            ispkg=False,
        ),
        ModuleInfo(
            module_finder=FileFinder(
                "/root_dir/prowler/providers/azure/services/sqlserver"
            ),
            name="prowler.providers.azure.services.sqlserver.sqlserver_va_periodic_recurring_scans_enabled",
            ispkg=True,
        ),
        ModuleInfo(
            module_finder=FileFinder(
                "/root_dir/prowler/providers/azure/services/sqlserver/sqlserver_va_periodic_recurring_scans_enabled"
            ),
            name="prowler.providers.azure.services.sqlserver.sqlserver_va_periodic_recurring_scans_enabled.sqlserver_va_periodic_recurring_scans_enabled",
            ispkg=False,
        ),
        ModuleInfo(
            module_finder=FileFinder(
                "/root_dir/prowler/providers/azure/services/sqlserver"
            ),
            name="prowler.providers.azure.services.sqlserver.sqlserver_va_scan_reports_configured",
            ispkg=True,
        ),
        ModuleInfo(
            module_finder=FileFinder(
                "/root_dir/prowler/providers/azure/services/sqlserver/sqlserver_va_scan_reports_configured"
            ),
            name="prowler.providers.azure.services.sqlserver.sqlserver_va_scan_reports_configured.sqlserver_va_scan_reports_configured",
            ispkg=False,
        ),
        ModuleInfo(
            module_finder=FileFinder(
                "/root_dir/prowler/providers/azure/services/sqlserver"
            ),
            name="prowler.providers.azure.services.sqlserver.sqlserver_va_emails_notifications_admins_enabled",
            ispkg=True,
        ),
        ModuleInfo(
            module_finder=FileFinder(
                "/root_dir/prowler/providers/azure/services/sqlserver/sqlserver_va_emails_notifications_admins_enabled"
            ),
            name="prowler.providers.azure.services.sqlserver.sqlserver_va_emails_notifications_admins_enabled.sqlserver_va_emails_notifications_admins_enabled",
            ispkg=False,
        ),
        ModuleInfo(
            module_finder=FileFinder(
                "/root_dir/prowler/providers/azure/services/postgresql"
            ),
            name="prowler.providers.azure.services.postgresql.postgresql_flexible_server_enforce_ssl_enabled",
            ispkg=True,
        ),
        ModuleInfo(
            module_finder=FileFinder(
                "/root_dir/prowler/providers/azure/services/postgresql/postgresql_flexible_server_enforce_ssl_enabled"
            ),
            name="prowler.providers.azure.services.postgresql.postgresql_flexible_server_enforce_ssl_enabled.postgresql_flexible_server_enforce_ssl_enabled",
            ispkg=False,
        ),
    ]
    return modules


def mock_recover_checks_from_azure_provider(*_):
    return [
        (
            "defender_ensure_defender_for_app_services_is_on",
            "/root_dir/fake_path/defender/defender_ensure_defender_for_app_services_is_on",
        ),
        (
            "iam_subscription_roles_owner_custom_not_created",
            "/root_dir/fake_path/iam/iam_subscription_roles_owner_custom_not_created",
        ),
        (
            "iam_custom_role_has_permissions_to_administer_resource_locks",
            "/root_dir/fake_path/iam/iam_custom_role_has_permissions_to_administer_resource_locks",
        ),
        (
            "storage_default_network_access_rule_is_denied",
            "/root_dir/fake_path/storage/storage_default_network_access_rule_is_denied",
        ),
    ]


def mock_recover_checks_from_aws_provider(*_):
    return [
        (
            "accessanalyzer_enabled_without_findings",
            "/root_dir/fake_path/accessanalyzer/accessanalyzer_enabled_without_findings",
        ),
        (
            "awslambda_function_url_cors_policy",
            "/root_dir/fake_path/awslambda/awslambda_function_url_cors_policy",
        ),
        (
            "ec2_securitygroup_allow_ingress_from_internet_to_any_port",
            "/root_dir/fake_path/ec2/ec2_securitygroup_allow_ingress_from_internet_to_any_port",
        ),
    ]


class TestCheck:
    def test_load_check_metadata(self):
        test_cases = [
            {
                "input": {
                    "metadata_path": f"{os.path.dirname(os.path.realpath(__file__))}/fixtures/metadata.json",
                },
                "expected": {
                    "CheckID": "iam_user_accesskey_unused",
                    "CheckTitle": "Ensure Access Keys unused are disabled",
                    "ServiceName": "iam",
                    "Severity": "low",
                },
            }
        ]
        for test in test_cases:
            metadata_path = test["input"]["metadata_path"]
            check_metadata = load_check_metadata(metadata_path)
            assert check_metadata.CheckID == test["expected"]["CheckID"]
            assert check_metadata.CheckTitle == test["expected"]["CheckTitle"]
            assert check_metadata.ServiceName == test["expected"]["ServiceName"]
            assert check_metadata.Severity == test["expected"]["Severity"]

    def test_parse_checks_from_file(self):
        test_cases = [
            {
                "input": {
                    "path": f"{pathlib.Path().absolute()}/tests/lib/check/fixtures/checklistA.json",
                    "provider": "aws",
                },
                "expected": {"check11", "check12", "check7777"},
            }
        ]
        for test in test_cases:
            check_file = test["input"]["path"]
            provider = test["input"]["provider"]
            assert parse_checks_from_file(check_file, provider) == test["expected"]

    @mock_aws
    def test_parse_checks_from_folder(self):
        test_checks_folder = (
            f"{pathlib.Path().absolute()}/tests/lib/check/fixtures/checks_folder"
        )
        # Create bucket and upload checks folder
        s3_client = client("s3", region_name=AWS_REGION_US_EAST_1)
        s3_client.create_bucket(Bucket="test")
        # Iterate through the files in the folder and upload each one
        for subdir, _, files in os.walk(test_checks_folder):
            for file in files:
                check = subdir.split("/")[-1]
                full_path = os.path.join(subdir, file)
                with open(full_path, "rb") as data:
                    s3_client.upload_fileobj(
                        data, "test", f"checks_folder/{check}/{file}"
                    )
        test_cases = [
            {
                "input": {
                    "path": test_checks_folder,
                    "provider": "aws",
                },
                "expected": {"check11", "check12", "check7777"},
            },
            {
                "input": {
                    "path": "s3://test/checks_folder/",
                    "provider": "aws",
                },
                "expected": {"check11", "check12", "check7777"},
            },
        ]

        aws_provider = AwsProvider()
        for test in test_cases:
            check_folder = test["input"]["path"]
            provider = test["input"]["provider"]
            assert (
                parse_checks_from_folder(aws_provider, check_folder) == test["expected"]
            )
            remove_custom_checks_module(check_folder, provider)

    def test_exclude_checks_to_run(self):
        test_cases = [
            {
                "input": {
                    "check_list": {"check12", "check11", "extra72", "check13"},
                    "excluded_checks": {"check12", "check13"},
                },
                "expected": {"check11", "extra72"},
            },
            {
                "input": {
                    "check_list": {"check112", "check11", "extra72", "check13"},
                    "excluded_checks": {"check12", "check13", "check14"},
                },
                "expected": {"check112", "check11", "extra72"},
            },
        ]
        for test in test_cases:
            check_list = test["input"]["check_list"]
            excluded_checks = test["input"]["excluded_checks"]
            assert (
                exclude_checks_to_run(check_list, excluded_checks) == test["expected"]
            )

    def test_exclude_services_to_run(self):
        test_cases = [
            {
                "input": {
                    "checks_to_run": {
                        "iam_user_console_access_unused",
                        "iam_user_accesskey_unused",
                    },
                    "excluded_services": {"ec2"},
                    "provider": "aws",
                },
                "expected": {
                    "iam_user_console_access_unused",
                    "iam_user_accesskey_unused",
                },
            },
            {
                "input": {
                    "checks_to_run": {
                        "iam_user_console_access_unused",
                        "iam_user_accesskey_unused",
                    },
                    "excluded_services": {"iam"},
                    "provider": "aws",
                },
                "expected": set(),
            },
        ]
        for test in test_cases:
            excluded_services = test["input"]["excluded_services"]
            checks_to_run = test["input"]["checks_to_run"]
            provider = test["input"]["provider"]
            assert (
                exclude_services_to_run(checks_to_run, excluded_services, provider)
                == test["expected"]
            )

    @patch(
        "prowler.lib.check.check.recover_checks_from_provider",
        new=mock_recover_checks_from_azure_provider,
    )
    def test_list_azure_services(self):
        provider = "azure"
        expected_services = {"defender", "iam", "storage"}
        listed_services = list_services(provider)
        assert listed_services == sorted(expected_services)

    @patch(
        "prowler.lib.check.check.recover_checks_from_provider",
        new=mock_recover_checks_from_aws_provider,
    )
    def test_list_aws_services(self):
        provider = "azure"
        expected_services = {"accessanalyzer", "awslambda", "ec2"}
        listed_services = list_services(provider)
        assert listed_services == sorted(expected_services)

    def test_list_categories(self):
        expected_categories = {
            "secrets",
            "forensics-ready",
            "encryption",
            "internet-exposed",
            "trustboundaries",
        }
        listed_categories = list_categories(test_bulk_checks_metadata)
        assert listed_categories == expected_categories

    @patch("prowler.lib.check.utils.list_modules", new=mock_list_modules)
    def test_recover_checks_from_provider(self):
        provider = "azure"
        service = "storage"
        expected_checks = [
            (
                "storage_ensure_minimum_tls_version_12",
                "/root_dir/prowler/providers/azure/services/storage/storage_ensure_minimum_tls_version_12",
            ),
            (
                "storage_key_rotation_90_days",
                "/root_dir/prowler/providers/azure/services/storage/storage_key_rotation_90_days",
            ),
            (
                "storage_ensure_private_endpoints_in_storage_accounts",
                "/root_dir/prowler/providers/azure/services/storage/storage_ensure_private_endpoints_in_storage_accounts",
            ),
            (
                "storage_ensure_soft_delete_is_enabled",
                "/root_dir/prowler/providers/azure/services/storage/storage_ensure_soft_delete_is_enabled",
            ),
            (
                "storage_ensure_encryption_with_customer_managed_keys",
                "/root_dir/prowler/providers/azure/services/storage/storage_ensure_encryption_with_customer_managed_keys",
            ),
            (
                "sqlserver_tde_encrypted_with_cmk",
                "/root_dir/prowler/providers/azure/services/sqlserver/sqlserver_tde_encrypted_with_cmk",
            ),
            (
                "sqlserver_tde_encryption_enabled",
                "/root_dir/prowler/providers/azure/services/sqlserver/sqlserver_tde_encryption_enabled",
            ),
            (
                "sqlserver_auditing_retention_90_days",
                "/root_dir/prowler/providers/azure/services/sqlserver/sqlserver_auditing_retention_90_days",
            ),
            (
                "sqlserver_vulnerability_assessment_enabled",
                "/root_dir/prowler/providers/azure/services/sqlserver/sqlserver_vulnerability_assessment_enabled",
            ),
            (
                "sqlserver_va_periodic_recurring_scans_enabled",
                "/root_dir/prowler/providers/azure/services/sqlserver/sqlserver_va_periodic_recurring_scans_enabled",
            ),
            (
                "sqlserver_va_scan_reports_configured",
                "/root_dir/prowler/providers/azure/services/sqlserver/sqlserver_va_scan_reports_configured",
            ),
            (
                "sqlserver_va_emails_notifications_admins_enabled",
                "/root_dir/prowler/providers/azure/services/sqlserver/sqlserver_va_emails_notifications_admins_enabled",
            ),
            (
                "postgresql_flexible_server_enforce_ssl_enabled",
                "/root_dir/prowler/providers/azure/services/postgresql/postgresql_flexible_server_enforce_ssl_enabled",
            ),
        ]
        returned_checks = recover_checks_from_provider(provider, service)
        assert returned_checks == expected_checks

    @patch("prowler.lib.check.utils.walk_packages", new=mock_walk_packages)
    def test_list_modules(self):
        provider = "azure"
        service = "storage"
        expected_modules = list_modules(provider, service)
        assert expected_modules == expected_packages

    @patch(
        "prowler.lib.check.utils.recover_checks_from_provider",
        new=mock_recover_checks_from_aws_provider,
    )
    def test_recover_checks_from_service(self):
        service_list = ["accessanalyzer", "awslambda", "ec2"]
        provider = "aws"
        expected_checks = {
            "accessanalyzer_enabled_without_findings",
            "awslambda_function_url_cors_policy",
            "ec2_securitygroup_allow_ingress_from_internet_to_any_port",
        }
        recovered_checks = recover_checks_from_service(service_list, provider)
        assert recovered_checks == expected_checks

    # def test_parse_checks_from_compliance_framework_two(self):
    #     test_case = {
    #         "input": {"compliance_frameworks": ["cis_v1.4_aws", "ens_v3_aws"]},
    #         "expected": {
    #             "vpc_flow_logs_enabled",
    #             "ec2_ebs_snapshot_encryption",
    #             "iam_user_mfa_enabled_console_access",
    #             "cloudtrail_multi_region_enabled",
    #             "ec2_elbv2_insecure_ssl_ciphers",
    #             "guardduty_is_enabled",
    #             "s3_bucket_default_encryption",
    #             "cloudfront_distributions_https_enabled",
    #             "iam_avoid_root_usage",
    #             "s3_bucket_secure_transport_policy",
    #         },
    #     }
    #     with mock.patch(
    #         "prowler.lib.check.check.compliance_specification_dir_path",
    #         new=f"{pathlib.Path().absolute()}/fixtures",
    #     ):
    #         provider = "aws"
    #         bulk_compliance_frameworks = bulk_load_compliance_frameworks(provider)
    #         compliance_frameworks = test_case["input"]["compliance_frameworks"]
    #         assert (
    #             parse_checks_from_compliance_framework(
    #                 compliance_frameworks, bulk_compliance_frameworks
    #             )
    #             == test_case["expected"]
    #         )

    # def test_parse_checks_from_compliance_framework_one(self):
    #     test_case = {
    #         "input": {"compliance_frameworks": ["cis_v1.4_aws"]},
    #         "expected": {
    #             "iam_user_mfa_enabled_console_access",
    #             "s3_bucket_default_encryption",
    #             "iam_avoid_root_usage",
    #         },
    #     }
    #     with mock.patch(
    #         "prowler.lib.check.check.compliance_specification_dir",
    #         new=f"{pathlib.Path().absolute()}/fixtures",
    #     ):
    #         provider = "aws"
    #         bulk_compliance_frameworks = bulk_load_compliance_frameworks(provider)
    #         compliance_frameworks = test_case["input"]["compliance_frameworks"]
    #         assert (
    #             parse_checks_from_compliance_framework(
    #                 compliance_frameworks, bulk_compliance_frameworks
    #             )
    #             == test_case["expected"]
    #         )

    # def test_parse_checks_from_compliance_framework_no_compliance(self):
    #     test_case = {
    #         "input": {"compliance_frameworks": []},
    #         "expected": set(),
    #     }
    #     with mock.patch(
    #         "prowler.lib.check.check.compliance_specification_dir",
    #         new=f"{pathlib.Path().absolute()}/fixtures",
    #     ):
    #         provider = "aws"
    #         bulk_compliance_frameworks = bulk_load_compliance_frameworks(provider)
    #         compliance_frameworks = test_case["input"]["compliance_frameworks"]
    #         assert (
    #             parse_checks_from_compliance_framework(
    #                 compliance_frameworks, bulk_compliance_frameworks
    #             )
    #             == test_case["expected"]
    #         )

    def test_update_audit_metadata_complete(self):
        from prowler.providers.common.models import Audit_Metadata

        # Set the expected checks to run
        expected_checks = ["iam_administrator_access_with_mfa"]
        services_executed = {"iam"}
        checks_executed = {"iam_administrator_access_with_mfa"}

        # Set an empty Audit_Metadata
        audit_metadata = Audit_Metadata(
            services_scanned=0,
            expected_checks=expected_checks,
            completed_checks=0,
            audit_progress=0,
        )

        audit_metadata = update_audit_metadata(
            audit_metadata, services_executed, checks_executed
        )

        assert audit_metadata.audit_progress == float(100)
        assert audit_metadata.services_scanned == 1
        assert audit_metadata.expected_checks == expected_checks
        assert audit_metadata.completed_checks == 1

    def test_update_audit_metadata_50(self):
        from prowler.providers.common.models import Audit_Metadata

        # Set the expected checks to run
        expected_checks = [
            "iam_administrator_access_with_mfa",
            "iam_support_role_created",
        ]
        services_executed = {"iam"}
        checks_executed = {"iam_administrator_access_with_mfa"}

        # Set an empty Audit_Metadata
        audit_metadata = Audit_Metadata(
            services_scanned=0,
            expected_checks=expected_checks,
            completed_checks=0,
            audit_progress=0,
        )

        audit_metadata = update_audit_metadata(
            audit_metadata, services_executed, checks_executed
        )

        assert audit_metadata.audit_progress == float(50)
        assert audit_metadata.services_scanned == 1
        assert audit_metadata.expected_checks == expected_checks
        assert audit_metadata.completed_checks == 1

    def test_list_checks_json_aws_lambda_and_s3(self):
        provider = "aws"
        check_list = {
            "awslambda_function_invoke_api_operations_cloudtrail_logging_enabled",
            "awslambda_function_no_secrets_in_code",
            "awslambda_function_no_secrets_in_variables",
            "awslambda_function_not_publicly_accessible",
            "awslambda_function_url_cors_policy",
            "awslambda_function_url_public",
            "awslambda_function_using_supported_runtimes",
        }
        checks_json = list_checks_json(provider, sorted(check_list))
        assert (
            checks_json
            == '{\n  "aws": [\n    "awslambda_function_invoke_api_operations_cloudtrail_logging_enabled",\n    "awslambda_function_no_secrets_in_code",\n    "awslambda_function_no_secrets_in_variables",\n    "awslambda_function_not_publicly_accessible",\n    "awslambda_function_url_cors_policy",\n    "awslambda_function_url_public",\n    "awslambda_function_using_supported_runtimes"\n  ]\n}'
        )

    def test_execute(self):
        accessanalyzer_client = mock.MagicMock
        accessanalyzer_client.region = AWS_REGION_US_EAST_1
        accessanalyzer_client.analyzers = [
            Analyzer(
                arn=AWS_ACCOUNT_ARN,
                name=AWS_ACCOUNT_NUMBER,
                status="NOT_AVAILABLE",
                tags=[],
                type="",
                region=AWS_REGION_US_EAST_1,
            )
        ]
        finding = Mock()
        finding.status = "PASS"
        findings = [finding]
        check = Mock()
        check.CheckID = "test-check"
        check.execute = Mock(return_value=findings)

        with patch("prowler.lib.check.check.execute", return_value=findings), patch(
            "prowler.providers.aws.services.accessanalyzer.accessanalyzer_service.AccessAnalyzer",
            accessanalyzer_client,
        ):
            findings = execute(
                check=check,
                global_provider=set_mocked_aws_provider(
                    expected_checks=["accessanalyzer_enabled"]
                ),
                custom_checks_metadata=None,
                output_options=None,
            )
            assert len(findings) == 1

    def test_execute_with_filtering_status(self):
        accessanalyzer_client = mock.MagicMock
        accessanalyzer_client.region = AWS_REGION_US_EAST_1
        accessanalyzer_client.analyzers = [
            Analyzer(
                arn=AWS_ACCOUNT_ARN,
                name=AWS_ACCOUNT_NUMBER,
                status="NOT_AVAILABLE",
                tags=[],
                type="",
                region=AWS_REGION_US_EAST_1,
            )
        ]
        status = ["PASS"]
<<<<<<< HEAD
        check = mock.MagicMock()
        check.CheckID = "accessanalyzer_enabled"
        check.Status = "PASS"
        output_options = mock.MagicMock()
        output_options.status = status

=======
        output_options = mock.MagicMock()
        output_options.status = status
>>>>>>> 0e5f9290
        with mock.patch(
            "prowler.providers.aws.services.accessanalyzer.accessanalyzer_service.AccessAnalyzer",
            accessanalyzer_client,
        ):
            findings = execute(
                check=check,
                global_provider=set_mocked_aws_provider(
                    expected_checks=["accessanalyzer_enabled"]
                ),
                custom_checks_metadata=None,
                output_options=output_options,
            )
            assert len(findings) == 0

    def test_aws_checks_metadata_is_valid(self):
        # Check if the checkID in the metadata.json of the checks is correct
        # Define the base directory for the checks
        base_directory = os.path.abspath(
            os.path.join(
                os.path.dirname(__file__), "../../../", "prowler/providers/aws/services"
            )
        )
        self.verify_metadata_check_id(base_directory)

    def test_azure_checks_metadata_is_valid(self):
        # Check if the checkID in the metadata.json of the checks is correct
        # Define the base directory for the checks
        base_directory = os.path.abspath(
            os.path.join(
                os.path.dirname(__file__),
                "../../../",
                "prowler/providers/azure/services",
            )
        )
        self.verify_metadata_check_id(base_directory)

    def test_gcp_checks_metadata_is_valid(self):
        # Check if the checkID in the metadata.json of the checks is correct
        # Define the base directory for the checks
        base_directory = os.path.abspath(
            os.path.join(
                os.path.dirname(__file__), "../../../", "prowler/providers/gcp/services"
            )
        )
        self.verify_metadata_check_id(base_directory)

    def test_kubernetes_checks_metadata_is_valid(self):
        # Check if the checkID in the metadata.json of the checks is correct
        # Define the base directory for the checks
        base_directory = os.path.abspath(
            os.path.join(
                os.path.dirname(__file__),
                "../../../",
                "prowler/providers/kubernetes/services",
            )
        )
        self.verify_metadata_check_id(base_directory)

    def verify_metadata_check_id(self, provider_path):
        # Walk through the base directory to find all service directories
        for root, dirs, _ in os.walk(provider_path):
            # We only want to look at directories that are direct children of the base directory
            if root == provider_path:
                for service_dir in dirs:
                    service_path = os.path.join(root, service_dir)

                    # Walk through each service directory to find check directories
                    for check_root, check_dirs, _ in os.walk(service_path):
                        for check_dir in check_dirs:
                            check_directory = os.path.join(check_root, check_dir)
                            metadata_file_name = f"{check_dir}.metadata.json"
                            metadata_file_path = os.path.join(
                                check_directory, metadata_file_name
                            )

                            if os.path.isfile(metadata_file_path):
                                # Read the JSON file
                                with open(metadata_file_path, "r") as f:
                                    data = json.load(f)

                                # Extract the CheckID field
                                check_id = data.get("CheckID", None)

                                # Compare CheckID to the check name
                                assert (
                                    check_id == check_dir
                                ), f"CheckID in metadata does not match the check name in {check_directory}. Found CheckID: {check_id}"<|MERGE_RESOLUTION|>--- conflicted
+++ resolved
@@ -846,17 +846,11 @@
             )
         ]
         status = ["PASS"]
-<<<<<<< HEAD
         check = mock.MagicMock()
         check.CheckID = "accessanalyzer_enabled"
         check.Status = "PASS"
         output_options = mock.MagicMock()
         output_options.status = status
-
-=======
-        output_options = mock.MagicMock()
-        output_options.status = status
->>>>>>> 0e5f9290
         with mock.patch(
             "prowler.providers.aws.services.accessanalyzer.accessanalyzer_service.AccessAnalyzer",
             accessanalyzer_client,
