--- conflicted
+++ resolved
@@ -16,21 +16,11 @@
 
 # capsys
 # https://docs.pytest.org/en/7.1.x/how-to/capture-stdout-stderr.html
-<<<<<<< HEAD
-prowler_default_usage_error = (
-    "usage: prowler [-h] [--version] {aws,azure,gcp,kubernetes,m365,dashboard} ..."
-)
-
-
-def mock_get_available_providers():
-    return ["aws", "azure", "gcp", "kubernetes", "m365"]
-=======
 prowler_default_usage_error = "usage: prowler [-h] [--version] {aws,azure,gcp,kubernetes,microsoft365,nhn,dashboard} ..."
 
 
 def mock_get_available_providers():
     return ["aws", "azure", "gcp", "kubernetes", "microsoft365", "nhn"]
->>>>>>> 73ebf95d
 
 
 @pytest.mark.arg_parser
