--- conflicted
+++ resolved
@@ -10,13 +10,8 @@
 from prowler.providers.azure.azure_provider import Azure_Provider
 from prowler.providers.azure.lib.audit_info.models import (
     Azure_Audit_Info,
-<<<<<<< HEAD
     AzureIdentityInfo,
     AzureRegionConfig,
-=======
-    Azure_Identity_Info,
-    Azure_Region_Config,
->>>>>>> 06f988b8
 )
 from prowler.providers.azure.lib.exception.exception import AzureException
 from prowler.providers.common.audit_info import (
@@ -40,12 +35,8 @@
     audit_metadata=None,
     audit_resources=None,
     audit_config=None,
-<<<<<<< HEAD
     azure_region_config=AzureRegionConfig(),
-=======
-    azure_region_config=Azure_Region_Config(),
     locations=None,
->>>>>>> 06f988b8
 )
 
 mock_set_audit_info = Audit_Info()
@@ -299,7 +290,6 @@
         audit_info = set_provider_audit_info(provider, arguments)
         assert isinstance(audit_info, GCP_Audit_Info)
 
-<<<<<<< HEAD
     @patch.object(
         Kubernetes_Provider, "__set_credentials__", new=mock_set_kubernetes_credentials
     )
@@ -324,11 +314,7 @@
         audit_info = set_provider_audit_info(provider, arguments)
         assert isinstance(audit_info, Kubernetes_Audit_Info)
 
-    @mock_resourcegroupstaggingapi
-    @mock_ec2
-=======
     @mock_aws
->>>>>>> 06f988b8
     def test_get_tagged_resources(self):
         with patch(
             "prowler.providers.common.audit_info.current_audit_info",
