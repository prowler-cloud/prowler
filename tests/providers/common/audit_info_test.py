import json

import boto3
import sure  # noqa
from mock import patch
from moto import (
    mock_ec2,
    mock_iam,
    mock_organizations,
    mock_resourcegroupstaggingapi,
    mock_sts,
)

from prowler.providers.aws.lib.audit_info.models import AWS_Audit_Info
from prowler.providers.azure.azure_provider import Azure_Provider
from prowler.providers.azure.lib.audit_info.models import (
    Azure_Audit_Info,
    Azure_Identity_Info,
)
from prowler.providers.common.audit_info import (
    Audit_Info,
    get_tagged_resources,
    set_provider_audit_info,
)

EXAMPLE_AMI_ID = "ami-12c6146b"
ACCOUNT_ID = 123456789012
mock_current_audit_info = AWS_Audit_Info(
    original_session=None,
    audit_session=None,
    audited_account="123456789012",
    audited_identity_arn="arn:aws:iam::123456789012:user/test",
    audited_user_id="test",
    audited_partition="aws",
    profile="default",
    profile_region="eu-west-1",
    credentials=None,
    assumed_role_info=None,
    audited_regions=["eu-west-2", "eu-west-1"],
    organizations_metadata=None,
<<<<<<< HEAD
    audit_resources=None,
=======
    audit_metadata=None,
>>>>>>> 0d1a5318
)

mock_azure_audit_info = Azure_Audit_Info(
    credentials=None, identity=Azure_Identity_Info(), audit_metadata=None
)

mock_set_audit_info = Audit_Info()


def mock_validate_credentials(*_):
    caller_identity = {
        "Arn": "arn:aws:iam::123456789012:user/test",
        "Account": "123456789012",
        "UserId": "test",
    }
    return caller_identity


def mock_print_audit_credentials(*_):
    pass


def mock_set_identity_info(*_):
    return Azure_Identity_Info()


def mock_set_credentials(*_):
    return {}


class Test_Set_Audit_Info:
    @patch(
        "prowler.providers.common.audit_info.current_audit_info",
        new=mock_current_audit_info,
    )
    @mock_sts
    @mock_iam
    def test_validate_credentials(self):
        # Create a mock IAM user
        iam_client = boto3.client("iam", region_name="us-east-1")
        iam_user = iam_client.create_user(UserName="test-user")["User"]
        # Create a mock IAM access keys
        access_key = iam_client.create_access_key(UserName=iam_user["UserName"])[
            "AccessKey"
        ]
        access_key_id = access_key["AccessKeyId"]
        secret_access_key = access_key["SecretAccessKey"]
        # Create AWS session to validate
        session = boto3.session.Session(
            aws_access_key_id=access_key_id,
            aws_secret_access_key=secret_access_key,
            region_name="us-east-1",
        )
        audit_info = Audit_Info()
        get_caller_identity = audit_info.validate_credentials(session)

        get_caller_identity["Arn"].should.equal(iam_user["Arn"])
        get_caller_identity["UserId"].should.equal(iam_user["UserId"])
        # assert get_caller_identity["UserId"] == str(ACCOUNT_ID)

    @patch(
        "prowler.providers.common.audit_info.current_audit_info",
        new=mock_current_audit_info,
    )
    @mock_organizations
    @mock_sts
    @mock_iam
    def test_organizations(self):
        client = boto3.client("organizations", region_name="us-east-1")
        iam_client = boto3.client("iam", region_name="us-east-1")
        sts_client = boto3.client("sts", region_name="us-east-1")

        mockname = "mock-account"
        mockdomain = "moto-example.org"
        mockemail = "@".join([mockname, mockdomain])

        org_id = client.create_organization(FeatureSet="ALL")["Organization"]["Id"]
        account_id = client.create_account(AccountName=mockname, Email=mockemail)[
            "CreateAccountStatus"
        ]["AccountId"]

        client.tag_resource(
            ResourceId=account_id, Tags=[{"Key": "key", "Value": "value"}]
        )

        trust_policy_document = {
            "Version": "2012-10-17",
            "Statement": {
                "Effect": "Allow",
                "Principal": {
                    "AWS": "arn:aws:iam::{account_id}:root".format(
                        account_id=ACCOUNT_ID
                    )
                },
                "Action": "sts:AssumeRole",
            },
        }
        iam_role_arn = iam_client.role_arn = iam_client.create_role(
            RoleName="test-role",
            AssumeRolePolicyDocument=json.dumps(trust_policy_document),
        )["Role"]["Arn"]
        session_name = "new-session"
        assumed_role = sts_client.assume_role(
            RoleArn=iam_role_arn, RoleSessionName=session_name
        )

        audit_info = Audit_Info()
        org = audit_info.get_organizations_metadata(account_id, assumed_role)

        org.account_details_email.should.equal(mockemail)
        org.account_details_name.should.equal(mockname)
        org.account_details_arn.should.equal(
            "arn:aws:organizations::{0}:account/{1}/{2}".format(
                ACCOUNT_ID, org_id, account_id
            )
        )
        org.account_details_org.should.equal(org_id)
        org.account_details_tags.should.equal("key:value,")

    @patch(
        "prowler.providers.common.audit_info.current_audit_info",
        new=mock_current_audit_info,
    )
    @patch.object(Audit_Info, "validate_credentials", new=mock_validate_credentials)
    @patch.object(
        Audit_Info, "print_audit_credentials", new=mock_print_audit_credentials
    )
    def test_set_audit_info_aws(self):
        provider = "aws"
        arguments = {
            "profile": None,
            "role": None,
            "session_duration": None,
            "external_id": None,
            "regions": None,
            "organizations_role": None,
            "subscriptions": None,
            "az_cli_auth": None,
            "sp_env_auth": None,
            "browser_auth": None,
            "managed_entity_auth": None,
        }

        audit_info = set_provider_audit_info(provider, arguments)
        assert isinstance(audit_info, AWS_Audit_Info)

    @patch(
        "prowler.providers.common.audit_info.azure_audit_info",
        new=mock_azure_audit_info,
    )
    @patch.object(Azure_Provider, "__set_credentials__", new=mock_set_credentials)
    @patch.object(Azure_Provider, "__set_identity_info__", new=mock_set_identity_info)
    def test_set_audit_info_azure(self):
        provider = "azure"
        arguments = {
            "profile": None,
            "role": None,
            "session_duration": None,
            "external_id": None,
            "regions": None,
            "organizations_role": None,
            "subscriptions": None,
            # We need to set exactly one auth method
            "az_cli_auth": True,
            "sp_env_auth": None,
            "browser_auth": None,
            "managed_entity_auth": None,
        }

        audit_info = set_provider_audit_info(provider, arguments)
        assert isinstance(audit_info, Azure_Audit_Info)

    @mock_resourcegroupstaggingapi
    @mock_ec2
    def test_get_tagged_resources(self):
        client = boto3.client("ec2", region_name="eu-central-1")
        instances = client.run_instances(
            ImageId=EXAMPLE_AMI_ID,
            MinCount=1,
            MaxCount=1,
            InstanceType="t2.micro",
            TagSpecifications=[
                {
                    "ResourceType": "instance",
                    "Tags": [
                        {"Key": "MY_TAG1", "Value": "MY_VALUE1"},
                        {"Key": "MY_TAG2", "Value": "MY_VALUE2"},
                    ],
                },
                {
                    "ResourceType": "instance",
                    "Tags": [{"Key": "ami", "Value": "test"}],
                },
            ],
        )
        instance_id = instances["Instances"][0]["InstanceId"]
        image_id = client.create_image(Name="testami", InstanceId=instance_id)[
            "ImageId"
        ]
        client.create_tags(Resources=[image_id], Tags=[{"Key": "ami", "Value": "test"}])

        mock_current_audit_info.audited_regions = ["eu-central-1"]
        mock_current_audit_info.audit_session = boto3.session.Session()
        assert len(get_tagged_resources(["ami=test"], mock_current_audit_info)) == 2
        assert image_id in str(
            get_tagged_resources(["ami=test"], mock_current_audit_info)
        )
        assert instance_id in str(
            get_tagged_resources(["ami=test"], mock_current_audit_info)
        )
        assert (
            len(get_tagged_resources(["MY_TAG1=MY_VALUE1"], mock_current_audit_info))
            == 1
        )
        assert instance_id in str(
            get_tagged_resources(["MY_TAG1=MY_VALUE1"], mock_current_audit_info)
        )<|MERGE_RESOLUTION|>--- conflicted
+++ resolved
@@ -38,11 +38,8 @@
     assumed_role_info=None,
     audited_regions=["eu-west-2", "eu-west-1"],
     organizations_metadata=None,
-<<<<<<< HEAD
     audit_resources=None,
-=======
     audit_metadata=None,
->>>>>>> 0d1a5318
 )
 
 mock_azure_audit_info = Azure_Audit_Info(
