from argparse import Namespace
from os import rmdir

from boto3 import session
from mock import patch

from prowler.lib.outputs.html import get_assessment_summary
from prowler.providers.aws.lib.audit_info.audit_info import AWS_Audit_Info
from prowler.providers.azure.lib.audit_info.audit_info import (
    Azure_Audit_Info,
<<<<<<< HEAD
    AzureIdentityInfo,
    AzureRegionConfig,
=======
    Azure_Identity_Info,
    Azure_Region_Config,
>>>>>>> 06f988b8
)
from prowler.providers.common.models import Audit_Metadata
from prowler.providers.common.outputs import (
    Aws_Output_Options,
    Azure_Output_Options,
    Gcp_Output_Options,
<<<<<<< HEAD
    Kubernetes_Output_Options,
=======
>>>>>>> 06f988b8
    get_provider_output_model,
    set_provider_output_options,
)
from prowler.providers.gcp.lib.audit_info.models import GCP_Audit_Info
from prowler.providers.kubernetes.lib.audit_info.models import Kubernetes_Audit_Info

AWS_ACCOUNT_NUMBER = "012345678912"
DATETIME = "20230101120000"


@patch("prowler.providers.common.outputs.output_file_timestamp", new=DATETIME)
class Test_Common_Output_Options:
    # Mocked Azure Audit Info
    def set_mocked_azure_audit_info(self):
        audit_info = Azure_Audit_Info(
            credentials=None,
            identity=AzureIdentityInfo(),
            audit_metadata=None,
            audit_resources=None,
            audit_config=None,
<<<<<<< HEAD
            azure_region_config=AzureRegionConfig(),
=======
            azure_region_config=Azure_Region_Config(),
            locations=None,
>>>>>>> 06f988b8
        )
        return audit_info

    # Mocked GCP Audit Info
    def set_mocked_gcp_audit_info(self):
        audit_info = GCP_Audit_Info(
            credentials=None,
            default_project_id="test-project1",
            project_ids=["test-project1", "test-project2"],
            audit_resources=None,
            audit_metadata=None,
            audit_config=None,
        )
        return audit_info

    # Mocked Kusbernete Audit Info
    def set_mocked_kubernetes_audit_info(self):
        audit_info = Kubernetes_Audit_Info(
            api_client=None,
            context={
                "name": "test-context",
                "context": {"cluster": "test-cluster", "user": "XXXXXXXXX"},
            },
            audit_resources=None,
            audit_metadata=None,
            audit_config=None,
        )
        return audit_info

    # Mocked AWS Audit Info
    def set_mocked_aws_audit_info(self):
        audit_info = AWS_Audit_Info(
            session_config=None,
            original_session=None,
            audit_session=session.Session(
                profile_name=None,
                botocore_session=None,
            ),
            audited_account=AWS_ACCOUNT_NUMBER,
            audited_account_arn=f"arn:aws:iam::{AWS_ACCOUNT_NUMBER}:root",
            audited_user_id="test-user",
            audited_partition="aws",
            audited_identity_arn="test-user-arn",
            profile=None,
            profile_region=None,
            credentials=None,
            assumed_role_info=None,
            audited_regions=None,
            organizations_metadata=None,
            audit_resources=None,
            mfa_enabled=False,
            audit_metadata=Audit_Metadata(
                services_scanned=0,
                expected_checks=[],
                completed_checks=0,
                audit_progress=0,
            ),
        )
        return audit_info

    def test_set_provider_output_options_aws(self):
        #  Set the cloud provider
        provider = "aws"
        # Set the arguments passed
        arguments = Namespace()
        arguments.quiet = True
        arguments.output_modes = ["html", "csv", "json"]
        arguments.output_directory = "output_test_directory"
        arguments.verbose = True
        arguments.output_filename = "output_test_filename"
        arguments.security_hub = True
        arguments.shodan = "test-api-key"
        arguments.only_logs = False
        arguments.unix_timestamp = False
        arguments.send_sh_only_fails = True

        audit_info = self.set_mocked_aws_audit_info()
        mutelist_file = ""
        bulk_checks_metadata = {}
        output_options = set_provider_output_options(
            provider, arguments, audit_info, mutelist_file, bulk_checks_metadata
        )
        assert isinstance(output_options, Aws_Output_Options)
        assert output_options.security_hub_enabled
        assert output_options.send_sh_only_fails
        assert output_options.is_quiet
        assert output_options.output_modes == ["html", "csv", "json", "json-asff"]
        assert output_options.output_directory == arguments.output_directory
        assert output_options.mutelist_file == ""
        assert output_options.bulk_checks_metadata == {}
        assert output_options.verbose
        assert output_options.output_filename == arguments.output_filename

        # Delete testing directory
        rmdir(arguments.output_directory)

    def test_set_provider_output_options_gcp(self):
        #  Set the cloud provider
        provider = "gcp"
        # Set the arguments passed
        arguments = Namespace()
        arguments.quiet = True
        arguments.output_modes = ["html", "csv", "json"]
        arguments.output_directory = "output_test_directory"
        arguments.verbose = True
        arguments.output_filename = "output_test_filename"
        arguments.only_logs = False
        arguments.unix_timestamp = False

        audit_info = self.set_mocked_gcp_audit_info()
        mutelist_file = ""
        bulk_checks_metadata = {}
        output_options = set_provider_output_options(
            provider, arguments, audit_info, mutelist_file, bulk_checks_metadata
        )
        assert isinstance(output_options, Gcp_Output_Options)
        assert output_options.is_quiet
        assert output_options.output_modes == ["html", "csv", "json"]
        assert output_options.output_directory == arguments.output_directory
        assert output_options.mutelist_file == ""
        assert output_options.bulk_checks_metadata == {}
        assert output_options.verbose
        assert output_options.output_filename == arguments.output_filename

        # Delete testing directory
        rmdir(arguments.output_directory)

    def test_set_provider_output_options_kubernetes(self):
        #  Set the cloud provider
        provider = "kubernetes"
        # Set the arguments passed
        arguments = Namespace()
        arguments.quiet = True
        arguments.output_modes = ["html", "csv", "json"]
        arguments.output_directory = "output_test_directory"
        arguments.verbose = True
        arguments.output_filename = "output_test_filename"
        arguments.only_logs = False
        arguments.unix_timestamp = False

        audit_info = self.set_mocked_kubernetes_audit_info()
        mutelist_file = ""
        bulk_checks_metadata = {}
        output_options = set_provider_output_options(
            provider, arguments, audit_info, mutelist_file, bulk_checks_metadata
        )
        assert isinstance(output_options, Kubernetes_Output_Options)
        assert output_options.is_quiet
        assert output_options.output_modes == ["html", "csv", "json"]
        assert output_options.output_directory == arguments.output_directory
        assert output_options.mutelist_file == ""
        assert output_options.bulk_checks_metadata == {}
        assert output_options.verbose
        assert output_options.output_filename == arguments.output_filename

        # Delete testing directory
        rmdir(arguments.output_directory)

    def test_set_provider_output_options_aws_no_output_filename(self):
        #  Set the cloud provider
        provider = "aws"
        # Set the arguments passed
        arguments = Namespace()
        arguments.quiet = True
        arguments.output_modes = ["html", "csv", "json"]
        arguments.output_directory = "output_test_directory"
        arguments.verbose = True
        arguments.security_hub = True
        arguments.shodan = "test-api-key"
        arguments.only_logs = False
        arguments.unix_timestamp = False
        arguments.send_sh_only_fails = True

        # Mock AWS Audit Info
        audit_info = self.set_mocked_aws_audit_info()

        mutelist_file = ""
        bulk_checks_metadata = {}
        output_options = set_provider_output_options(
            provider, arguments, audit_info, mutelist_file, bulk_checks_metadata
        )
        assert isinstance(output_options, Aws_Output_Options)
        assert output_options.security_hub_enabled
        assert output_options.send_sh_only_fails
        assert output_options.is_quiet
        assert output_options.output_modes == ["html", "csv", "json", "json-asff"]
        assert output_options.output_directory == arguments.output_directory
        assert output_options.mutelist_file == ""
        assert output_options.bulk_checks_metadata == {}
        assert output_options.verbose
        assert (
            output_options.output_filename
            == f"prowler-output-{AWS_ACCOUNT_NUMBER}-{DATETIME}"
        )

        # Delete testing directory
        rmdir(arguments.output_directory)

    def test_set_provider_output_options_azure_domain(self):
        #  Set the cloud provider
        provider = "azure"
        # Set the arguments passed
        arguments = Namespace()
        arguments.quiet = True
        arguments.output_modes = ["html", "csv", "json"]
        arguments.output_directory = "output_test_directory"
        arguments.verbose = True
        arguments.only_logs = False
        arguments.unix_timestamp = False
        arguments.shodan = "test-api-key"

        # Mock Azure Audit Info
        audit_info = self.set_mocked_azure_audit_info()
        audit_info.identity.domain = "test-domain"

        mutelist_file = ""
        bulk_checks_metadata = {}
        output_options = set_provider_output_options(
            provider, arguments, audit_info, mutelist_file, bulk_checks_metadata
        )
        assert isinstance(output_options, Azure_Output_Options)
        assert output_options.is_quiet
        assert output_options.output_modes == [
            "html",
            "csv",
            "json",
        ]
        assert output_options.output_directory == arguments.output_directory
        assert output_options.mutelist_file == ""
        assert output_options.bulk_checks_metadata == {}
        assert output_options.verbose
        assert (
            output_options.output_filename
            == f"prowler-output-{audit_info.identity.domain}-{DATETIME}"
        )

        # Delete testing directory
        rmdir(arguments.output_directory)

    def test_set_provider_output_options_azure_tenant_ids(self):
        #  Set the cloud provider
        provider = "azure"
        # Set the arguments passed
        arguments = Namespace()
        arguments.quiet = True
        arguments.output_modes = ["html", "csv", "json"]
        arguments.output_directory = "output_test_directory"
        arguments.verbose = True
        arguments.only_logs = False
        arguments.unix_timestamp = False
        arguments.shodan = "test-api-key"

        # Mock Azure Audit Info
        audit_info = self.set_mocked_azure_audit_info()
        tenants = ["tenant-1", "tenant-2"]
        audit_info.identity.tenant_ids = tenants

        mutelist_file = ""
        bulk_checks_metadata = {}
        output_options = set_provider_output_options(
            provider, arguments, audit_info, mutelist_file, bulk_checks_metadata
        )
        assert isinstance(output_options, Azure_Output_Options)
        assert output_options.is_quiet
        assert output_options.output_modes == [
            "html",
            "csv",
            "json",
        ]
        assert output_options.output_directory == arguments.output_directory
        assert output_options.mutelist_file == ""
        assert output_options.bulk_checks_metadata == {}
        assert output_options.verbose
        assert (
            output_options.output_filename
            == f"prowler-output-{'-'.join(tenants)}-{DATETIME}"
        )

        # Delete testing directory
        rmdir(arguments.output_directory)

    def test_azure_get_assessment_summary(self):
        # Mock Azure Audit Info
        audit_info = self.set_mocked_azure_audit_info()
        tenants = ["tenant-1", "tenant-2"]
        audit_info.identity.tenant_ids = tenants
        audit_info.identity.subscriptions = {
            "Azure subscription 1": "12345-qwerty",
            "Subscription2": "12345-qwerty",
        }
        printed_subscriptions = []
        for key, value in audit_info.identity.subscriptions.items():
            intermediate = f"{key} : {value}"
            printed_subscriptions.append(intermediate)
        assert (
            get_assessment_summary(audit_info)
            == f"""
            <div class="col-md-2">
                <div class="card">
                    <div class="card-header">
                        Azure Assessment Summary
                    </div>
                    <ul class="list-group list-group-flush">
                        <li class="list-group-item">
                            <b>Azure Tenant IDs:</b> {" ".join(audit_info.identity.tenant_ids)}
                        </li>
                        <li class="list-group-item">
                            <b>Azure Tenant Domain:</b> {audit_info.identity.domain}
                        </li>
                        <li class="list-group-item">
                            <b>Azure Subscriptions:</b> {" ".join(printed_subscriptions)}
                        </li>
                    </ul>
                </div>
            </div>
            <div class="col-md-4">
            <div class="card">
                <div class="card-header">
                    Azure Credentials
                </div>
                <ul class="list-group list-group-flush">
                    <li class="list-group-item">
                        <b>Azure Identity Type:</b> {audit_info.identity.identity_type}
                        </li>
                        <li class="list-group-item">
                            <b>Azure Identity ID:</b> {audit_info.identity.identity_id}
                        </li>
                    </ul>
                </div>
            </div>
            """
        )

    def test_aws_get_assessment_summary(self):
        # Mock AWS Audit Info
        audit_info = self.set_mocked_aws_audit_info()

        assert (
            get_assessment_summary(audit_info)
            == f"""
            <div class="col-md-2">
                <div class="card">
                    <div class="card-header">
                        AWS Assessment Summary
                    </div>
                    <ul class="list-group list-group-flush">
                        <li class="list-group-item">
                            <b>AWS Account:</b> {audit_info.audited_account}
                        </li>
                        <li class="list-group-item">
                            <b>AWS-CLI Profile:</b> default
                        </li>
                        <li class="list-group-item">
                            <b>Audited Regions:</b> All Regions
                        </li>
                    </ul>
                </div>
            </div>
            <div class="col-md-4">
            <div class="card">
                <div class="card-header">
                    AWS Credentials
                </div>
                <ul class="list-group list-group-flush">
                    <li class="list-group-item">
                        <b>User Id:</b> {audit_info.audited_user_id}
                        </li>
                        <li class="list-group-item">
                            <b>Caller Identity ARN:</b> {audit_info.audited_identity_arn}
                        </li>
                    </ul>
                </div>
            </div>
            """
        )

    def test_gcp_get_assessment_summary(self):
        # Mock GCP Audit Info
        audit_info = self.set_mocked_gcp_audit_info()
        profile = "default"
        assert (
            get_assessment_summary(audit_info)
            == f"""
            <div class="col-md-2">
                <div class="card">
                    <div class="card-header">
                        GCP Assessment Summary
                    </div>
                    <ul class="list-group list-group-flush">
                        <li class="list-group-item">
                            <b>GCP Project IDs:</b> {', '.join(audit_info.project_ids)}
                        </li>
                    </ul>
                </div>
            </div>
            <div class="col-md-4">
                <div class="card">
                    <div class="card-header">
                        GCP Credentials
                    </div>
                    <ul class="list-group list-group-flush">
                        <li class="list-group-item">
                            <b>GCP Account:</b> {profile}
                        </li>
                    </ul>
                </div>
            </div>
            """
        )

<<<<<<< HEAD
    def test_kubernetes_get_assessment_summary(self):
        # Mock Kubernetes Audit Info
        audit_info = self.set_mocked_kubernetes_audit_info()
        assert (
            get_assessment_summary(audit_info)
            == """
            <div class="col-md-2">
                <div class="card">
                    <div class="card-header">
                        Kubernetes Assessment Summary
                    </div>
                    <ul class="list-group list-group-flush">
                        <li class="list-group-item">
                            <b>Kubernetes Context:</b> """
            + audit_info.context["name"]
            + """
                        </li>
                    </ul>
                </div>
            </div>
            <div class="col-md-4">
                <div class="card">
                    <div class="card-header">
                        Kubernetes Credentials
                    </div>
                    <ul class="list-group list-group-flush">
                        <li class="list-group-item">
                            <b>Kubernetes Cluster:</b> """
            + audit_info.context["context"]["cluster"]
            + """
                        </li>
                        <li class="list-group-item">
                            <b>Kubernetes User:</b> """
            + audit_info.context["context"]["user"]
            + """
                        </li>
                    </ul>
                </div>
            </div>
            """
        )

=======
>>>>>>> 06f988b8
    def test_get_provider_output_model(self):
        audit_info_class_names = [
            "AWS_Audit_Info",
            "GCP_Audit_Info",
            "Azure_Audit_Info",
<<<<<<< HEAD
            "Kubernetes_Audit_Info",
=======
>>>>>>> 06f988b8
        ]
        for class_name in audit_info_class_names:
            provider_prefix = class_name.split("_", 1)[0].lower().capitalize()
            assert (
                get_provider_output_model(class_name).__name__
                == f"{provider_prefix}_Check_Output_CSV"
            )<|MERGE_RESOLUTION|>--- conflicted
+++ resolved
@@ -8,23 +8,15 @@
 from prowler.providers.aws.lib.audit_info.audit_info import AWS_Audit_Info
 from prowler.providers.azure.lib.audit_info.audit_info import (
     Azure_Audit_Info,
-<<<<<<< HEAD
     AzureIdentityInfo,
     AzureRegionConfig,
-=======
-    Azure_Identity_Info,
-    Azure_Region_Config,
->>>>>>> 06f988b8
 )
 from prowler.providers.common.models import Audit_Metadata
 from prowler.providers.common.outputs import (
     Aws_Output_Options,
     Azure_Output_Options,
     Gcp_Output_Options,
-<<<<<<< HEAD
     Kubernetes_Output_Options,
-=======
->>>>>>> 06f988b8
     get_provider_output_model,
     set_provider_output_options,
 )
@@ -45,12 +37,8 @@
             audit_metadata=None,
             audit_resources=None,
             audit_config=None,
-<<<<<<< HEAD
             azure_region_config=AzureRegionConfig(),
-=======
-            azure_region_config=Azure_Region_Config(),
             locations=None,
->>>>>>> 06f988b8
         )
         return audit_info
 
@@ -461,7 +449,6 @@
             """
         )
 
-<<<<<<< HEAD
     def test_kubernetes_get_assessment_summary(self):
         # Mock Kubernetes Audit Info
         audit_info = self.set_mocked_kubernetes_audit_info()
@@ -504,17 +491,12 @@
             """
         )
 
-=======
->>>>>>> 06f988b8
     def test_get_provider_output_model(self):
         audit_info_class_names = [
             "AWS_Audit_Info",
             "GCP_Audit_Info",
             "Azure_Audit_Info",
-<<<<<<< HEAD
             "Kubernetes_Audit_Info",
-=======
->>>>>>> 06f988b8
         ]
         for class_name in audit_info_class_names:
             provider_prefix = class_name.split("_", 1)[0].lower().capitalize()
