--- conflicted
+++ resolved
@@ -49,22 +49,6 @@
     def test_app_configurations_none(self):
         resource_id = f"/subscriptions/{uuid4()}"
         app_client = mock.MagicMock
-<<<<<<< HEAD
-        app_client.apps = {
-            AZURE_SUBSCRIPTION_ID: {
-                "app_id-1": WebApp(
-                    resource_id=resource_id,
-                    auth_enabled=True,
-                    configurations=None,
-                    client_cert_mode="Ignore",
-                    https_only=False,
-                    location="West Europe",
-                    identity=None,
-                )
-            }
-        }
-=======
->>>>>>> 245512d3
 
         with mock.patch(
             "prowler.providers.common.common.get_global_provider",
@@ -87,6 +71,7 @@
                         client_cert_mode="Ignore",
                         https_only=False,
                         identity=None,
+                        location="West Europe",
                     )
                 }
             }
@@ -97,24 +82,6 @@
     def test_app_linux_java_version_latest(self):
         resource_id = f"/subscriptions/{uuid4()}"
         app_client = mock.MagicMock
-<<<<<<< HEAD
-        app_client.apps = {
-            AZURE_SUBSCRIPTION_ID: {
-                "app_id-1": WebApp(
-                    resource_id=resource_id,
-                    auth_enabled=True,
-                    configurations=mock.MagicMock(
-                        linux_fx_version="Tomcat|9.0-java17", java_version=None
-                    ),
-                    client_cert_mode="Ignore",
-                    https_only=False,
-                    location="West Europe",
-                    identity=None,
-                )
-            }
-        }
-=======
->>>>>>> 245512d3
 
         app_client.audit_config = {"java_latest_version": "17"}
 
@@ -141,6 +108,7 @@
                         client_cert_mode="Ignore",
                         https_only=False,
                         identity=None,
+                        location="West Europe",
                     )
                 }
             }
@@ -160,24 +128,6 @@
     def test_app_linux_java_version_not_latest(self):
         resource_id = f"/subscriptions/{uuid4()}"
         app_client = mock.MagicMock
-<<<<<<< HEAD
-        app_client.apps = {
-            AZURE_SUBSCRIPTION_ID: {
-                "app_id-1": WebApp(
-                    resource_id=resource_id,
-                    auth_enabled=True,
-                    configurations=mock.MagicMock(
-                        linux_fx_version="Tomcat|9.0-java11", java_version=None
-                    ),
-                    client_cert_mode="Ignore",
-                    https_only=False,
-                    location="West Europe",
-                    identity=None,
-                )
-            }
-        }
-=======
->>>>>>> 245512d3
 
         app_client.audit_config = {"java_latest_version": "17"}
 
@@ -204,6 +154,7 @@
                         client_cert_mode="Ignore",
                         https_only=False,
                         identity=None,
+                        location="West Europe",
                     )
                 }
             }
@@ -223,24 +174,6 @@
     def test_app_windows_java_version_latest(self):
         resource_id = f"/subscriptions/{uuid4()}"
         app_client = mock.MagicMock
-<<<<<<< HEAD
-        app_client.apps = {
-            AZURE_SUBSCRIPTION_ID: {
-                "app_id-1": WebApp(
-                    resource_id=resource_id,
-                    auth_enabled=True,
-                    configurations=mock.MagicMock(
-                        linux_fx_version="", java_version="17"
-                    ),
-                    client_cert_mode="Ignore",
-                    https_only=False,
-                    location="West Europe",
-                    identity=None,
-                )
-            }
-        }
-=======
->>>>>>> 245512d3
 
         app_client.audit_config = {"java_latest_version": "17"}
 
@@ -267,6 +200,7 @@
                         client_cert_mode="Ignore",
                         https_only=False,
                         identity=None,
+                        location="West Europe",
                     )
                 }
             }
@@ -286,25 +220,6 @@
     def test_app_windows_java_version_not_latest(self):
         resource_id = f"/subscriptions/{uuid4()}"
         app_client = mock.MagicMock
-<<<<<<< HEAD
-        app_client.apps = {
-            AZURE_SUBSCRIPTION_ID: {
-                "app_id-1": WebApp(
-                    resource_id=resource_id,
-                    auth_enabled=True,
-                    configurations=mock.MagicMock(
-                        linux_fx_version="", java_version="11"
-                    ),
-                    client_cert_mode="Ignore",
-                    https_only=False,
-                    location="West Europe",
-                    identity=None,
-                )
-            }
-        }
-=======
->>>>>>> 245512d3
-
         app_client.audit_config = {"java_latest_version": "17"}
 
         with mock.patch(
@@ -330,6 +245,7 @@
                         client_cert_mode="Ignore",
                         https_only=False,
                         identity=None,
+                        location="West Europe",
                     )
                 }
             }
@@ -349,24 +265,6 @@
     def test_app_linux_php_version_latest(self):
         resource_id = f"/subscriptions/{uuid4()}"
         app_client = mock.MagicMock
-<<<<<<< HEAD
-        app_client.apps = {
-            AZURE_SUBSCRIPTION_ID: {
-                "app_id-1": WebApp(
-                    resource_id=resource_id,
-                    auth_enabled=True,
-                    configurations=mock.MagicMock(
-                        linux_fx_version="php|8.0", java_version=None
-                    ),
-                    client_cert_mode="Ignore",
-                    https_only=False,
-                    location="West Europe",
-                    identity=None,
-                )
-            }
-        }
-=======
->>>>>>> 245512d3
 
         app_client.audit_config = {"java_latest_version": "17"}
 
@@ -393,6 +291,7 @@
                         client_cert_mode="Ignore",
                         https_only=False,
                         identity=None,
+                        location="West Europe",
                     )
                 }
             }
