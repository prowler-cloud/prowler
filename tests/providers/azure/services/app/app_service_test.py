--- conflicted
+++ resolved
@@ -8,23 +8,6 @@
     set_mocked_azure_provider,
 )
 
-<<<<<<< HEAD
-
-def mock_app_get_apps(_):
-    return {
-        AZURE_SUBSCRIPTION_ID: {
-            "app_id-1": WebApp(
-                resource_id="/subscriptions/resource_id",
-                configurations=SiteConfigResource(),
-                identity=ManagedServiceIdentity(type="SystemAssigned"),
-                auth_enabled=True,
-                client_cert_mode="Required",
-                location="West Europe",
-                https_only=True,
-            )
-        }
-    }
-=======
 # TODO: we have to fix this test not to use MagicMock but set the App service while mocking the import ot the Monitor client
 # def mock_app_get_apps(_):
 #     return {
@@ -73,7 +56,6 @@
 #             )
 #         }
 #     }
->>>>>>> 245512d3
 
 
 # @patch(
@@ -104,6 +86,7 @@
                         auth_enabled=True,
                         client_cert_mode="Required",
                         https_only=True,
+                        location="West Europe",
                         monitor_diagnostic_settings=[
                             DiagnosticSetting(
                                 id="id2/id2",
