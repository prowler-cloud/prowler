from unittest.mock import patch

from prowler.providers.azure.services.storage.storage_service import (
    Account,
    BlobProperties,
<<<<<<< HEAD
    ReplicationSettings,
=======
    FileShare,
>>>>>>> 1b73ab2f
    Storage,
)
from tests.providers.azure.azure_fixtures import (
    AZURE_SUBSCRIPTION_ID,
    set_mocked_azure_provider,
)


def mock_storage_get_storage_accounts(_):
    blob_properties = BlobProperties(
        id="id",
        name="name",
        type="type",
        default_service_version=None,
        container_delete_retention_policy=None,
    )
    file_shares = [
        FileShare(id="fs1", name="share1", soft_delete_enabled=True, retention_days=7),
        FileShare(id="fs2", name="share2", soft_delete_enabled=False, retention_days=0),
    ]
    return {
        AZURE_SUBSCRIPTION_ID: [
            Account(
                id="id",
                name="name",
                resouce_group_name=None,
                enable_https_traffic_only=False,
                infrastructure_encryption=False,
                allow_blob_public_access=None,
                network_rule_set=None,
                encryption_type="None",
                minimum_tls_version=None,
                key_expiration_period_in_days=None,
                private_endpoint_connections=None,
                location="westeurope",
                blob_properties=blob_properties,
<<<<<<< HEAD
                replication_settings=ReplicationSettings.STANDARD_LRS,
=======
                allow_cross_tenant_replication=True,
                allow_shared_key_access=True,
                file_shares=file_shares,
>>>>>>> 1b73ab2f
            )
        ]
    }


@patch(
    "prowler.providers.azure.services.storage.storage_service.Storage._get_storage_accounts",
    new=mock_storage_get_storage_accounts,
)
class Test_Storage_Service:
    def test_get_client(self):
        storage = Storage(set_mocked_azure_provider())
        assert (
            storage.clients[AZURE_SUBSCRIPTION_ID].__class__.__name__
            == "StorageManagementClient"
        )

    def test_get_storage_accounts(self):
        storage = Storage(set_mocked_azure_provider())
        assert (
            storage.storage_accounts[AZURE_SUBSCRIPTION_ID][0].__class__.__name__
            == "Account"
        )
        assert storage.storage_accounts[AZURE_SUBSCRIPTION_ID][0].id == "id"
        assert storage.storage_accounts[AZURE_SUBSCRIPTION_ID][0].name == "name"
        assert (
            storage.storage_accounts[AZURE_SUBSCRIPTION_ID][0].resouce_group_name
            is None
        )
        assert (
            storage.storage_accounts[AZURE_SUBSCRIPTION_ID][0].enable_https_traffic_only
            is False
        )
        assert (
            storage.storage_accounts[AZURE_SUBSCRIPTION_ID][0].infrastructure_encryption
            is False
        )
        assert (
            storage.storage_accounts[AZURE_SUBSCRIPTION_ID][0].allow_blob_public_access
            is None
        )
        assert (
            storage.storage_accounts[AZURE_SUBSCRIPTION_ID][0].network_rule_set is None
        )
        assert (
            storage.storage_accounts[AZURE_SUBSCRIPTION_ID][0].encryption_type == "None"
        )
        assert (
            storage.storage_accounts[AZURE_SUBSCRIPTION_ID][0].location == "westeurope"
        )
        assert (
            storage.storage_accounts[AZURE_SUBSCRIPTION_ID][0].minimum_tls_version
            is None
        )
        assert (
            storage.storage_accounts[AZURE_SUBSCRIPTION_ID][
                0
            ].key_expiration_period_in_days
            is None
        )
        assert (
            storage.storage_accounts[AZURE_SUBSCRIPTION_ID][
                0
            ].private_endpoint_connections
            is None
        )
        assert storage.storage_accounts[AZURE_SUBSCRIPTION_ID][
            0
        ].blob_properties == BlobProperties(
            id="id",
            name="name",
            type="type",
            default_service_version=None,
            container_delete_retention_policy=None,
        )
        assert (
<<<<<<< HEAD
            storage.storage_accounts[AZURE_SUBSCRIPTION_ID][0].replication_settings
            == ReplicationSettings.STANDARD_LRS
=======
            storage.storage_accounts[AZURE_SUBSCRIPTION_ID][
                0
            ].allow_cross_tenant_replication
            is True
        )
        assert (
            storage.storage_accounts[AZURE_SUBSCRIPTION_ID][0].allow_shared_key_access
            is True
>>>>>>> 1b73ab2f
        )

    def test_get_blob_properties(self):
        storage = Storage(set_mocked_azure_provider())
        assert (
            storage.storage_accounts[AZURE_SUBSCRIPTION_ID][
                0
            ].blob_properties.__class__.__name__
            == "BlobProperties"
        )
        assert (
            storage.storage_accounts[AZURE_SUBSCRIPTION_ID][0].blob_properties.id
            == "id"
        )
        assert (
            storage.storage_accounts[AZURE_SUBSCRIPTION_ID][0].blob_properties.name
            == "name"
        )
        assert (
            storage.storage_accounts[AZURE_SUBSCRIPTION_ID][0].blob_properties.type
            == "type"
        )
        assert (
            storage.storage_accounts[AZURE_SUBSCRIPTION_ID][
                0
            ].blob_properties.default_service_version
            is None
        )
        assert (
            storage.storage_accounts[AZURE_SUBSCRIPTION_ID][
                0
            ].blob_properties.container_delete_retention_policy
            is None
        )

    def test_get_file_shares_properties(self):
        storage = Storage(set_mocked_azure_provider())
        account = storage.storage_accounts[AZURE_SUBSCRIPTION_ID][0]
        assert hasattr(account, "file_shares")
        assert len(account.file_shares) == 2
        assert account.file_shares[0].name == "share1"
        assert account.file_shares[0].soft_delete_enabled is True
        assert account.file_shares[0].retention_days == 7
        assert account.file_shares[1].name == "share2"
        assert account.file_shares[1].soft_delete_enabled is False
        assert account.file_shares[1].retention_days == 0<|MERGE_RESOLUTION|>--- conflicted
+++ resolved
@@ -3,11 +3,8 @@
 from prowler.providers.azure.services.storage.storage_service import (
     Account,
     BlobProperties,
-<<<<<<< HEAD
     ReplicationSettings,
-=======
     FileShare,
->>>>>>> 1b73ab2f
     Storage,
 )
 from tests.providers.azure.azure_fixtures import (
@@ -44,13 +41,10 @@
                 private_endpoint_connections=None,
                 location="westeurope",
                 blob_properties=blob_properties,
-<<<<<<< HEAD
                 replication_settings=ReplicationSettings.STANDARD_LRS,
-=======
                 allow_cross_tenant_replication=True,
                 allow_shared_key_access=True,
                 file_shares=file_shares,
->>>>>>> 1b73ab2f
             )
         ]
     }
@@ -127,10 +121,11 @@
             container_delete_retention_policy=None,
         )
         assert (
-<<<<<<< HEAD
             storage.storage_accounts[AZURE_SUBSCRIPTION_ID][0].replication_settings
             == ReplicationSettings.STANDARD_LRS
-=======
+            is True
+        )
+        assert (
             storage.storage_accounts[AZURE_SUBSCRIPTION_ID][
                 0
             ].allow_cross_tenant_replication
@@ -139,7 +134,6 @@
         assert (
             storage.storage_accounts[AZURE_SUBSCRIPTION_ID][0].allow_shared_key_access
             is True
->>>>>>> 1b73ab2f
         )
 
     def test_get_blob_properties(self):
