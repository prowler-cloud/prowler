from unittest.mock import patch

from prowler.providers.azure.services.storage.storage_service import (
    Account,
    BlobProperties,
    FileShare,
    Storage,
)
from tests.providers.azure.azure_fixtures import (
    AZURE_SUBSCRIPTION_ID,
    set_mocked_azure_provider,
)


def mock_storage_get_storage_accounts(_):
    blob_properties = BlobProperties(
        id="id",
        name="name",
        type="type",
        default_service_version=None,
        container_delete_retention_policy=None,
    )
    file_shares = [
        FileShare(id="fs1", name="share1", soft_delete_enabled=True, retention_days=7),
        FileShare(id="fs2", name="share2", soft_delete_enabled=False, retention_days=0),
    ]
    return {
        AZURE_SUBSCRIPTION_ID: [
            Account(
                id="id",
                name="name",
                resouce_group_name=None,
                enable_https_traffic_only=False,
                infrastructure_encryption=False,
                allow_blob_public_access=None,
                network_rule_set=None,
                encryption_type="None",
                minimum_tls_version=None,
                key_expiration_period_in_days=None,
                private_endpoint_connections=None,
                location="westeurope",
                blob_properties=blob_properties,
<<<<<<< HEAD
                allow_cross_tenant_replication=True,
=======
                allow_shared_key_access=True,
                file_shares=file_shares,
>>>>>>> cc8f6131
            )
        ]
    }


@patch(
    "prowler.providers.azure.services.storage.storage_service.Storage._get_storage_accounts",
    new=mock_storage_get_storage_accounts,
)
class Test_Storage_Service:
    def test_get_client(self):
        storage = Storage(set_mocked_azure_provider())
        assert (
            storage.clients[AZURE_SUBSCRIPTION_ID].__class__.__name__
            == "StorageManagementClient"
        )

    def test_get_storage_accounts(self):
        storage = Storage(set_mocked_azure_provider())
        assert (
            storage.storage_accounts[AZURE_SUBSCRIPTION_ID][0].__class__.__name__
            == "Account"
        )
        assert storage.storage_accounts[AZURE_SUBSCRIPTION_ID][0].id == "id"
        assert storage.storage_accounts[AZURE_SUBSCRIPTION_ID][0].name == "name"
        assert (
            storage.storage_accounts[AZURE_SUBSCRIPTION_ID][0].resouce_group_name
            is None
        )
        assert (
            storage.storage_accounts[AZURE_SUBSCRIPTION_ID][0].enable_https_traffic_only
            is False
        )
        assert (
            storage.storage_accounts[AZURE_SUBSCRIPTION_ID][0].infrastructure_encryption
            is False
        )
        assert (
            storage.storage_accounts[AZURE_SUBSCRIPTION_ID][0].allow_blob_public_access
            is None
        )
        assert (
            storage.storage_accounts[AZURE_SUBSCRIPTION_ID][0].network_rule_set is None
        )
        assert (
            storage.storage_accounts[AZURE_SUBSCRIPTION_ID][0].encryption_type == "None"
        )
        assert (
            storage.storage_accounts[AZURE_SUBSCRIPTION_ID][0].location == "westeurope"
        )
        assert (
            storage.storage_accounts[AZURE_SUBSCRIPTION_ID][0].minimum_tls_version
            is None
        )
        assert (
            storage.storage_accounts[AZURE_SUBSCRIPTION_ID][
                0
            ].key_expiration_period_in_days
            is None
        )
        assert (
            storage.storage_accounts[AZURE_SUBSCRIPTION_ID][
                0
            ].private_endpoint_connections
            is None
        )
        assert storage.storage_accounts[AZURE_SUBSCRIPTION_ID][
            0
        ].blob_properties == BlobProperties(
            id="id",
            name="name",
            type="type",
            default_service_version=None,
            container_delete_retention_policy=None,
        )
        assert (
<<<<<<< HEAD
            storage.storage_accounts[AZURE_SUBSCRIPTION_ID][
                0
            ].allow_cross_tenant_replication
=======
            storage.storage_accounts[AZURE_SUBSCRIPTION_ID][0].allow_shared_key_access
>>>>>>> cc8f6131
            is True
        )

    def test_get_blob_properties(self):
        storage = Storage(set_mocked_azure_provider())
        assert (
            storage.storage_accounts[AZURE_SUBSCRIPTION_ID][
                0
            ].blob_properties.__class__.__name__
            == "BlobProperties"
        )
        assert (
            storage.storage_accounts[AZURE_SUBSCRIPTION_ID][0].blob_properties.id
            == "id"
        )
        assert (
            storage.storage_accounts[AZURE_SUBSCRIPTION_ID][0].blob_properties.name
            == "name"
        )
        assert (
            storage.storage_accounts[AZURE_SUBSCRIPTION_ID][0].blob_properties.type
            == "type"
        )
        assert (
            storage.storage_accounts[AZURE_SUBSCRIPTION_ID][
                0
            ].blob_properties.default_service_version
            is None
        )
        assert (
            storage.storage_accounts[AZURE_SUBSCRIPTION_ID][
                0
            ].blob_properties.container_delete_retention_policy
            is None
        )

    def test_get_file_shares_properties(self):
        storage = Storage(set_mocked_azure_provider())
        account = storage.storage_accounts[AZURE_SUBSCRIPTION_ID][0]
        assert hasattr(account, "file_shares")
        assert len(account.file_shares) == 2
        assert account.file_shares[0].name == "share1"
        assert account.file_shares[0].soft_delete_enabled is True
        assert account.file_shares[0].retention_days == 7
        assert account.file_shares[1].name == "share2"
        assert account.file_shares[1].soft_delete_enabled is False
        assert account.file_shares[1].retention_days == 0<|MERGE_RESOLUTION|>--- conflicted
+++ resolved
@@ -40,12 +40,9 @@
                 private_endpoint_connections=None,
                 location="westeurope",
                 blob_properties=blob_properties,
-<<<<<<< HEAD
                 allow_cross_tenant_replication=True,
-=======
                 allow_shared_key_access=True,
                 file_shares=file_shares,
->>>>>>> cc8f6131
             )
         ]
     }
@@ -122,13 +119,13 @@
             container_delete_retention_policy=None,
         )
         assert (
-<<<<<<< HEAD
             storage.storage_accounts[AZURE_SUBSCRIPTION_ID][
                 0
             ].allow_cross_tenant_replication
-=======
+            is True
+        )
+        assert (
             storage.storage_accounts[AZURE_SUBSCRIPTION_ID][0].allow_shared_key_access
->>>>>>> cc8f6131
             is True
         )
 
