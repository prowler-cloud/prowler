--- conflicted
+++ resolved
@@ -5,14 +5,8 @@
     Assesment,
     AutoProvisioningSetting,
     Defender,
-<<<<<<< HEAD
-    Defender_Assessments,
-    Defender_Pricing,
-    Defender_Settings,
-=======
     Pricing,
     SecurityContacts,
->>>>>>> 4587a9f6
 )
 from tests.providers.azure.azure_fixtures import (
     AZURE_SUBSCRIPTION,
@@ -57,7 +51,7 @@
     }
 
 
-<<<<<<< HEAD
+
 def mock_defender_get_settings(_):
     return {
         AZURE_SUSCRIPTION: {
@@ -66,7 +60,10 @@
                 resource_type="Microsoft.Security/locations/settings",
                 kind="DataExportSettings",
                 enabled=True,
-=======
+            )
+        }
+    }
+
 def mock_defender_get_security_contacts(_):
     return {
         AZURE_SUBSCRIPTION: {
@@ -78,7 +75,6 @@
                 alert_notifications_state="On",
                 notified_roles=["Owner", "Contributor"],
                 notified_roles_state="On",
->>>>>>> 4587a9f6
             )
         }
     }
@@ -97,13 +93,12 @@
     new=mock_defender_get_assessments,
 )
 @patch(
-<<<<<<< HEAD
     "prowler.providers.azure.services.defender.defender_service.Defender.__get_settings__",
     new=mock_defender_get_settings,
-=======
+)
+@patch(
     "prowler.providers.azure.services.defender.defender_service.Defender.__get_security_contacts__",
     new=mock_defender_get_security_contacts,
->>>>>>> 4587a9f6
 )
 class Test_Defender_Service:
     def test__get_client__(self):
@@ -171,8 +166,7 @@
             defender.assessments[AZURE_SUBSCRIPTION]["default"].resource_name
             == "default"
         )
-<<<<<<< HEAD
-        assert defender.assessments[AZURE_SUSCRIPTION]["default"].status == "Healthy"
+        assert defender.assessments[AZURE_SUBSCRIPTION]["default"].status == "Healthy"
 
     def test__get_settings__(self):
         defender = Defender(set_mocked_azure_audit_info())
@@ -187,8 +181,6 @@
         )
         assert defender.settings[AZURE_SUSCRIPTION]["MCAS"].kind == "DataExportSettings"
         assert defender.settings[AZURE_SUSCRIPTION]["MCAS"].enabled
-=======
-        assert defender.assessments[AZURE_SUBSCRIPTION]["default"].status == "Healthy"
 
     def test__get_security_contacts__(self):
         defender = Defender(set_mocked_azure_audit_info())
@@ -225,5 +217,4 @@
                 "default"
             ].notified_roles_state
             == "On"
-        )
->>>>>>> 4587a9f6
+        )