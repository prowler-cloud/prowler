--- conflicted
+++ resolved
@@ -5,13 +5,8 @@
     Assesment,
     AutoProvisioningSetting,
     Defender,
-<<<<<<< HEAD
     Pricing,
-=======
-    Defender_Assessments,
-    Defender_Pricing,
-    Defender_Security_Contacts,
->>>>>>> c795d76f
+    SecurityContacts,
 )
 from tests.providers.azure.azure_fixtures import (
     AZURE_SUBSCRIPTION,
@@ -58,8 +53,8 @@
 
 def mock_defender_get_security_contacts(_):
     return {
-        AZURE_SUSCRIPTION: {
-            "default": Defender_Security_Contacts(
+        AZURE_SUBSCRIPTION: {
+            "default": SecurityContacts(
                 resource_id="/subscriptions/resource_id",
                 emails="user@user.com, test@test.es",
                 phone="666666666",
@@ -154,45 +149,41 @@
             defender.assessments[AZURE_SUBSCRIPTION]["default"].resource_name
             == "default"
         )
-<<<<<<< HEAD
         assert defender.assessments[AZURE_SUBSCRIPTION]["default"].status == "Healthy"
-=======
-        assert defender.assessments[AZURE_SUSCRIPTION]["default"].status == "Healthy"
 
     def test__get_security_contacts__(self):
         defender = Defender(set_mocked_azure_audit_info())
         assert len(defender.security_contacts) == 1
         assert (
-            defender.security_contacts[AZURE_SUSCRIPTION]["default"].resource_id
+            defender.security_contacts[AZURE_SUBSCRIPTION]["default"].resource_id
             == "/subscriptions/resource_id"
         )
         assert (
-            defender.security_contacts[AZURE_SUSCRIPTION]["default"].emails
+            defender.security_contacts[AZURE_SUBSCRIPTION]["default"].emails
             == "user@user.com, test@test.es"
         )
         assert (
-            defender.security_contacts[AZURE_SUSCRIPTION]["default"].phone
+            defender.security_contacts[AZURE_SUBSCRIPTION]["default"].phone
             == "666666666"
         )
         assert (
-            defender.security_contacts[AZURE_SUSCRIPTION][
+            defender.security_contacts[AZURE_SUBSCRIPTION][
                 "default"
             ].alert_notifications_minimal_severity
             == "High"
         )
         assert (
-            defender.security_contacts[AZURE_SUSCRIPTION][
+            defender.security_contacts[AZURE_SUBSCRIPTION][
                 "default"
             ].alert_notifications_state
             == "On"
         )
-        assert defender.security_contacts[AZURE_SUSCRIPTION][
+        assert defender.security_contacts[AZURE_SUBSCRIPTION][
             "default"
         ].notified_roles == ["Owner", "Contributor"]
         assert (
-            defender.security_contacts[AZURE_SUSCRIPTION][
+            defender.security_contacts[AZURE_SUBSCRIPTION][
                 "default"
             ].notified_roles_state
             == "On"
-        )
->>>>>>> c795d76f
+        )