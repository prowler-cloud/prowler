--- conflicted
+++ resolved
@@ -85,11 +85,6 @@
                 "python_latest_version": "3.12",
                 "java_latest_version": "17",
                 "recommended_minimal_tls_versions": ["1.2", "1.3"],
-<<<<<<< HEAD
-                "recommended_smb_channel_encryption_algorithms": ["AES-256-GCM"],
-                "latest_smb_protocol_version": "SMB3.1.1",
-=======
->>>>>>> 51370ebf
             }
 
     def test_azure_provider_not_auth_methods(self):
