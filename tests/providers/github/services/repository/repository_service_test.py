--- conflicted
+++ resolved
@@ -25,13 +25,10 @@
             approval_count=2,
             codeowners_exists=True,
             require_code_owner_reviews=True,
-<<<<<<< HEAD
             secret_scanning_enabled=True,
-=======
             enforce_admins=True,
             delete_branch_on_merge=True,
             conversation_resolution=True,
->>>>>>> ff345c12
         ),
     }
 
@@ -68,9 +65,7 @@
         assert repository_service.repositories[1].approval_count == 2
         assert repository_service.repositories[1].codeowners_exists is True
         assert repository_service.repositories[1].require_code_owner_reviews is True
-<<<<<<< HEAD
         assert repository_service.repositories[1].secret_scanning_enabled is True
-=======
 
 
 class Test_Repository_FileExists:
@@ -92,5 +87,4 @@
             "prowler.providers.github.services.repository.repository_service.logger"
         ) as mock_logger:
             assert self.repository._file_exists(self.mock_repo, "errorfile.txt") is None
-            assert mock_logger.error.called
->>>>>>> ff345c12
+            assert mock_logger.error.called