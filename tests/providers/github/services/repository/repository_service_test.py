--- conflicted
+++ resolved
@@ -63,9 +63,7 @@
         assert repository_service.repositories[1].conversation_resolution
         assert repository_service.repositories[1].approval_count == 2
         assert repository_service.repositories[1].codeowners_exists is True
-<<<<<<< HEAD
         assert repository_service.repositories[1].require_code_owner_reviews is True
-=======
 
 
 class Test_Repository_FileExists:
@@ -87,5 +85,4 @@
             "prowler.providers.github.services.repository.repository_service.logger"
         ) as mock_logger:
             assert self.repository._file_exists(self.mock_repo, "errorfile.txt") is None
-            assert mock_logger.error.called
->>>>>>> dc4527d2
+            assert mock_logger.error.called