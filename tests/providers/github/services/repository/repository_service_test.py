from unittest.mock import patch

from prowler.providers.github.services.repository.repository_service import (
    Repo,
    Repository,
)
from tests.providers.github.github_fixtures import set_mocked_github_provider


def mock_list_repositories(_):
    return {
        1: Repo(
            id=1,
            name="repo1",
            full_name="account-name/repo1",
            default_branch_protection=True,
            default_branch="main",
            private=False,
            securitymd=True,
            require_pull_request=True,
            required_linear_history=True,
            allow_force_pushes=True,
            default_branch_deletion=True,
            status_checks=True,
            approval_count=2,
            enforce_admins=True,
<<<<<<< HEAD
            delete_branch_on_merge=True,
=======
            conversation_resolution=True,
>>>>>>> 451b3609
        ),
    }


@patch(
    "prowler.providers.github.services.repository.repository_service.Repository._list_repositories",
    new=mock_list_repositories,
)
class Test_Repository_Service:
    def test_get_client(self):
        repository_service = Repository(set_mocked_github_provider())
        assert repository_service.clients[0].__class__.__name__ == "Github"

    def test_get_service(self):
        repository_service = Repository(set_mocked_github_provider())
        assert repository_service.__class__.__name__ == "Repository"

    def test_list_repositories(self):
        repository_service = Repository(set_mocked_github_provider())
        assert len(repository_service.repositories) == 1
        assert repository_service.repositories[1].name == "repo1"
        assert repository_service.repositories[1].full_name == "account-name/repo1"
        assert repository_service.repositories[1].private is False
        assert repository_service.repositories[1].default_branch == "main"
        assert repository_service.repositories[1].securitymd
        assert repository_service.repositories[1].required_linear_history
        assert repository_service.repositories[1].require_pull_request
        assert repository_service.repositories[1].allow_force_pushes
        assert repository_service.repositories[1].default_branch_deletion
        assert repository_service.repositories[1].status_checks
        assert repository_service.repositories[1].enforce_admins
<<<<<<< HEAD
        assert repository_service.repositories[1].delete_branch_on_merge
=======
        assert repository_service.repositories[1].conversation_resolution
>>>>>>> 451b3609
        assert repository_service.repositories[1].approval_count == 2<|MERGE_RESOLUTION|>--- conflicted
+++ resolved
@@ -24,11 +24,8 @@
             status_checks=True,
             approval_count=2,
             enforce_admins=True,
-<<<<<<< HEAD
             delete_branch_on_merge=True,
-=======
             conversation_resolution=True,
->>>>>>> 451b3609
         ),
     }
 
@@ -60,9 +57,6 @@
         assert repository_service.repositories[1].default_branch_deletion
         assert repository_service.repositories[1].status_checks
         assert repository_service.repositories[1].enforce_admins
-<<<<<<< HEAD
         assert repository_service.repositories[1].delete_branch_on_merge
-=======
         assert repository_service.repositories[1].conversation_resolution
->>>>>>> 451b3609
         assert repository_service.repositories[1].approval_count == 2