<<<<<<< HEAD
from datetime import datetime, timezone
from unittest.mock import patch
=======
from unittest.mock import MagicMock, patch
>>>>>>> af5c0245

from prowler.providers.github.services.repository.repository_service import (
    Repo,
    Repository,
)
from tests.providers.github.github_fixtures import set_mocked_github_provider


def mock_list_repositories(_):
    return {
        1: Repo(
            id=1,
            name="repo1",
            full_name="account-name/repo1",
            default_branch_protection=True,
            default_branch="main",
            private=False,
            securitymd=True,
            require_pull_request=True,
            required_linear_history=True,
            allow_force_pushes=True,
            default_branch_deletion=True,
            status_checks=True,
            approval_count=2,
            codeowners_exists=True,
            require_code_owner_reviews=True,
            secret_scanning_enabled=True,
<<<<<<< HEAD
            require_signed_commits=True,
            archived=False,
            pushed_at=datetime.now(timezone.utc),
=======
            enforce_admins=True,
            delete_branch_on_merge=True,
            conversation_resolution=True,
>>>>>>> af5c0245
        ),
    }


@patch(
    "prowler.providers.github.services.repository.repository_service.Repository._list_repositories",
    new=mock_list_repositories,
)
class Test_Repository_Service:
    def test_get_client(self):
        repository_service = Repository(set_mocked_github_provider())
        assert repository_service.clients[0].__class__.__name__ == "Github"

    def test_get_service(self):
        repository_service = Repository(set_mocked_github_provider())
        assert repository_service.__class__.__name__ == "Repository"

    def test_list_repositories(self):
        repository_service = Repository(set_mocked_github_provider())
        assert len(repository_service.repositories) == 1
        assert repository_service.repositories[1].name == "repo1"
        assert repository_service.repositories[1].full_name == "account-name/repo1"
        assert repository_service.repositories[1].private is False
        assert repository_service.repositories[1].default_branch == "main"
        assert repository_service.repositories[1].securitymd
        assert repository_service.repositories[1].required_linear_history
        assert repository_service.repositories[1].require_pull_request
        assert repository_service.repositories[1].allow_force_pushes
        assert repository_service.repositories[1].default_branch_deletion
        assert repository_service.repositories[1].status_checks
        assert repository_service.repositories[1].enforce_admins
        assert repository_service.repositories[1].delete_branch_on_merge
        assert repository_service.repositories[1].conversation_resolution
        assert repository_service.repositories[1].approval_count == 2
        assert repository_service.repositories[1].codeowners_exists is True
        assert repository_service.repositories[1].require_code_owner_reviews is True
        assert repository_service.repositories[1].secret_scanning_enabled is True
<<<<<<< HEAD
        assert repository_service.repositories[1].require_signed_commits is True
        assert repository_service.repositories[1].archived is False
        assert repository_service.repositories[1].pushed_at is not None
=======


class Test_Repository_FileExists:
    def setup_method(self):
        self.repository = Repository(set_mocked_github_provider())
        self.mock_repo = MagicMock()

    def test_file_exists_returns_true(self):
        self.mock_repo.get_contents.return_value = object()
        assert self.repository._file_exists(self.mock_repo, "somefile.txt") is True

    def test_file_not_found_returns_false(self):
        self.mock_repo.get_contents.side_effect = Exception("404 Not Found")
        assert self.repository._file_exists(self.mock_repo, "nofile.txt") is False

    def test_other_error_returns_none_and_logs(self):
        self.mock_repo.get_contents.side_effect = Exception("Some other error")
        with patch(
            "prowler.providers.github.services.repository.repository_service.logger"
        ) as mock_logger:
            assert self.repository._file_exists(self.mock_repo, "errorfile.txt") is None
            assert mock_logger.error.called
>>>>>>> af5c0245
<|MERGE_RESOLUTION|>--- conflicted
+++ resolved
@@ -1,9 +1,5 @@
-<<<<<<< HEAD
 from datetime import datetime, timezone
-from unittest.mock import patch
-=======
 from unittest.mock import MagicMock, patch
->>>>>>> af5c0245
 
 from prowler.providers.github.services.repository.repository_service import (
     Repo,
@@ -31,15 +27,12 @@
             codeowners_exists=True,
             require_code_owner_reviews=True,
             secret_scanning_enabled=True,
-<<<<<<< HEAD
             require_signed_commits=True,
             archived=False,
             pushed_at=datetime.now(timezone.utc),
-=======
             enforce_admins=True,
             delete_branch_on_merge=True,
             conversation_resolution=True,
->>>>>>> af5c0245
         ),
     }
 
@@ -77,11 +70,9 @@
         assert repository_service.repositories[1].codeowners_exists is True
         assert repository_service.repositories[1].require_code_owner_reviews is True
         assert repository_service.repositories[1].secret_scanning_enabled is True
-<<<<<<< HEAD
         assert repository_service.repositories[1].require_signed_commits is True
         assert repository_service.repositories[1].archived is False
         assert repository_service.repositories[1].pushed_at is not None
-=======
 
 
 class Test_Repository_FileExists:
@@ -103,5 +94,4 @@
             "prowler.providers.github.services.repository.repository_service.logger"
         ) as mock_logger:
             assert self.repository._file_exists(self.mock_repo, "errorfile.txt") is None
-            assert mock_logger.error.called
->>>>>>> af5c0245
+            assert mock_logger.error.called