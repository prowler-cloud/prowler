--- conflicted
+++ resolved
@@ -32,14 +32,10 @@
             metadata={},
             shielded_enabled_vtpm=True,
             shielded_enabled_integrity_monitoring=True,
-<<<<<<< HEAD
-            service_accounts=[{"email": "123-compute@developer.gserviceaccount.com"}],
             ip_forward=False,
             disks_encryption=[("disk1", False), ("disk2", False)],
-=======
             service_accounts=[{"email": "custom@developer.gserviceaccount.com"}],
             project_id=GCP_PROJECT_ID,
->>>>>>> ab12c201
         )
 
         compute_client = mock.MagicMock
@@ -79,12 +75,9 @@
             service_accounts=[
                 {"email": f"{GCP_PROJECT_ID}-compute@developer.gserviceaccount.com"}
             ],
-<<<<<<< HEAD
             ip_forward=False,
             disks_encryption=[("disk1", False), ("disk2", False)],
-=======
             project_id=GCP_PROJECT_ID,
->>>>>>> ab12c201
         )
 
         compute_client = mock.MagicMock
@@ -124,12 +117,9 @@
             service_accounts=[
                 {"email": f"{GCP_PROJECT_ID}-compute@developer.gserviceaccount.com"}
             ],
-<<<<<<< HEAD
             ip_forward=False,
             disks_encryption=[("disk1", False), ("disk2", False)],
-=======
             project_id=GCP_PROJECT_ID,
->>>>>>> ab12c201
         )
 
         compute_client = mock.MagicMock
