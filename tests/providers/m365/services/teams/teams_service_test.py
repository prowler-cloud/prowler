from unittest import mock
from unittest.mock import patch

from prowler.providers.m365.models import M365IdentityInfo
from prowler.providers.m365.services.teams.teams_service import (
    CloudStorageSettings,
    GlobalMeetingPolicy,
    Teams,
    TeamsSettings,
    UserSettings,
)
from tests.providers.m365.m365_fixtures import DOMAIN, set_mocked_m365_provider


def mock_get_teams_client_configuration(_):
    return TeamsSettings(
        cloud_storage_settings=CloudStorageSettings(
            allow_box=False,
            allow_drop_box=False,
            allow_egnyte=False,
            allow_google_drive=False,
            allow_share_file=False,
        )
    )


def mock_get_global_meeting_policy(_):
<<<<<<< HEAD
    return GlobalMeetingPolicy(
        allow_anonymous_users_to_join_meeting=False,
        allow_anonymous_users_to_start_meeting=False,
=======
    return GlobalMeetingPolicy(allow_anonymous_users_to_join_meeting=False)


def mock_get_user_settings(_):
    return UserSettings(
        allow_external_access=False,
        allow_teams_consumer=False,
        allow_teams_consumer_inbound=False,
>>>>>>> 02349579
    )


class Test_Teams_Service:
    def test_get_client(self):
        with (
            mock.patch(
                "prowler.providers.m365.lib.powershell.m365_powershell.M365PowerShell.connect_microsoft_teams"
            ),
        ):
            teams_client = Teams(
                set_mocked_m365_provider(
                    identity=M365IdentityInfo(tenant_domain=DOMAIN)
                )
            )
            assert teams_client.client.__class__.__name__ == "GraphServiceClient"
            assert teams_client.powershell.__class__.__name__ == "M365PowerShell"
            teams_client.powershell.close()

    @patch(
        "prowler.providers.m365.services.teams.teams_service.Teams._get_teams_client_configuration",
        new=mock_get_teams_client_configuration,
    )
    def test_get_settings(self):
        with (
            mock.patch(
                "prowler.providers.m365.lib.powershell.m365_powershell.M365PowerShell.connect_microsoft_teams"
            ),
        ):
            teams_client = Teams(
                set_mocked_m365_provider(
                    identity=M365IdentityInfo(tenant_domain=DOMAIN)
                )
            )
            assert teams_client.teams_settings == TeamsSettings(
                cloud_storage_settings=CloudStorageSettings(
                    allow_box=False,
                    allow_drop_box=False,
                    allow_egnyte=False,
                    allow_google_drive=False,
                    allow_share_file=False,
                ),
                allow_email_into_channel=True,
            )
            teams_client.powershell.close()

    @patch(
        "prowler.providers.m365.services.teams.teams_service.Teams._get_user_settings",
        new=mock_get_user_settings,
    )
    def test_get_user_settings(self):
        with (
            mock.patch(
                "prowler.providers.m365.lib.powershell.m365_powershell.M365PowerShell.connect_microsoft_teams"
            ),
        ):
            teams_client = Teams(
                set_mocked_m365_provider(
                    identity=M365IdentityInfo(tenant_domain=DOMAIN)
                )
            )
<<<<<<< HEAD
=======
            assert teams_client.user_settings == UserSettings(
                allow_external_access=False,
                allow_teams_consumer=False,
                allow_teams_consumer_inbound=False,
            )
>>>>>>> 02349579
            teams_client.powershell.close()

    @patch(
        "prowler.providers.m365.services.teams.teams_service.Teams._get_global_meeting_policy",
        new=mock_get_global_meeting_policy,
    )
    def test_get_global_meeting_policy(self):
        with (
            mock.patch(
                "prowler.providers.m365.lib.powershell.m365_powershell.M365PowerShell.connect_microsoft_teams"
            ),
        ):
            teams_client = Teams(
                set_mocked_m365_provider(
                    identity=M365IdentityInfo(tenant_domain=DOMAIN)
                )
            )
            assert teams_client.global_meeting_policy == GlobalMeetingPolicy(
<<<<<<< HEAD
                allow_anonymous_users_to_join_meeting=False,
                allow_anonymous_users_to_start_meeting=False,
=======
                allow_anonymous_users_to_join_meeting=False
>>>>>>> 02349579
            )
            teams_client.powershell.close()<|MERGE_RESOLUTION|>--- conflicted
+++ resolved
@@ -25,12 +25,10 @@
 
 
 def mock_get_global_meeting_policy(_):
-<<<<<<< HEAD
     return GlobalMeetingPolicy(
         allow_anonymous_users_to_join_meeting=False,
         allow_anonymous_users_to_start_meeting=False,
-=======
-    return GlobalMeetingPolicy(allow_anonymous_users_to_join_meeting=False)
+    )
 
 
 def mock_get_user_settings(_):
@@ -38,7 +36,6 @@
         allow_external_access=False,
         allow_teams_consumer=False,
         allow_teams_consumer_inbound=False,
->>>>>>> 02349579
     )
 
 
@@ -100,14 +97,11 @@
                     identity=M365IdentityInfo(tenant_domain=DOMAIN)
                 )
             )
-<<<<<<< HEAD
-=======
             assert teams_client.user_settings == UserSettings(
                 allow_external_access=False,
                 allow_teams_consumer=False,
                 allow_teams_consumer_inbound=False,
             )
->>>>>>> 02349579
             teams_client.powershell.close()
 
     @patch(
@@ -126,11 +120,7 @@
                 )
             )
             assert teams_client.global_meeting_policy == GlobalMeetingPolicy(
-<<<<<<< HEAD
                 allow_anonymous_users_to_join_meeting=False,
                 allow_anonymous_users_to_start_meeting=False,
-=======
-                allow_anonymous_users_to_join_meeting=False
->>>>>>> 02349579
             )
             teams_client.powershell.close()