from unittest import mock
from unittest.mock import patch

from prowler.providers.m365.models import M365IdentityInfo
from prowler.providers.m365.services.teams.teams_service import (
    CloudStorageSettings,
    GlobalMeetingPolicy,
    Teams,
    TeamsSettings,
    UserSettings,
)
from tests.providers.m365.m365_fixtures import DOMAIN, set_mocked_m365_provider


def mock_get_teams_client_configuration(_):
    return TeamsSettings(
        cloud_storage_settings=CloudStorageSettings(
            allow_box=False,
            allow_drop_box=False,
            allow_egnyte=False,
            allow_google_drive=False,
            allow_share_file=False,
        )
    )


def mock_get_global_meeting_policy(_):
    return GlobalMeetingPolicy(
        allow_anonymous_users_to_join_meeting=False,
        allow_anonymous_users_to_start_meeting=False,
        allow_external_participant_give_request_control=False,
        allow_external_non_trusted_meeting_chat=False,
        allow_cloud_recording=False,
<<<<<<< HEAD
        designated_presenter_role_mode="EveryoneUserOverride",
=======
>>>>>>> 793c2ae9
        allow_external_users_to_bypass_lobby="EveryoneInCompanyExcludingGuests",
        allow_pstn_users_to_bypass_lobby=False,
        meeting_chat_enabled_type="EnabledExceptAnonymous",
    )


def mock_get_user_settings(_):
    return UserSettings(
        allow_external_access=False,
        allow_teams_consumer=False,
        allow_teams_consumer_inbound=False,
    )


class Test_Teams_Service:
    def test_get_client(self):
        with (
            mock.patch(
                "prowler.providers.m365.lib.powershell.m365_powershell.M365PowerShell.connect_microsoft_teams"
            ),
        ):
            teams_client = Teams(
                set_mocked_m365_provider(
                    identity=M365IdentityInfo(tenant_domain=DOMAIN)
                )
            )
            assert teams_client.client.__class__.__name__ == "GraphServiceClient"
            assert teams_client.powershell.__class__.__name__ == "M365PowerShell"
            teams_client.powershell.close()

    @patch(
        "prowler.providers.m365.services.teams.teams_service.Teams._get_teams_client_configuration",
        new=mock_get_teams_client_configuration,
    )
    def test_get_settings(self):
        with (
            mock.patch(
                "prowler.providers.m365.lib.powershell.m365_powershell.M365PowerShell.connect_microsoft_teams"
            ),
        ):
            teams_client = Teams(
                set_mocked_m365_provider(
                    identity=M365IdentityInfo(tenant_domain=DOMAIN)
                )
            )
            assert teams_client.teams_settings == TeamsSettings(
                cloud_storage_settings=CloudStorageSettings(
                    allow_box=False,
                    allow_drop_box=False,
                    allow_egnyte=False,
                    allow_google_drive=False,
                    allow_share_file=False,
                ),
                allow_email_into_channel=True,
            )
            teams_client.powershell.close()

    @patch(
        "prowler.providers.m365.services.teams.teams_service.Teams._get_user_settings",
        new=mock_get_user_settings,
    )
    def test_get_user_settings(self):
        with (
            mock.patch(
                "prowler.providers.m365.lib.powershell.m365_powershell.M365PowerShell.connect_microsoft_teams"
            ),
        ):
            teams_client = Teams(
                set_mocked_m365_provider(
                    identity=M365IdentityInfo(tenant_domain=DOMAIN)
                )
            )
            assert teams_client.user_settings == UserSettings(
                allow_external_access=False,
                allow_teams_consumer=False,
                allow_teams_consumer_inbound=False,
            )
            teams_client.powershell.close()

    @patch(
        "prowler.providers.m365.services.teams.teams_service.Teams._get_global_meeting_policy",
        new=mock_get_global_meeting_policy,
    )
    def test_get_global_meeting_policy(self):
        with (
            mock.patch(
                "prowler.providers.m365.lib.powershell.m365_powershell.M365PowerShell.connect_microsoft_teams"
            ),
        ):
            teams_client = Teams(
                set_mocked_m365_provider(
                    identity=M365IdentityInfo(tenant_domain=DOMAIN)
                )
            )
            assert teams_client.global_meeting_policy == GlobalMeetingPolicy(
                allow_anonymous_users_to_join_meeting=False,
                allow_anonymous_users_to_start_meeting=False,
                allow_external_participant_give_request_control=False,
                allow_external_non_trusted_meeting_chat=False,
                allow_cloud_recording=False,
<<<<<<< HEAD
                designated_presenter_role_mode="EveryoneUserOverride",
=======
>>>>>>> 793c2ae9
                allow_external_users_to_bypass_lobby="EveryoneInCompanyExcludingGuests",
                allow_pstn_users_to_bypass_lobby=False,
                meeting_chat_enabled_type="EnabledExceptAnonymous",
            )
            teams_client.powershell.close()<|MERGE_RESOLUTION|>--- conflicted
+++ resolved
@@ -31,10 +31,7 @@
         allow_external_participant_give_request_control=False,
         allow_external_non_trusted_meeting_chat=False,
         allow_cloud_recording=False,
-<<<<<<< HEAD
         designated_presenter_role_mode="EveryoneUserOverride",
-=======
->>>>>>> 793c2ae9
         allow_external_users_to_bypass_lobby="EveryoneInCompanyExcludingGuests",
         allow_pstn_users_to_bypass_lobby=False,
         meeting_chat_enabled_type="EnabledExceptAnonymous",
@@ -135,10 +132,7 @@
                 allow_external_participant_give_request_control=False,
                 allow_external_non_trusted_meeting_chat=False,
                 allow_cloud_recording=False,
-<<<<<<< HEAD
                 designated_presenter_role_mode="EveryoneUserOverride",
-=======
->>>>>>> 793c2ae9
                 allow_external_users_to_bypass_lobby="EveryoneInCompanyExcludingGuests",
                 allow_pstn_users_to_bypass_lobby=False,
                 meeting_chat_enabled_type="EnabledExceptAnonymous",
