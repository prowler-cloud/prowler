from unittest import mock
from unittest.mock import patch

from prowler.providers.m365.models import M365IdentityInfo
from prowler.providers.m365.services.defender.defender_service import (
    AntiphishingPolicy,
    AntiphishingRule,
    ConnectionFilterPolicy,
    Defender,
<<<<<<< HEAD
    DefenderInboundSpamPolicy,
=======
    DkimConfig,
>>>>>>> d816d731
    MalwarePolicy,
    OutboundSpamPolicy,
    OutboundSpamRule,
)
from tests.providers.m365.m365_fixtures import DOMAIN, set_mocked_m365_provider


def mock_defender_get_malware_filter_policy(_):
    return [
        MalwarePolicy(
            enable_file_filter=False,
            identity="Policy1",
            enable_internal_sender_admin_notifications=False,
            internal_sender_admin_address="",
        ),
        MalwarePolicy(
            enable_file_filter=True,
            identity="Policy2",
            enable_internal_sender_admin_notifications=True,
            internal_sender_admin_address="security@example.com",
        ),
    ]


def mock_defender_get_antiphising_policy(_):
    return {
        "Policy1": AntiphishingPolicy(
            spoof_intelligence=True,
            spoof_intelligence_action="Quarantine",
            dmarc_reject_action="Reject",
            dmarc_quarantine_action="Quarantine",
            safety_tips=True,
            unauthenticated_sender_action=True,
            show_tag=True,
            honor_dmarc_policy=True,
            default=False,
        ),
        "Policy2": AntiphishingPolicy(
            spoof_intelligence=False,
            spoof_intelligence_action="None",
            dmarc_reject_action="None",
            dmarc_quarantine_action="None",
            safety_tips=False,
            unauthenticated_sender_action=False,
            show_tag=False,
            honor_dmarc_policy=False,
            default=True,
        ),
    }


def mock_defender_get_antiphising_rules(_):
    return {
        "Policy1": AntiphishingRule(
            state="Enabled",
        ),
        "Policy2": AntiphishingRule(
            state="Disabled",
        ),
    }


<<<<<<< HEAD
def mock_defender_get_inbound_spam_policy(_):
    return [
        DefenderInboundSpamPolicy(
            identity="Policy1",
            allowed_sender_domains=[],
        ),
        DefenderInboundSpamPolicy(
            identity="Policy2",
            allowed_sender_domains=["example.com"],
        ),
=======
def mock_defender_get_connection_filter_policy(_):
    return ConnectionFilterPolicy(
        ip_allow_list=[],
        identity="Default",
    )


def mock_defender_get_dkim_config(_):
    return [
        DkimConfig(dkim_signing_enabled=True, id="domain1"),
        DkimConfig(dkim_signing_enabled=False, id="domain2"),
>>>>>>> d816d731
    ]


def mock_defender_get_outbound_spam_filter_policy(_):
    return {
        "Policy1": OutboundSpamPolicy(
            notify_sender_blocked=True,
            notify_limit_exceeded=True,
            notify_limit_exceeded_addresses=["security@example.com"],
            notify_sender_blocked_addresses=["security@example.com"],
            default=False,
        ),
        "Policy2": OutboundSpamPolicy(
            notify_sender_blocked=False,
            notify_limit_exceeded=False,
            notify_limit_exceeded_addresses=[],
            notify_sender_blocked_addresses=[],
            default=True,
        ),
    }


def mock_defender_get_outbound_spam_filter_rule(_):
    return {
        "Policy1": OutboundSpamRule(
            state="Enabled",
        ),
        "Policy2": OutboundSpamRule(
            state="Disabled",
        ),
    }


class Test_Defender_Service:
    def test_get_client(self):
        with (
            mock.patch(
                "prowler.providers.m365.lib.powershell.m365_powershell.M365PowerShell.connect_exchange_online"
            ),
        ):
            defender_client = Defender(
                set_mocked_m365_provider(
                    identity=M365IdentityInfo(tenant_domain=DOMAIN)
                )
            )
            assert defender_client.client.__class__.__name__ == "GraphServiceClient"
            assert defender_client.powershell.__class__.__name__ == "M365PowerShell"
            defender_client.powershell.close()

    @patch(
        "prowler.providers.m365.services.defender.defender_service.Defender._get_malware_filter_policy",
        new=mock_defender_get_malware_filter_policy,
    )
    def test__get_malware_filter_policy(self):
        with (
            mock.patch(
                "prowler.providers.m365.lib.powershell.m365_powershell.M365PowerShell.connect_exchange_online"
            ),
        ):
            defender_client = Defender(
                set_mocked_m365_provider(
                    identity=M365IdentityInfo(tenant_domain=DOMAIN)
                )
            )
            malware_policies = defender_client.malware_policies
            assert (
                malware_policies[0].enable_internal_sender_admin_notifications is False
            )
            assert malware_policies[0].internal_sender_admin_address == ""
            assert malware_policies[1].enable_file_filter is True
            assert malware_policies[1].identity == "Policy2"
            assert (
                malware_policies[1].enable_internal_sender_admin_notifications is True
            )
            assert (
                malware_policies[1].internal_sender_admin_address
                == "security@example.com"
            )
            defender_client.powershell.close()

    @patch(
        "prowler.providers.m365.services.defender.defender_service.Defender._get_antiphising_policy",
        new=mock_defender_get_antiphising_policy,
    )
    def test_get_antiphising_policy(self):
        with (
            mock.patch(
                "prowler.providers.m365.lib.powershell.m365_powershell.M365PowerShell.connect_exchange_online"
            ),
        ):
            defender_client = Defender(
                set_mocked_m365_provider(
                    identity=M365IdentityInfo(tenant_domain=DOMAIN)
                )
            )
            antiphishing_policies = defender_client.antiphishing_policies
            assert antiphishing_policies["Policy1"].spoof_intelligence is True
            assert (
                antiphishing_policies["Policy1"].spoof_intelligence_action
                == "Quarantine"
            )
            assert antiphishing_policies["Policy1"].dmarc_reject_action == "Reject"
            assert (
                antiphishing_policies["Policy1"].dmarc_quarantine_action == "Quarantine"
            )
            assert antiphishing_policies["Policy1"].safety_tips is True
            assert (
                antiphishing_policies["Policy1"].unauthenticated_sender_action is True
            )
            assert antiphishing_policies["Policy1"].show_tag is True
            assert antiphishing_policies["Policy1"].honor_dmarc_policy is True
            assert antiphishing_policies["Policy1"].default is False
            assert antiphishing_policies["Policy2"].spoof_intelligence is False
            assert antiphishing_policies["Policy2"].spoof_intelligence_action == "None"
            assert antiphishing_policies["Policy2"].dmarc_reject_action == "None"
            assert antiphishing_policies["Policy2"].dmarc_quarantine_action == "None"
            assert antiphishing_policies["Policy2"].safety_tips is False
            assert (
                antiphishing_policies["Policy2"].unauthenticated_sender_action is False
            )
            assert antiphishing_policies["Policy2"].show_tag is False
            assert antiphishing_policies["Policy2"].honor_dmarc_policy is False
            assert antiphishing_policies["Policy2"].default is True
            defender_client.powershell.close()

    @patch(
        "prowler.providers.m365.services.defender.defender_service.Defender._get_antiphising_rules",
        new=mock_defender_get_antiphising_rules,
    )
    def test_get_antiphising_rules(self):
        with (
            mock.patch(
                "prowler.providers.m365.lib.powershell.m365_powershell.M365PowerShell.connect_exchange_online"
            ),
        ):
            defender_client = Defender(
                set_mocked_m365_provider(
                    identity=M365IdentityInfo(tenant_domain=DOMAIN)
                )
            )
            antiphishing_rules = defender_client.antiphising_rules
            assert antiphishing_rules["Policy1"].state == "Enabled"
            assert antiphishing_rules["Policy2"].state == "Disabled"
            defender_client.powershell.close()

    @patch(
        "prowler.providers.m365.services.defender.defender_service.Defender._get_connection_filter_policy",
        new=mock_defender_get_connection_filter_policy,
    )
    def test__get_connection_filter_policy(self):
        with (
            mock.patch(
                "prowler.providers.m365.lib.powershell.m365_powershell.M365PowerShell.connect_exchange_online"
            ),
        ):
            defender_client = Defender(
                set_mocked_m365_provider(
                    identity=M365IdentityInfo(tenant_domain=DOMAIN)
                )
            )
            connection_filter_policy = defender_client.connection_filter_policy
            assert connection_filter_policy.ip_allow_list == []
            assert connection_filter_policy.identity == "Default"
            defender_client.powershell.close()

    @patch(
        "prowler.providers.m365.services.defender.defender_service.Defender._get_dkim_config",
        new=mock_defender_get_dkim_config,
    )
    def test_get_dkim_config(self):
        with (
            mock.patch(
                "prowler.providers.m365.lib.powershell.m365_powershell.M365PowerShell.connect_exchange_online"
            ),
        ):
            defender_client = Defender(
                set_mocked_m365_provider(
                    identity=M365IdentityInfo(tenant_domain=DOMAIN)
                )
            )
            dkim_configs = defender_client.dkim_configurations
            assert dkim_configs[0].dkim_signing_enabled is True
            assert dkim_configs[0].id == "domain1"
            assert dkim_configs[1].dkim_signing_enabled is False
            assert dkim_configs[1].id == "domain2"
            defender_client.powershell.close()

    @patch(
        "prowler.providers.m365.services.defender.defender_service.Defender._get_outbound_spam_filter_policy",
        new=mock_defender_get_outbound_spam_filter_policy,
    )
    def test_get_outbound_spam_filter_policy(self):
        with (
            mock.patch(
                "prowler.providers.m365.lib.powershell.m365_powershell.M365PowerShell.connect_exchange_online"
            ),
        ):
            defender_client = Defender(
                set_mocked_m365_provider(
                    identity=M365IdentityInfo(tenant_domain=DOMAIN)
                )
            )
            outbound_spam_policies = defender_client.outbound_spam_policies
            assert outbound_spam_policies["Policy1"].notify_sender_blocked is True
            assert outbound_spam_policies["Policy1"].notify_limit_exceeded is True
            assert outbound_spam_policies[
                "Policy1"
            ].notify_limit_exceeded_addresses == ["security@example.com"]
            assert outbound_spam_policies[
                "Policy1"
            ].notify_sender_blocked_addresses == ["security@example.com"]
            assert outbound_spam_policies["Policy1"].default is False
            assert outbound_spam_policies["Policy2"].notify_sender_blocked is False
            assert outbound_spam_policies["Policy2"].notify_limit_exceeded is False
            assert (
                outbound_spam_policies["Policy2"].notify_limit_exceeded_addresses == []
            )
            assert (
                outbound_spam_policies["Policy2"].notify_sender_blocked_addresses == []
            )
            assert outbound_spam_policies["Policy2"].default is True

    @patch(
        "prowler.providers.m365.services.defender.defender_service.Defender._get_outbound_spam_filter_rule",
        new=mock_defender_get_outbound_spam_filter_rule,
    )
    def test_get_outbound_spam_filter_rule(self):
        with (
            mock.patch(
                "prowler.providers.m365.lib.powershell.m365_powershell.M365PowerShell.connect_exchange_online"
            ),
        ):
            defender_client = Defender(
                set_mocked_m365_provider(
                    identity=M365IdentityInfo(tenant_domain=DOMAIN)
                )
            )
            outbound_spam_rules = defender_client.outbound_spam_rules
            assert outbound_spam_rules["Policy1"].state == "Enabled"
            assert outbound_spam_rules["Policy2"].state == "Disabled"

    @patch(
        "prowler.providers.m365.services.defender.defender_service.Defender._get_inbound_spam_filter_policy",
        new=mock_defender_get_inbound_spam_policy,
    )
    def test__get_inbound_spam_filter_policy(self):
        with (
            mock.patch(
                "prowler.providers.m365.lib.powershell.m365_powershell.M365PowerShell.connect_exchange_online"
            ),
        ):
            defender_client = Defender(
                set_mocked_m365_provider(
                    identity=M365IdentityInfo(tenant_domain=DOMAIN)
                )
            )
            inbound_spam_policies = defender_client.inbound_spam_policies
            assert inbound_spam_policies[0].allowed_sender_domains == []
            assert inbound_spam_policies[1].allowed_sender_domains == ["example.com"]
            defender_client.powershell.close()<|MERGE_RESOLUTION|>--- conflicted
+++ resolved
@@ -7,11 +7,8 @@
     AntiphishingRule,
     ConnectionFilterPolicy,
     Defender,
-<<<<<<< HEAD
     DefenderInboundSpamPolicy,
-=======
     DkimConfig,
->>>>>>> d816d731
     MalwarePolicy,
     OutboundSpamPolicy,
     OutboundSpamRule,
@@ -74,7 +71,6 @@
     }
 
 
-<<<<<<< HEAD
 def mock_defender_get_inbound_spam_policy(_):
     return [
         DefenderInboundSpamPolicy(
@@ -85,7 +81,9 @@
             identity="Policy2",
             allowed_sender_domains=["example.com"],
         ),
-=======
+    ]
+
+
 def mock_defender_get_connection_filter_policy(_):
     return ConnectionFilterPolicy(
         ip_allow_list=[],
@@ -97,7 +95,6 @@
     return [
         DkimConfig(dkim_signing_enabled=True, id="domain1"),
         DkimConfig(dkim_signing_enabled=False, id="domain2"),
->>>>>>> d816d731
     ]
 
 
