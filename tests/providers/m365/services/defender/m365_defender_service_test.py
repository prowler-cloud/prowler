from unittest import mock
from unittest.mock import patch

from prowler.providers.m365.models import M365IdentityInfo
from prowler.providers.m365.services.defender.defender_service import (
    AntiphishingPolicy,
    AntiphishingRule,
    ConnectionFilterPolicy,
    Defender,
    DefenderInboundSpamPolicy,
    DkimConfig,
<<<<<<< HEAD
    DomainServiceConfiguration,
=======
    InboundSpamRule,
>>>>>>> 02d7eaf2
    MalwarePolicy,
    MalwareRule,
    OutboundSpamPolicy,
    OutboundSpamRule,
    ReportSubmissionPolicy,
)
from tests.providers.m365.m365_fixtures import DOMAIN, set_mocked_m365_provider


def mock_defender_get_malware_filter_policy(_):
    return [
        MalwarePolicy(
            enable_file_filter=False,
            identity="Policy1",
            enable_internal_sender_admin_notifications=False,
            internal_sender_admin_address="",
            file_types=[],
            is_default=True,
        ),
        MalwarePolicy(
            enable_file_filter=True,
            identity="Policy2",
            enable_internal_sender_admin_notifications=True,
            internal_sender_admin_address="security@example.com",
            file_types=["exe", "zip"],
            is_default=False,
        ),
    ]


def mock_defender_get_malware_filter_rule(_):
    return {
        "Policy1": MalwareRule(
            state="Enabled",
            priority=1,
            users=["test@example.com"],
            groups=["example_group"],
            domains=["example.com"],
        ),
        "Policy2": MalwareRule(
            state="Disabled",
            priority=2,
            users=["test@example.com"],
            groups=["example_group"],
            domains=["example.com"],
        ),
    }


def mock_defender_get_antiphishing_policy(_):
    return {
        "Policy1": AntiphishingPolicy(
            name="Policy1",
            spoof_intelligence=True,
            spoof_intelligence_action="Quarantine",
            dmarc_reject_action="Reject",
            dmarc_quarantine_action="Quarantine",
            safety_tips=True,
            unauthenticated_sender_action=True,
            show_tag=True,
            honor_dmarc_policy=True,
            default=False,
        ),
        "Policy2": AntiphishingPolicy(
            name="Policy2",
            spoof_intelligence=False,
            spoof_intelligence_action="None",
            dmarc_reject_action="None",
            dmarc_quarantine_action="None",
            safety_tips=False,
            unauthenticated_sender_action=False,
            show_tag=False,
            honor_dmarc_policy=False,
            default=True,
        ),
    }


def mock_defender_get_antiphishing_rules(_):
    return {
        "Policy1": AntiphishingRule(
            state="Enabled",
            priority=1,
            users=["test@example.com"],
            groups=["example_group"],
            domains=["example.com"],
        ),
        "Policy2": AntiphishingRule(
            state="Disabled",
            priority=2,
            users=["test@example.com"],
            groups=["example_group"],
            domains=["example.com"],
        ),
    }


def mock_defender_get_inbound_spam_policy(_):
    return [
        DefenderInboundSpamPolicy(
            identity="Policy1",
            allowed_sender_domains=[],
            default=False,
        ),
        DefenderInboundSpamPolicy(
            identity="Policy2",
            allowed_sender_domains=["example.com"],
            default=True,
        ),
    ]


def mock_defender_get_inbound_spam_rule(_):
    return {
        "Policy1": InboundSpamRule(
            state="Enabled",
            priority=1,
            users=["test@example.com"],
            groups=["example_group"],
            domains=["example.com"],
        ),
        "Policy2": InboundSpamRule(
            state="Disabled",
            priority=2,
            users=["test@example.com"],
            groups=["example_group"],
            domains=["example.com"],
        ),
    }


def mock_defender_get_connection_filter_policy(_):
    return ConnectionFilterPolicy(
        ip_allow_list=[],
        identity="Default",
        enable_safe_list=False,
    )


def mock_defender_get_dkim_config(_):
    return [
        DkimConfig(dkim_signing_enabled=True, id="domain1"),
        DkimConfig(dkim_signing_enabled=False, id="domain2"),
    ]


def mock_defender_get_report_submission_policy(_):
    return ReportSubmissionPolicy(
        id="DefaultReportSubmissionPolicy",
        identity="DefaultReportSubmissionPolicy",
        name="DefaultReportSubmissionPolicy",
        report_junk_to_customized_address=True,
        report_not_junk_to_customized_address=True,
        report_phish_to_customized_address=True,
        report_junk_addresses=[],
        report_not_junk_addresses=[],
        report_phish_addresses=[],
        report_chat_message_enabled=True,
        report_chat_message_to_customized_address_enabled=True,
    )


def mock_defender_get_outbound_spam_filter_policy(_):
    return {
        "Policy1": OutboundSpamPolicy(
            name="Policy1",
            notify_sender_blocked=True,
            notify_limit_exceeded=True,
            notify_limit_exceeded_addresses=["security@example.com"],
            notify_sender_blocked_addresses=["security@example.com"],
            auto_forwarding_mode=False,
            default=False,
        ),
        "Policy2": OutboundSpamPolicy(
            name="Policy2",
            notify_sender_blocked=False,
            notify_limit_exceeded=False,
            notify_limit_exceeded_addresses=[],
            notify_sender_blocked_addresses=[],
            auto_forwarding_mode=True,
            default=True,
        ),
    }


def mock_defender_get_outbound_spam_filter_rule(_):
    return {
        "Policy1": OutboundSpamRule(
            state="Enabled",
            priority=1,
            users=["test@example.com"],
            groups=["example_group"],
            domains=["example.com"],
        ),
        "Policy2": OutboundSpamRule(
            state="Disabled",
            priority=2,
            users=["test@example.com"],
            groups=["example_group"],
            domains=["example.com"],
        ),
    }


async def mock_defender_get_domain_service_configuration(_):
    class Record:
        def __init__(self, record_type, txt):
            self.record_type = record_type
            self.txt = txt

    spf_record = Record("Txt", "v=spf1 include:spf.protection.outlook.com -all")
    mx_record = Record("Mx", "")
    empty_txt_record = Record("Txt", "")

    return {
        "Domain1": DomainServiceConfiguration(
            service_configuration_records=[spf_record, mx_record]
        ),
        "Domain2": DomainServiceConfiguration(
            service_configuration_records=[empty_txt_record]
        ),
    }


class Test_Defender_Service:
    def test_get_client(self):
        with (
            mock.patch(
                "prowler.providers.m365.lib.powershell.m365_powershell.M365PowerShell.connect_exchange_online"
            ),
        ):
            defender_client = Defender(
                set_mocked_m365_provider(
                    identity=M365IdentityInfo(tenant_domain=DOMAIN)
                )
            )
            assert defender_client.client.__class__.__name__ == "GraphServiceClient"
            assert defender_client.powershell.__class__.__name__ == "M365PowerShell"
            defender_client.powershell.close()

    @patch(
        "prowler.providers.m365.services.defender.defender_service.Defender._get_malware_filter_policy",
        new=mock_defender_get_malware_filter_policy,
    )
    def test__get_malware_filter_policy(self):
        with (
            mock.patch(
                "prowler.providers.m365.lib.powershell.m365_powershell.M365PowerShell.connect_exchange_online"
            ),
        ):
            defender_client = Defender(
                set_mocked_m365_provider(
                    identity=M365IdentityInfo(tenant_domain=DOMAIN)
                )
            )
            malware_policies = defender_client.malware_policies
            assert (
                malware_policies[0].enable_internal_sender_admin_notifications is False
            )
            assert malware_policies[0].internal_sender_admin_address == ""
            assert malware_policies[0].enable_file_filter is False
            assert malware_policies[0].identity == "Policy1"
            assert malware_policies[0].file_types == []
            assert malware_policies[0].is_default is True
            assert malware_policies[1].enable_file_filter is True
            assert malware_policies[1].identity == "Policy2"
            assert (
                malware_policies[1].enable_internal_sender_admin_notifications is True
            )
            assert (
                malware_policies[1].internal_sender_admin_address
                == "security@example.com"
            )
            assert malware_policies[1].file_types == ["exe", "zip"]
            assert malware_policies[1].is_default is False
            defender_client.powershell.close()

    @patch(
        "prowler.providers.m365.services.defender.defender_service.Defender._get_malware_filter_rule",
        new=mock_defender_get_malware_filter_rule,
    )
    def test__get_malware_filter_rule(self):
        with (
            mock.patch(
                "prowler.providers.m365.lib.powershell.m365_powershell.M365PowerShell.connect_exchange_online"
            ),
        ):
            defender_client = Defender(
                set_mocked_m365_provider(
                    identity=M365IdentityInfo(tenant_domain=DOMAIN)
                )
            )
            malware_rules = defender_client.malware_rules
            assert malware_rules["Policy1"].state == "Enabled"
            assert malware_rules["Policy1"].priority == 1
            assert malware_rules["Policy1"].users == ["test@example.com"]
            assert malware_rules["Policy1"].groups == ["example_group"]
            assert malware_rules["Policy1"].domains == ["example.com"]
            assert malware_rules["Policy2"].state == "Disabled"
            assert malware_rules["Policy2"].priority == 2
            assert malware_rules["Policy2"].users == ["test@example.com"]
            assert malware_rules["Policy2"].groups == ["example_group"]
            assert malware_rules["Policy2"].domains == ["example.com"]
            defender_client.powershell.close()

    @patch(
        "prowler.providers.m365.services.defender.defender_service.Defender._get_antiphishing_policy",
        new=mock_defender_get_antiphishing_policy,
    )
    def test_get_antiphishing_policy(self):
        with (
            mock.patch(
                "prowler.providers.m365.lib.powershell.m365_powershell.M365PowerShell.connect_exchange_online"
            ),
        ):
            defender_client = Defender(
                set_mocked_m365_provider(
                    identity=M365IdentityInfo(tenant_domain=DOMAIN)
                )
            )
            antiphishing_policies = defender_client.antiphishing_policies
            assert antiphishing_policies["Policy1"].name == "Policy1"
            assert antiphishing_policies["Policy1"].spoof_intelligence is True
            assert (
                antiphishing_policies["Policy1"].spoof_intelligence_action
                == "Quarantine"
            )
            assert antiphishing_policies["Policy1"].dmarc_reject_action == "Reject"
            assert (
                antiphishing_policies["Policy1"].dmarc_quarantine_action == "Quarantine"
            )
            assert antiphishing_policies["Policy1"].safety_tips is True
            assert (
                antiphishing_policies["Policy1"].unauthenticated_sender_action is True
            )
            assert antiphishing_policies["Policy1"].show_tag is True
            assert antiphishing_policies["Policy1"].honor_dmarc_policy is True
            assert antiphishing_policies["Policy1"].default is False
            assert antiphishing_policies["Policy2"].name == "Policy2"
            assert antiphishing_policies["Policy2"].spoof_intelligence is False
            assert antiphishing_policies["Policy2"].spoof_intelligence_action == "None"
            assert antiphishing_policies["Policy2"].dmarc_reject_action == "None"
            assert antiphishing_policies["Policy2"].dmarc_quarantine_action == "None"
            assert antiphishing_policies["Policy2"].safety_tips is False
            assert (
                antiphishing_policies["Policy2"].unauthenticated_sender_action is False
            )
            assert antiphishing_policies["Policy2"].show_tag is False
            assert antiphishing_policies["Policy2"].honor_dmarc_policy is False
            assert antiphishing_policies["Policy2"].default is True
            defender_client.powershell.close()

    @patch(
        "prowler.providers.m365.services.defender.defender_service.Defender._get_antiphishing_rules",
        new=mock_defender_get_antiphishing_rules,
    )
    def test_get_antiphishing_rules(self):
        with (
            mock.patch(
                "prowler.providers.m365.lib.powershell.m365_powershell.M365PowerShell.connect_exchange_online"
            ),
        ):
            defender_client = Defender(
                set_mocked_m365_provider(
                    identity=M365IdentityInfo(tenant_domain=DOMAIN)
                )
            )
            antiphishing_rules = defender_client.antiphishing_rules
            assert antiphishing_rules["Policy1"].state == "Enabled"
            assert antiphishing_rules["Policy1"].priority == 1
            assert antiphishing_rules["Policy1"].users == ["test@example.com"]
            assert antiphishing_rules["Policy1"].groups == ["example_group"]
            assert antiphishing_rules["Policy1"].domains == ["example.com"]
            assert antiphishing_rules["Policy2"].state == "Disabled"
            assert antiphishing_rules["Policy2"].priority == 2
            assert antiphishing_rules["Policy2"].users == ["test@example.com"]
            assert antiphishing_rules["Policy2"].groups == ["example_group"]
            assert antiphishing_rules["Policy2"].domains == ["example.com"]
            defender_client.powershell.close()

    @patch(
        "prowler.providers.m365.services.defender.defender_service.Defender._get_connection_filter_policy",
        new=mock_defender_get_connection_filter_policy,
    )
    def test__get_connection_filter_policy(self):
        with (
            mock.patch(
                "prowler.providers.m365.lib.powershell.m365_powershell.M365PowerShell.connect_exchange_online"
            ),
        ):
            defender_client = Defender(
                set_mocked_m365_provider(
                    identity=M365IdentityInfo(tenant_domain=DOMAIN)
                )
            )
            connection_filter_policy = defender_client.connection_filter_policy
            assert connection_filter_policy.ip_allow_list == []
            assert connection_filter_policy.identity == "Default"
            assert connection_filter_policy.enable_safe_list is False
            defender_client.powershell.close()

    @patch(
        "prowler.providers.m365.services.defender.defender_service.Defender._get_dkim_config",
        new=mock_defender_get_dkim_config,
    )
    def test_get_dkim_config(self):
        with (
            mock.patch(
                "prowler.providers.m365.lib.powershell.m365_powershell.M365PowerShell.connect_exchange_online"
            ),
        ):
            defender_client = Defender(
                set_mocked_m365_provider(
                    identity=M365IdentityInfo(tenant_domain=DOMAIN)
                )
            )
            dkim_configs = defender_client.dkim_configurations
            assert dkim_configs[0].dkim_signing_enabled is True
            assert dkim_configs[0].id == "domain1"
            assert dkim_configs[1].dkim_signing_enabled is False
            assert dkim_configs[1].id == "domain2"
            defender_client.powershell.close()

    @patch(
        "prowler.providers.m365.services.defender.defender_service.Defender._get_outbound_spam_filter_policy",
        new=mock_defender_get_outbound_spam_filter_policy,
    )
    def test_get_outbound_spam_filter_policy(self):
        with (
            mock.patch(
                "prowler.providers.m365.lib.powershell.m365_powershell.M365PowerShell.connect_exchange_online"
            ),
        ):
            defender_client = Defender(
                set_mocked_m365_provider(
                    identity=M365IdentityInfo(tenant_domain=DOMAIN)
                )
            )
            outbound_spam_policies = defender_client.outbound_spam_policies
            assert outbound_spam_policies["Policy1"].name == "Policy1"
            assert outbound_spam_policies["Policy1"].notify_sender_blocked is True
            assert outbound_spam_policies["Policy1"].notify_limit_exceeded is True
            assert outbound_spam_policies[
                "Policy1"
            ].notify_limit_exceeded_addresses == ["security@example.com"]
            assert outbound_spam_policies[
                "Policy1"
            ].notify_sender_blocked_addresses == ["security@example.com"]
            assert outbound_spam_policies["Policy1"].auto_forwarding_mode is False
            assert outbound_spam_policies["Policy1"].default is False
            assert outbound_spam_policies["Policy2"].name == "Policy2"
            assert outbound_spam_policies["Policy2"].notify_sender_blocked is False
            assert outbound_spam_policies["Policy2"].notify_limit_exceeded is False
            assert (
                outbound_spam_policies["Policy2"].notify_limit_exceeded_addresses == []
            )
            assert (
                outbound_spam_policies["Policy2"].notify_sender_blocked_addresses == []
            )
            assert outbound_spam_policies["Policy2"].auto_forwarding_mode is True
            assert outbound_spam_policies["Policy2"].default is True
            defender_client.powershell.close()

    @patch(
        "prowler.providers.m365.services.defender.defender_service.Defender._get_outbound_spam_filter_rule",
        new=mock_defender_get_outbound_spam_filter_rule,
    )
    def test_get_outbound_spam_filter_rule(self):
        with (
            mock.patch(
                "prowler.providers.m365.lib.powershell.m365_powershell.M365PowerShell.connect_exchange_online"
            ),
        ):
            defender_client = Defender(
                set_mocked_m365_provider(
                    identity=M365IdentityInfo(tenant_domain=DOMAIN)
                )
            )
            outbound_spam_rules = defender_client.outbound_spam_rules
            assert outbound_spam_rules["Policy1"].state == "Enabled"
            assert outbound_spam_rules["Policy1"].priority == 1
            assert outbound_spam_rules["Policy1"].users == ["test@example.com"]
            assert outbound_spam_rules["Policy1"].groups == ["example_group"]
            assert outbound_spam_rules["Policy1"].domains == ["example.com"]
            assert outbound_spam_rules["Policy2"].state == "Disabled"
            assert outbound_spam_rules["Policy2"].priority == 2
            assert outbound_spam_rules["Policy2"].users == ["test@example.com"]
            assert outbound_spam_rules["Policy2"].groups == ["example_group"]
            assert outbound_spam_rules["Policy2"].domains == ["example.com"]
            defender_client.powershell.close()

    @patch(
        "prowler.providers.m365.services.defender.defender_service.Defender._get_inbound_spam_filter_policy",
        new=mock_defender_get_inbound_spam_policy,
    )
    def test__get_inbound_spam_filter_policy(self):
        with (
            mock.patch(
                "prowler.providers.m365.lib.powershell.m365_powershell.M365PowerShell.connect_exchange_online"
            ),
        ):
            defender_client = Defender(
                set_mocked_m365_provider(
                    identity=M365IdentityInfo(tenant_domain=DOMAIN)
                )
            )
            inbound_spam_policies = defender_client.inbound_spam_policies
            assert inbound_spam_policies[0].allowed_sender_domains == []
            assert inbound_spam_policies[1].allowed_sender_domains == ["example.com"]
            defender_client.powershell.close()

    @patch(
        "prowler.providers.m365.services.defender.defender_service.Defender._get_inbound_spam_filter_rule",
        new=mock_defender_get_inbound_spam_rule,
    )
    def test__get_inbound_spam_filter_rule(self):
        with (
            mock.patch(
                "prowler.providers.m365.lib.powershell.m365_powershell.M365PowerShell.connect_exchange_online"
            ),
        ):
            defender_client = Defender(
                set_mocked_m365_provider(
                    identity=M365IdentityInfo(tenant_domain=DOMAIN)
                )
            )
            inbound_spam_rules = defender_client.inbound_spam_rules
            assert inbound_spam_rules["Policy1"].state == "Enabled"
            assert inbound_spam_rules["Policy1"].priority == 1
            assert inbound_spam_rules["Policy1"].users == ["test@example.com"]
            assert inbound_spam_rules["Policy1"].groups == ["example_group"]
            assert inbound_spam_rules["Policy1"].domains == ["example.com"]
            assert inbound_spam_rules["Policy2"].state == "Disabled"
            assert inbound_spam_rules["Policy2"].priority == 2
            assert inbound_spam_rules["Policy2"].users == ["test@example.com"]
            assert inbound_spam_rules["Policy2"].groups == ["example_group"]
            assert inbound_spam_rules["Policy2"].domains == ["example.com"]
            defender_client.powershell.close()

    @patch(
        "prowler.providers.m365.services.defender.defender_service.Defender._get_report_submission_policy",
        new=mock_defender_get_report_submission_policy,
    )
    def test_get_report_submission_policy(self):
        with (
            mock.patch(
                "prowler.providers.m365.lib.powershell.m365_powershell.M365PowerShell.connect_exchange_online"
            ),
        ):
            defender_client = Defender(
                set_mocked_m365_provider(
                    identity=M365IdentityInfo(tenant_domain=DOMAIN)
                )
            )
            report_submission_policy = defender_client.report_submission_policy
            assert report_submission_policy.report_junk_to_customized_address is True
            assert (
                report_submission_policy.report_not_junk_to_customized_address is True
            )
            assert report_submission_policy.report_phish_to_customized_address is True
            assert report_submission_policy.report_junk_addresses == []
            assert report_submission_policy.report_not_junk_addresses == []
            assert report_submission_policy.report_phish_addresses == []
            assert report_submission_policy.report_chat_message_enabled is True

    @patch(
        "prowler.providers.m365.services.defender.defender_service.Defender._get_domain_service_configurations",
        new=mock_defender_get_domain_service_configuration,
    )
    def test_get_domain_service_configuration(self):
        with (
            mock.patch(
                "prowler.providers.m365.lib.powershell.m365_powershell.M365PowerShell.connect_exchange_online"
            ),
        ):
            defender_client = Defender(set_mocked_m365_provider())

            domain_service_config = defender_client.domain_service_configurations
            assert len(domain_service_config) == 2
            assert (
                domain_service_config["Domain1"]
                .service_configuration_records[0]
                .record_type
                == "Txt"
            )
            assert (
                domain_service_config["Domain1"].service_configuration_records[0].txt
                == "v=spf1 include:spf.protection.outlook.com -all"
            )
            assert (
                domain_service_config["Domain1"]
                .service_configuration_records[1]
                .record_type
                == "Mx"
            )
            assert (
                domain_service_config["Domain1"].service_configuration_records[1].txt
                == ""
            )
            assert (
                domain_service_config["Domain2"]
                .service_configuration_records[0]
                .record_type
                == "Txt"
            )
            assert (
                domain_service_config["Domain2"].service_configuration_records[0].txt
                == ""
            )<|MERGE_RESOLUTION|>--- conflicted
+++ resolved
@@ -9,11 +9,8 @@
     Defender,
     DefenderInboundSpamPolicy,
     DkimConfig,
-<<<<<<< HEAD
     DomainServiceConfiguration,
-=======
     InboundSpamRule,
->>>>>>> 02d7eaf2
     MalwarePolicy,
     MalwareRule,
     OutboundSpamPolicy,
