from unittest import mock
from unittest.mock import patch

from prowler.providers.m365.models import M365IdentityInfo
from prowler.providers.m365.services.exchange.exchange_service import (
    Exchange,
    ExternalMailConfig,
    MailboxAuditConfig,
    MailboxAuditProperties,
    MailboxPolicy,
    Organization,
<<<<<<< HEAD
    RoleAssignmentPolicy,
=======
    TransportConfig,
>>>>>>> 3949806b
    TransportRule,
)
from tests.providers.m365.m365_fixtures import DOMAIN, set_mocked_m365_provider


def mock_exchange_get_organization_config(_):
    return Organization(
        audit_disabled=True,
        name="test",
        guid="test",
        mailtips_enabled=True,
        mailtips_external_recipient_enabled=False,
        mailtips_group_metrics_enabled=True,
        mailtips_large_audience_threshold=25,
    )


def mock_exchange_get_mailbox_audit_config(_):
    return [
        MailboxAuditConfig(name="test", id="test", audit_bypass_enabled=False),
        MailboxAuditConfig(name="test2", id="test2", audit_bypass_enabled=True),
    ]


def mock_exchange_get_external_mail_config(_):
    return [
        ExternalMailConfig(
            identity="test",
            external_mail_tag_enabled=True,
        ),
        ExternalMailConfig(
            identity="test2",
            external_mail_tag_enabled=False,
        ),
    ]


def mock_exchange_get_transport_rules(_):
    return [
        TransportRule(
            name="test",
            scl=-1,
            sender_domain_is=["example.com"],
        ),
        TransportRule(
            name="test2",
            scl=0,
            sender_domain_is=["example.com"],
        ),
    ]


def mock_exchange_get_transport_config(_):
    return TransportConfig(
        smtp_auth_disabled=True,
    )


def mock_exchange_get_mailbox_policy(_):
    return MailboxPolicy(
        id="test",
        additional_storage_enabled=True,
    )


<<<<<<< HEAD
def mock_exchange_get_role_assignment_policies(_):
    return [
        RoleAssignmentPolicy(
            name="Default Role Assignment Policy",
            id="12345678-1234-1234-1234",
            assigned_roles=[
                "MyProfileInformation",
                "MyDistributionGroupMembership",
                "MyRetentionPolicies",
                "MyDistributionGroups",
                "MyVoiceMail",
            ],
        ),
        RoleAssignmentPolicy(
            name="Test Policy",
            id="12345678-1234-1234",
            assigned_roles=[],
        ),
=======
def mock_exchange_get_mailbox_audit_properties(_):
    return [
        MailboxAuditProperties(
            name="User1",
            audit_enabled=False,
            audit_admin=[
                "Update",
                "MoveToDeletedItems",
                "SoftDelete",
                "HardDelete",
                "SendAs",
                "SendOnBehalf",
                "Create",
                "UpdateFolderPermissions",
                "UpdateInboxRules",
                "UpdateCalendarDelegation",
                "ApplyRecord",
                "MailItemsAccessed",
                "Send",
            ],
            audit_delegate=[
                "Update",
                "MoveToDeletedItems",
                "SoftDelete",
                "HardDelete",
                "SendAs",
                "SendOnBehalf",
                "Create",
                "UpdateFolderPermissions",
                "UpdateInboxRules",
                "ApplyRecord",
                "MailItemsAccessed",
            ],
            audit_owner=[
                "Update",
                "MoveToDeletedItems",
                "SoftDelete",
                "HardDelete",
                "UpdateFolderPermissions",
                "UpdateInboxRules",
                "UpdateCalendarDelegation",
                "ApplyRecord",
                "MailItemsAccessed",
                "Send",
            ],
            audit_log_age=90,
            identity="test",
        )
>>>>>>> 3949806b
    ]


class Test_Exchange_Service:
    def test_get_client(self):
        with (
            mock.patch(
                "prowler.providers.m365.lib.powershell.m365_powershell.M365PowerShell.connect_exchange_online"
            ),
        ):
            exchange_client = Exchange(
                set_mocked_m365_provider(
                    identity=M365IdentityInfo(tenant_domain=DOMAIN)
                )
            )
            assert exchange_client.client.__class__.__name__ == "GraphServiceClient"
            assert exchange_client.powershell.__class__.__name__ == "M365PowerShell"
            exchange_client.powershell.close()

    @patch(
        "prowler.providers.m365.services.exchange.exchange_service.Exchange._get_organization_config",
        new=mock_exchange_get_organization_config,
    )
    def test_get_organization_config(self):
        with (
            mock.patch(
                "prowler.providers.m365.lib.powershell.m365_powershell.M365PowerShell.connect_exchange_online"
            ),
        ):
            exchange_client = Exchange(
                set_mocked_m365_provider(
                    identity=M365IdentityInfo(tenant_domain=DOMAIN)
                )
            )
            organization_config = exchange_client.organization_config
            assert organization_config.name == "test"
            assert organization_config.guid == "test"
            assert organization_config.audit_disabled is True
            assert organization_config.mailtips_enabled is True
            assert organization_config.mailtips_external_recipient_enabled is False
            assert organization_config.mailtips_group_metrics_enabled is True
            assert organization_config.mailtips_large_audience_threshold == 25

            exchange_client.powershell.close()

    @patch(
        "prowler.providers.m365.services.exchange.exchange_service.Exchange._get_mailbox_audit_config",
        new=mock_exchange_get_mailbox_audit_config,
    )
    def test_get_mailbox_audit_config(self):
        with (
            mock.patch(
                "prowler.providers.m365.lib.powershell.m365_powershell.M365PowerShell.connect_exchange_online"
            ),
        ):
            exchange_client = Exchange(
                set_mocked_m365_provider(
                    identity=M365IdentityInfo(tenant_domain=DOMAIN)
                )
            )
            mailbox_audit_config = exchange_client.mailboxes_config
            assert len(mailbox_audit_config) == 2
            assert mailbox_audit_config[0].name == "test"
            assert mailbox_audit_config[0].id == "test"
            assert mailbox_audit_config[0].audit_bypass_enabled is False
            assert mailbox_audit_config[1].name == "test2"
            assert mailbox_audit_config[1].id == "test2"
            assert mailbox_audit_config[1].audit_bypass_enabled is True

            exchange_client.powershell.close()

    @patch(
        "prowler.providers.m365.services.exchange.exchange_service.Exchange._get_external_mail_config",
        new=mock_exchange_get_external_mail_config,
    )
    def test_get_external_mail_config(self):
        with (
            mock.patch(
                "prowler.providers.m365.lib.powershell.m365_powershell.M365PowerShell.connect_exchange_online"
            ),
        ):
            exchange_client = Exchange(
                set_mocked_m365_provider(
                    identity=M365IdentityInfo(tenant_domain=DOMAIN)
                )
            )
            external_mail_config = exchange_client.external_mail_config
            assert len(external_mail_config) == 2
            assert external_mail_config[0].identity == "test"
            assert external_mail_config[0].external_mail_tag_enabled is True
            assert external_mail_config[1].identity == "test2"
            assert external_mail_config[1].external_mail_tag_enabled is False
            exchange_client.powershell.close()

    @patch(
        "prowler.providers.m365.services.exchange.exchange_service.Exchange._get_transport_rules",
        new=mock_exchange_get_transport_rules,
    )
    def test_get_transport_rules(self):
        with (
            mock.patch(
                "prowler.providers.m365.lib.powershell.m365_powershell.M365PowerShell.connect_exchange_online"
            ),
        ):
            exchange_client = Exchange(
                set_mocked_m365_provider(
                    identity=M365IdentityInfo(tenant_domain=DOMAIN)
                )
            )
            transport_rules = exchange_client.transport_rules
            assert len(transport_rules) == 2
            assert transport_rules[0].name == "test"
            assert transport_rules[0].scl == -1
            assert transport_rules[0].sender_domain_is == ["example.com"]
            assert transport_rules[1].name == "test2"
            assert transport_rules[1].scl == 0
            assert transport_rules[1].sender_domain_is == ["example.com"]

            exchange_client.powershell.close()

    @patch(
        "prowler.providers.m365.services.exchange.exchange_service.Exchange._get_mailbox_policy",
        new=mock_exchange_get_mailbox_policy,
    )
    def test_get_mailbox_policy(self):
        with (
            mock.patch(
                "prowler.providers.m365.lib.powershell.m365_powershell.M365PowerShell.connect_exchange_online"
            ),
        ):
            exchange_client = Exchange(
                set_mocked_m365_provider(
                    identity=M365IdentityInfo(tenant_domain=DOMAIN)
                )
            )
            mailbox_policy = exchange_client.mailbox_policy
            assert mailbox_policy.id == "test"
            assert mailbox_policy.additional_storage_enabled is True
            exchange_client.powershell.close()

    @patch(
<<<<<<< HEAD
        "prowler.providers.m365.services.exchange.exchange_service.Exchange._get_role_assignment_policies",
        new=mock_exchange_get_role_assignment_policies,
    )
    def test_get_role_assignment_policies(self):
=======
        "prowler.providers.m365.services.exchange.exchange_service.Exchange._get_transport_config",
        new=mock_exchange_get_transport_config,
    )
    def test_get_transport_config(self):
>>>>>>> 3949806b
        with (
            mock.patch(
                "prowler.providers.m365.lib.powershell.m365_powershell.M365PowerShell.connect_exchange_online"
            ),
        ):
            exchange_client = Exchange(
                set_mocked_m365_provider(
                    identity=M365IdentityInfo(tenant_domain=DOMAIN)
                )
            )
<<<<<<< HEAD
            role_assignment_policies = exchange_client.role_assignment_policies
            assert len(role_assignment_policies) == 2
            assert role_assignment_policies[0].name == "Default Role Assignment Policy"
            assert role_assignment_policies[0].id == "12345678-1234-1234-1234"
            assert role_assignment_policies[0].assigned_roles == [
                "MyProfileInformation",
                "MyDistributionGroupMembership",
                "MyRetentionPolicies",
                "MyDistributionGroups",
                "MyVoiceMail",
            ]
            assert role_assignment_policies[1].name == "Test Policy"
            assert role_assignment_policies[1].id == "12345678-1234-1234"
            assert role_assignment_policies[1].assigned_roles == []

=======
            transport_config = exchange_client.transport_config
            assert transport_config.smtp_auth_disabled is True

            exchange_client.powershell.close()

    @patch(
        "prowler.providers.m365.services.exchange.exchange_service.Exchange._get_mailbox_audit_properties",
        new=mock_exchange_get_mailbox_audit_properties,
    )
    def test_get_mailbox_audit_properties(self):
        with (
            mock.patch(
                "prowler.providers.m365.lib.powershell.m365_powershell.M365PowerShell.connect_exchange_online"
            ),
        ):
            exchange_client = Exchange(
                set_mocked_m365_provider(
                    identity=M365IdentityInfo(tenant_domain=DOMAIN)
                )
            )
            mailbox_audit_properties = exchange_client.mailbox_audit_properties
            assert len(mailbox_audit_properties) == 1
            assert mailbox_audit_properties[0].name == "User1"
            assert mailbox_audit_properties[0].audit_enabled is False
            assert mailbox_audit_properties[0].audit_admin == [
                "Update",
                "MoveToDeletedItems",
                "SoftDelete",
                "HardDelete",
                "SendAs",
                "SendOnBehalf",
                "Create",
                "UpdateFolderPermissions",
                "UpdateInboxRules",
                "UpdateCalendarDelegation",
                "ApplyRecord",
                "MailItemsAccessed",
                "Send",
            ]
            assert mailbox_audit_properties[0].audit_delegate == [
                "Update",
                "MoveToDeletedItems",
                "SoftDelete",
                "HardDelete",
                "SendAs",
                "SendOnBehalf",
                "Create",
                "UpdateFolderPermissions",
                "UpdateInboxRules",
                "ApplyRecord",
                "MailItemsAccessed",
            ]
            assert mailbox_audit_properties[0].audit_owner == [
                "Update",
                "MoveToDeletedItems",
                "SoftDelete",
                "HardDelete",
                "UpdateFolderPermissions",
                "UpdateInboxRules",
                "UpdateCalendarDelegation",
                "ApplyRecord",
                "MailItemsAccessed",
                "Send",
            ]
            assert mailbox_audit_properties[0].audit_log_age == 90
            assert mailbox_audit_properties[0].identity == "test"
>>>>>>> 3949806b
            exchange_client.powershell.close()<|MERGE_RESOLUTION|>--- conflicted
+++ resolved
@@ -9,11 +9,8 @@
     MailboxAuditProperties,
     MailboxPolicy,
     Organization,
-<<<<<<< HEAD
     RoleAssignmentPolicy,
-=======
     TransportConfig,
->>>>>>> 3949806b
     TransportRule,
 )
 from tests.providers.m365.m365_fixtures import DOMAIN, set_mocked_m365_provider
@@ -79,7 +76,6 @@
     )
 
 
-<<<<<<< HEAD
 def mock_exchange_get_role_assignment_policies(_):
     return [
         RoleAssignmentPolicy(
@@ -98,7 +94,9 @@
             id="12345678-1234-1234",
             assigned_roles=[],
         ),
-=======
+    ]
+
+
 def mock_exchange_get_mailbox_audit_properties(_):
     return [
         MailboxAuditProperties(
@@ -147,7 +145,6 @@
             audit_log_age=90,
             identity="test",
         )
->>>>>>> 3949806b
     ]
 
 
@@ -289,28 +286,103 @@
             exchange_client.powershell.close()
 
     @patch(
-<<<<<<< HEAD
+        "prowler.providers.m365.services.exchange.exchange_service.Exchange._get_transport_config",
+        new=mock_exchange_get_transport_config,
+    )
+    def test_get_transport_config(self):
+        with (
+            mock.patch(
+                "prowler.providers.m365.lib.powershell.m365_powershell.M365PowerShell.connect_exchange_online"
+            ),
+        ):
+            exchange_client = Exchange(
+                set_mocked_m365_provider(
+                    identity=M365IdentityInfo(tenant_domain=DOMAIN)
+                )
+            )
+            transport_config = exchange_client.transport_config
+            assert transport_config.smtp_auth_disabled is True
+
+            exchange_client.powershell.close()
+
+    @patch(
+        "prowler.providers.m365.services.exchange.exchange_service.Exchange._get_mailbox_audit_properties",
+        new=mock_exchange_get_mailbox_audit_properties,
+    )
+    def test_get_mailbox_audit_properties(self):
+        with (
+            mock.patch(
+                "prowler.providers.m365.lib.powershell.m365_powershell.M365PowerShell.connect_exchange_online"
+            ),
+        ):
+            exchange_client = Exchange(
+                set_mocked_m365_provider(
+                    identity=M365IdentityInfo(tenant_domain=DOMAIN)
+                )
+            )
+            mailbox_audit_properties = exchange_client.mailbox_audit_properties
+            assert len(mailbox_audit_properties) == 1
+            assert mailbox_audit_properties[0].name == "User1"
+            assert mailbox_audit_properties[0].audit_enabled is False
+            assert mailbox_audit_properties[0].audit_admin == [
+                "Update",
+                "MoveToDeletedItems",
+                "SoftDelete",
+                "HardDelete",
+                "SendAs",
+                "SendOnBehalf",
+                "Create",
+                "UpdateFolderPermissions",
+                "UpdateInboxRules",
+                "UpdateCalendarDelegation",
+                "ApplyRecord",
+                "MailItemsAccessed",
+                "Send",
+            ]
+            assert mailbox_audit_properties[0].audit_delegate == [
+                "Update",
+                "MoveToDeletedItems",
+                "SoftDelete",
+                "HardDelete",
+                "SendAs",
+                "SendOnBehalf",
+                "Create",
+                "UpdateFolderPermissions",
+                "UpdateInboxRules",
+                "ApplyRecord",
+                "MailItemsAccessed",
+            ]
+            assert mailbox_audit_properties[0].audit_owner == [
+                "Update",
+                "MoveToDeletedItems",
+                "SoftDelete",
+                "HardDelete",
+                "UpdateFolderPermissions",
+                "UpdateInboxRules",
+                "UpdateCalendarDelegation",
+                "ApplyRecord",
+                "MailItemsAccessed",
+                "Send",
+            ]
+            assert mailbox_audit_properties[0].audit_log_age == 90
+            assert mailbox_audit_properties[0].identity == "test"
+            exchange_client.powershell.close()
+
+    @patch(
         "prowler.providers.m365.services.exchange.exchange_service.Exchange._get_role_assignment_policies",
         new=mock_exchange_get_role_assignment_policies,
     )
     def test_get_role_assignment_policies(self):
-=======
-        "prowler.providers.m365.services.exchange.exchange_service.Exchange._get_transport_config",
-        new=mock_exchange_get_transport_config,
-    )
-    def test_get_transport_config(self):
->>>>>>> 3949806b
-        with (
-            mock.patch(
-                "prowler.providers.m365.lib.powershell.m365_powershell.M365PowerShell.connect_exchange_online"
-            ),
-        ):
-            exchange_client = Exchange(
-                set_mocked_m365_provider(
-                    identity=M365IdentityInfo(tenant_domain=DOMAIN)
-                )
-            )
-<<<<<<< HEAD
+        with (
+            mock.patch(
+                "prowler.providers.m365.lib.powershell.m365_powershell.M365PowerShell.connect_exchange_online"
+            ),
+        ):
+            exchange_client = Exchange(
+                set_mocked_m365_provider(
+                    identity=M365IdentityInfo(tenant_domain=DOMAIN)
+                )
+            )
             role_assignment_policies = exchange_client.role_assignment_policies
             assert len(role_assignment_policies) == 2
             assert role_assignment_policies[0].name == "Default Role Assignment Policy"
@@ -326,72 +398,4 @@
             assert role_assignment_policies[1].id == "12345678-1234-1234"
             assert role_assignment_policies[1].assigned_roles == []
 
-=======
-            transport_config = exchange_client.transport_config
-            assert transport_config.smtp_auth_disabled is True
-
-            exchange_client.powershell.close()
-
-    @patch(
-        "prowler.providers.m365.services.exchange.exchange_service.Exchange._get_mailbox_audit_properties",
-        new=mock_exchange_get_mailbox_audit_properties,
-    )
-    def test_get_mailbox_audit_properties(self):
-        with (
-            mock.patch(
-                "prowler.providers.m365.lib.powershell.m365_powershell.M365PowerShell.connect_exchange_online"
-            ),
-        ):
-            exchange_client = Exchange(
-                set_mocked_m365_provider(
-                    identity=M365IdentityInfo(tenant_domain=DOMAIN)
-                )
-            )
-            mailbox_audit_properties = exchange_client.mailbox_audit_properties
-            assert len(mailbox_audit_properties) == 1
-            assert mailbox_audit_properties[0].name == "User1"
-            assert mailbox_audit_properties[0].audit_enabled is False
-            assert mailbox_audit_properties[0].audit_admin == [
-                "Update",
-                "MoveToDeletedItems",
-                "SoftDelete",
-                "HardDelete",
-                "SendAs",
-                "SendOnBehalf",
-                "Create",
-                "UpdateFolderPermissions",
-                "UpdateInboxRules",
-                "UpdateCalendarDelegation",
-                "ApplyRecord",
-                "MailItemsAccessed",
-                "Send",
-            ]
-            assert mailbox_audit_properties[0].audit_delegate == [
-                "Update",
-                "MoveToDeletedItems",
-                "SoftDelete",
-                "HardDelete",
-                "SendAs",
-                "SendOnBehalf",
-                "Create",
-                "UpdateFolderPermissions",
-                "UpdateInboxRules",
-                "ApplyRecord",
-                "MailItemsAccessed",
-            ]
-            assert mailbox_audit_properties[0].audit_owner == [
-                "Update",
-                "MoveToDeletedItems",
-                "SoftDelete",
-                "HardDelete",
-                "UpdateFolderPermissions",
-                "UpdateInboxRules",
-                "UpdateCalendarDelegation",
-                "ApplyRecord",
-                "MailItemsAccessed",
-                "Send",
-            ]
-            assert mailbox_audit_properties[0].audit_log_age == 90
-            assert mailbox_audit_properties[0].identity == "test"
->>>>>>> 3949806b
             exchange_client.powershell.close()