--- conflicted
+++ resolved
@@ -53,16 +53,16 @@
     ]
 
 
-<<<<<<< HEAD
 def mock_exchange_get_transport_config(_):
     return TransportConfig(
         smtp_auth_disabled=True,
-=======
+    )
+
+
 def mock_exchange_get_mailbox_policy(_):
     return MailboxPolicy(
         id="test",
         additional_storage_enabled=True,
->>>>>>> c56bd519
     )
 
 
@@ -180,34 +180,41 @@
             exchange_client.powershell.close()
 
     @patch(
-<<<<<<< HEAD
-        "prowler.providers.m365.services.exchange.exchange_service.Exchange._get_transport_config",
-        new=mock_exchange_get_transport_config,
-    )
-    def test_get_transport_config(self):
-=======
         "prowler.providers.m365.services.exchange.exchange_service.Exchange._get_mailbox_policy",
         new=mock_exchange_get_mailbox_policy,
     )
     def test_get_mailbox_policy(self):
->>>>>>> c56bd519
-        with (
-            mock.patch(
-                "prowler.providers.m365.lib.powershell.m365_powershell.M365PowerShell.connect_exchange_online"
-            ),
-        ):
-            exchange_client = Exchange(
-                set_mocked_m365_provider(
-                    identity=M365IdentityInfo(tenant_domain=DOMAIN)
-                )
-            )
-<<<<<<< HEAD
-            transport_config = exchange_client.transport_config
-            assert transport_config.smtp_auth_disabled is True
-
-=======
+        with (
+            mock.patch(
+                "prowler.providers.m365.lib.powershell.m365_powershell.M365PowerShell.connect_exchange_online"
+            ),
+        ):
+            exchange_client = Exchange(
+                set_mocked_m365_provider(
+                    identity=M365IdentityInfo(tenant_domain=DOMAIN)
+                )
+            )
             mailbox_policy = exchange_client.mailbox_policy
             assert mailbox_policy.id == "test"
             assert mailbox_policy.additional_storage_enabled is True
->>>>>>> c56bd519
+            exchange_client.powershell.close()
+
+    @patch(
+        "prowler.providers.m365.services.exchange.exchange_service.Exchange._get_transport_config",
+        new=mock_exchange_get_transport_config,
+    )
+    def test_get_transport_config(self):
+        with (
+            mock.patch(
+                "prowler.providers.m365.lib.powershell.m365_powershell.M365PowerShell.connect_exchange_online"
+            ),
+        ):
+            exchange_client = Exchange(
+                set_mocked_m365_provider(
+                    identity=M365IdentityInfo(tenant_domain=DOMAIN)
+                )
+            )
+            transport_config = exchange_client.transport_config
+            assert transport_config.smtp_auth_disabled is True
+
             exchange_client.powershell.close()