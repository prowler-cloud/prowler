--- conflicted
+++ resolved
@@ -18,17 +18,14 @@
 
 def mock_exchange_get_organization_config(_):
     return Organization(
-<<<<<<< HEAD
-        audit_disabled=True, name="test", guid="test", oauth_enabled=True
-=======
         audit_disabled=True,
         name="test",
         guid="test",
+        oauth_enabled=True,
         mailtips_enabled=True,
         mailtips_external_recipient_enabled=False,
         mailtips_group_metrics_enabled=True,
         mailtips_large_audience_threshold=25,
->>>>>>> cccd69f2
     )
 
 
@@ -187,14 +184,11 @@
             assert organization_config.name == "test"
             assert organization_config.guid == "test"
             assert organization_config.audit_disabled is True
-<<<<<<< HEAD
             assert organization_config.oauth_enabled is True
-=======
             assert organization_config.mailtips_enabled is True
             assert organization_config.mailtips_external_recipient_enabled is False
             assert organization_config.mailtips_group_metrics_enabled is True
             assert organization_config.mailtips_large_audience_threshold == 25
->>>>>>> cccd69f2
 
             exchange_client.powershell.close()
 
