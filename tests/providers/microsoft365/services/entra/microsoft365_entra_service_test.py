from unittest.mock import patch

from prowler.providers.microsoft365.models import Microsoft365IdentityInfo
from prowler.providers.microsoft365.services.entra.entra_service import (
    AdminConsentPolicy,
    AdminRoles,
    ApplicationsConditions,
    AuthenticationStrength,
    AuthorizationPolicy,
    AuthPolicyRoles,
    ConditionalAccessGrantControl,
    ConditionalAccessPolicy,
    ConditionalAccessPolicyState,
    Conditions,
    DefaultUserRolePermissions,
    Entra,
    GrantControlOperator,
    GrantControls,
    InvitationsFrom,
    Organization,
    PersistentBrowser,
    SessionControls,
    SignInFrequency,
    SignInFrequencyInterval,
    SignInFrequencyType,
<<<<<<< HEAD
    User,
=======
    UserAction,
>>>>>>> dc953a6e
    UsersConditions,
)
from tests.providers.microsoft365.microsoft365_fixtures import (
    DOMAIN,
    set_mocked_microsoft365_provider,
)


async def mock_entra_get_authorization_policy(_):
    return AuthorizationPolicy(
        id="id-1",
        name="Name 1",
        description="Description 1",
        default_user_role_permissions=DefaultUserRolePermissions(
            allowed_to_create_apps=True,
            allowed_to_create_security_groups=True,
            allowed_to_create_tenants=True,
            allowed_to_read_bitlocker_keys_for_owned_device=True,
            allowed_to_read_other_users=True,
        ),
        guest_invite_settings=InvitationsFrom.ADMINS_AND_GUEST_INVITERS.value,
        guest_user_role_id=AuthPolicyRoles.GUEST_USER_ACCESS_RESTRICTED.value,
    )


async def mock_entra_get_conditional_access_policies(_):
    return {
        "id-1": ConditionalAccessPolicy(
            id="id-1",
            display_name="Name 1",
            conditions=Conditions(
                application_conditions=ApplicationsConditions(
                    included_applications=["app-1", "app-2"],
                    excluded_applications=["app-3", "app-4"],
                    included_user_actions=[UserAction.REGISTER_SECURITY_INFO],
                ),
                user_conditions=UsersConditions(
                    included_groups=["group-1", "group-2"],
                    excluded_groups=["group-3", "group-4"],
                    included_users=["user-1", "user-2"],
                    excluded_users=["user-3", "user-4"],
                    included_roles=["role-1", "role-2"],
                    excluded_roles=["role-3", "role-4"],
                ),
            ),
            grant_controls=GrantControls(
                built_in_controls=[ConditionalAccessGrantControl.BLOCK],
                operator=GrantControlOperator.OR,
                authentication_strength=AuthenticationStrength.PHISHING_RESISTANT_MFA,
            ),
            session_controls=SessionControls(
                persistent_browser=PersistentBrowser(
                    is_enabled=True,
                    mode="always",
                ),
                sign_in_frequency=SignInFrequency(
                    is_enabled=True,
                    frequency=24,
                    type=SignInFrequencyType.HOURS,
                    interval=SignInFrequencyInterval.TIME_BASED,
                ),
            ),
            state=ConditionalAccessPolicyState.ENABLED_FOR_REPORTING,
        )
    }


async def mock_entra_get_groups(_):
    group1 = {
        "id": "id-1",
        "name": "group1",
        "groupTypes": ["DynamicMembership"],
        "membershipRule": 'user.userType -eq "Guest"',
    }
    group2 = {
        "id": "id-2",
        "name": "group2",
        "groupTypes": ["Assigned"],
        "membershipRule": "",
    }
    return [group1, group2]


async def mock_entra_get_admin_consent_policy(_):
    return AdminConsentPolicy(
        admin_consent_enabled=True,
        notify_reviewers=True,
        email_reminders_to_reviewers=False,
        duration_in_days=30,
    )


<<<<<<< HEAD
async def mock_entra_get_users(_):
    return {
        "user-1": User(
            id="user-1",
            name="User 1",
            directory_roles_ids=[AdminRoles.GLOBAL_ADMINISTRATOR.value],
            on_premises_sync_enabled=True,
        ),
        "user-2": User(
            id="user-2",
            name="User 2",
            directory_roles_ids=[AdminRoles.GLOBAL_ADMINISTRATOR.value],
            on_premises_sync_enabled=False,
        ),
        "user-3": User(
            id="user-3",
            name="User 3",
            directory_roles_ids=[AdminRoles.GLOBAL_ADMINISTRATOR.value],
            on_premises_sync_enabled=True,
        ),
    }
=======
async def mock_entra_get_organization(_):
    return [
        Organization(
            id="org1",
            name="Organization 1",
            on_premises_sync_enabled=True,
        )
    ]
>>>>>>> dc953a6e


class Test_Entra_Service:
    def test_get_client(self):
        admincenter_client = Entra(
            set_mocked_microsoft365_provider(
                identity=Microsoft365IdentityInfo(tenant_domain=DOMAIN)
            )
        )
        assert admincenter_client.client.__class__.__name__ == "GraphServiceClient"

    @patch(
        "prowler.providers.microsoft365.services.entra.entra_service.Entra._get_authorization_policy",
        new=mock_entra_get_authorization_policy,
    )
    def test_get_authorization_policy(self):
        entra_client = Entra(set_mocked_microsoft365_provider())
        assert entra_client.authorization_policy.id == "id-1"
        assert entra_client.authorization_policy.name == "Name 1"
        assert entra_client.authorization_policy.description == "Description 1"
        assert (
            entra_client.authorization_policy.default_user_role_permissions
            == DefaultUserRolePermissions(
                allowed_to_create_apps=True,
                allowed_to_create_security_groups=True,
                allowed_to_create_tenants=True,
                allowed_to_read_bitlocker_keys_for_owned_device=True,
                allowed_to_read_other_users=True,
            )
        )
        assert (
            entra_client.authorization_policy.guest_invite_settings
            == InvitationsFrom.ADMINS_AND_GUEST_INVITERS.value
        )
        assert (
            entra_client.authorization_policy.guest_user_role_id
            == AuthPolicyRoles.GUEST_USER_ACCESS_RESTRICTED.value
        )

    @patch(
        "prowler.providers.microsoft365.services.entra.entra_service.Entra._get_conditional_access_policies",
        new=mock_entra_get_conditional_access_policies,
    )
    def test_get_conditional_access_policies(self):
        entra_client = Entra(set_mocked_microsoft365_provider())
        assert entra_client.conditional_access_policies == {
            "id-1": ConditionalAccessPolicy(
                id="id-1",
                display_name="Name 1",
                conditions=Conditions(
                    application_conditions=ApplicationsConditions(
                        included_applications=["app-1", "app-2"],
                        excluded_applications=["app-3", "app-4"],
                        included_user_actions=[UserAction.REGISTER_SECURITY_INFO],
                    ),
                    user_conditions=UsersConditions(
                        included_groups=["group-1", "group-2"],
                        excluded_groups=["group-3", "group-4"],
                        included_users=["user-1", "user-2"],
                        excluded_users=["user-3", "user-4"],
                        included_roles=["role-1", "role-2"],
                        excluded_roles=["role-3", "role-4"],
                    ),
                ),
                grant_controls=GrantControls(
                    built_in_controls=[ConditionalAccessGrantControl.BLOCK],
                    operator=GrantControlOperator.OR,
                    authentication_strength=AuthenticationStrength.PHISHING_RESISTANT_MFA,
                ),
                session_controls=SessionControls(
                    persistent_browser=PersistentBrowser(
                        is_enabled=True,
                        mode="always",
                    ),
                    sign_in_frequency=SignInFrequency(
                        is_enabled=True,
                        frequency=24,
                        type=SignInFrequencyType.HOURS,
                        interval=SignInFrequencyInterval.TIME_BASED,
                    ),
                ),
                state=ConditionalAccessPolicyState.ENABLED_FOR_REPORTING,
            )
        }

    @patch(
        "prowler.providers.microsoft365.services.entra.entra_service.Entra._get_groups",
        new=mock_entra_get_groups,
    )
    def test_get_groups(self):
        entra_client = Entra(set_mocked_microsoft365_provider())
        assert len(entra_client.groups) == 2
        assert entra_client.groups[0]["id"] == "id-1"
        assert entra_client.groups[0]["name"] == "group1"
        assert entra_client.groups[0]["groupTypes"] == ["DynamicMembership"]
        assert entra_client.groups[0]["membershipRule"] == 'user.userType -eq "Guest"'
        assert entra_client.groups[1]["id"] == "id-2"
        assert entra_client.groups[1]["name"] == "group2"
        assert entra_client.groups[1]["groupTypes"] == ["Assigned"]
        assert entra_client.groups[1]["membershipRule"] == ""

    @patch(
        "prowler.providers.microsoft365.services.entra.entra_service.Entra._get_admin_consent_policy",
        new=mock_entra_get_admin_consent_policy,
    )
    def test_get_admin_consent_policy(self):
        entra_client = Entra(set_mocked_microsoft365_provider())
        assert entra_client.admin_consent_policy.admin_consent_enabled
        assert entra_client.admin_consent_policy.notify_reviewers
        assert entra_client.admin_consent_policy.email_reminders_to_reviewers is False
        assert entra_client.admin_consent_policy.duration_in_days == 30

    @patch(
        "prowler.providers.microsoft365.services.entra.entra_service.Entra._get_organization",
        new=mock_entra_get_organization,
    )
    def test_get_organization(self):
        entra_client = Entra(set_mocked_microsoft365_provider())
        assert len(entra_client.organizations) == 1
        assert entra_client.organizations[0].id == "org1"
        assert entra_client.organizations[0].name == "Organization 1"
        assert entra_client.organizations[0].on_premises_sync_enabled

    @patch(
        "prowler.providers.microsoft365.services.entra.entra_service.Entra._get_users",
        new=mock_entra_get_users,
    )
    def test_get_users(self):
        entra_client = Entra(set_mocked_microsoft365_provider())
        assert len(entra_client.users) == 3
        assert entra_client.users["user-1"].id == "user-1"
        assert entra_client.users["user-1"].name == "User 1"
        assert entra_client.users["user-1"].directory_roles_ids == [
            AdminRoles.GLOBAL_ADMINISTRATOR.value
        ]
        assert entra_client.users["user-1"].on_premises_sync_enabled
        assert entra_client.users["user-2"].id == "user-2"
        assert entra_client.users["user-2"].name == "User 2"
        assert entra_client.users["user-2"].directory_roles_ids == [
            AdminRoles.GLOBAL_ADMINISTRATOR.value
        ]
        assert not entra_client.users["user-2"].on_premises_sync_enabled
        assert entra_client.users["user-3"].id == "user-3"
        assert entra_client.users["user-3"].name == "User 3"
        assert entra_client.users["user-3"].directory_roles_ids == [
            AdminRoles.GLOBAL_ADMINISTRATOR.value
        ]
        assert entra_client.users["user-3"].on_premises_sync_enabled<|MERGE_RESOLUTION|>--- conflicted
+++ resolved
@@ -23,11 +23,8 @@
     SignInFrequency,
     SignInFrequencyInterval,
     SignInFrequencyType,
-<<<<<<< HEAD
     User,
-=======
     UserAction,
->>>>>>> dc953a6e
     UsersConditions,
 )
 from tests.providers.microsoft365.microsoft365_fixtures import (
@@ -120,7 +117,6 @@
     )
 
 
-<<<<<<< HEAD
 async def mock_entra_get_users(_):
     return {
         "user-1": User(
@@ -142,7 +138,8 @@
             on_premises_sync_enabled=True,
         ),
     }
-=======
+
+
 async def mock_entra_get_organization(_):
     return [
         Organization(
@@ -151,7 +148,6 @@
             on_premises_sync_enabled=True,
         )
     ]
->>>>>>> dc953a6e
 
 
 class Test_Entra_Service:
