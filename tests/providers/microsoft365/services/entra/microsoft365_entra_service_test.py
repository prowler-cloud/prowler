from unittest.mock import patch

from prowler.providers.microsoft365.models import Microsoft365IdentityInfo
from prowler.providers.microsoft365.services.entra.entra_service import (
    AdminConsentPolicy,
    ApplicationsConditions,
    AuthorizationPolicy,
    ConditionalAccessGrantControl,
    ConditionalAccessPolicy,
    ConditionalAccessPolicyState,
    Conditions,
    DefaultUserRolePermissions,
    Entra,
    GrantControlOperator,
    GrantControls,
<<<<<<< HEAD
=======
    Organization,
>>>>>>> 6f027e3c
    PersistentBrowser,
    SessionControls,
    SignInFrequency,
    SignInFrequencyInterval,
    SignInFrequencyType,
<<<<<<< HEAD
    UserAction,
=======
>>>>>>> 6f027e3c
    UsersConditions,
)
from tests.providers.microsoft365.microsoft365_fixtures import (
    DOMAIN,
    set_mocked_microsoft365_provider,
)


async def mock_entra_get_authorization_policy(_):
    return AuthorizationPolicy(
        id="id-1",
        name="Name 1",
        description="Description 1",
        default_user_role_permissions=DefaultUserRolePermissions(
            allowed_to_create_apps=True,
            allowed_to_create_security_groups=True,
            allowed_to_create_tenants=True,
            allowed_to_read_bitlocker_keys_for_owned_device=True,
            allowed_to_read_other_users=True,
        ),
    )


<<<<<<< HEAD
=======
async def mock_entra_get_organization(_):
    return [
        Organization(
            id="org1",
            name="Organization 1",
            on_premises_sync_enabled=True,
        )
    ]


>>>>>>> 6f027e3c
async def mock_entra_get_conditional_access_policies(_):
    return {
        "id-1": ConditionalAccessPolicy(
            id="id-1",
            display_name="Name 1",
            conditions=Conditions(
                application_conditions=ApplicationsConditions(
                    included_applications=["app-1", "app-2"],
                    excluded_applications=["app-3", "app-4"],
<<<<<<< HEAD
                    included_user_actions=[UserAction.REGISTER_SECURITY_INFO],
=======
>>>>>>> 6f027e3c
                ),
                user_conditions=UsersConditions(
                    included_groups=["group-1", "group-2"],
                    excluded_groups=["group-3", "group-4"],
                    included_users=["user-1", "user-2"],
                    excluded_users=["user-3", "user-4"],
                    included_roles=["role-1", "role-2"],
                    excluded_roles=["role-3", "role-4"],
                ),
            ),
            grant_controls=GrantControls(
                built_in_controls=[ConditionalAccessGrantControl.BLOCK],
                operator=GrantControlOperator.OR,
            ),
            session_controls=SessionControls(
                persistent_browser=PersistentBrowser(
                    is_enabled=True,
                    mode="always",
                ),
                sign_in_frequency=SignInFrequency(
                    is_enabled=True,
                    frequency=24,
                    type=SignInFrequencyType.HOURS,
                    interval=SignInFrequencyInterval.TIME_BASED,
                ),
            ),
            state=ConditionalAccessPolicyState.ENABLED_FOR_REPORTING,
        )
    }


async def mock_entra_get_groups(_):
    group1 = {
        "id": "id-1",
        "name": "group1",
        "groupTypes": ["DynamicMembership"],
        "membershipRule": 'user.userType -eq "Guest"',
    }
    group2 = {
        "id": "id-2",
        "name": "group2",
        "groupTypes": ["Assigned"],
        "membershipRule": "",
    }
    return [group1, group2]


async def mock_entra_get_admin_consent_policy(_):
    return AdminConsentPolicy(
        admin_consent_enabled=True,
        notify_reviewers=True,
        email_reminders_to_reviewers=False,
        duration_in_days=30,
    )


class Test_Entra_Service:
    def test_get_client(self):
        admincenter_client = Entra(
            set_mocked_microsoft365_provider(
                identity=Microsoft365IdentityInfo(tenant_domain=DOMAIN)
            )
        )
        assert admincenter_client.client.__class__.__name__ == "GraphServiceClient"

    @patch(
        "prowler.providers.microsoft365.services.entra.entra_service.Entra._get_authorization_policy",
        new=mock_entra_get_authorization_policy,
    )
    def test_get_authorization_policy(self):
        entra_client = Entra(set_mocked_microsoft365_provider())
        assert entra_client.authorization_policy.id == "id-1"
        assert entra_client.authorization_policy.name == "Name 1"
        assert entra_client.authorization_policy.description == "Description 1"
        assert (
            entra_client.authorization_policy.default_user_role_permissions
            == DefaultUserRolePermissions(
                allowed_to_create_apps=True,
                allowed_to_create_security_groups=True,
                allowed_to_create_tenants=True,
                allowed_to_read_bitlocker_keys_for_owned_device=True,
                allowed_to_read_other_users=True,
            )
        )

    @patch(
        "prowler.providers.microsoft365.services.entra.entra_service.Entra._get_conditional_access_policies",
        new=mock_entra_get_conditional_access_policies,
    )
    def test_get_conditional_access_policies(self):
        entra_client = Entra(set_mocked_microsoft365_provider())
        assert entra_client.conditional_access_policies == {
            "id-1": ConditionalAccessPolicy(
                id="id-1",
                display_name="Name 1",
                conditions=Conditions(
                    application_conditions=ApplicationsConditions(
                        included_applications=["app-1", "app-2"],
                        excluded_applications=["app-3", "app-4"],
<<<<<<< HEAD
                        included_user_actions=[UserAction.REGISTER_SECURITY_INFO],
=======
>>>>>>> 6f027e3c
                    ),
                    user_conditions=UsersConditions(
                        included_groups=["group-1", "group-2"],
                        excluded_groups=["group-3", "group-4"],
                        included_users=["user-1", "user-2"],
                        excluded_users=["user-3", "user-4"],
                        included_roles=["role-1", "role-2"],
                        excluded_roles=["role-3", "role-4"],
                    ),
                ),
                grant_controls=GrantControls(
                    built_in_controls=[ConditionalAccessGrantControl.BLOCK],
                    operator=GrantControlOperator.OR,
                ),
                session_controls=SessionControls(
                    persistent_browser=PersistentBrowser(
                        is_enabled=True,
                        mode="always",
                    ),
                    sign_in_frequency=SignInFrequency(
                        is_enabled=True,
                        frequency=24,
                        type=SignInFrequencyType.HOURS,
                        interval=SignInFrequencyInterval.TIME_BASED,
                    ),
                ),
                state=ConditionalAccessPolicyState.ENABLED_FOR_REPORTING,
            )
        }

    @patch(
        "prowler.providers.microsoft365.services.entra.entra_service.Entra._get_groups",
        new=mock_entra_get_groups,
    )
    def test_get_groups(self):
        entra_client = Entra(set_mocked_microsoft365_provider())
        assert len(entra_client.groups) == 2
        assert entra_client.groups[0]["id"] == "id-1"
        assert entra_client.groups[0]["name"] == "group1"
        assert entra_client.groups[0]["groupTypes"] == ["DynamicMembership"]
        assert entra_client.groups[0]["membershipRule"] == 'user.userType -eq "Guest"'
        assert entra_client.groups[1]["id"] == "id-2"
        assert entra_client.groups[1]["name"] == "group2"
        assert entra_client.groups[1]["groupTypes"] == ["Assigned"]
        assert entra_client.groups[1]["membershipRule"] == ""

    @patch(
        "prowler.providers.microsoft365.services.entra.entra_service.Entra._get_admin_consent_policy",
        new=mock_entra_get_admin_consent_policy,
    )
    def test_get_admin_consent_policy(self):
        entra_client = Entra(set_mocked_microsoft365_provider())
        assert entra_client.admin_consent_policy.admin_consent_enabled
        assert entra_client.admin_consent_policy.notify_reviewers
        assert entra_client.admin_consent_policy.email_reminders_to_reviewers is False
        assert entra_client.admin_consent_policy.duration_in_days == 30

    @patch(
        "prowler.providers.microsoft365.services.entra.entra_service.Entra._get_organization",
        new=mock_entra_get_organization,
    )
    def test_get_organization(self):
        entra_client = Entra(set_mocked_microsoft365_provider())
        assert len(entra_client.organizations) == 1
        assert entra_client.organizations[0].id == "org1"
        assert entra_client.organizations[0].name == "Organization 1"
        assert entra_client.organizations[0].on_premises_sync_enabled<|MERGE_RESOLUTION|>--- conflicted
+++ resolved
@@ -13,19 +13,13 @@
     Entra,
     GrantControlOperator,
     GrantControls,
-<<<<<<< HEAD
-=======
     Organization,
->>>>>>> 6f027e3c
     PersistentBrowser,
     SessionControls,
     SignInFrequency,
     SignInFrequencyInterval,
     SignInFrequencyType,
-<<<<<<< HEAD
     UserAction,
-=======
->>>>>>> 6f027e3c
     UsersConditions,
 )
 from tests.providers.microsoft365.microsoft365_fixtures import (
@@ -49,19 +43,6 @@
     )
 
 
-<<<<<<< HEAD
-=======
-async def mock_entra_get_organization(_):
-    return [
-        Organization(
-            id="org1",
-            name="Organization 1",
-            on_premises_sync_enabled=True,
-        )
-    ]
-
-
->>>>>>> 6f027e3c
 async def mock_entra_get_conditional_access_policies(_):
     return {
         "id-1": ConditionalAccessPolicy(
@@ -71,10 +52,7 @@
                 application_conditions=ApplicationsConditions(
                     included_applications=["app-1", "app-2"],
                     excluded_applications=["app-3", "app-4"],
-<<<<<<< HEAD
                     included_user_actions=[UserAction.REGISTER_SECURITY_INFO],
-=======
->>>>>>> 6f027e3c
                 ),
                 user_conditions=UsersConditions(
                     included_groups=["group-1", "group-2"],
@@ -131,6 +109,16 @@
     )
 
 
+async def mock_entra_get_organization(_):
+    return [
+        Organization(
+            id="org1",
+            name="Organization 1",
+            on_premises_sync_enabled=True,
+        )
+    ]
+
+
 class Test_Entra_Service:
     def test_get_client(self):
         admincenter_client = Entra(
@@ -174,10 +162,7 @@
                     application_conditions=ApplicationsConditions(
                         included_applications=["app-1", "app-2"],
                         excluded_applications=["app-3", "app-4"],
-<<<<<<< HEAD
                         included_user_actions=[UserAction.REGISTER_SECURITY_INFO],
-=======
->>>>>>> 6f027e3c
                     ),
                     user_conditions=UsersConditions(
                         included_groups=["group-1", "group-2"],
