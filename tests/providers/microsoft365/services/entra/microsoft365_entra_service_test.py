from unittest.mock import patch

from prowler.providers.microsoft365.models import Microsoft365IdentityInfo
from prowler.providers.microsoft365.services.entra.entra_service import (
    AdminConsentPolicy,
    ApplicationsConditions,
    AuthorizationPolicy,
    ConditionalAccessGrantControl,
    ConditionalAccessPolicy,
    ConditionalAccessPolicyState,
    Conditions,
    DefaultUserRolePermissions,
    Entra,
    GrantControlOperator,
    GrantControls,
<<<<<<< HEAD
=======
    Organization,
>>>>>>> 4b1ed607
    PersistentBrowser,
    SessionControls,
    SignInFrequency,
    SignInFrequencyInterval,
    SignInFrequencyType,
    UsersConditions,
)
from tests.providers.microsoft365.microsoft365_fixtures import (
    DOMAIN,
    set_mocked_microsoft365_provider,
)


async def mock_entra_get_authorization_policy(_):
    return AuthorizationPolicy(
        id="id-1",
        name="Name 1",
        description="Description 1",
        default_user_role_permissions=DefaultUserRolePermissions(
            allowed_to_create_apps=True,
            allowed_to_create_security_groups=True,
            allowed_to_create_tenants=True,
            allowed_to_read_bitlocker_keys_for_owned_device=True,
            allowed_to_read_other_users=True,
        ),
    )


<<<<<<< HEAD
=======
async def mock_entra_get_organization(_):
    return [
        Organization(
            id="org1",
            name="Organization 1",
            on_premises_sync_enabled=True,
        )
    ]


>>>>>>> 4b1ed607
async def mock_entra_get_conditional_access_policies(_):
    return {
        "id-1": ConditionalAccessPolicy(
            id="id-1",
            display_name="Name 1",
            conditions=Conditions(
                application_conditions=ApplicationsConditions(
                    included_applications=["app-1", "app-2"],
                    excluded_applications=["app-3", "app-4"],
                ),
                user_conditions=UsersConditions(
                    included_groups=["group-1", "group-2"],
                    excluded_groups=["group-3", "group-4"],
                    included_users=["user-1", "user-2"],
                    excluded_users=["user-3", "user-4"],
                    included_roles=["role-1", "role-2"],
                    excluded_roles=["role-3", "role-4"],
                ),
            ),
            grant_controls=GrantControls(
                built_in_controls=[ConditionalAccessGrantControl.BLOCK],
                operator=GrantControlOperator.OR,
            ),
            session_controls=SessionControls(
                persistent_browser=PersistentBrowser(
                    is_enabled=True,
                    mode="always",
                ),
                sign_in_frequency=SignInFrequency(
                    is_enabled=True,
                    frequency=24,
                    type=SignInFrequencyType.HOURS,
                    interval=SignInFrequencyInterval.TIME_BASED,
                ),
            ),
            state=ConditionalAccessPolicyState.ENABLED_FOR_REPORTING,
        )
    }


async def mock_entra_get_groups(_):
    group1 = {
        "id": "id-1",
        "name": "group1",
        "groupTypes": ["DynamicMembership"],
        "membershipRule": 'user.userType -eq "Guest"',
    }
    group2 = {
        "id": "id-2",
        "name": "group2",
        "groupTypes": ["Assigned"],
        "membershipRule": "",
    }
    return [group1, group2]


async def mock_entra_get_admin_consent_policy(_):
    return AdminConsentPolicy(
        admin_consent_enabled=True,
        notify_reviewers=True,
        email_reminders_to_reviewers=False,
        duration_in_days=30,
    )


class Test_Entra_Service:
    def test_get_client(self):
        admincenter_client = Entra(
            set_mocked_microsoft365_provider(
                identity=Microsoft365IdentityInfo(tenant_domain=DOMAIN)
            )
        )
        assert admincenter_client.client.__class__.__name__ == "GraphServiceClient"

    @patch(
        "prowler.providers.microsoft365.services.entra.entra_service.Entra._get_authorization_policy",
        new=mock_entra_get_authorization_policy,
    )
    def test_get_authorization_policy(self):
        entra_client = Entra(set_mocked_microsoft365_provider())
        assert entra_client.authorization_policy.id == "id-1"
        assert entra_client.authorization_policy.name == "Name 1"
        assert entra_client.authorization_policy.description == "Description 1"
        assert (
            entra_client.authorization_policy.default_user_role_permissions
            == DefaultUserRolePermissions(
                allowed_to_create_apps=True,
                allowed_to_create_security_groups=True,
                allowed_to_create_tenants=True,
                allowed_to_read_bitlocker_keys_for_owned_device=True,
                allowed_to_read_other_users=True,
            )
        )

    @patch(
        "prowler.providers.microsoft365.services.entra.entra_service.Entra._get_conditional_access_policies",
        new=mock_entra_get_conditional_access_policies,
    )
    def test_get_conditional_access_policies(self):
        entra_client = Entra(set_mocked_microsoft365_provider())
        assert entra_client.conditional_access_policies == {
            "id-1": ConditionalAccessPolicy(
                id="id-1",
                display_name="Name 1",
                conditions=Conditions(
                    application_conditions=ApplicationsConditions(
                        included_applications=["app-1", "app-2"],
                        excluded_applications=["app-3", "app-4"],
                    ),
                    user_conditions=UsersConditions(
                        included_groups=["group-1", "group-2"],
                        excluded_groups=["group-3", "group-4"],
                        included_users=["user-1", "user-2"],
                        excluded_users=["user-3", "user-4"],
                        included_roles=["role-1", "role-2"],
                        excluded_roles=["role-3", "role-4"],
                    ),
                ),
                grant_controls=GrantControls(
                    built_in_controls=[ConditionalAccessGrantControl.BLOCK],
                    operator=GrantControlOperator.OR,
                ),
                session_controls=SessionControls(
                    persistent_browser=PersistentBrowser(
                        is_enabled=True,
                        mode="always",
                    ),
                    sign_in_frequency=SignInFrequency(
                        is_enabled=True,
                        frequency=24,
                        type=SignInFrequencyType.HOURS,
                        interval=SignInFrequencyInterval.TIME_BASED,
                    ),
                ),
                state=ConditionalAccessPolicyState.ENABLED_FOR_REPORTING,
            )
        }

    @patch(
        "prowler.providers.microsoft365.services.entra.entra_service.Entra._get_groups",
        new=mock_entra_get_groups,
    )
    def test_get_groups(self):
        entra_client = Entra(set_mocked_microsoft365_provider())
        assert len(entra_client.groups) == 2
        assert entra_client.groups[0]["id"] == "id-1"
        assert entra_client.groups[0]["name"] == "group1"
        assert entra_client.groups[0]["groupTypes"] == ["DynamicMembership"]
        assert entra_client.groups[0]["membershipRule"] == 'user.userType -eq "Guest"'
        assert entra_client.groups[1]["id"] == "id-2"
        assert entra_client.groups[1]["name"] == "group2"
        assert entra_client.groups[1]["groupTypes"] == ["Assigned"]
        assert entra_client.groups[1]["membershipRule"] == ""

    @patch(
        "prowler.providers.microsoft365.services.entra.entra_service.Entra._get_admin_consent_policy",
        new=mock_entra_get_admin_consent_policy,
    )
    def test_get_admin_consent_policy(self):
        entra_client = Entra(set_mocked_microsoft365_provider())
        assert entra_client.admin_consent_policy.admin_consent_enabled
        assert entra_client.admin_consent_policy.notify_reviewers
        assert entra_client.admin_consent_policy.email_reminders_to_reviewers is False
        assert entra_client.admin_consent_policy.duration_in_days == 30

    @patch(
        "prowler.providers.microsoft365.services.entra.entra_service.Entra._get_organization",
        new=mock_entra_get_organization,
    )
    def test_get_organization(self):
        entra_client = Entra(set_mocked_microsoft365_provider())
        assert len(entra_client.organizations) == 1
        assert entra_client.organizations[0].id == "org1"
        assert entra_client.organizations[0].name == "Organization 1"
        assert entra_client.organizations[0].on_premises_sync_enabled<|MERGE_RESOLUTION|>--- conflicted
+++ resolved
@@ -13,10 +13,7 @@
     Entra,
     GrantControlOperator,
     GrantControls,
-<<<<<<< HEAD
-=======
     Organization,
->>>>>>> 4b1ed607
     PersistentBrowser,
     SessionControls,
     SignInFrequency,
@@ -45,8 +42,6 @@
     )
 
 
-<<<<<<< HEAD
-=======
 async def mock_entra_get_organization(_):
     return [
         Organization(
@@ -57,7 +52,6 @@
     ]
 
 
->>>>>>> 4b1ed607
 async def mock_entra_get_conditional_access_policies(_):
     return {
         "id-1": ConditionalAccessPolicy(
