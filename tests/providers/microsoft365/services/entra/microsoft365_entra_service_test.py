--- conflicted
+++ resolved
@@ -28,7 +28,6 @@
     )
 
 
-<<<<<<< HEAD
 async def mock_entra_get_groups(_):
     group1 = {
         "id": "id-1",
@@ -43,7 +42,8 @@
         "membershipRule": "",
     }
     return [group1, group2]
-=======
+
+
 async def mock_entra_get_admin_consent_policy(_):
     return AdminConsentPolicy(
         admin_consent_enabled=True,
@@ -51,7 +51,6 @@
         email_reminders_to_reviewers=False,
         duration_in_days=30,
     )
->>>>>>> fc6e6696
 
 
 class Test_Entra_Service:
@@ -84,7 +83,6 @@
         )
 
     @patch(
-<<<<<<< HEAD
         "prowler.providers.microsoft365.services.entra.entra_service.Entra._get_groups",
         new=mock_entra_get_groups,
     )
@@ -99,7 +97,8 @@
         assert entra_client.groups[1]["name"] == "group2"
         assert entra_client.groups[1]["groupTypes"] == ["Assigned"]
         assert entra_client.groups[1]["membershipRule"] == ""
-=======
+
+    @patch(
         "prowler.providers.microsoft365.services.entra.entra_service.Entra._get_admin_consent_policy",
         new=mock_entra_get_admin_consent_policy,
     )
@@ -108,5 +107,4 @@
         assert entra_client.admin_consent_policy.admin_consent_enabled
         assert entra_client.admin_consent_policy.notify_reviewers
         assert entra_client.admin_consent_policy.email_reminders_to_reviewers is False
-        assert entra_client.admin_consent_policy.duration_in_days == 30
->>>>>>> fc6e6696
+        assert entra_client.admin_consent_policy.duration_in_days == 30