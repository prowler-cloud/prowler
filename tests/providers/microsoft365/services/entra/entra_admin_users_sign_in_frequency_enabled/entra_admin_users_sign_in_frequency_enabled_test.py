from unittest import mock
from uuid import uuid4

from prowler.providers.microsoft365.services.entra.entra_service import (
    ApplicationsConditions,
    ConditionalAccessPolicyState,
    Conditions,
<<<<<<< HEAD
    GrantControlOperator,
=======
>>>>>>> 0ed2baca
    GrantControls,
    PersistentBrowser,
    SessionControls,
    SignInFrequency,
    SignInFrequencyInterval,
    SignInFrequencyType,
    UsersConditions,
)
from tests.providers.microsoft365.microsoft365_fixtures import (
    DOMAIN,
    set_mocked_microsoft365_provider,
)


class Test_entra_admin_users_sign_in_frequency_enabled:
    def test_entra_no_conditional_access_policies(self):
        entra_client = mock.MagicMock
        entra_client.audited_tenant = "audited_tenant"
        entra_client.audited_domain = DOMAIN
        with (
            mock.patch(
                "prowler.providers.common.provider.Provider.get_global_provider",
                return_value=set_mocked_microsoft365_provider(),
            ),
            mock.patch(
                "prowler.providers.microsoft365.services.entra.entra_admin_users_sign_in_frequency_enabled.entra_admin_users_sign_in_frequency_enabled.entra_client",
                new=entra_client,
            ),
        ):
            from prowler.providers.microsoft365.services.entra.entra_admin_users_sign_in_frequency_enabled.entra_admin_users_sign_in_frequency_enabled import (
                entra_admin_users_sign_in_frequency_enabled,
            )

            entra_client.conditional_access_policies = {}
            entra_client.audit_config = {"sign_in_frequency": 4}

            check = entra_admin_users_sign_in_frequency_enabled()
            result = check.execute()
            assert len(result) == 1
            assert result[0].status == "FAIL"
            assert (
                result[0].status_extended
                == "No Conditional Access Policy enforces sign-in frequency for admin users."
            )
            assert result[0].resource == {}
            assert result[0].resource_name == "Conditional Access Policies"
            assert result[0].resource_id == "conditionalAccessPolicies"
            assert result[0].location == "global"

    def test_entra_sign_in_frequency_disabled(self):
        id = str(uuid4())
        entra_client = mock.MagicMock
        entra_client.audited_tenant = "audited_tenant"
        entra_client.audited_domain = DOMAIN
        entra_client.audit_config = {"sign_in_frequency": 4}

        with (
            mock.patch(
                "prowler.providers.common.provider.Provider.get_global_provider",
                return_value=set_mocked_microsoft365_provider(),
            ),
            mock.patch(
                "prowler.providers.microsoft365.services.entra.entra_admin_users_sign_in_frequency_enabled.entra_admin_users_sign_in_frequency_enabled.entra_client",
                new=entra_client,
            ),
        ):
            from prowler.providers.microsoft365.services.entra.entra_admin_users_sign_in_frequency_enabled.entra_admin_users_sign_in_frequency_enabled import (
                entra_admin_users_sign_in_frequency_enabled,
            )
            from prowler.providers.microsoft365.services.entra.entra_service import (
                ConditionalAccessPolicy,
            )

            entra_client.conditional_access_policies = {
                id: ConditionalAccessPolicy(
                    id=id,
                    display_name="Test",
                    conditions=Conditions(
                        application_conditions=ApplicationsConditions(
                            included_applications=[], excluded_applications=[]
                        ),
                        user_conditions=UsersConditions(
                            included_groups=[],
                            excluded_groups=[],
                            included_users=[],
                            excluded_users=[],
                            included_roles=[],
                            excluded_roles=[],
                        ),
                    ),
<<<<<<< HEAD
                    grant_controls=GrantControls(
                        built_in_controls=[], operator=GrantControlOperator.AND
                    ),
=======
                    grant_controls=GrantControls(built_in_controls=[]),
>>>>>>> 0ed2baca
                    session_controls=SessionControls(
                        persistent_browser=PersistentBrowser(
                            is_enabled=False, mode="always"
                        ),
                        sign_in_frequency=SignInFrequency(
                            is_enabled=False,
                            frequency=None,
                            type=None,
                            interval=SignInFrequencyInterval.EVERY_TIME,
                        ),
                    ),
                    state=ConditionalAccessPolicyState.DISABLED,
                )
            }

            check = entra_admin_users_sign_in_frequency_enabled()
            result = check.execute()
            assert len(result) == 1
            assert result[0].status == "FAIL"
            assert (
                result[0].status_extended
                == "No Conditional Access Policy enforces sign-in frequency for admin users."
            )
            assert result[0].resource == {}
            assert result[0].resource_name == "Conditional Access Policies"
            assert result[0].resource_id == "conditionalAccessPolicies"
            assert result[0].location == "global"

    def test_entra_sign_in_frequency_enabled_every_time(self):
        id = str(uuid4())
        freq = None
        display_name = "Test"
        entra_client = mock.MagicMock
        entra_client.audited_tenant = "audited_tenant"
        entra_client.audited_domain = DOMAIN

        with (
            mock.patch(
                "prowler.providers.common.provider.Provider.get_global_provider",
                return_value=set_mocked_microsoft365_provider(),
            ),
            mock.patch(
                "prowler.providers.microsoft365.services.entra.entra_admin_users_sign_in_frequency_enabled.entra_admin_users_sign_in_frequency_enabled.entra_client",
                new=entra_client,
            ),
        ):
            from prowler.providers.microsoft365.services.entra.entra_admin_users_sign_in_frequency_enabled.entra_admin_users_sign_in_frequency_enabled import (
                entra_admin_users_sign_in_frequency_enabled,
            )
            from prowler.providers.microsoft365.services.entra.entra_service import (
                ConditionalAccessPolicy,
            )

            entra_client.audit_config = {"sign_in_frequency": 4}
            entra_client.conditional_access_policies = {
                id: ConditionalAccessPolicy(
                    id=id,
                    display_name=display_name,
                    conditions=Conditions(
                        application_conditions=ApplicationsConditions(
                            included_applications=["All"], excluded_applications=[]
                        ),
                        user_conditions=UsersConditions(
                            included_groups=[],
                            excluded_groups=[],
                            included_users=[],
                            excluded_users=[],
                            included_roles=[
                                "9b895d92-2cd3-44c7-9d02-a6ac2d5ea5c3",
                                "c4e39bd9-1100-46d3-8c65-fb160da0071f",
                                "b0f54661-2d74-4c50-afa3-1ec803f12efe",
                                "158c047a-c907-4556-b7ef-446551a6b5f7",
                                "b1be1c3e-b65d-4f19-8427-f6fa0d97feb9",
                                "29232cdf-9323-42fd-ade2-1d097af3e4de",
                                "62e90394-69f5-4237-9190-012177145e10",
                                "f2ef992c-3afb-46b9-b7cf-a126ee74c451",
                                "729827e3-9c14-49f7-bb1b-9608f156bbb8",
                                "966707d0-3269-4727-9be2-8c3a10f19b9d",
                                "7be44c8a-adaf-4e2a-84d6-ab2649e08a13",
                                "e8611ab8-c189-46e8-94e1-60213ab1f814",
                                "194ae4cb-b126-40b2-bd5b-6091b380977d",
                                "f28a1f50-f6e7-4571-818b-6a12f2af6b6c",
                                "fe930be7-5e62-47db-91af-98c3a49a38b1",
                            ],
                            excluded_roles=[],
                        ),
                    ),
<<<<<<< HEAD
                    grant_controls=GrantControls(
                        built_in_controls=[], operator=GrantControlOperator.AND
                    ),
=======
                    grant_controls=GrantControls(built_in_controls=[]),
>>>>>>> 0ed2baca
                    session_controls=SessionControls(
                        persistent_browser=PersistentBrowser(
                            is_enabled=True, mode="never"
                        ),
                        sign_in_frequency=SignInFrequency(
                            is_enabled=True,
                            frequency=freq,
                            type=None,
                            interval=SignInFrequencyInterval.EVERY_TIME,
                        ),
                    ),
                    state=ConditionalAccessPolicyState.ENABLED,
                )
            }

            check = entra_admin_users_sign_in_frequency_enabled()
            result = check.execute()
            assert len(result) == 1
            assert result[0].status == "PASS"
            assert (
                result[0].status_extended
                == f"Conditional Access Policy '{display_name}' enforces sign-in frequency 'Every Time' for admin users."
            )
            assert (
                result[0].resource
                == entra_client.conditional_access_policies[id].dict()
            )
            assert result[0].resource_name == display_name
            assert result[0].resource_id == id
            assert result[0].location == "global"

    def test_entra_sign_in_frequency_enabled_bad_frequency(self):
        id = str(uuid4())
        freq = 3600
        recommended_sign_in_frequency = 4
        display_name = "Test"
        entra_client = mock.MagicMock
        entra_client.audited_tenant = "audited_tenant"
        entra_client.audited_domain = DOMAIN

        with (
            mock.patch(
                "prowler.providers.common.provider.Provider.get_global_provider",
                return_value=set_mocked_microsoft365_provider(),
            ),
            mock.patch(
                "prowler.providers.microsoft365.services.entra.entra_admin_users_sign_in_frequency_enabled.entra_admin_users_sign_in_frequency_enabled.entra_client",
                new=entra_client,
            ),
        ):
            from prowler.providers.microsoft365.services.entra.entra_admin_users_sign_in_frequency_enabled.entra_admin_users_sign_in_frequency_enabled import (
                entra_admin_users_sign_in_frequency_enabled,
            )
            from prowler.providers.microsoft365.services.entra.entra_service import (
                ConditionalAccessPolicy,
            )

            entra_client.audit_config = {
                "sign_in_frequency": recommended_sign_in_frequency
            }
            entra_client.conditional_access_policies = {
                id: ConditionalAccessPolicy(
                    id=id,
                    display_name=display_name,
                    conditions=Conditions(
                        application_conditions=ApplicationsConditions(
                            included_applications=["All"], excluded_applications=[]
                        ),
                        user_conditions=UsersConditions(
                            included_groups=[],
                            excluded_groups=[],
                            included_users=[],
                            excluded_users=[],
                            included_roles=[
                                "9b895d92-2cd3-44c7-9d02-a6ac2d5ea5c3",
                                "c4e39bd9-1100-46d3-8c65-fb160da0071f",
                                "b0f54661-2d74-4c50-afa3-1ec803f12efe",
                                "158c047a-c907-4556-b7ef-446551a6b5f7",
                                "b1be1c3e-b65d-4f19-8427-f6fa0d97feb9",
                                "29232cdf-9323-42fd-ade2-1d097af3e4de",
                                "62e90394-69f5-4237-9190-012177145e10",
                                "f2ef992c-3afb-46b9-b7cf-a126ee74c451",
                                "729827e3-9c14-49f7-bb1b-9608f156bbb8",
                                "966707d0-3269-4727-9be2-8c3a10f19b9d",
                                "7be44c8a-adaf-4e2a-84d6-ab2649e08a13",
                                "e8611ab8-c189-46e8-94e1-60213ab1f814",
                                "194ae4cb-b126-40b2-bd5b-6091b380977d",
                                "f28a1f50-f6e7-4571-818b-6a12f2af6b6c",
                                "fe930be7-5e62-47db-91af-98c3a49a38b1",
                            ],
                            excluded_roles=[],
                        ),
                    ),
<<<<<<< HEAD
                    grant_controls=GrantControls(
                        built_in_controls=[], operator=GrantControlOperator.AND
                    ),
=======
                    grant_controls=GrantControls(built_in_controls=[]),
>>>>>>> 0ed2baca
                    session_controls=SessionControls(
                        persistent_browser=PersistentBrowser(
                            is_enabled=True, mode="never"
                        ),
                        sign_in_frequency=SignInFrequency(
                            is_enabled=True,
                            frequency=freq,
                            type=SignInFrequencyType.HOURS,
                            interval=SignInFrequencyInterval.TIME_BASED,
                        ),
                    ),
                    state=ConditionalAccessPolicyState.ENABLED,
                )
            }

            check = entra_admin_users_sign_in_frequency_enabled()
            result = check.execute()
            assert len(result) == 1
            assert result[0].status == "FAIL"
            assert (
                result[0].status_extended
                == f"Conditional Access Policy '{display_name}' enforces sign-in frequency at {freq} hours for admin users, exceeding the recommended {recommended_sign_in_frequency} hours."
            )
            assert (
                result[0].resource
                == entra_client.conditional_access_policies[id].dict()
            )
            assert result[0].resource_name == display_name
            assert result[0].resource_id == id
            assert result[0].location == "global"

    def test_entra_sign_in_frequency_enabled_for_reporting(self):
        id = str(uuid4())
        freq = 4
        display_name = "Test"
        entra_client = mock.MagicMock
        entra_client.audited_tenant = "audited_tenant"
        entra_client.audited_domain = DOMAIN

        with (
            mock.patch(
                "prowler.providers.common.provider.Provider.get_global_provider",
                return_value=set_mocked_microsoft365_provider(),
            ),
            mock.patch(
                "prowler.providers.microsoft365.services.entra.entra_admin_users_sign_in_frequency_enabled.entra_admin_users_sign_in_frequency_enabled.entra_client",
                new=entra_client,
            ),
        ):
            from prowler.providers.microsoft365.services.entra.entra_admin_users_sign_in_frequency_enabled.entra_admin_users_sign_in_frequency_enabled import (
                entra_admin_users_sign_in_frequency_enabled,
            )
            from prowler.providers.microsoft365.services.entra.entra_service import (
                ConditionalAccessPolicy,
            )

            entra_client.audit_config = {"sign_in_frequency": freq}
            entra_client.conditional_access_policies = {
                id: ConditionalAccessPolicy(
                    id=id,
                    display_name=display_name,
                    conditions=Conditions(
                        application_conditions=ApplicationsConditions(
                            included_applications=["All"], excluded_applications=[]
                        ),
                        user_conditions=UsersConditions(
                            included_groups=[],
                            excluded_groups=[],
                            included_users=[],
                            excluded_users=[],
                            included_roles=[
                                "9b895d92-2cd3-44c7-9d02-a6ac2d5ea5c3",
                                "c4e39bd9-1100-46d3-8c65-fb160da0071f",
                                "b0f54661-2d74-4c50-afa3-1ec803f12efe",
                                "158c047a-c907-4556-b7ef-446551a6b5f7",
                                "b1be1c3e-b65d-4f19-8427-f6fa0d97feb9",
                                "29232cdf-9323-42fd-ade2-1d097af3e4de",
                                "62e90394-69f5-4237-9190-012177145e10",
                                "f2ef992c-3afb-46b9-b7cf-a126ee74c451",
                                "729827e3-9c14-49f7-bb1b-9608f156bbb8",
                                "966707d0-3269-4727-9be2-8c3a10f19b9d",
                                "7be44c8a-adaf-4e2a-84d6-ab2649e08a13",
                                "e8611ab8-c189-46e8-94e1-60213ab1f814",
                                "194ae4cb-b126-40b2-bd5b-6091b380977d",
                                "f28a1f50-f6e7-4571-818b-6a12f2af6b6c",
                                "fe930be7-5e62-47db-91af-98c3a49a38b1",
                            ],
                            excluded_roles=[],
                        ),
                    ),
                    grant_controls=GrantControls(built_in_controls=[]),
                    session_controls=SessionControls(
                        persistent_browser=PersistentBrowser(
                            is_enabled=True, mode="never"
                        ),
                        sign_in_frequency=SignInFrequency(
                            is_enabled=True,
                            frequency=freq,
                            type=SignInFrequencyType.HOURS,
                            interval=SignInFrequencyInterval.TIME_BASED,
                        ),
                    ),
                    state=ConditionalAccessPolicyState.ENABLED_FOR_REPORTING,
                )
            }

            check = entra_admin_users_sign_in_frequency_enabled()
            result = check.execute()
            assert len(result) == 1
            assert result[0].status == "FAIL"
            assert (
                result[0].status_extended
                == f"Conditional Access Policy '{display_name}' only reports when sign-in frequency is {freq} hours for admin users but does not enforce it."
            )
            assert (
                result[0].resource
                == entra_client.conditional_access_policies[id].dict()
            )
            assert result[0].resource_name == display_name
            assert result[0].resource_id == id
            assert result[0].location == "global"

    def test_entra_sign_in_frequency_enabled(self):
        id = str(uuid4())
        freq = 4
        display_name = "Test"
        entra_client = mock.MagicMock
        entra_client.audited_tenant = "audited_tenant"
        entra_client.audited_domain = DOMAIN

        with (
            mock.patch(
                "prowler.providers.common.provider.Provider.get_global_provider",
                return_value=set_mocked_microsoft365_provider(),
            ),
            mock.patch(
                "prowler.providers.microsoft365.services.entra.entra_admin_users_sign_in_frequency_enabled.entra_admin_users_sign_in_frequency_enabled.entra_client",
                new=entra_client,
            ),
        ):
            from prowler.providers.microsoft365.services.entra.entra_admin_users_sign_in_frequency_enabled.entra_admin_users_sign_in_frequency_enabled import (
                entra_admin_users_sign_in_frequency_enabled,
            )
            from prowler.providers.microsoft365.services.entra.entra_service import (
                ConditionalAccessPolicy,
            )

            entra_client.audit_config = {"sign_in_frequency": freq}
            entra_client.conditional_access_policies = {
                id: ConditionalAccessPolicy(
                    id=id,
                    display_name=display_name,
                    conditions=Conditions(
                        application_conditions=ApplicationsConditions(
                            included_applications=["All"], excluded_applications=[]
                        ),
                        user_conditions=UsersConditions(
                            included_groups=[],
                            excluded_groups=[],
                            included_users=[],
                            excluded_users=[],
                            included_roles=[
                                "9b895d92-2cd3-44c7-9d02-a6ac2d5ea5c3",
                                "c4e39bd9-1100-46d3-8c65-fb160da0071f",
                                "b0f54661-2d74-4c50-afa3-1ec803f12efe",
                                "158c047a-c907-4556-b7ef-446551a6b5f7",
                                "b1be1c3e-b65d-4f19-8427-f6fa0d97feb9",
                                "29232cdf-9323-42fd-ade2-1d097af3e4de",
                                "62e90394-69f5-4237-9190-012177145e10",
                                "f2ef992c-3afb-46b9-b7cf-a126ee74c451",
                                "729827e3-9c14-49f7-bb1b-9608f156bbb8",
                                "966707d0-3269-4727-9be2-8c3a10f19b9d",
                                "7be44c8a-adaf-4e2a-84d6-ab2649e08a13",
                                "e8611ab8-c189-46e8-94e1-60213ab1f814",
                                "194ae4cb-b126-40b2-bd5b-6091b380977d",
                                "f28a1f50-f6e7-4571-818b-6a12f2af6b6c",
                                "fe930be7-5e62-47db-91af-98c3a49a38b1",
                            ],
                            excluded_roles=[],
                        ),
                    ),
<<<<<<< HEAD
                    grant_controls=GrantControls(
                        built_in_controls=[], operator=GrantControlOperator.AND
                    ),
=======
                    grant_controls=GrantControls(built_in_controls=[]),
>>>>>>> 0ed2baca
                    session_controls=SessionControls(
                        persistent_browser=PersistentBrowser(
                            is_enabled=True, mode="never"
                        ),
                        sign_in_frequency=SignInFrequency(
                            is_enabled=True,
                            frequency=freq,
                            type=SignInFrequencyType.HOURS,
                            interval=SignInFrequencyInterval.TIME_BASED,
                        ),
                    ),
                    state=ConditionalAccessPolicyState.ENABLED,
                )
            }

            check = entra_admin_users_sign_in_frequency_enabled()
            result = check.execute()
            assert len(result) == 1
            assert result[0].status == "PASS"
            assert (
                result[0].status_extended
                == f"Conditional Access Policy '{display_name}' enforces sign-in frequency at {freq} hours for admin users."
            )
            assert (
                result[0].resource
                == entra_client.conditional_access_policies[id].dict()
            )
            assert result[0].resource_name == display_name
            assert result[0].resource_id == id
            assert result[0].location == "global"

    def test_entra_sign_in_frequency_enabled_in_days(self):
        id = str(uuid4())
        freq = 1
        recommended_sign_in_frequency = 24
        display_name = "Test"
        entra_client = mock.MagicMock
        entra_client.audited_tenant = "audited_tenant"
        entra_client.audited_domain = DOMAIN

        with (
            mock.patch(
                "prowler.providers.common.provider.Provider.get_global_provider",
                return_value=set_mocked_microsoft365_provider(),
            ),
            mock.patch(
                "prowler.providers.microsoft365.services.entra.entra_admin_users_sign_in_frequency_enabled.entra_admin_users_sign_in_frequency_enabled.entra_client",
                new=entra_client,
            ),
        ):
            from prowler.providers.microsoft365.services.entra.entra_admin_users_sign_in_frequency_enabled.entra_admin_users_sign_in_frequency_enabled import (
                entra_admin_users_sign_in_frequency_enabled,
            )
            from prowler.providers.microsoft365.services.entra.entra_service import (
                ConditionalAccessPolicy,
            )

            entra_client.audit_config = {
                "sign_in_frequency": recommended_sign_in_frequency
            }
            entra_client.conditional_access_policies = {
                id: ConditionalAccessPolicy(
                    id=id,
                    display_name=display_name,
                    conditions=Conditions(
                        application_conditions=ApplicationsConditions(
                            included_applications=["All"], excluded_applications=[]
                        ),
                        user_conditions=UsersConditions(
                            included_groups=[],
                            excluded_groups=[],
                            included_users=[],
                            excluded_users=[],
                            included_roles=[
                                "9b895d92-2cd3-44c7-9d02-a6ac2d5ea5c3",
                                "c4e39bd9-1100-46d3-8c65-fb160da0071f",
                                "b0f54661-2d74-4c50-afa3-1ec803f12efe",
                                "158c047a-c907-4556-b7ef-446551a6b5f7",
                                "b1be1c3e-b65d-4f19-8427-f6fa0d97feb9",
                                "29232cdf-9323-42fd-ade2-1d097af3e4de",
                                "62e90394-69f5-4237-9190-012177145e10",
                                "f2ef992c-3afb-46b9-b7cf-a126ee74c451",
                                "729827e3-9c14-49f7-bb1b-9608f156bbb8",
                                "966707d0-3269-4727-9be2-8c3a10f19b9d",
                                "7be44c8a-adaf-4e2a-84d6-ab2649e08a13",
                                "e8611ab8-c189-46e8-94e1-60213ab1f814",
                                "194ae4cb-b126-40b2-bd5b-6091b380977d",
                                "f28a1f50-f6e7-4571-818b-6a12f2af6b6c",
                                "fe930be7-5e62-47db-91af-98c3a49a38b1",
                            ],
                            excluded_roles=[],
                        ),
                    ),
<<<<<<< HEAD
                    grant_controls=GrantControls(
                        built_in_controls=[], operator=GrantControlOperator.OR
                    ),
=======
                    grant_controls=GrantControls(built_in_controls=[]),
>>>>>>> 0ed2baca
                    session_controls=SessionControls(
                        persistent_browser=PersistentBrowser(
                            is_enabled=True, mode="never"
                        ),
                        sign_in_frequency=SignInFrequency(
                            is_enabled=True,
                            frequency=freq,
                            type=SignInFrequencyType.DAYS,
                            interval=SignInFrequencyInterval.TIME_BASED,
                        ),
                    ),
                    state=ConditionalAccessPolicyState.ENABLED,
                )
            }

            check = entra_admin_users_sign_in_frequency_enabled()
            result = check.execute()
            assert len(result) == 1
            assert result[0].status == "PASS"
            assert (
                result[0].status_extended
                == f"Conditional Access Policy '{display_name}' enforces sign-in frequency at {recommended_sign_in_frequency} hours for admin users."
            )
            assert (
                result[0].resource
                == entra_client.conditional_access_policies[id].dict()
            )
            assert result[0].resource_name == display_name
            assert result[0].resource_id == id
            assert result[0].location == "global"<|MERGE_RESOLUTION|>--- conflicted
+++ resolved
@@ -5,10 +5,7 @@
     ApplicationsConditions,
     ConditionalAccessPolicyState,
     Conditions,
-<<<<<<< HEAD
     GrantControlOperator,
-=======
->>>>>>> 0ed2baca
     GrantControls,
     PersistentBrowser,
     SessionControls,
@@ -99,13 +96,9 @@
                             excluded_roles=[],
                         ),
                     ),
-<<<<<<< HEAD
                     grant_controls=GrantControls(
                         built_in_controls=[], operator=GrantControlOperator.AND
                     ),
-=======
-                    grant_controls=GrantControls(built_in_controls=[]),
->>>>>>> 0ed2baca
                     session_controls=SessionControls(
                         persistent_browser=PersistentBrowser(
                             is_enabled=False, mode="always"
@@ -193,13 +186,9 @@
                             excluded_roles=[],
                         ),
                     ),
-<<<<<<< HEAD
                     grant_controls=GrantControls(
                         built_in_controls=[], operator=GrantControlOperator.AND
                     ),
-=======
-                    grant_controls=GrantControls(built_in_controls=[]),
->>>>>>> 0ed2baca
                     session_controls=SessionControls(
                         persistent_browser=PersistentBrowser(
                             is_enabled=True, mode="never"
@@ -293,13 +282,9 @@
                             excluded_roles=[],
                         ),
                     ),
-<<<<<<< HEAD
                     grant_controls=GrantControls(
                         built_in_controls=[], operator=GrantControlOperator.AND
                     ),
-=======
-                    grant_controls=GrantControls(built_in_controls=[]),
->>>>>>> 0ed2baca
                     session_controls=SessionControls(
                         persistent_browser=PersistentBrowser(
                             is_enabled=True, mode="never"
@@ -481,13 +466,9 @@
                             excluded_roles=[],
                         ),
                     ),
-<<<<<<< HEAD
                     grant_controls=GrantControls(
                         built_in_controls=[], operator=GrantControlOperator.AND
                     ),
-=======
-                    grant_controls=GrantControls(built_in_controls=[]),
->>>>>>> 0ed2baca
                     session_controls=SessionControls(
                         persistent_browser=PersistentBrowser(
                             is_enabled=True, mode="never"
@@ -581,13 +562,9 @@
                             excluded_roles=[],
                         ),
                     ),
-<<<<<<< HEAD
                     grant_controls=GrantControls(
                         built_in_controls=[], operator=GrantControlOperator.OR
                     ),
-=======
-                    grant_controls=GrantControls(built_in_controls=[]),
->>>>>>> 0ed2baca
                     session_controls=SessionControls(
                         persistent_browser=PersistentBrowser(
                             is_enabled=True, mode="never"
