--- conflicted
+++ resolved
@@ -207,10 +207,45 @@
             )
             assert (
                 result[0].resource
-<<<<<<< HEAD
-                == ConditionalAccessPolicy(
+                == entra_client.conditional_access_policies[id].dict()
+            )
+            assert result[0].resource_name == display_name
+            assert result[0].resource_id == id
+            assert result[0].location == "global"
+
+    def test_entra_sign_in_frequency_enabled_bad_frequency(self):
+        id = str(uuid4())
+        freq = 3600
+        recommended_sign_in_frequency = 4
+        display_name = "Test"
+        entra_client = mock.MagicMock
+        entra_client.audited_tenant = "audited_tenant"
+        entra_client.audited_domain = DOMAIN
+
+        with (
+            mock.patch(
+                "prowler.providers.common.provider.Provider.get_global_provider",
+                return_value=set_mocked_microsoft365_provider(),
+            ),
+            mock.patch(
+                "prowler.providers.microsoft365.services.entra.entra_admin_users_sign_in_frequency_enabled.entra_admin_users_sign_in_frequency_enabled.entra_client",
+                new=entra_client,
+            ),
+        ):
+            from prowler.providers.microsoft365.services.entra.entra_admin_users_sign_in_frequency_enabled.entra_admin_users_sign_in_frequency_enabled import (
+                entra_admin_users_sign_in_frequency_enabled,
+            )
+            from prowler.providers.microsoft365.services.entra.entra_service import (
+                ConditionalAccessPolicy,
+            )
+
+            entra_client.audit_config = {
+                "sign_in_frequency": recommended_sign_in_frequency
+            }
+            entra_client.conditional_access_policies = {
+                id: ConditionalAccessPolicy(
                     id=id,
-                    display_name="Test",
+                    display_name=display_name,
                     conditions=Conditions(
                         application_conditions=ApplicationsConditions(
                             included_applications=["All"], excluded_applications=[]
@@ -248,24 +283,33 @@
                         sign_in_frequency=SignInFrequency(
                             is_enabled=True,
                             frequency=freq,
-                            type=None,
-                            interval=SignInFrequencyInterval.EVERY_TIME,
+                            type=SignInFrequencyType.HOURS,
+                            interval=SignInFrequencyInterval.TIME_BASED,
                         ),
                     ),
                     state=ConditionalAccessPolicyState.ENABLED,
-                ).dict()
-=======
+                )
+            }
+
+            check = entra_admin_users_sign_in_frequency_enabled()
+            result = check.execute()
+            assert len(result) == 1
+            assert result[0].status == "FAIL"
+            assert (
+                result[0].status_extended
+                == f"Conditional Access Policy '{display_name}' enforces sign-in frequency to be {freq} hours for admin users, which is greater than the recommended {recommended_sign_in_frequency} hours."
+            )
+            assert (
+                result[0].resource
                 == entra_client.conditional_access_policies[id].dict()
->>>>>>> e9a80fb1
             )
             assert result[0].resource_name == display_name
             assert result[0].resource_id == id
             assert result[0].location == "global"
 
-    def test_entra_sign_in_frequency_enabled_bad_frequency(self):
+    def test_entra_sign_in_frequency_enabled(self):
         id = str(uuid4())
-        freq = 3600
-        recommended_sign_in_frequency = 4
+        freq = 4
         display_name = "Test"
         entra_client = mock.MagicMock
         entra_client.audited_tenant = "audited_tenant"
@@ -288,9 +332,7 @@
                 ConditionalAccessPolicy,
             )
 
-            entra_client.audit_config = {
-                "sign_in_frequency": recommended_sign_in_frequency
-            }
+            entra_client.audit_config = {"sign_in_frequency": freq}
             entra_client.conditional_access_policies = {
                 id: ConditionalAccessPolicy(
                     id=id,
@@ -343,17 +385,52 @@
             check = entra_admin_users_sign_in_frequency_enabled()
             result = check.execute()
             assert len(result) == 1
-            assert result[0].status == "FAIL"
-            assert (
-                result[0].status_extended
-                == f"Conditional Access Policy '{display_name}' enforces sign-in frequency to be {freq} hours for admin users, which is greater than the recommended {recommended_sign_in_frequency} hours."
+            assert result[0].status == "PASS"
+            assert (
+                result[0].status_extended
+                == f"Conditional Access Policy '{display_name}' enforces sign-in frequency to be {freq} hours for admin users."
             )
             assert (
                 result[0].resource
-<<<<<<< HEAD
-                == ConditionalAccessPolicy(
+                == entra_client.conditional_access_policies[id].dict()
+            )
+            assert result[0].resource_name == display_name
+            assert result[0].resource_id == id
+            assert result[0].location == "global"
+
+    def test_entra_sign_in_frequency_enabled_in_days(self):
+        id = str(uuid4())
+        freq = 1
+        recommended_sign_in_frequency = 24
+        display_name = "Test"
+        entra_client = mock.MagicMock
+        entra_client.audited_tenant = "audited_tenant"
+        entra_client.audited_domain = DOMAIN
+
+        with (
+            mock.patch(
+                "prowler.providers.common.provider.Provider.get_global_provider",
+                return_value=set_mocked_microsoft365_provider(),
+            ),
+            mock.patch(
+                "prowler.providers.microsoft365.services.entra.entra_admin_users_sign_in_frequency_enabled.entra_admin_users_sign_in_frequency_enabled.entra_client",
+                new=entra_client,
+            ),
+        ):
+            from prowler.providers.microsoft365.services.entra.entra_admin_users_sign_in_frequency_enabled.entra_admin_users_sign_in_frequency_enabled import (
+                entra_admin_users_sign_in_frequency_enabled,
+            )
+            from prowler.providers.microsoft365.services.entra.entra_service import (
+                ConditionalAccessPolicy,
+            )
+
+            entra_client.audit_config = {
+                "sign_in_frequency": recommended_sign_in_frequency
+            }
+            entra_client.conditional_access_policies = {
+                id: ConditionalAccessPolicy(
                     id=id,
-                    display_name="Test",
+                    display_name=display_name,
                     conditions=Conditions(
                         application_conditions=ApplicationsConditions(
                             included_applications=["All"], excluded_applications=[]
@@ -391,88 +468,7 @@
                         sign_in_frequency=SignInFrequency(
                             is_enabled=True,
                             frequency=freq,
-                            type=SignInFrequencyType.HOURS,
-                            interval=SignInFrequencyInterval.TIME_BASED,
-                        ),
-                    ),
-                    state=ConditionalAccessPolicyState.ENABLED,
-                ).dict()
-=======
-                == entra_client.conditional_access_policies[id].dict()
->>>>>>> e9a80fb1
-            )
-            assert result[0].resource_name == display_name
-            assert result[0].resource_id == id
-            assert result[0].location == "global"
-
-    def test_entra_sign_in_frequency_enabled(self):
-        id = str(uuid4())
-        freq = 4
-        display_name = "Test"
-        entra_client = mock.MagicMock
-        entra_client.audited_tenant = "audited_tenant"
-        entra_client.audited_domain = DOMAIN
-
-        with (
-            mock.patch(
-                "prowler.providers.common.provider.Provider.get_global_provider",
-                return_value=set_mocked_microsoft365_provider(),
-            ),
-            mock.patch(
-                "prowler.providers.microsoft365.services.entra.entra_admin_users_sign_in_frequency_enabled.entra_admin_users_sign_in_frequency_enabled.entra_client",
-                new=entra_client,
-            ),
-        ):
-            from prowler.providers.microsoft365.services.entra.entra_admin_users_sign_in_frequency_enabled.entra_admin_users_sign_in_frequency_enabled import (
-                entra_admin_users_sign_in_frequency_enabled,
-            )
-            from prowler.providers.microsoft365.services.entra.entra_service import (
-                ConditionalAccessPolicy,
-            )
-
-            entra_client.audit_config = {"sign_in_frequency": freq}
-            entra_client.conditional_access_policies = {
-                id: ConditionalAccessPolicy(
-                    id=id,
-                    display_name=display_name,
-                    conditions=Conditions(
-                        application_conditions=ApplicationsConditions(
-                            included_applications=["All"], excluded_applications=[]
-                        ),
-                        user_conditions=UsersConditions(
-                            included_groups=[],
-                            excluded_groups=[],
-                            included_users=[],
-                            excluded_users=[],
-                            included_roles=[
-                                "9b895d92-2cd3-44c7-9d02-a6ac2d5ea5c3",
-                                "c4e39bd9-1100-46d3-8c65-fb160da0071f",
-                                "b0f54661-2d74-4c50-afa3-1ec803f12efe",
-                                "158c047a-c907-4556-b7ef-446551a6b5f7",
-                                "b1be1c3e-b65d-4f19-8427-f6fa0d97feb9",
-                                "29232cdf-9323-42fd-ade2-1d097af3e4de",
-                                "62e90394-69f5-4237-9190-012177145e10",
-                                "f2ef992c-3afb-46b9-b7cf-a126ee74c451",
-                                "729827e3-9c14-49f7-bb1b-9608f156bbb8",
-                                "966707d0-3269-4727-9be2-8c3a10f19b9d",
-                                "7be44c8a-adaf-4e2a-84d6-ab2649e08a13",
-                                "e8611ab8-c189-46e8-94e1-60213ab1f814",
-                                "194ae4cb-b126-40b2-bd5b-6091b380977d",
-                                "f28a1f50-f6e7-4571-818b-6a12f2af6b6c",
-                                "fe930be7-5e62-47db-91af-98c3a49a38b1",
-                            ],
-                            excluded_roles=[],
-                        ),
-                    ),
-                    grant_controls=GrantControls(built_in_controls=[]),
-                    session_controls=SessionControls(
-                        persistent_browser=PersistentBrowser(
-                            is_enabled=True, mode="never"
-                        ),
-                        sign_in_frequency=SignInFrequency(
-                            is_enabled=True,
-                            frequency=freq,
-                            type=SignInFrequencyType.HOURS,
+                            type=SignInFrequencyType.DAYS,
                             interval=SignInFrequencyInterval.TIME_BASED,
                         ),
                     ),
@@ -486,203 +482,11 @@
             assert result[0].status == "PASS"
             assert (
                 result[0].status_extended
-                == f"Conditional Access Policy '{display_name}' enforces sign-in frequency to be {freq} hours for admin users."
+                == f"Conditional Access Policy '{display_name}' enforces sign-in frequency to be {recommended_sign_in_frequency} hours for admin users."
             )
             assert (
                 result[0].resource
-<<<<<<< HEAD
-                == ConditionalAccessPolicy(
-                    id=id,
-                    display_name="Test",
-                    conditions=Conditions(
-                        application_conditions=ApplicationsConditions(
-                            included_applications=["All"], excluded_applications=[]
-                        ),
-                        user_conditions=UsersConditions(
-                            included_groups=[],
-                            excluded_groups=[],
-                            included_users=[],
-                            excluded_users=[],
-                            included_roles=[
-                                "9b895d92-2cd3-44c7-9d02-a6ac2d5ea5c3",
-                                "c4e39bd9-1100-46d3-8c65-fb160da0071f",
-                                "b0f54661-2d74-4c50-afa3-1ec803f12efe",
-                                "158c047a-c907-4556-b7ef-446551a6b5f7",
-                                "b1be1c3e-b65d-4f19-8427-f6fa0d97feb9",
-                                "29232cdf-9323-42fd-ade2-1d097af3e4de",
-                                "62e90394-69f5-4237-9190-012177145e10",
-                                "f2ef992c-3afb-46b9-b7cf-a126ee74c451",
-                                "729827e3-9c14-49f7-bb1b-9608f156bbb8",
-                                "966707d0-3269-4727-9be2-8c3a10f19b9d",
-                                "7be44c8a-adaf-4e2a-84d6-ab2649e08a13",
-                                "e8611ab8-c189-46e8-94e1-60213ab1f814",
-                                "194ae4cb-b126-40b2-bd5b-6091b380977d",
-                                "f28a1f50-f6e7-4571-818b-6a12f2af6b6c",
-                                "fe930be7-5e62-47db-91af-98c3a49a38b1",
-                            ],
-                            excluded_roles=[],
-                        ),
-                    ),
-                    grant_controls=GrantControls(built_in_controls=[]),
-                    session_controls=SessionControls(
-                        persistent_browser=PersistentBrowser(
-                            is_enabled=True, mode="never"
-                        ),
-                        sign_in_frequency=SignInFrequency(
-                            is_enabled=True,
-                            frequency=freq,
-                            type=SignInFrequencyType.HOURS,
-                            interval=SignInFrequencyInterval.TIME_BASED,
-                        ),
-                    ),
-                    state=ConditionalAccessPolicyState.ENABLED,
-                ).dict()
-=======
                 == entra_client.conditional_access_policies[id].dict()
->>>>>>> e9a80fb1
-            )
-            assert result[0].resource_name == display_name
-            assert result[0].resource_id == id
-            assert result[0].location == "global"
-
-    def test_entra_sign_in_frequency_enabled_in_days(self):
-        id = str(uuid4())
-        freq = 1
-        recommended_sign_in_frequency = 24
-        display_name = "Test"
-        entra_client = mock.MagicMock
-        entra_client.audited_tenant = "audited_tenant"
-        entra_client.audited_domain = DOMAIN
-
-        with (
-            mock.patch(
-                "prowler.providers.common.provider.Provider.get_global_provider",
-                return_value=set_mocked_microsoft365_provider(),
-            ),
-            mock.patch(
-                "prowler.providers.microsoft365.services.entra.entra_admin_users_sign_in_frequency_enabled.entra_admin_users_sign_in_frequency_enabled.entra_client",
-                new=entra_client,
-            ),
-        ):
-            from prowler.providers.microsoft365.services.entra.entra_admin_users_sign_in_frequency_enabled.entra_admin_users_sign_in_frequency_enabled import (
-                entra_admin_users_sign_in_frequency_enabled,
-            )
-            from prowler.providers.microsoft365.services.entra.entra_service import (
-                ConditionalAccessPolicy,
-            )
-
-            entra_client.audit_config = {
-                "sign_in_frequency": recommended_sign_in_frequency
-            }
-            entra_client.conditional_access_policies = {
-                id: ConditionalAccessPolicy(
-                    id=id,
-                    display_name=display_name,
-                    conditions=Conditions(
-                        application_conditions=ApplicationsConditions(
-                            included_applications=["All"], excluded_applications=[]
-                        ),
-                        user_conditions=UsersConditions(
-                            included_groups=[],
-                            excluded_groups=[],
-                            included_users=[],
-                            excluded_users=[],
-                            included_roles=[
-                                "9b895d92-2cd3-44c7-9d02-a6ac2d5ea5c3",
-                                "c4e39bd9-1100-46d3-8c65-fb160da0071f",
-                                "b0f54661-2d74-4c50-afa3-1ec803f12efe",
-                                "158c047a-c907-4556-b7ef-446551a6b5f7",
-                                "b1be1c3e-b65d-4f19-8427-f6fa0d97feb9",
-                                "29232cdf-9323-42fd-ade2-1d097af3e4de",
-                                "62e90394-69f5-4237-9190-012177145e10",
-                                "f2ef992c-3afb-46b9-b7cf-a126ee74c451",
-                                "729827e3-9c14-49f7-bb1b-9608f156bbb8",
-                                "966707d0-3269-4727-9be2-8c3a10f19b9d",
-                                "7be44c8a-adaf-4e2a-84d6-ab2649e08a13",
-                                "e8611ab8-c189-46e8-94e1-60213ab1f814",
-                                "194ae4cb-b126-40b2-bd5b-6091b380977d",
-                                "f28a1f50-f6e7-4571-818b-6a12f2af6b6c",
-                                "fe930be7-5e62-47db-91af-98c3a49a38b1",
-                            ],
-                            excluded_roles=[],
-                        ),
-                    ),
-                    grant_controls=GrantControls(built_in_controls=[]),
-                    session_controls=SessionControls(
-                        persistent_browser=PersistentBrowser(
-                            is_enabled=True, mode="never"
-                        ),
-                        sign_in_frequency=SignInFrequency(
-                            is_enabled=True,
-                            frequency=freq,
-                            type=SignInFrequencyType.DAYS,
-                            interval=SignInFrequencyInterval.TIME_BASED,
-                        ),
-                    ),
-                    state=ConditionalAccessPolicyState.ENABLED,
-                )
-            }
-
-            check = entra_admin_users_sign_in_frequency_enabled()
-            result = check.execute()
-            assert len(result) == 1
-            assert result[0].status == "PASS"
-            assert (
-                result[0].status_extended
-                == f"Conditional Access Policy '{display_name}' enforces sign-in frequency to be {recommended_sign_in_frequency} hours for admin users."
-            )
-            assert (
-                result[0].resource
-<<<<<<< HEAD
-                == ConditionalAccessPolicy(
-                    id=id,
-                    display_name="Test",
-                    conditions=Conditions(
-                        application_conditions=ApplicationsConditions(
-                            included_applications=["All"], excluded_applications=[]
-                        ),
-                        user_conditions=UsersConditions(
-                            included_groups=[],
-                            excluded_groups=[],
-                            included_users=[],
-                            excluded_users=[],
-                            included_roles=[
-                                "9b895d92-2cd3-44c7-9d02-a6ac2d5ea5c3",
-                                "c4e39bd9-1100-46d3-8c65-fb160da0071f",
-                                "b0f54661-2d74-4c50-afa3-1ec803f12efe",
-                                "158c047a-c907-4556-b7ef-446551a6b5f7",
-                                "b1be1c3e-b65d-4f19-8427-f6fa0d97feb9",
-                                "29232cdf-9323-42fd-ade2-1d097af3e4de",
-                                "62e90394-69f5-4237-9190-012177145e10",
-                                "f2ef992c-3afb-46b9-b7cf-a126ee74c451",
-                                "729827e3-9c14-49f7-bb1b-9608f156bbb8",
-                                "966707d0-3269-4727-9be2-8c3a10f19b9d",
-                                "7be44c8a-adaf-4e2a-84d6-ab2649e08a13",
-                                "e8611ab8-c189-46e8-94e1-60213ab1f814",
-                                "194ae4cb-b126-40b2-bd5b-6091b380977d",
-                                "f28a1f50-f6e7-4571-818b-6a12f2af6b6c",
-                                "fe930be7-5e62-47db-91af-98c3a49a38b1",
-                            ],
-                            excluded_roles=[],
-                        ),
-                    ),
-                    grant_controls=GrantControls(built_in_controls=[]),
-                    session_controls=SessionControls(
-                        persistent_browser=PersistentBrowser(
-                            is_enabled=True, mode="never"
-                        ),
-                        sign_in_frequency=SignInFrequency(
-                            is_enabled=True,
-                            frequency=freq,
-                            type=SignInFrequencyType.DAYS,
-                            interval=SignInFrequencyInterval.TIME_BASED,
-                        ),
-                    ),
-                    state=ConditionalAccessPolicyState.ENABLED,
-                ).dict()
-=======
-                == entra_client.conditional_access_policies[id].dict()
->>>>>>> e9a80fb1
             )
             assert result[0].resource_name == display_name
             assert result[0].resource_id == id
