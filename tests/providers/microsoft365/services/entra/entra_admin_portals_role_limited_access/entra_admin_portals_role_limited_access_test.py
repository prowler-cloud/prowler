--- conflicted
+++ resolved
@@ -194,49 +194,10 @@
                 result[0].status_extended
                 == f"Conditional Access Policy '{display_name}' limits Entra Admin Center access to administrative roles."
             )
-<<<<<<< HEAD
-            assert result[0].resource == {
-                id: ConditionalAccessPolicy(
-                    id=id,
-                    display_name=display_name,
-                    conditions=Conditions(
-                        application_conditions=ApplicationsConditions(
-                            included_applications=["MicrosoftAdminPortals"],
-                            excluded_applications=[],
-                        ),
-                        user_conditions=UsersConditions(
-                            included_groups=[],
-                            excluded_groups=[],
-                            included_users=["All"],
-                            excluded_users=[],
-                            included_roles=[],
-                            excluded_roles=["9b895d92-2cd3-44c7-9d02-a6ac2d5ea5c3"],
-                        ),
-                    ),
-                    grant_controls=GrantControls(
-                        built_in_controls=[ConditionalAccessGrantControl.BLOCK],
-                        operator=GrantControlOperator.AND,
-                    ),
-                    session_controls=SessionControls(
-                        persistent_browser=PersistentBrowser(
-                            is_enabled=False, mode="always"
-                        ),
-                        sign_in_frequency=SignInFrequency(
-                            is_enabled=False,
-                            frequency=None,
-                            type=None,
-                            interval=SignInFrequencyInterval.EVERY_TIME,
-                        ),
-                    ),
-                    state=ConditionalAccessPolicyState.ENABLED_FOR_REPORTING,
-                )
-            }
-=======
             assert (
                 result[0].resource
                 == entra_client.conditional_access_policies[id].dict()
             )
->>>>>>> f611bddc
             assert result[0].resource_name == display_name
             assert result[0].resource_id == id
             assert result[0].location == "global"