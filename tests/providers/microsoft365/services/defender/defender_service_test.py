from unittest.mock import patch

from prowler.providers.microsoft365.models import Microsoft365IdentityInfo
from prowler.providers.microsoft365.services.defender.defender_service import (
    Defender,
    DefenderMalwarePolicy,
)
from tests.providers.microsoft365.microsoft365_fixtures import (
    DOMAIN,
    set_mocked_microsoft365_provider,
)


def mock_defender_get_malware_filter_policy(_):
<<<<<<< HEAD
    return DefenderMalwarePolicy(
        enable_file_filter=True,
        identity="Default",
        enable_internal_sender_admin_notifications=True,
        internal_sender_admin_address="security@example.com",
    )
=======
    return [
        DefenderMalwarePolicy(enable_file_filter=False, identity="Policy1"),
        DefenderMalwarePolicy(enable_file_filter=True, identity="Policy2"),
    ]
>>>>>>> 09814975


@patch(
    "prowler.providers.microsoft365.services.defender.defender_service.Defender._get_malware_filter_policy",
    new=mock_defender_get_malware_filter_policy,
)
class Test_Defender_Service:
    def test_get_client(self):
        defender_client = Defender(
            set_mocked_microsoft365_provider(
                identity=Microsoft365IdentityInfo(tenant_domain=DOMAIN)
            )
        )
        assert defender_client.client.__class__.__name__ == "GraphServiceClient"

    def test__get_malware_filter_policy(self):
        defender_client = Defender(set_mocked_microsoft365_provider())
<<<<<<< HEAD
        malware_policy = defender_client.malware_policy
        assert malware_policy.enable_file_filter is True
        assert malware_policy.identity == "Default"
        assert malware_policy.enable_internal_sender_admin_notifications is True
        assert malware_policy.internal_sender_admin_address == "security@example.com"
=======
        malware_policies = defender_client.malware_policies
        assert malware_policies[0].enable_file_filter is False
        assert malware_policies[0].identity == "Policy1"
        assert malware_policies[1].enable_file_filter is True
        assert malware_policies[1].identity == "Policy2"
>>>>>>> 09814975
<|MERGE_RESOLUTION|>--- conflicted
+++ resolved
@@ -12,19 +12,20 @@
 
 
 def mock_defender_get_malware_filter_policy(_):
-<<<<<<< HEAD
-    return DefenderMalwarePolicy(
-        enable_file_filter=True,
-        identity="Default",
-        enable_internal_sender_admin_notifications=True,
-        internal_sender_admin_address="security@example.com",
-    )
-=======
     return [
-        DefenderMalwarePolicy(enable_file_filter=False, identity="Policy1"),
-        DefenderMalwarePolicy(enable_file_filter=True, identity="Policy2"),
+        DefenderMalwarePolicy(
+            enable_file_filter=False,
+            identity="Policy1",
+            enable_internal_sender_admin_notifications=False,
+            internal_sender_admin_address="",
+        ),
+        DefenderMalwarePolicy(
+            enable_file_filter=True,
+            identity="Policy2",
+            enable_internal_sender_admin_notifications=True,
+            internal_sender_admin_address="security@example.com",
+        ),
     ]
->>>>>>> 09814975
 
 
 @patch(
@@ -42,16 +43,14 @@
 
     def test__get_malware_filter_policy(self):
         defender_client = Defender(set_mocked_microsoft365_provider())
-<<<<<<< HEAD
-        malware_policy = defender_client.malware_policy
-        assert malware_policy.enable_file_filter is True
-        assert malware_policy.identity == "Default"
-        assert malware_policy.enable_internal_sender_admin_notifications is True
-        assert malware_policy.internal_sender_admin_address == "security@example.com"
-=======
         malware_policies = defender_client.malware_policies
         assert malware_policies[0].enable_file_filter is False
         assert malware_policies[0].identity == "Policy1"
+        assert malware_policies[0].enable_internal_sender_admin_notifications is False
+        assert malware_policies[0].internal_sender_admin_address == ""
         assert malware_policies[1].enable_file_filter is True
         assert malware_policies[1].identity == "Policy2"
->>>>>>> 09814975
+        assert malware_policies[1].enable_internal_sender_admin_notifications is True
+        assert (
+            malware_policies[1].internal_sender_admin_address == "security@example.com"
+        )