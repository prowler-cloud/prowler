from unittest import mock
from unittest.mock import patch

import botocore
from moto import mock_aws

from prowler.providers.aws.services.cloudfront.cloudfront_service import (
    CloudFront,
    DefaultCacheConfigBehaviour,
    Distribution,
    GeoRestrictionType,
    SSLSupportMethod,
    ViewerProtocolPolicy,
)
from tests.providers.aws.utils import AWS_REGION_US_EAST_1, set_mocked_aws_provider


def example_distribution_config(ref):
    """Return a basic example distribution config for use in tests."""
    return {
        "CallerReference": ref,
        "Origins": {
            "Quantity": 1,
            "Items": [
                {
                    "Id": "origin1",
                    "DomainName": "asdf.s3.us-east-1.amazonaws.com",
                    "S3OriginConfig": {"OriginAccessIdentity": ""},
                }
            ],
        },
        "DefaultCacheBehavior": {
            "TargetOriginId": "origin1",
            "ViewerProtocolPolicy": "allow-all",
            "MinTTL": 10,
            "ForwardedValues": {
                "QueryString": False,
                "Cookies": {"Forward": "none"},
            },
        },
        "ViewerCertificate": {
            "SSLSupportMethod": "static-ip",
            "Certificate": "arn:aws:acm:us-east-1:123456789012:certificate/12345678-1234-1234-1234-123456789012",
        },
        "Comment": "an optional comment that's not actually optional",
        "Enabled": False,
    }


# Mocking Access Analyzer Calls
make_api_call = botocore.client.BaseClient._make_api_call


def mock_make_api_call(self, operation_name, kwarg):
    """
    As you can see the operation_name has the list_analyzers snake_case form but
    we are using the ListAnalyzers form.
    Rationale -> https://github.com/boto/botocore/blob/develop/botocore/client.py#L810:L816

    We have to mock every AWS API call using Boto3
    """
    if operation_name == "GetDistributionConfig":
        if kwarg["Id"]:
            return {
                "DistributionConfig": {
                    "Origins": {"Quantity": 123, "Items": []},
                    "OriginGroups": {"Quantity": 123, "Items": []},
                    "DefaultCacheBehavior": {
                        "TargetOriginId": "",
                        "TrustedSigners": {
                            "Enabled": False,
                            "Quantity": 123,
                            "Items": [
                                "",
                            ],
                        },
                        "TrustedKeyGroups": {
                            "Enabled": False,
                            "Quantity": 123,
                            "Items": [
                                "",
                            ],
                        },
                        "ViewerProtocolPolicy": "https-only",
                        "AllowedMethods": {
                            "Quantity": 123,
                            "Items": [
                                "GET",
                            ],
                            "CachedMethods": {
                                "Quantity": 123,
                                "Items": [
                                    "GET",
                                ],
                            },
                        },
                        "SmoothStreaming": False,
                        "Compress": False,
                        "LambdaFunctionAssociations": {},
                        "FunctionAssociations": {},
                        "FieldLevelEncryptionId": "enabled",
                        "RealtimeLogConfigArn": "test-log-arn",
                        "CachePolicyId": "",
                        "OriginRequestPolicyId": "",
                        "ResponseHeadersPolicyId": "",
                        "ForwardedValues": {
                            "QueryString": False,
                            "Cookies": {},
                            "Headers": {},
                            "QueryStringCacheKeys": {},
                        },
                        "MinTTL": 123,
                        "DefaultTTL": 123,
                        "MaxTTL": 123,
                    },
                    "CacheBehaviors": {},
                    "CustomErrorResponses": {},
                    "Comment": "",
                    "Logging": {
                        "Enabled": True,
                        "IncludeCookies": False,
                        "Bucket": "",
                        "Prefix": "",
                    },
                    "PriceClass": "PriceClass_All",
                    "Enabled": False,
                    "ViewerCertificate": {},
                    "Restrictions": {
                        "GeoRestriction": {
                            "RestrictionType": "blacklist",
                            "Quantity": 123,
                            "Items": [
                                "",
                            ],
                        }
                    },
                    "WebACLId": "test-web-acl",
                    "HttpVersion": "http2and3",
                    "IsIPV6Enabled": False,
                },
                "ETag": "",
            }
    if operation_name == "ListTagsForResource":
        return {
            "Tags": {
                "Items": [
                    {"Key": "test", "Value": "test"},
                ]
            }
        }
    return make_api_call(self, operation_name, kwarg)


# Patch every AWS call using Boto3
@patch("botocore.client.BaseClient._make_api_call", new=mock_make_api_call)
class Test_CloudFront_Service:
    # Test CloudFront Client
    @mock_aws
    def test_get_client(self):
        cloudfront = CloudFront(set_mocked_aws_provider())
        assert cloudfront.client.__class__.__name__ == "CloudFront"

    # Test CloudFront Session
    @mock_aws
    def test__get_session__(self):
        cloudfront = CloudFront(set_mocked_aws_provider())
        assert cloudfront.session.__class__.__name__ == "Session"

    # Test CloudFront Service
    @mock_aws
    def test__get_service__(self):
        cloudfront = CloudFront(set_mocked_aws_provider())
        assert cloudfront.service == "cloudfront"

    @mock_aws
    def test_list_distributionszero(self):
        cloudfront = CloudFront(set_mocked_aws_provider())

        assert len(cloudfront.distributions) == 0

<<<<<<< HEAD
    def test__list_distributions__complete(self):
        from tests.providers.aws.utils import AWS_ACCOUNT_NUMBER
=======
    @mock_aws
    def test_list_distributionscomplete(self):
        cloudfront_client = client("cloudfront")
        config = example_distribution_config("ref")
        response = cloudfront_client.create_distribution(DistributionConfig=config)
        cloudfront_distribution_id = response["Distribution"]["Id"]
        cloudfront_distribution_arn = response["Distribution"]["ARN"]
        cloudfront = CloudFront(set_mocked_aws_provider())
>>>>>>> 70fdc269

        DISTRIBUTION_ID = "E27LVI50CSW06W"
        DISTRIBUTION_ARN = (
            f"arn:aws:cloudfront::{AWS_ACCOUNT_NUMBER}:distribution/{DISTRIBUTION_ID}"
        )
        REGION = "us-east-1"
        LOGGING_ENABLED = True
        ORIGINS = [
            {
                "Id": "origin1",
                "DomainName": "asdf.s3.us-east-1.amazonaws.com",
                "S3OriginConfig": {"OriginAccessIdentity": ""},
            }
        ]
        DEFAULT_CACHE_CONFIG = DefaultCacheConfigBehaviour(
            realtime_log_config_arn="test-log-arn",
            viewer_protocol_policy=ViewerProtocolPolicy.https_only,
            field_level_encryption_id="enabled",
        )
        GEO_RESTRICTION_TYPE = GeoRestrictionType.blacklist
        WEB_ACL_ID = "test-web-acl"
        TAGS = [
            {"Key": "test", "Value": "test"},
        ]
        SSL_SUPPORT_METHOD = SSLSupportMethod.sni_only
        CERTIFICATE = "arn:aws:acm:us-east-1:123456789012:certificate/12345678-1234-1234-1234-123456789012"

        cloudfront = mock.MagicMock
        cloudfront.distributions = {
            DISTRIBUTION_ID: Distribution(
                arn=DISTRIBUTION_ARN,
                id=DISTRIBUTION_ID,
                region=REGION,
                logging_enabled=LOGGING_ENABLED,
                origins=ORIGINS,
                default_cache_config=DEFAULT_CACHE_CONFIG,
                geo_restriction_type=GEO_RESTRICTION_TYPE,
                web_acl_id=WEB_ACL_ID,
                tags=TAGS,
                ssl_support_method=SSL_SUPPORT_METHOD,
                certificate=CERTIFICATE,
            )
        }

        assert len(cloudfront.distributions) == 1
        assert cloudfront.distributions[DISTRIBUTION_ID].arn == DISTRIBUTION_ARN
        assert cloudfront.distributions[DISTRIBUTION_ID].id == DISTRIBUTION_ID
        assert cloudfront.distributions[DISTRIBUTION_ID].region == AWS_REGION_US_EAST_1
        assert (
            cloudfront.distributions[DISTRIBUTION_ID].logging_enabled is LOGGING_ENABLED
        )
        assert cloudfront.distributions[DISTRIBUTION_ID].origins == ORIGINS
        assert (
            cloudfront.distributions[DISTRIBUTION_ID].geo_restriction_type
            == GEO_RESTRICTION_TYPE
        )
        assert cloudfront.distributions[DISTRIBUTION_ID].web_acl_id == "test-web-acl"
        assert (
            cloudfront.distributions[
                DISTRIBUTION_ID
            ].default_cache_config.realtime_log_config_arn
            == DEFAULT_CACHE_CONFIG.realtime_log_config_arn
        )
        assert (
            cloudfront.distributions[
                DISTRIBUTION_ID
            ].default_cache_config.viewer_protocol_policy
            == DEFAULT_CACHE_CONFIG.viewer_protocol_policy
        )
        assert (
            cloudfront.distributions[
                DISTRIBUTION_ID
            ].default_cache_config.field_level_encryption_id
            == DEFAULT_CACHE_CONFIG.field_level_encryption_id
        )
        assert cloudfront.distributions[DISTRIBUTION_ID].tags == TAGS<|MERGE_RESOLUTION|>--- conflicted
+++ resolved
@@ -178,19 +178,8 @@
 
         assert len(cloudfront.distributions) == 0
 
-<<<<<<< HEAD
     def test__list_distributions__complete(self):
         from tests.providers.aws.utils import AWS_ACCOUNT_NUMBER
-=======
-    @mock_aws
-    def test_list_distributionscomplete(self):
-        cloudfront_client = client("cloudfront")
-        config = example_distribution_config("ref")
-        response = cloudfront_client.create_distribution(DistributionConfig=config)
-        cloudfront_distribution_id = response["Distribution"]["Id"]
-        cloudfront_distribution_arn = response["Distribution"]["ARN"]
-        cloudfront = CloudFront(set_mocked_aws_provider())
->>>>>>> 70fdc269
 
         DISTRIBUTION_ID = "E27LVI50CSW06W"
         DISTRIBUTION_ARN = (
