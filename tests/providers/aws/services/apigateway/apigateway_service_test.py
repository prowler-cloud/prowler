--- conflicted
+++ resolved
@@ -143,11 +143,10 @@
                 },
                 {
                     "op": "replace",
-<<<<<<< HEAD
                     "path": "/tracingEnabled",
                     "value": "true",
                 },
-=======
+                    "op": "replace",
                     "path": "/*/*/caching/enabled",
                     "value": "true",
                 },
@@ -156,18 +155,14 @@
                     "path": "/*/*/caching/dataEncrypted",
                     "value": "false",
                 },
->>>>>>> 415c3192
             ],
         )
         aws_provider = set_mocked_aws_provider([AWS_REGION_US_EAST_1])
         apigateway = APIGateway(aws_provider)
         assert apigateway.rest_apis[0].stages[0].logging is True
-<<<<<<< HEAD
         assert apigateway.rest_apis[0].stages[0].tracing_enabled is True
-=======
         assert apigateway.rest_apis[0].stages[0].cache_enabled is True
         assert apigateway.rest_apis[0].stages[0].cache_data_encrypted is False
->>>>>>> 415c3192
 
     # Test APIGateway _get_resources
     @mock_aws
