--- conflicted
+++ resolved
@@ -10,17 +10,10 @@
 
 test_kms_key_id = str(uuid4())
 test_queue_name = str(uuid4())
-<<<<<<< HEAD
-test_queue_url = (
-    f"https://sqs.{AWS_REGION}.amazonaws.com/{AWS_ACCOUNT_NUMBER}/{test_queue_name}"
-)
-test_queue_arn = f"arn:aws:sqs:{AWS_REGION}:{AWS_ACCOUNT_NUMBER}:{test_queue_name}"
-=======
 test_queue_url = f"https://sqs.{AWS_REGION_EU_WEST_1}.amazonaws.com/{AWS_ACCOUNT_NUMBER}/{test_queue_name}"
 test_queue_arn = (
     f"arn:aws:sqs:{AWS_REGION_EU_WEST_1}:{AWS_ACCOUNT_NUMBER}:{test_queue_name}"
 )
->>>>>>> 06f988b8
 
 
 class Test_sqs_queues_server_side_encryption_enabled:
@@ -46,11 +39,7 @@
             Queue(
                 id=test_queue_url,
                 name=test_queue_name,
-<<<<<<< HEAD
-                region=AWS_REGION,
-=======
                 region=AWS_REGION_EU_WEST_1,
->>>>>>> 06f988b8
                 kms_key_id=test_kms_key_id,
                 arn=test_queue_arn,
             )
@@ -78,11 +67,7 @@
             Queue(
                 id=test_queue_url,
                 name=test_queue_name,
-<<<<<<< HEAD
-                region=AWS_REGION,
-=======
                 region=AWS_REGION_EU_WEST_1,
->>>>>>> 06f988b8
                 arn=test_queue_arn,
             )
         )
