import botocore
from mock import patch

from prowler.providers.aws.services.dms.dms_service import DMS
from tests.providers.aws.utils import (
    AWS_ACCOUNT_NUMBER,
    AWS_REGION_US_EAST_1,
    set_mocked_aws_provider,
)

DMS_INSTANCE_NAME = "rep-instance"
DMS_INSTANCE_ARN = (
    f"arn:aws:dms:{AWS_REGION_US_EAST_1}:{AWS_ACCOUNT_NUMBER}:rep:{DMS_INSTANCE_NAME}"
)
KMS_KEY_ID = f"arn:aws:kms:{AWS_REGION_US_EAST_1}:{AWS_ACCOUNT_NUMBER}:key/abcdabcd-1234-abcd-1234-abcdabcdabcd"

DMS_ENDPOINT_NAME = "dms-endpoint"
DMS_ENDPOINT_ARN = f"arn:aws:dms:{AWS_REGION_US_EAST_1}:{AWS_ACCOUNT_NUMBER}:endpoint:{DMS_ENDPOINT_NAME}"

# Mocking Access Analyzer Calls
make_api_call = botocore.client.BaseClient._make_api_call


def mock_make_api_call(self, operation_name, kwargs):
    if operation_name == "DescribeReplicationInstances":
        return {
            "ReplicationInstances": [
                {
                    "ReplicationInstanceIdentifier": DMS_INSTANCE_NAME,
                    "ReplicationInstanceStatus": "available",
                    "AutoMinorVersionUpgrade": True,
                    "PubliclyAccessible": True,
                    "ReplicationInstanceArn": DMS_INSTANCE_ARN,
                    "MultiAZ": True,
                    "VpcSecurityGroups": [],
                    "KmsKeyId": KMS_KEY_ID,
                },
            ]
        }
    elif operation_name == "DescribeEndpoints":
        return {
            "Endpoints": [
                {
                    "EndpointIdentifier": DMS_ENDPOINT_NAME,
                    "EndpointArn": DMS_ENDPOINT_ARN,
                    "SslMode": "require",
<<<<<<< HEAD
                    "MongoDbSettings": {
                        "AuthType": "password",
=======
                    "NeptuneSettings": {
                        "IamAuthEnabled": True,
>>>>>>> ea038085
                    },
                    "EngineName": "neptune",
                }
            ]
        }
    elif operation_name == "ListTagsForResource":
        if kwargs["ResourceArn"] == DMS_INSTANCE_ARN:
            return {
                "TagList": [
                    {"Key": "Name", "Value": "rep-instance"},
                    {"Key": "Owner", "Value": "admin"},
                ]
            }
        elif kwargs["ResourceArn"] == DMS_ENDPOINT_ARN:
            return {
                "TagList": [
                    {"Key": "Name", "Value": "dms-endpoint"},
                    {"Key": "Owner", "Value": "admin"},
                ]
            }

    return make_api_call(self, operation_name, kwargs)


def mock_generate_regional_clients(provider, service):
    regional_client = provider._session.current_session.client(
        service, region_name=AWS_REGION_US_EAST_1
    )
    regional_client.region = AWS_REGION_US_EAST_1
    return {AWS_REGION_US_EAST_1: regional_client}


@patch(
    "prowler.providers.aws.aws_provider.AwsProvider.generate_regional_clients",
    new=mock_generate_regional_clients,
)
# Patch every AWS call using Boto3
@patch("botocore.client.BaseClient._make_api_call", new=mock_make_api_call)
class Test_DMS_Service:
    # Test DMS Service
    def test_service(self):
        aws_provider = set_mocked_aws_provider()
        DMS(aws_provider)

    # Test DMS Client
    def test_client(self):
        aws_provider = set_mocked_aws_provider()
        dms = DMS(aws_provider)
        assert dms.client.__class__.__name__ == "DatabaseMigrationService"

    # Test DMS Account
    def test_audited_account(self):
        aws_provider = set_mocked_aws_provider()
        dms = DMS(aws_provider)
        assert dms.audited_account == AWS_ACCOUNT_NUMBER

    # Test DMS Replication Instances
    def test_describe_rep_instances(self):
        aws_provider = set_mocked_aws_provider()
        dms = DMS(aws_provider)

        assert len(dms.instances) == 1
        assert dms.instances[0].id == DMS_INSTANCE_NAME
        assert dms.instances[0].region == AWS_REGION_US_EAST_1
        assert dms.instances[0].status == "available"
        assert dms.instances[0].public
        assert dms.instances[0].kms_key == KMS_KEY_ID
        assert dms.instances[0].auto_minor_version_upgrade
        assert dms.instances[0].multi_az
        assert dms.instances[0].security_groups == []

    # Test DMS Endpoints
    def test_describe_endpoints(self):
        aws_provider = set_mocked_aws_provider()
        dms = DMS(aws_provider)

        assert len(dms.endpoints) == 1
        assert dms.endpoints[DMS_ENDPOINT_ARN].id == DMS_ENDPOINT_NAME
        assert dms.endpoints[DMS_ENDPOINT_ARN].ssl_mode == "require"
<<<<<<< HEAD
        assert dms.endpoints[DMS_ENDPOINT_ARN].mongodb_auth_type == "password"
=======
        assert dms.endpoints[DMS_ENDPOINT_ARN].neptune_iam_auth_enabled
>>>>>>> ea038085
        assert dms.endpoints[DMS_ENDPOINT_ARN].engine_name == "neptune"

    def test_list_tags(self):
        aws_provider = set_mocked_aws_provider()
        dms = DMS(aws_provider)

        assert dms.instances[0].tags == [
            {"Key": "Name", "Value": "rep-instance"},
            {"Key": "Owner", "Value": "admin"},
        ]
        assert dms.endpoints[DMS_ENDPOINT_ARN].tags == [
            {"Key": "Name", "Value": "dms-endpoint"},
            {"Key": "Owner", "Value": "admin"},
        ]<|MERGE_RESOLUTION|>--- conflicted
+++ resolved
@@ -44,13 +44,10 @@
                     "EndpointIdentifier": DMS_ENDPOINT_NAME,
                     "EndpointArn": DMS_ENDPOINT_ARN,
                     "SslMode": "require",
-<<<<<<< HEAD
                     "MongoDbSettings": {
                         "AuthType": "password",
-=======
                     "NeptuneSettings": {
                         "IamAuthEnabled": True,
->>>>>>> ea038085
                     },
                     "EngineName": "neptune",
                 }
@@ -130,11 +127,8 @@
         assert len(dms.endpoints) == 1
         assert dms.endpoints[DMS_ENDPOINT_ARN].id == DMS_ENDPOINT_NAME
         assert dms.endpoints[DMS_ENDPOINT_ARN].ssl_mode == "require"
-<<<<<<< HEAD
         assert dms.endpoints[DMS_ENDPOINT_ARN].mongodb_auth_type == "password"
-=======
         assert dms.endpoints[DMS_ENDPOINT_ARN].neptune_iam_auth_enabled
->>>>>>> ea038085
         assert dms.endpoints[DMS_ENDPOINT_ARN].engine_name == "neptune"
 
     def test_list_tags(self):
