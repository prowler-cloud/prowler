from unittest.mock import patch
from uuid import uuid4

import botocore
from boto3 import client
from moto import mock_aws

from prowler.providers.aws.services.redshift.redshift_service import Redshift
from tests.providers.aws.utils import (
    AWS_ACCOUNT_NUMBER,
    AWS_REGION_EU_WEST_1,
    set_mocked_aws_provider,
)

topic_name = "test-topic"
test_policy = {
    "Statement": [
        {
            "Effect": "Allow",
            "Principal": {"AWS": f"{AWS_ACCOUNT_NUMBER}"},
            "Action": ["redshift:Publish"],
            "Resource": f"arn:aws:redshift:{AWS_REGION_EU_WEST_1}:{AWS_ACCOUNT_NUMBER}:{topic_name}",
        }
    ]
}
test_bucket_name = "test-bucket"
cluster_id = str(uuid4())

make_api_call = botocore.client.BaseClient._make_api_call


def mock_make_api_call(self, operation_name, kwarg):
    if operation_name == "DescribeLoggingStatus":
        return {
            "LoggingEnabled": True,
            "BucketName": test_bucket_name,
        }
    if operation_name == "DescribeClusterSnapshots":
        return {
            "Snapshots": [
                {
                    "SnapshotIdentifier": uuid4(),
                },
            ]
        }
    if operation_name == "DescribeClusterParameters":
        return {
            "Parameters": [
                {
                    "ParameterName": "require_ssl",
                    "ParameterValue": "true",
                    "Description": "Require SSL for connections",
                    "Source": "user",
                    "DataType": "boolean",
                    "AllowedValues": "true, false",
                    "IsModifiable": True,
                    "MinimumEngineVersion": "1.0",
                },
            ]
        }

    return make_api_call(self, operation_name, kwarg)


def mock_generate_regional_clients(provider, service):
    regional_client = provider._session.current_session.client(
        service, region_name=AWS_REGION_EU_WEST_1
    )
    regional_client.region = AWS_REGION_EU_WEST_1
    return {AWS_REGION_EU_WEST_1: regional_client}


@patch("botocore.client.BaseClient._make_api_call", new=mock_make_api_call)
@patch(
    "prowler.providers.aws.aws_provider.AwsProvider.generate_regional_clients",
    new=mock_generate_regional_clients,
)
class Test_Redshift_Service:
    # Test Redshift Service
    def test_service(self):
        aws_provider = set_mocked_aws_provider([AWS_REGION_EU_WEST_1])
        redshift = Redshift(aws_provider)
        assert redshift.service == "redshift"

    # Test Redshift client
    def test_client(self):
        aws_provider = set_mocked_aws_provider([AWS_REGION_EU_WEST_1])
        redshift = Redshift(aws_provider)
        for reg_client in redshift.regional_clients.values():
            assert reg_client.__class__.__name__ == "Redshift"

    # Test Redshift session
    def test__get_session__(self):
        aws_provider = set_mocked_aws_provider([AWS_REGION_EU_WEST_1])
        redshift = Redshift(aws_provider)
        assert redshift.session.__class__.__name__ == "Session"

    @mock_aws
    def test_describe_clusters(self):
        redshift_client = client("redshift", region_name=AWS_REGION_EU_WEST_1)
        response = redshift_client.create_cluster(
            DBName="test",
            ClusterIdentifier=cluster_id,
            ClusterType="single-node",
            NodeType="ds2.xlarge",
            MasterUsername="user",
            MasterUserPassword="password",
            PubliclyAccessible=True,
            Encrypted=True,
            Tags=[
                {"Key": "test", "Value": "test"},
            ],
<<<<<<< HEAD
            EnhancedVpcRouting=True,
=======
            ClusterParameterGroupName="default.redshift-1.0",
>>>>>>> 16191a7b
        )
        aws_provider = set_mocked_aws_provider([AWS_REGION_EU_WEST_1])
        redshift = Redshift(aws_provider)

        assert len(redshift.clusters) == 1
        assert redshift.clusters[0].id == cluster_id
        assert redshift.clusters[0].region == AWS_REGION_EU_WEST_1
        assert redshift.clusters[0].public_access
        assert (
            redshift.clusters[0].endpoint_address
            == response["Cluster"]["Endpoint"]["Address"]
        )
        assert (
            redshift.clusters[0].allow_version_upgrade
            == response["Cluster"]["AllowVersionUpgrade"]
        )
        assert redshift.clusters[0].tags == [
            {"Key": "test", "Value": "test"},
        ]
        assert redshift.clusters[0].parameter_group_name == "default.redshift-1.0"
        assert redshift.clusters[0].encrypted
        assert redshift.clusters[0].master_username == "user"
<<<<<<< HEAD
        assert redshift.clusters[0].enhanced_vpc_routing
=======
        assert redshift.clusters[0].database_name == "test"
>>>>>>> 16191a7b

    @mock_aws
    def test_describe_logging_status(self):
        redshift_client = client("redshift", region_name=AWS_REGION_EU_WEST_1)
        response = redshift_client.create_cluster(
            DBName="test",
            ClusterIdentifier=cluster_id,
            ClusterType="single-node",
            NodeType="ds2.xlarge",
            MasterUsername="user",
            MasterUserPassword="password",
            PubliclyAccessible=True,
        )
        aws_provider = set_mocked_aws_provider([AWS_REGION_EU_WEST_1])
        redshift = Redshift(aws_provider)

        assert len(redshift.clusters) == 1
        assert redshift.clusters[0].id == cluster_id
        assert redshift.clusters[0].region == AWS_REGION_EU_WEST_1
        assert redshift.clusters[0].public_access
        assert (
            redshift.clusters[0].endpoint_address
            == response["Cluster"]["Endpoint"]["Address"]
        )
        assert (
            redshift.clusters[0].allow_version_upgrade
            == response["Cluster"]["AllowVersionUpgrade"]
        )
        assert redshift.clusters[0].logging_enabled
        assert redshift.clusters[0].bucket == test_bucket_name

    @mock_aws
    def test_describe_describe_cluster_snapshot(self):
        redshift_client = client("redshift", region_name=AWS_REGION_EU_WEST_1)
        response = redshift_client.create_cluster(
            DBName="test",
            ClusterIdentifier=cluster_id,
            ClusterType="single-node",
            NodeType="ds2.xlarge",
            MasterUsername="user",
            MasterUserPassword="password",
            PubliclyAccessible=True,
        )
        aws_provider = set_mocked_aws_provider([AWS_REGION_EU_WEST_1])
        redshift = Redshift(aws_provider)

        assert len(redshift.clusters) == 1
        assert redshift.clusters[0].id == cluster_id
        assert redshift.clusters[0].region == AWS_REGION_EU_WEST_1
        assert redshift.clusters[0].public_access
        assert (
            redshift.clusters[0].endpoint_address
            == response["Cluster"]["Endpoint"]["Address"]
        )
        assert (
            redshift.clusters[0].allow_version_upgrade
            == response["Cluster"]["AllowVersionUpgrade"]
        )
        assert redshift.clusters[0].logging_enabled
        assert redshift.clusters[0].bucket == test_bucket_name
        assert redshift.clusters[0].cluster_snapshots

    @mock_aws
    def test_describe_cluster_parameter_groups(self):
        redshift_client = client("redshift", region_name=AWS_REGION_EU_WEST_1)
        response = redshift_client.create_cluster(
            DBName="test",
            ClusterIdentifier=cluster_id,
            ClusterType="single-node",
            NodeType="ds2.xlarge",
            MasterUsername="user",
            MasterUserPassword="password",
            PubliclyAccessible=True,
            Tags=[
                {"Key": "test", "Value": "test"},
            ],
        )
        aws_provider = set_mocked_aws_provider([AWS_REGION_EU_WEST_1])
        redshift = Redshift(aws_provider)

        assert len(redshift.clusters) == 1
        assert redshift.clusters[0].id == cluster_id
        assert redshift.clusters[0].region == AWS_REGION_EU_WEST_1
        assert redshift.clusters[0].public_access
        assert (
            redshift.clusters[0].endpoint_address
            == response["Cluster"]["Endpoint"]["Address"]
        )
        assert (
            redshift.clusters[0].allow_version_upgrade
            == response["Cluster"]["AllowVersionUpgrade"]
        )
        assert redshift.clusters[0].tags == [
            {"Key": "test", "Value": "test"},
        ]
        assert redshift.clusters[0].parameter_group_name == "default.redshift-1.0"
        assert redshift.clusters[0].require_ssl is True<|MERGE_RESOLUTION|>--- conflicted
+++ resolved
@@ -110,11 +110,8 @@
             Tags=[
                 {"Key": "test", "Value": "test"},
             ],
-<<<<<<< HEAD
             EnhancedVpcRouting=True,
-=======
             ClusterParameterGroupName="default.redshift-1.0",
->>>>>>> 16191a7b
         )
         aws_provider = set_mocked_aws_provider([AWS_REGION_EU_WEST_1])
         redshift = Redshift(aws_provider)
@@ -137,11 +134,8 @@
         assert redshift.clusters[0].parameter_group_name == "default.redshift-1.0"
         assert redshift.clusters[0].encrypted
         assert redshift.clusters[0].master_username == "user"
-<<<<<<< HEAD
         assert redshift.clusters[0].enhanced_vpc_routing
-=======
         assert redshift.clusters[0].database_name == "test"
->>>>>>> 16191a7b
 
     @mock_aws
     def test_describe_logging_status(self):
