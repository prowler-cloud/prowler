--- conflicted
+++ resolved
@@ -130,13 +130,10 @@
         assert redshift.clusters[0].tags == [
             {"Key": "test", "Value": "test"},
         ]
-<<<<<<< HEAD
         assert redshift.clusters[0].parameter_group_name == "default.redshift-1.0"
-=======
         assert redshift.clusters[0].encrypted
         assert redshift.clusters[0].master_username == "user"
         assert redshift.clusters[0].database_name == "test"
->>>>>>> b7033570
 
     @mock_aws
     def test_describe_logging_status(self):
