from unittest.mock import patch
from uuid import uuid4

import botocore
from boto3 import client
from moto import mock_aws

from prowler.providers.aws.services.redshift.redshift_service import Redshift
from tests.providers.aws.utils import (
    AWS_ACCOUNT_NUMBER,
    AWS_REGION_EU_WEST_1,
    set_mocked_aws_provider,
)

topic_name = "test-topic"
test_policy = {
    "Statement": [
        {
            "Effect": "Allow",
            "Principal": {"AWS": f"{AWS_ACCOUNT_NUMBER}"},
            "Action": ["redshift:Publish"],
            "Resource": f"arn:aws:redshift:{AWS_REGION_EU_WEST_1}:{AWS_ACCOUNT_NUMBER}:{topic_name}",
        }
    ]
}
test_bucket_name = "test-bucket"
cluster_id = str(uuid4())

make_api_call = botocore.client.BaseClient._make_api_call


def mock_make_api_call(self, operation_name, kwarg):
    if operation_name == "DescribeLoggingStatus":
        return {
            "LoggingEnabled": True,
            "BucketName": test_bucket_name,
        }
    if operation_name == "DescribeClusterSnapshots":
        return {
            "Snapshots": [
                {
                    "SnapshotIdentifier": uuid4(),
                },
            ]
        }
    return make_api_call(self, operation_name, kwarg)


def mock_generate_regional_clients(provider, service):
    regional_client = provider._session.current_session.client(
        service, region_name=AWS_REGION_EU_WEST_1
    )
    regional_client.region = AWS_REGION_EU_WEST_1
    return {AWS_REGION_EU_WEST_1: regional_client}


@patch("botocore.client.BaseClient._make_api_call", new=mock_make_api_call)
@patch(
    "prowler.providers.aws.aws_provider.AwsProvider.generate_regional_clients",
    new=mock_generate_regional_clients,
)
class Test_Redshift_Service:
    # Test Redshift Service
    def test_service(self):
        aws_provider = set_mocked_aws_provider([AWS_REGION_EU_WEST_1])
        redshift = Redshift(aws_provider)
        assert redshift.service == "redshift"

    # Test Redshift client
    def test_client(self):
        aws_provider = set_mocked_aws_provider([AWS_REGION_EU_WEST_1])
        redshift = Redshift(aws_provider)
        for reg_client in redshift.regional_clients.values():
            assert reg_client.__class__.__name__ == "Redshift"

    # Test Redshift session
    def test__get_session__(self):
        aws_provider = set_mocked_aws_provider([AWS_REGION_EU_WEST_1])
        redshift = Redshift(aws_provider)
        assert redshift.session.__class__.__name__ == "Session"

    @mock_aws
    def test_describe_clusters(self):
        redshift_client = client("redshift", region_name=AWS_REGION_EU_WEST_1)
        response = redshift_client.create_cluster(
            DBName="test",
            ClusterIdentifier=cluster_id,
            ClusterType="single-node",
            NodeType="ds2.xlarge",
            MasterUsername="user",
            MasterUserPassword="password",
            PubliclyAccessible=True,
            Encrypted=True,
            Tags=[
                {"Key": "test", "Value": "test"},
            ],
        )
        aws_provider = set_mocked_aws_provider([AWS_REGION_EU_WEST_1])
        redshift = Redshift(aws_provider)

        assert len(redshift.clusters) == 1
        assert redshift.clusters[0].id == cluster_id
        assert redshift.clusters[0].region == AWS_REGION_EU_WEST_1
        assert redshift.clusters[0].public_access
        assert (
            redshift.clusters[0].endpoint_address
            == response["Cluster"]["Endpoint"]["Address"]
        )
        assert (
            redshift.clusters[0].allow_version_upgrade
            == response["Cluster"]["AllowVersionUpgrade"]
        )
        assert redshift.clusters[0].tags == [
            {"Key": "test", "Value": "test"},
        ]
<<<<<<< HEAD
        assert redshift.clusters[0].encrypted
=======
        assert redshift.clusters[0].masterusername == "user"
>>>>>>> 469986dd

    @mock_aws
    def test_describe_logging_status(self):
        redshift_client = client("redshift", region_name=AWS_REGION_EU_WEST_1)
        response = redshift_client.create_cluster(
            DBName="test",
            ClusterIdentifier=cluster_id,
            ClusterType="single-node",
            NodeType="ds2.xlarge",
            MasterUsername="user",
            MasterUserPassword="password",
            PubliclyAccessible=True,
        )
        aws_provider = set_mocked_aws_provider([AWS_REGION_EU_WEST_1])
        redshift = Redshift(aws_provider)

        assert len(redshift.clusters) == 1
        assert redshift.clusters[0].id == cluster_id
        assert redshift.clusters[0].region == AWS_REGION_EU_WEST_1
        assert redshift.clusters[0].public_access
        assert (
            redshift.clusters[0].endpoint_address
            == response["Cluster"]["Endpoint"]["Address"]
        )
        assert (
            redshift.clusters[0].allow_version_upgrade
            == response["Cluster"]["AllowVersionUpgrade"]
        )
        assert redshift.clusters[0].logging_enabled
        assert redshift.clusters[0].bucket == test_bucket_name

    @mock_aws
    def test_describe_describe_cluster_snapshot(self):
        redshift_client = client("redshift", region_name=AWS_REGION_EU_WEST_1)
        response = redshift_client.create_cluster(
            DBName="test",
            ClusterIdentifier=cluster_id,
            ClusterType="single-node",
            NodeType="ds2.xlarge",
            MasterUsername="user",
            MasterUserPassword="password",
            PubliclyAccessible=True,
        )
        aws_provider = set_mocked_aws_provider([AWS_REGION_EU_WEST_1])
        redshift = Redshift(aws_provider)

        assert len(redshift.clusters) == 1
        assert redshift.clusters[0].id == cluster_id
        assert redshift.clusters[0].region == AWS_REGION_EU_WEST_1
        assert redshift.clusters[0].public_access
        assert (
            redshift.clusters[0].endpoint_address
            == response["Cluster"]["Endpoint"]["Address"]
        )
        assert (
            redshift.clusters[0].allow_version_upgrade
            == response["Cluster"]["AllowVersionUpgrade"]
        )
        assert redshift.clusters[0].logging_enabled
        assert redshift.clusters[0].bucket == test_bucket_name
        assert redshift.clusters[0].cluster_snapshots<|MERGE_RESOLUTION|>--- conflicted
+++ resolved
@@ -113,11 +113,8 @@
         assert redshift.clusters[0].tags == [
             {"Key": "test", "Value": "test"},
         ]
-<<<<<<< HEAD
         assert redshift.clusters[0].encrypted
-=======
         assert redshift.clusters[0].masterusername == "user"
->>>>>>> 469986dd
 
     @mock_aws
     def test_describe_logging_status(self):
