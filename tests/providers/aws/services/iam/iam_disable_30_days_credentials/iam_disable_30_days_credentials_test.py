import datetime
from unittest import mock

from boto3 import client, session
from moto import mock_iam

from prowler.providers.aws.lib.audit_info.models import AWS_Audit_Info
from prowler.providers.common.models import Audit_Metadata

AWS_ACCOUNT_NUMBER = "123456789012"
AWS_REGION = "us-east-1"


class Test_iam_disable_30_days_credentials_test:
    # Mocked Audit Info
    def set_mocked_audit_info(self):
        audit_info = AWS_Audit_Info(
            session_config=None,
            original_session=None,
            audit_session=session.Session(
                profile_name=None,
                botocore_session=None,
                region_name=AWS_REGION,
            ),
            audited_account=AWS_ACCOUNT_NUMBER,
            audited_account_arn=f"arn:aws:iam::{AWS_ACCOUNT_NUMBER}:root",
            audited_user_id=None,
            audited_partition="aws",
            audited_identity_arn=None,
            profile=None,
            profile_region=AWS_REGION,
            credentials=None,
            assumed_role_info=None,
            audited_regions=None,
            organizations_metadata=None,
            audit_resources=None,
            mfa_enabled=False,
            audit_metadata=Audit_Metadata(
                services_scanned=0,
                expected_checks=[],
                completed_checks=0,
                audit_progress=0,
            ),
        )
        return audit_info

    @mock_iam
    def test_iam_user_logged_30_days(self):
        password_last_used = (
            datetime.datetime.now() - datetime.timedelta(days=2)
        ).strftime("%Y-%m-%d %H:%M:%S+00:00")
        iam_client = client("iam")
        user = "test-user"
        arn = iam_client.create_user(UserName=user)["User"]["Arn"]

        from prowler.providers.aws.services.iam.iam_service import IAM

        audit_info = self.set_mocked_audit_info()

        with mock.patch(
            "prowler.providers.aws.lib.audit_info.audit_info.current_audit_info",
            new=audit_info,
        ):
            with mock.patch(
                "prowler.providers.aws.services.iam.iam_disable_30_days_credentials.iam_disable_30_days_credentials.iam_client",
                new=IAM(audit_info),
            ) as service_client:
                from prowler.providers.aws.services.iam.iam_disable_30_days_credentials.iam_disable_30_days_credentials import (
                    iam_disable_30_days_credentials,
                )

                service_client.users[0].password_last_used = password_last_used
                check = iam_disable_30_days_credentials()
                result = check.execute()
                assert len(result) == 2
                assert result[0].status == "PASS"
                assert (
                    result[0].status_extended
                    == f"User {user} has logged in to the console in the past 30 days."
                )
                assert result[0].resource_id == user
                assert result[0].resource_arn == arn
                assert result[0].region == AWS_REGION
                assert result[1].status == "PASS"
                assert (
                    result[1].status_extended
                    == f"User {user} does not have access keys."
                )
                assert result[1].resource_id == user
                assert result[1].resource_arn == arn
                assert result[1].region == AWS_REGION

    @mock_iam
    def test_iam_user_not_logged_30_days(self):
        password_last_used = (
            datetime.datetime.now() - datetime.timedelta(days=60)
        ).strftime("%Y-%m-%d %H:%M:%S+00:00")
        iam_client = client("iam")
        user = "test-user"
        arn = iam_client.create_user(UserName=user)["User"]["Arn"]

        from prowler.providers.aws.services.iam.iam_service import IAM

        audit_info = self.set_mocked_audit_info()

        with mock.patch(
            "prowler.providers.aws.lib.audit_info.audit_info.current_audit_info",
            new=audit_info,
        ):
            with mock.patch(
                "prowler.providers.aws.services.iam.iam_disable_30_days_credentials.iam_disable_30_days_credentials.iam_client",
                new=IAM(audit_info),
            ) as service_client:
                from prowler.providers.aws.services.iam.iam_disable_30_days_credentials.iam_disable_30_days_credentials import (
                    iam_disable_30_days_credentials,
                )

                service_client.users[0].password_last_used = password_last_used
                check = iam_disable_30_days_credentials()
                result = check.execute()
                assert len(result) == 2
                assert result[0].status == "FAIL"
                assert (
                    result[0].status_extended
                    == f"User {user} has not logged in to the console in the past 30 days."
                )
                assert result[0].resource_id == user
                assert result[0].resource_arn == arn
                assert result[0].region == AWS_REGION
                assert result[1].status == "PASS"
                assert (
                    result[1].status_extended
                    == f"User {user} does not have access keys."
                )
                assert result[1].resource_id == user
                assert result[1].resource_arn == arn
                assert result[1].region == AWS_REGION

    @mock_iam
    def test_iam_user_not_logged(self):
        iam_client = client("iam")
        user = "test-user"
        arn = iam_client.create_user(UserName=user)["User"]["Arn"]

        from prowler.providers.aws.services.iam.iam_service import IAM

        audit_info = self.set_mocked_audit_info()

        with mock.patch(
            "prowler.providers.aws.lib.audit_info.audit_info.current_audit_info",
            new=audit_info,
        ):
            with mock.patch(
                "prowler.providers.aws.services.iam.iam_disable_30_days_credentials.iam_disable_30_days_credentials.iam_client",
                new=IAM(audit_info),
            ) as service_client:
                from prowler.providers.aws.services.iam.iam_disable_30_days_credentials.iam_disable_30_days_credentials import (
                    iam_disable_30_days_credentials,
                )

                service_client.users[0].password_last_used = ""
                # raise Exception
                check = iam_disable_30_days_credentials()
                result = check.execute()
                assert len(result) == 2
                assert result[0].status == "PASS"
                assert (
                    result[0].status_extended
                    == f"User {user} does not have a console password or is unused."
                )
                assert result[0].resource_id == user
                assert result[0].resource_arn == arn
                assert result[0].region == AWS_REGION
                assert result[1].status == "PASS"
                assert (
                    result[1].status_extended
                    == f"User {user} does not have access keys."
                )
                assert result[1].resource_id == user
                assert result[1].resource_arn == arn
                assert result[1].region == AWS_REGION

    @mock_iam
    def test_user_no_access_keys(self):
        iam_client = client("iam")
        user = "test-user"
        arn = iam_client.create_user(UserName=user)["User"]["Arn"]

        from prowler.providers.aws.services.iam.iam_service import IAM

        audit_info = self.set_mocked_audit_info()

        with mock.patch(
            "prowler.providers.aws.lib.audit_info.audit_info.current_audit_info",
            new=audit_info,
        ):
            with mock.patch(
                "prowler.providers.aws.services.iam.iam_disable_30_days_credentials.iam_disable_30_days_credentials.iam_client",
                new=IAM(audit_info),
            ) as service_client:
                from prowler.providers.aws.services.iam.iam_disable_30_days_credentials.iam_disable_30_days_credentials import (
                    iam_disable_30_days_credentials,
                )

                service_client.credential_report[0][
                    "access_key_1_last_rotated"
                ] == "N/A"
                service_client.credential_report[0][
                    "access_key_2_last_rotated"
                ] == "N/A"

                check = iam_disable_30_days_credentials()
                result = check.execute()
                assert len(result) == 2
                assert result[0].status == "PASS"
                assert (
                    result[0].status_extended
                    == f"User {user} does not have a console password or is unused."
                )
                assert result[0].resource_id == user
                assert result[0].resource_arn == arn
                assert result[0].region == AWS_REGION
                assert result[1].status == "PASS"
                assert (
                    result[1].status_extended
                    == f"User {user} does not have access keys."
                )
                assert result[1].resource_id == user
                assert result[1].resource_arn == arn
                assert result[1].region == AWS_REGION

    @mock_iam
    def test_user_access_key_1_not_used(self):
        credentials_last_rotated = (
            datetime.datetime.now() - datetime.timedelta(days=100)
        ).strftime("%Y-%m-%dT%H:%M:%S+00:00")
        iam_client = client("iam")
        user = "test-user"
        arn = iam_client.create_user(UserName=user)["User"]["Arn"]

        from prowler.providers.aws.services.iam.iam_service import IAM

        audit_info = self.set_mocked_audit_info()

        with mock.patch(
            "prowler.providers.aws.lib.audit_info.audit_info.current_audit_info",
            new=audit_info,
        ):
            with mock.patch(
                "prowler.providers.aws.services.iam.iam_disable_30_days_credentials.iam_disable_30_days_credentials.iam_client",
                new=IAM(audit_info),
            ) as service_client:
                from prowler.providers.aws.services.iam.iam_disable_30_days_credentials.iam_disable_30_days_credentials import (
                    iam_disable_30_days_credentials,
                )

                service_client.credential_report[0]["access_key_1_active"] = "true"
                service_client.credential_report[0][
                    "access_key_1_last_used_date"
                ] = credentials_last_rotated

                check = iam_disable_30_days_credentials()
                result = check.execute()
                assert len(result) == 2
                assert result[0].status == "PASS"
                assert (
                    result[0].status_extended
                    == f"User {user} does not have a console password or is unused."
                )
                assert result[0].resource_id == user
                assert result[0].resource_arn == arn
                assert result[0].region == AWS_REGION
                assert result[1].status == "FAIL"
                assert (
                    result[1].status_extended
                    == f"User {user} has not used access key 1 in the last 30 days (100 days)."
                )
<<<<<<< HEAD
                assert result[-1].resource_id == user + "/AccessKey1"
                assert result[-1].resource_arn == arn
                assert result[-1].region == AWS_REGION
=======
                assert result[1].resource_id == user
                assert result[1].resource_arn == arn
                assert result[1].region == AWS_REGION
>>>>>>> 3c396e76

    @mock_iam
    def test_user_access_key_2_not_used(self):
        credentials_last_rotated = (
            datetime.datetime.now() - datetime.timedelta(days=100)
        ).strftime("%Y-%m-%dT%H:%M:%S+00:00")
        iam_client = client("iam")
        user = "test-user"
        arn = iam_client.create_user(UserName=user)["User"]["Arn"]

        from prowler.providers.aws.services.iam.iam_service import IAM

        audit_info = self.set_mocked_audit_info()

        with mock.patch(
            "prowler.providers.aws.lib.audit_info.audit_info.current_audit_info",
            new=audit_info,
        ):
            with mock.patch(
                "prowler.providers.aws.services.iam.iam_disable_30_days_credentials.iam_disable_30_days_credentials.iam_client",
                new=IAM(audit_info),
            ) as service_client:
                from prowler.providers.aws.services.iam.iam_disable_30_days_credentials.iam_disable_30_days_credentials import (
                    iam_disable_30_days_credentials,
                )

                service_client.credential_report[0]["access_key_2_active"] = "true"
                service_client.credential_report[0][
                    "access_key_2_last_used_date"
                ] = credentials_last_rotated

                check = iam_disable_30_days_credentials()
                result = check.execute()
                assert len(result) == 2
                assert result[0].status == "PASS"
                assert (
                    result[0].status_extended
                    == f"User {user} does not have a console password or is unused."
                )
                assert result[0].resource_id == user
                assert result[0].resource_arn == arn
                assert result[0].region == AWS_REGION
                assert result[1].status == "FAIL"
                assert (
                    result[1].status_extended
                    == f"User {user} has not used access key 2 in the last 30 days (100 days)."
                )
<<<<<<< HEAD
                assert result[-1].resource_id == user + "/AccessKey2"
                assert result[-1].resource_arn == arn
                assert result[-1].region == AWS_REGION
=======
                assert result[1].resource_id == user
                assert result[1].resource_arn == arn
                assert result[1].region == AWS_REGION
>>>>>>> 3c396e76

    @mock_iam
    def test_user_both_access_keys_not_used(self):
        credentials_last_rotated = (
            datetime.datetime.now() - datetime.timedelta(days=100)
        ).strftime("%Y-%m-%dT%H:%M:%S+00:00")
        iam_client = client("iam")
        user = "test-user"
        arn = iam_client.create_user(UserName=user)["User"]["Arn"]

        from prowler.providers.aws.services.iam.iam_service import IAM

        audit_info = self.set_mocked_audit_info()

        with mock.patch(
            "prowler.providers.aws.lib.audit_info.audit_info.current_audit_info",
            new=audit_info,
        ):
            with mock.patch(
                "prowler.providers.aws.services.iam.iam_disable_30_days_credentials.iam_disable_30_days_credentials.iam_client",
                new=IAM(audit_info),
            ) as service_client:
                from prowler.providers.aws.services.iam.iam_disable_30_days_credentials.iam_disable_30_days_credentials import (
                    iam_disable_30_days_credentials,
                )

                service_client.credential_report[0]["access_key_1_active"] = "true"
                service_client.credential_report[0][
                    "access_key_1_last_used_date"
                ] = credentials_last_rotated

                service_client.credential_report[0]["access_key_2_active"] = "true"
                service_client.credential_report[0][
                    "access_key_2_last_used_date"
                ] = credentials_last_rotated

                check = iam_disable_30_days_credentials()
                result = check.execute()
                assert len(result) == 3
                assert result[0].status == "PASS"
                assert (
                    result[0].status_extended
                    == f"User {user} does not have a console password or is unused."
                )
                assert result[0].resource_id == user
                assert result[0].resource_arn == arn
                assert result[0].region == AWS_REGION
                assert result[1].status == "FAIL"
                assert (
                    result[1].status_extended
                    == f"User {user} has not used access key 1 in the last 30 days (100 days)."
                )
<<<<<<< HEAD
                assert result[-1].resource_id == user + "/AccessKey2"
                assert result[-1].resource_arn == arn
                assert result[-1].region == AWS_REGION
=======
                assert result[1].resource_id == user
                assert result[1].resource_arn == arn
                assert result[1].region == AWS_REGION
>>>>>>> 3c396e76

                assert result[2].status == "FAIL"
                assert (
                    result[2].status_extended
                    == f"User {user} has not used access key 2 in the last 30 days (100 days)."
                )
<<<<<<< HEAD
                assert result[-2].resource_id == user + "/AccessKey1"
                assert result[-2].resource_arn == arn
                assert result[-2].region == AWS_REGION
=======
                assert result[2].resource_id == user
                assert result[2].resource_arn == arn
                assert result[2].region == AWS_REGION
>>>>>>> 3c396e76

    @mock_iam
    def test_user_both_access_keys_used(self):
        credentials_last_rotated = (
            datetime.datetime.now() - datetime.timedelta(days=10)
        ).strftime("%Y-%m-%dT%H:%M:%S+00:00")
        iam_client = client("iam")
        user = "test-user"
        arn = iam_client.create_user(UserName=user)["User"]["Arn"]

        from prowler.providers.aws.services.iam.iam_service import IAM

        audit_info = self.set_mocked_audit_info()

        with mock.patch(
            "prowler.providers.aws.lib.audit_info.audit_info.current_audit_info",
            new=audit_info,
        ):
            with mock.patch(
                "prowler.providers.aws.services.iam.iam_disable_30_days_credentials.iam_disable_30_days_credentials.iam_client",
                new=IAM(audit_info),
            ) as service_client:
                from prowler.providers.aws.services.iam.iam_disable_30_days_credentials.iam_disable_30_days_credentials import (
                    iam_disable_30_days_credentials,
                )

                service_client.credential_report[0]["access_key_1_active"] = "true"
                service_client.credential_report[0][
                    "access_key_1_last_used_date"
                ] = credentials_last_rotated

                service_client.credential_report[0]["access_key_2_active"] = "true"
                service_client.credential_report[0][
                    "access_key_2_last_used_date"
                ] = credentials_last_rotated

                check = iam_disable_30_days_credentials()
                result = check.execute()
                assert len(result) == 2
                assert result[0].status == "PASS"
                assert (
                    result[0].status_extended
                    == f"User {user} does not have a console password or is unused."
                )
                assert result[0].resource_id == user
                assert result[0].resource_arn == arn
                assert result[0].region == AWS_REGION
                assert result[1].status == "PASS"
                assert (
                    result[1].status_extended
                    == f"User {user} does not have unused access keys for 30 days."
                )
                assert result[1].resource_id == user
                assert result[1].resource_arn == arn
                assert result[1].region == AWS_REGION<|MERGE_RESOLUTION|>--- conflicted
+++ resolved
@@ -275,15 +275,9 @@
                     result[1].status_extended
                     == f"User {user} has not used access key 1 in the last 30 days (100 days)."
                 )
-<<<<<<< HEAD
                 assert result[-1].resource_id == user + "/AccessKey1"
                 assert result[-1].resource_arn == arn
                 assert result[-1].region == AWS_REGION
-=======
-                assert result[1].resource_id == user
-                assert result[1].resource_arn == arn
-                assert result[1].region == AWS_REGION
->>>>>>> 3c396e76
 
     @mock_iam
     def test_user_access_key_2_not_used(self):
@@ -331,15 +325,9 @@
                     result[1].status_extended
                     == f"User {user} has not used access key 2 in the last 30 days (100 days)."
                 )
-<<<<<<< HEAD
                 assert result[-1].resource_id == user + "/AccessKey2"
                 assert result[-1].resource_arn == arn
                 assert result[-1].region == AWS_REGION
-=======
-                assert result[1].resource_id == user
-                assert result[1].resource_arn == arn
-                assert result[1].region == AWS_REGION
->>>>>>> 3c396e76
 
     @mock_iam
     def test_user_both_access_keys_not_used(self):
@@ -392,30 +380,18 @@
                     result[1].status_extended
                     == f"User {user} has not used access key 1 in the last 30 days (100 days)."
                 )
-<<<<<<< HEAD
                 assert result[-1].resource_id == user + "/AccessKey2"
                 assert result[-1].resource_arn == arn
                 assert result[-1].region == AWS_REGION
-=======
-                assert result[1].resource_id == user
-                assert result[1].resource_arn == arn
-                assert result[1].region == AWS_REGION
->>>>>>> 3c396e76
 
                 assert result[2].status == "FAIL"
                 assert (
                     result[2].status_extended
                     == f"User {user} has not used access key 2 in the last 30 days (100 days)."
                 )
-<<<<<<< HEAD
                 assert result[-2].resource_id == user + "/AccessKey1"
                 assert result[-2].resource_arn == arn
                 assert result[-2].region == AWS_REGION
-=======
-                assert result[2].resource_id == user
-                assert result[2].resource_arn == arn
-                assert result[2].region == AWS_REGION
->>>>>>> 3c396e76
 
     @mock_iam
     def test_user_both_access_keys_used(self):
