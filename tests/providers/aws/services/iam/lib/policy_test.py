from prowler.providers.aws.services.iam.lib.policy import (
    check_admin_access,
    check_full_service_access,
    is_condition_block_restrictive,
    is_condition_block_restrictive_organization,
    is_condition_restricting_from_private_ip,
    is_policy_cross_account,
    is_policy_public,
)
from tests.providers.aws.utils import AWS_ACCOUNT_NUMBER

TRUSTED_AWS_ACCOUNT_NUMBER = "123456789012"
NON_TRUSTED_AWS_ACCOUNT_NUMBER = "111222333444"

TRUSTED_ORGANIZATION_ID = "o-123456789012"
NON_TRUSTED_ORGANIZATION_ID = "o-111222333444"

ALL_ORGS = "*"


class Test_Policy:
    # Test lowercase context key name --> aws
    def test_condition_parser_string_equals_aws_SourceAccount_list(self):
        condition_statement = {
            "StringEquals": {"aws:SourceAccount": [TRUSTED_AWS_ACCOUNT_NUMBER]}
        }
        assert is_condition_block_restrictive(
            condition_statement, TRUSTED_AWS_ACCOUNT_NUMBER
        )

    def test_condition_parser_string_equals_aws_SourceAccount_list_not_valid(self):
        condition_statement = {
            "StringEquals": {
                "aws:SourceAccount": [
                    TRUSTED_AWS_ACCOUNT_NUMBER,
                    NON_TRUSTED_AWS_ACCOUNT_NUMBER,
                ]
            }
        }
        assert not is_condition_block_restrictive(
            condition_statement, TRUSTED_AWS_ACCOUNT_NUMBER
        )

    def test_condition_parser_string_equals_aws_SourceAccount_str(self):
        condition_statement = {
            "StringEquals": {"aws:SourceAccount": TRUSTED_AWS_ACCOUNT_NUMBER}
        }
        assert is_condition_block_restrictive(
            condition_statement, TRUSTED_AWS_ACCOUNT_NUMBER
        )

    def test_condition_parser_string_equals_aws_SourceAccount_str_not_valid(self):
        condition_statement = {
            "StringEquals": {"aws:SourceAccount": NON_TRUSTED_AWS_ACCOUNT_NUMBER}
        }
        assert not is_condition_block_restrictive(
            condition_statement, TRUSTED_AWS_ACCOUNT_NUMBER
        )

    def test_condition_parser_string_like_aws_SourceAccount_list(self):
        condition_statement = {
            "StringLike": {"aws:SourceAccount": [TRUSTED_AWS_ACCOUNT_NUMBER]}
        }
        assert is_condition_block_restrictive(
            condition_statement, TRUSTED_AWS_ACCOUNT_NUMBER
        )

    def test_condition_parser_string_like_aws_SourceAccount_list_not_valid(self):
        condition_statement = {
            "StringLike": {
                "aws:SourceAccount": [
                    TRUSTED_AWS_ACCOUNT_NUMBER,
                    NON_TRUSTED_AWS_ACCOUNT_NUMBER,
                ]
            }
        }
        assert not is_condition_block_restrictive(
            condition_statement, TRUSTED_AWS_ACCOUNT_NUMBER
        )

    def test_condition_parser_string_like_aws_SourceAccount_str(self):
        condition_statement = {
            "StringLike": {"aws:SourceAccount": TRUSTED_AWS_ACCOUNT_NUMBER}
        }
        assert is_condition_block_restrictive(
            condition_statement, TRUSTED_AWS_ACCOUNT_NUMBER
        )

    def test_condition_parser_string_like_aws_SourceAccount_str_not_valid(self):
        condition_statement = {
            "StringLike": {"aws:SourceAccount": NON_TRUSTED_AWS_ACCOUNT_NUMBER}
        }
        assert not is_condition_block_restrictive(
            condition_statement, TRUSTED_AWS_ACCOUNT_NUMBER
        )

    def test_condition_parser_string_equals_aws_SourceOwner_str(self):
        condition_statement = {
            "StringEquals": {"aws:SourceOwner": TRUSTED_AWS_ACCOUNT_NUMBER}
        }
        assert is_condition_block_restrictive(
            condition_statement, TRUSTED_AWS_ACCOUNT_NUMBER
        )

    def test_condition_parser_string_equals_aws_SourceOwner_str_not_valid(self):
        condition_statement = {
            "StringEquals": {"aws:SourceOwner": NON_TRUSTED_AWS_ACCOUNT_NUMBER}
        }
        assert not is_condition_block_restrictive(
            condition_statement, TRUSTED_AWS_ACCOUNT_NUMBER
        )

    def test_condition_parser_string_equals_aws_SourceOwner_list(self):
        condition_statement = {
            "StringEquals": {"aws:SourceOwner": [TRUSTED_AWS_ACCOUNT_NUMBER]}
        }
        assert is_condition_block_restrictive(
            condition_statement, TRUSTED_AWS_ACCOUNT_NUMBER
        )

    def test_condition_parser_string_equals_aws_SourceOwner_list_not_valid(self):
        condition_statement = {
            "StringEquals": {
                "aws:SourceOwner": [
                    TRUSTED_AWS_ACCOUNT_NUMBER,
                    NON_TRUSTED_AWS_ACCOUNT_NUMBER,
                ]
            }
        }
        assert not is_condition_block_restrictive(
            condition_statement, TRUSTED_AWS_ACCOUNT_NUMBER
        )

    def test_condition_parser_string_like_aws_SourceOwner_list(self):
        condition_statement = {
            "StringLike": {"aws:SourceOwner": [TRUSTED_AWS_ACCOUNT_NUMBER]}
        }
        assert is_condition_block_restrictive(
            condition_statement, TRUSTED_AWS_ACCOUNT_NUMBER
        )

    def test_condition_parser_string_like_aws_SourceOwner_list_not_valid(self):
        condition_statement = {
            "StringLike": {
                "aws:SourceOwner": [
                    TRUSTED_AWS_ACCOUNT_NUMBER,
                    NON_TRUSTED_AWS_ACCOUNT_NUMBER,
                ]
            }
        }
        assert not is_condition_block_restrictive(
            condition_statement, TRUSTED_AWS_ACCOUNT_NUMBER
        )

    def test_condition_parser_string_like_aws_SourceOwner_str(self):
        condition_statement = {
            "StringLike": {"aws:SourceOwner": TRUSTED_AWS_ACCOUNT_NUMBER}
        }
        assert is_condition_block_restrictive(
            condition_statement, TRUSTED_AWS_ACCOUNT_NUMBER
        )

    def test_condition_parser_string_like_aws_SourceOwner_str_not_valid(self):
        condition_statement = {
            "StringLike": {"aws:SourceOwner": NON_TRUSTED_AWS_ACCOUNT_NUMBER}
        }
        assert not is_condition_block_restrictive(
            condition_statement, TRUSTED_AWS_ACCOUNT_NUMBER
        )

    def test_condition_parser_string_equals_s3_ResourceAccount_list(self):
        condition_statement = {
            "StringEquals": {"s3:ResourceAccount": [TRUSTED_AWS_ACCOUNT_NUMBER]}
        }
        assert is_condition_block_restrictive(
            condition_statement, TRUSTED_AWS_ACCOUNT_NUMBER
        )

    def test_condition_parser_string_equals_s3_ResourceAccount_list_not_valid(self):
        condition_statement = {
            "StringEquals": {
                "s3:ResourceAccount": [
                    TRUSTED_AWS_ACCOUNT_NUMBER,
                    NON_TRUSTED_AWS_ACCOUNT_NUMBER,
                ]
            }
        }
        assert not is_condition_block_restrictive(
            condition_statement, TRUSTED_AWS_ACCOUNT_NUMBER
        )

    def test_condition_parser_string_equals_s3_ResourceAccount_str(self):
        condition_statement = {
            "StringEquals": {"s3:ResourceAccount": TRUSTED_AWS_ACCOUNT_NUMBER}
        }
        assert is_condition_block_restrictive(
            condition_statement, TRUSTED_AWS_ACCOUNT_NUMBER
        )

    def test_condition_parser_string_equals_s3_ResourceAccount_str_not_valid(self):
        condition_statement = {
            "StringEquals": {"s3:ResourceAccount": NON_TRUSTED_AWS_ACCOUNT_NUMBER}
        }
        assert not is_condition_block_restrictive(
            condition_statement, TRUSTED_AWS_ACCOUNT_NUMBER
        )

    def test_condition_parser_string_equals_aws_PrincipalAccount_list(self):
        condition_statement = {
            "StringEquals": {"aws:PrincipalAccount": [TRUSTED_AWS_ACCOUNT_NUMBER]}
        }
        assert is_condition_block_restrictive(
            condition_statement, TRUSTED_AWS_ACCOUNT_NUMBER
        )

    def test_condition_parser_string_equals_aws_PrincipalAccount_list_not_valid(self):
        condition_statement = {
            "StringEquals": {
                "aws:PrincipalAccount": [
                    TRUSTED_AWS_ACCOUNT_NUMBER,
                    NON_TRUSTED_AWS_ACCOUNT_NUMBER,
                ]
            }
        }
        assert not is_condition_block_restrictive(
            condition_statement, TRUSTED_AWS_ACCOUNT_NUMBER
        )

    def test_condition_parser_string_equals_aws_PrincipalAccount_str(self):
        condition_statement = {
            "StringEquals": {"aws:PrincipalAccount": TRUSTED_AWS_ACCOUNT_NUMBER}
        }
        assert is_condition_block_restrictive(
            condition_statement, TRUSTED_AWS_ACCOUNT_NUMBER
        )

    def test_condition_parser_string_equals_aws_PrincipalAccount_str_not_valid(self):
        condition_statement = {
            "StringEquals": {"aws:PrincipalAccount": NON_TRUSTED_AWS_ACCOUNT_NUMBER}
        }
        assert not is_condition_block_restrictive(
            condition_statement, TRUSTED_AWS_ACCOUNT_NUMBER
        )

    def test_condition_parser_string_equals_aws_SourceArn_str(self):
        condition_statement = {
            "StringEquals": {
                "aws:SourceArn": f"arn:aws:cloudtrail:*:{TRUSTED_AWS_ACCOUNT_NUMBER}:trail/*"
            }
        }
        assert is_condition_block_restrictive(
            condition_statement, TRUSTED_AWS_ACCOUNT_NUMBER
        )

    def test_condition_parser_string_equals_aws_SourceArn_str_not_valid(self):
        condition_statement = {
            "StringEquals": {
                "aws:SourceArn": f"arn:aws:cloudtrail:*:{NON_TRUSTED_AWS_ACCOUNT_NUMBER}:trail/*"
            }
        }
        assert not is_condition_block_restrictive(
            condition_statement, TRUSTED_AWS_ACCOUNT_NUMBER
        )

    def test_condition_parser_string_like_aws_PrincipalAccount_list(self):
        condition_statement = {
            "StringLike": {"aws:PrincipalAccount": [TRUSTED_AWS_ACCOUNT_NUMBER]}
        }
        assert is_condition_block_restrictive(
            condition_statement, TRUSTED_AWS_ACCOUNT_NUMBER
        )

    def test_condition_parser_string_like_aws_PrincipalAccount_list_not_valid(self):
        condition_statement = {
            "StringLike": {
                "aws:PrincipalAccount": [
                    TRUSTED_AWS_ACCOUNT_NUMBER,
                    NON_TRUSTED_AWS_ACCOUNT_NUMBER,
                ]
            }
        }
        assert not is_condition_block_restrictive(
            condition_statement, TRUSTED_AWS_ACCOUNT_NUMBER
        )

    def test_condition_parser_string_like_aws_PrincipalAccount_str(self):
        condition_statement = {
            "StringLike": {"aws:PrincipalAccount": TRUSTED_AWS_ACCOUNT_NUMBER}
        }
        assert is_condition_block_restrictive(
            condition_statement, TRUSTED_AWS_ACCOUNT_NUMBER
        )

    def test_condition_parser_string_like_aws_PrincipalAccount_str_not_valid(self):
        condition_statement = {
            "StringLike": {"aws:PrincipalAccount": NON_TRUSTED_AWS_ACCOUNT_NUMBER}
        }
        assert not is_condition_block_restrictive(
            condition_statement, TRUSTED_AWS_ACCOUNT_NUMBER
        )

    def test_condition_parser_arn_like_aws_SourceArn_list(self):
        condition_statement = {
            "ArnLike": {
                "aws:SourceArn": [
                    f"arn:aws:cloudtrail:*:{TRUSTED_AWS_ACCOUNT_NUMBER}:trail/*"
                ]
            }
        }

        assert is_condition_block_restrictive(
            condition_statement, TRUSTED_AWS_ACCOUNT_NUMBER
        )

    def test_condition_parser_arn_like_aws_SourceArn_list_not_valid(self):
        condition_statement = {
            "ArnLike": {
                "aws:SourceArn": [
                    f"arn:aws:cloudtrail:*:{TRUSTED_AWS_ACCOUNT_NUMBER}:trail/*",
                    f"arn:aws:cloudtrail:*:{NON_TRUSTED_AWS_ACCOUNT_NUMBER}:trail/*",
                ]
            }
        }

        assert not is_condition_block_restrictive(
            condition_statement, TRUSTED_AWS_ACCOUNT_NUMBER
        )

    def test_condition_parser_arn_like_aws_SourceArn_str(self):
        condition_statement = {
            "ArnLike": {
                "aws:SourceArn": f"arn:aws:cloudtrail:*:{TRUSTED_AWS_ACCOUNT_NUMBER}:trail/*"
            }
        }

        assert is_condition_block_restrictive(
            condition_statement, TRUSTED_AWS_ACCOUNT_NUMBER
        )

    def test_condition_parser_arn_like_aws_SourceArn_str_not_valid(self):
        condition_statement = {
            "ArnLike": {
                "aws:SourceArn": f"arn:aws:cloudtrail:*:{NON_TRUSTED_AWS_ACCOUNT_NUMBER}:trail/*"
            }
        }

        assert not is_condition_block_restrictive(
            condition_statement, TRUSTED_AWS_ACCOUNT_NUMBER
        )

    def test_condition_parser_arn_like_aws_PrincipalArn_list(self):
        condition_statement = {
            "ArnLike": {
                "aws:PrincipalArn": [
                    f"arn:aws:cloudtrail:*:{TRUSTED_AWS_ACCOUNT_NUMBER}:trail/*"
                ]
            }
        }

        assert is_condition_block_restrictive(
            condition_statement, TRUSTED_AWS_ACCOUNT_NUMBER
        )

    def test_condition_parser_arn_like_aws_PrincipalArn_list_not_valid(self):
        condition_statement = {
            "ArnLike": {
                "aws:PrincipalArn": [
                    f"arn:aws:cloudtrail:*:{TRUSTED_AWS_ACCOUNT_NUMBER}:trail/*",
                    f"arn:aws:cloudtrail:*:{NON_TRUSTED_AWS_ACCOUNT_NUMBER}:trail/*",
                ]
            }
        }

        assert not is_condition_block_restrictive(
            condition_statement, TRUSTED_AWS_ACCOUNT_NUMBER
        )

    def test_condition_parser_arn_like_aws_PrincipalArn_str(self):
        condition_statement = {
            "ArnLike": {
                "aws:PrincipalArn": f"arn:aws:cloudtrail:*:{TRUSTED_AWS_ACCOUNT_NUMBER}:trail/*"
            }
        }

        assert is_condition_block_restrictive(
            condition_statement, TRUSTED_AWS_ACCOUNT_NUMBER
        )

    def test_condition_parser_arn_like_aws_PrincipalArn_str_not_valid(self):
        condition_statement = {
            "ArnLike": {
                "aws:PrincipalArn": f"arn:aws:cloudtrail:*:{NON_TRUSTED_AWS_ACCOUNT_NUMBER}:trail/*"
            }
        }

        assert not is_condition_block_restrictive(
            condition_statement, TRUSTED_AWS_ACCOUNT_NUMBER
        )

    def test_condition_parser_arn_equals_aws_SourceArn_list(self):
        condition_statement = {
            "ArnEquals": {
                "aws:SourceArn": [
                    f"arn:aws:cloudtrail:eu-west-1:{TRUSTED_AWS_ACCOUNT_NUMBER}:trail/test"
                ]
            }
        }

        assert is_condition_block_restrictive(
            condition_statement, TRUSTED_AWS_ACCOUNT_NUMBER
        )

    def test_condition_parser_arn_equals_aws_SourceArn_list_not_valid(self):
        condition_statement = {
            "ArnEquals": {
                "aws:SourceArn": [
                    f"arn:aws:cloudtrail:eu-west-1:{TRUSTED_AWS_ACCOUNT_NUMBER}:trail/test",
                    f"arn:aws:cloudtrail:eu-west-1:{NON_TRUSTED_AWS_ACCOUNT_NUMBER}:trail/test",
                ]
            }
        }

        assert not is_condition_block_restrictive(
            condition_statement, TRUSTED_AWS_ACCOUNT_NUMBER
        )

    def test_condition_parser_arn_equals_aws_SourceArn_str(self):
        condition_statement = {
            "ArnEquals": {
                "aws:SourceArn": f"arn:aws:cloudtrail:eu-west-1:{TRUSTED_AWS_ACCOUNT_NUMBER}:trail/test"
            }
        }

        assert is_condition_block_restrictive(
            condition_statement, TRUSTED_AWS_ACCOUNT_NUMBER
        )

    def test_condition_parser_arn_equals_aws_SourceArn_str_not_valid(self):
        condition_statement = {
            "ArnEquals": {
                "aws:SourceArn": f"arn:aws:cloudtrail:eu-west-1:{NON_TRUSTED_AWS_ACCOUNT_NUMBER}:trail/test"
            }
        }

        assert not is_condition_block_restrictive(
            condition_statement, TRUSTED_AWS_ACCOUNT_NUMBER
        )

    def test_condition_parser_arn_equals_aws_PrincipalArn_list(self):
        condition_statement = {
            "ArnEquals": {
                "aws:PrincipalArn": [
                    f"arn:aws:cloudtrail:eu-west-1:{TRUSTED_AWS_ACCOUNT_NUMBER}:trail/test"
                ]
            }
        }

        assert is_condition_block_restrictive(
            condition_statement, TRUSTED_AWS_ACCOUNT_NUMBER
        )

    def test_condition_parser_arn_equals_aws_PrincipalArn_list_not_valid(self):
        condition_statement = {
            "ArnEquals": {
                "aws:PrincipalArn": [
                    f"arn:aws:cloudtrail:eu-west-1:{TRUSTED_AWS_ACCOUNT_NUMBER}:trail/test",
                    f"arn:aws:cloudtrail:eu-west-1:{NON_TRUSTED_AWS_ACCOUNT_NUMBER}:trail/test",
                ]
            }
        }

        assert not is_condition_block_restrictive(
            condition_statement, TRUSTED_AWS_ACCOUNT_NUMBER
        )

    def test_condition_parser_arn_equals_aws_PrincipalArn_str(self):
        condition_statement = {
            "ArnEquals": {
                "aws:PrincipalArn": f"arn:aws:cloudtrail:eu-west-1:{TRUSTED_AWS_ACCOUNT_NUMBER}:trail/test"
            }
        }

        assert is_condition_block_restrictive(
            condition_statement, TRUSTED_AWS_ACCOUNT_NUMBER
        )

    def test_condition_parser_arn_equals_aws_PrincipalArn_str_not_valid(self):
        condition_statement = {
            "ArnEquals": {
                "aws:PrincipalArn": f"arn:aws:cloudtrail:eu-west-1:{NON_TRUSTED_AWS_ACCOUNT_NUMBER}:trail/test"
            }
        }

        assert not is_condition_block_restrictive(
            condition_statement, TRUSTED_AWS_ACCOUNT_NUMBER
        )

    def test_condition_parser_string_like_aws_SourceArn_list(self):
        condition_statement = {
            "StringLike": {
                "aws:SourceArn": [
                    f"arn:aws:cloudtrail:eu-west-1:{TRUSTED_AWS_ACCOUNT_NUMBER}:trail/test"
                ]
            }
        }

        assert is_condition_block_restrictive(
            condition_statement, TRUSTED_AWS_ACCOUNT_NUMBER
        )

    def test_condition_parser_string_like_aws_SourceArn_list_not_valid(self):
        condition_statement = {
            "StringLike": {
                "aws:SourceArn": [
                    f"arn:aws:cloudtrail:eu-west-1:{TRUSTED_AWS_ACCOUNT_NUMBER}:trail/test",
                    f"arn:aws:cloudtrail:eu-west-1:{NON_TRUSTED_AWS_ACCOUNT_NUMBER}:trail/test",
                ]
            }
        }

        assert not is_condition_block_restrictive(
            condition_statement, TRUSTED_AWS_ACCOUNT_NUMBER
        )

    def test_condition_parser_string_like_aws_SourceArn_str(self):
        condition_statement = {
            "StringLike": {
                "aws:SourceArn": f"arn:aws:cloudtrail:eu-west-1:{TRUSTED_AWS_ACCOUNT_NUMBER}:trail/test"
            }
        }

        assert is_condition_block_restrictive(
            condition_statement, TRUSTED_AWS_ACCOUNT_NUMBER
        )

    def test_condition_parser_string_like_aws_SourceArn_str_not_valid(self):
        condition_statement = {
            "StringLike": {
                "aws:SourceArn": f"arn:aws:cloudtrail:eu-west-1:{NON_TRUSTED_AWS_ACCOUNT_NUMBER}:trail/test"
            }
        }

        assert not is_condition_block_restrictive(
            condition_statement, TRUSTED_AWS_ACCOUNT_NUMBER
        )

    def test_condition_parser_string_like_aws_PrincipalArn_list(self):
        condition_statement = {
            "StringLike": {
                "aws:PrincipalArn": [
                    f"arn:aws:cloudtrail:eu-west-1:{TRUSTED_AWS_ACCOUNT_NUMBER}:trail/test"
                ]
            }
        }

        assert is_condition_block_restrictive(
            condition_statement, TRUSTED_AWS_ACCOUNT_NUMBER
        )

    def test_condition_parser_string_like_aws_PrincipalArn_list_not_valid(self):
        condition_statement = {
            "StringLike": {
                "aws:PrincipalArn": [
                    f"arn:aws:cloudtrail:eu-west-1:{TRUSTED_AWS_ACCOUNT_NUMBER}:trail/test",
                    f"arn:aws:cloudtrail:eu-west-1:{NON_TRUSTED_AWS_ACCOUNT_NUMBER}:trail/test",
                ]
            }
        }

        assert not is_condition_block_restrictive(
            condition_statement, TRUSTED_AWS_ACCOUNT_NUMBER
        )

    def test_condition_parser_string_like_aws_PrincipalArn_str(self):
        condition_statement = {
            "StringLike": {
                "aws:PrincipalArn": f"arn:aws:cloudtrail:eu-west-1:{TRUSTED_AWS_ACCOUNT_NUMBER}:trail/test"
            }
        }

        assert is_condition_block_restrictive(
            condition_statement, TRUSTED_AWS_ACCOUNT_NUMBER
        )

    def test_condition_parser_string_like_aws_PrincipalArn_str_not_valid(self):
        condition_statement = {
            "StringLike": {
                "aws:PrincipalArn": f"arn:aws:cloudtrail:eu-west-1:{NON_TRUSTED_AWS_ACCOUNT_NUMBER}:trail/test"
            }
        }

        assert not is_condition_block_restrictive(
            condition_statement, TRUSTED_AWS_ACCOUNT_NUMBER
        )

    def test_condition_parser_string_equals_aws_ResourceAccount_list(self):
        condition_statement = {
            "StringEquals": {"aws:ResourceAccount": [TRUSTED_AWS_ACCOUNT_NUMBER]}
        }
        assert is_condition_block_restrictive(
            condition_statement, TRUSTED_AWS_ACCOUNT_NUMBER
        )

    def test_condition_parser_string_equals_aws_ResourceAccount_list_not_valid(self):
        condition_statement = {
            "StringEquals": {
                "aws:ResourceAccount": [
                    TRUSTED_AWS_ACCOUNT_NUMBER,
                    NON_TRUSTED_AWS_ACCOUNT_NUMBER,
                ]
            }
        }
        assert not is_condition_block_restrictive(
            condition_statement, TRUSTED_AWS_ACCOUNT_NUMBER
        )

    def test_condition_parser_string_equals_aws_ResourceAccount_str(self):
        condition_statement = {
            "StringEquals": {"aws:ResourceAccount": TRUSTED_AWS_ACCOUNT_NUMBER}
        }
        assert is_condition_block_restrictive(
            condition_statement, TRUSTED_AWS_ACCOUNT_NUMBER
        )

    def test_condition_parser_string_equals_aws_ResourceAccount_str_not_valid(self):
        condition_statement = {
            "StringEquals": {"aws:ResourceAccount": NON_TRUSTED_AWS_ACCOUNT_NUMBER}
        }
        assert not is_condition_block_restrictive(
            condition_statement, TRUSTED_AWS_ACCOUNT_NUMBER
        )

    def test_condition_parser_string_like_aws_ResourceAccount_list(self):
        condition_statement = {
            "StringLike": {"aws:ResourceAccount": [TRUSTED_AWS_ACCOUNT_NUMBER]}
        }
        assert is_condition_block_restrictive(
            condition_statement, TRUSTED_AWS_ACCOUNT_NUMBER
        )

    def test_condition_parser_string_like_aws_ResourceAccount_list_not_valid(self):
        condition_statement = {
            "StringLike": {
                "aws:ResourceAccount": [
                    TRUSTED_AWS_ACCOUNT_NUMBER,
                    NON_TRUSTED_AWS_ACCOUNT_NUMBER,
                ]
            }
        }
        assert not is_condition_block_restrictive(
            condition_statement, TRUSTED_AWS_ACCOUNT_NUMBER
        )

    def test_condition_parser_string_like_aws_ResourceAccount_str(self):
        condition_statement = {
            "StringLike": {"aws:ResourceAccount": TRUSTED_AWS_ACCOUNT_NUMBER}
        }
        assert is_condition_block_restrictive(
            condition_statement, TRUSTED_AWS_ACCOUNT_NUMBER
        )

    def test_condition_parser_string_like_aws_ResourceAccount_str_not_valid(self):
        condition_statement = {
            "StringLike": {"aws:ResourceAccount": NON_TRUSTED_AWS_ACCOUNT_NUMBER}
        }
        assert not is_condition_block_restrictive(
            condition_statement, TRUSTED_AWS_ACCOUNT_NUMBER
        )

    # Test uppercase context key name --> AWS
    def test_condition_parser_string_equals_AWS_SourceAccount_list(self):
        condition_statement = {
            "StringEquals": {"AWS:SourceAccount": [TRUSTED_AWS_ACCOUNT_NUMBER]}
        }
        assert is_condition_block_restrictive(
            condition_statement, TRUSTED_AWS_ACCOUNT_NUMBER
        )

    def test_condition_parser_string_equals_AWS_SourceAccount_list_not_valid(self):
        condition_statement = {
            "StringEquals": {
                "AWS:SourceAccount": [
                    TRUSTED_AWS_ACCOUNT_NUMBER,
                    NON_TRUSTED_AWS_ACCOUNT_NUMBER,
                ]
            }
        }
        assert not is_condition_block_restrictive(
            condition_statement, TRUSTED_AWS_ACCOUNT_NUMBER
        )

    def test_condition_parser_string_equals_AWS_SourceAccount_str(self):
        condition_statement = {
            "StringEquals": {"AWS:SourceAccount": TRUSTED_AWS_ACCOUNT_NUMBER}
        }
        assert is_condition_block_restrictive(
            condition_statement, TRUSTED_AWS_ACCOUNT_NUMBER
        )

    def test_condition_parser_string_equals_AWS_SourceAccount_str_not_valid(self):
        condition_statement = {
            "StringEquals": {"AWS:SourceAccount": NON_TRUSTED_AWS_ACCOUNT_NUMBER}
        }
        assert not is_condition_block_restrictive(
            condition_statement, TRUSTED_AWS_ACCOUNT_NUMBER
        )

    def test_condition_parser_string_like_AWS_SourceAccount_list(self):
        condition_statement = {
            "StringLike": {"AWS:SourceAccount": [TRUSTED_AWS_ACCOUNT_NUMBER]}
        }
        assert is_condition_block_restrictive(
            condition_statement, TRUSTED_AWS_ACCOUNT_NUMBER
        )

    def test_condition_parser_string_like_AWS_SourceAccount_list_not_valid(self):
        condition_statement = {
            "StringLike": {
                "AWS:SourceAccount": [
                    TRUSTED_AWS_ACCOUNT_NUMBER,
                    NON_TRUSTED_AWS_ACCOUNT_NUMBER,
                ]
            }
        }
        assert not is_condition_block_restrictive(
            condition_statement, TRUSTED_AWS_ACCOUNT_NUMBER
        )

    def test_condition_parser_string_like_AWS_SourceAccount_str(self):
        condition_statement = {
            "StringLike": {"AWS:SourceAccount": TRUSTED_AWS_ACCOUNT_NUMBER}
        }
        assert is_condition_block_restrictive(
            condition_statement, TRUSTED_AWS_ACCOUNT_NUMBER
        )

    def test_condition_parser_string_like_AWS_SourceAccount_str_not_valid(self):
        condition_statement = {
            "StringLike": {"AWS:SourceAccount": NON_TRUSTED_AWS_ACCOUNT_NUMBER}
        }
        assert not is_condition_block_restrictive(
            condition_statement, TRUSTED_AWS_ACCOUNT_NUMBER
        )

    def test_condition_parser_string_equals_AWS_SourceOwner_str(self):
        condition_statement = {
            "StringEquals": {"AWS:SourceOwner": TRUSTED_AWS_ACCOUNT_NUMBER}
        }
        assert is_condition_block_restrictive(
            condition_statement, TRUSTED_AWS_ACCOUNT_NUMBER
        )

    def test_condition_parser_string_equals_AWS_SourceOwner_str_not_valid(self):
        condition_statement = {
            "StringEquals": {"AWS:SourceOwner": NON_TRUSTED_AWS_ACCOUNT_NUMBER}
        }
        assert not is_condition_block_restrictive(
            condition_statement, TRUSTED_AWS_ACCOUNT_NUMBER
        )

    def test_condition_parser_string_equals_AWS_SourceOwner_list(self):
        condition_statement = {
            "StringEquals": {"AWS:SourceOwner": [TRUSTED_AWS_ACCOUNT_NUMBER]}
        }
        assert is_condition_block_restrictive(
            condition_statement, TRUSTED_AWS_ACCOUNT_NUMBER
        )

    def test_condition_parser_string_equals_AWS_SourceOwner_list_not_valid(self):
        condition_statement = {
            "StringEquals": {
                "AWS:SourceOwner": [
                    TRUSTED_AWS_ACCOUNT_NUMBER,
                    NON_TRUSTED_AWS_ACCOUNT_NUMBER,
                ]
            }
        }
        assert not is_condition_block_restrictive(
            condition_statement, TRUSTED_AWS_ACCOUNT_NUMBER
        )

    def test_condition_parser_string_like_AWS_SourceOwner_list(self):
        condition_statement = {
            "StringLike": {"AWS:SourceOwner": [TRUSTED_AWS_ACCOUNT_NUMBER]}
        }
        assert is_condition_block_restrictive(
            condition_statement, TRUSTED_AWS_ACCOUNT_NUMBER
        )

    def test_condition_parser_string_like_AWS_SourceOwner_list_not_valid(self):
        condition_statement = {
            "StringLike": {
                "AWS:SourceOwner": [
                    TRUSTED_AWS_ACCOUNT_NUMBER,
                    NON_TRUSTED_AWS_ACCOUNT_NUMBER,
                ]
            }
        }
        assert not is_condition_block_restrictive(
            condition_statement, TRUSTED_AWS_ACCOUNT_NUMBER
        )

    def test_condition_parser_string_like_AWS_SourceOwner_str(self):
        condition_statement = {
            "StringLike": {"AWS:SourceOwner": TRUSTED_AWS_ACCOUNT_NUMBER}
        }
        assert is_condition_block_restrictive(
            condition_statement, TRUSTED_AWS_ACCOUNT_NUMBER
        )

    def test_condition_parser_string_like_AWS_SourceOwner_str_not_valid(self):
        condition_statement = {
            "StringLike": {"AWS:SourceOwner": NON_TRUSTED_AWS_ACCOUNT_NUMBER}
        }
        assert not is_condition_block_restrictive(
            condition_statement, TRUSTED_AWS_ACCOUNT_NUMBER
        )

    def test_condition_parser_string_equals_S3_ResourceAccount_list(self):
        condition_statement = {
            "StringEquals": {"S3:ResourceAccount": [TRUSTED_AWS_ACCOUNT_NUMBER]}
        }
        assert is_condition_block_restrictive(
            condition_statement, TRUSTED_AWS_ACCOUNT_NUMBER
        )

    def test_condition_parser_string_equals_S3_ResourceAccount_list_not_valid(self):
        condition_statement = {
            "StringEquals": {
                "S3:ResourceAccount": [
                    TRUSTED_AWS_ACCOUNT_NUMBER,
                    NON_TRUSTED_AWS_ACCOUNT_NUMBER,
                ]
            }
        }
        assert not is_condition_block_restrictive(
            condition_statement, TRUSTED_AWS_ACCOUNT_NUMBER
        )

    def test_condition_parser_string_equals_S3_ResourceAccount_str(self):
        condition_statement = {
            "StringEquals": {"S3:ResourceAccount": TRUSTED_AWS_ACCOUNT_NUMBER}
        }
        assert is_condition_block_restrictive(
            condition_statement, TRUSTED_AWS_ACCOUNT_NUMBER
        )

    def test_condition_parser_string_equals_S3_ResourceAccount_str_not_valid(self):
        condition_statement = {
            "StringEquals": {"S3:ResourceAccount": NON_TRUSTED_AWS_ACCOUNT_NUMBER}
        }
        assert not is_condition_block_restrictive(
            condition_statement, TRUSTED_AWS_ACCOUNT_NUMBER
        )

    def test_condition_parser_string_equals_AWS_PrincipalAccount_list(self):
        condition_statement = {
            "StringEquals": {"AWS:PrincipalAccount": [TRUSTED_AWS_ACCOUNT_NUMBER]}
        }
        assert is_condition_block_restrictive(
            condition_statement, TRUSTED_AWS_ACCOUNT_NUMBER
        )

    def test_condition_parser_string_equals_AWS_PrincipalAccount_list_not_valid(self):
        condition_statement = {
            "StringEquals": {
                "AWS:PrincipalAccount": [
                    TRUSTED_AWS_ACCOUNT_NUMBER,
                    NON_TRUSTED_AWS_ACCOUNT_NUMBER,
                ]
            }
        }
        assert not is_condition_block_restrictive(
            condition_statement, TRUSTED_AWS_ACCOUNT_NUMBER
        )

    def test_condition_parser_string_equals_AWS_PrincipalAccount_str(self):
        condition_statement = {
            "StringEquals": {"AWS:PrincipalAccount": TRUSTED_AWS_ACCOUNT_NUMBER}
        }
        assert is_condition_block_restrictive(
            condition_statement, TRUSTED_AWS_ACCOUNT_NUMBER
        )

    def test_condition_parser_string_equals_AWS_PrincipalAccount_str_not_valid(self):
        condition_statement = {
            "StringEquals": {"AWS:PrincipalAccount": NON_TRUSTED_AWS_ACCOUNT_NUMBER}
        }
        assert not is_condition_block_restrictive(
            condition_statement, TRUSTED_AWS_ACCOUNT_NUMBER
        )

    def test_condition_parser_string_like_AWS_PrincipalAccount_list(self):
        condition_statement = {
            "StringLike": {"AWS:PrincipalAccount": [TRUSTED_AWS_ACCOUNT_NUMBER]}
        }
        assert is_condition_block_restrictive(
            condition_statement, TRUSTED_AWS_ACCOUNT_NUMBER
        )

    def test_condition_parser_string_like_AWS_PrincipalAccount_list_not_valid(self):
        condition_statement = {
            "StringLike": {
                "AWS:PrincipalAccount": [
                    TRUSTED_AWS_ACCOUNT_NUMBER,
                    NON_TRUSTED_AWS_ACCOUNT_NUMBER,
                ]
            }
        }
        assert not is_condition_block_restrictive(
            condition_statement, TRUSTED_AWS_ACCOUNT_NUMBER
        )

    def test_condition_parser_string_like_AWS_PrincipalAccount_str(self):
        condition_statement = {
            "StringLike": {"AWS:PrincipalAccount": TRUSTED_AWS_ACCOUNT_NUMBER}
        }
        assert is_condition_block_restrictive(
            condition_statement, TRUSTED_AWS_ACCOUNT_NUMBER
        )

    def test_condition_parser_string_like_AWS_PrincipalAccount_str_not_valid(self):
        condition_statement = {
            "StringLike": {"AWS:PrincipalAccount": NON_TRUSTED_AWS_ACCOUNT_NUMBER}
        }
        assert not is_condition_block_restrictive(
            condition_statement, TRUSTED_AWS_ACCOUNT_NUMBER
        )

    def test_condition_parser_arn_like_AWS_SourceArn_list(self):
        condition_statement = {
            "ArnLike": {
                "AWS:SourceArn": [
                    f"arn:aws:cloudtrail:*:{TRUSTED_AWS_ACCOUNT_NUMBER}:trail/*"
                ]
            }
        }

        assert is_condition_block_restrictive(
            condition_statement, TRUSTED_AWS_ACCOUNT_NUMBER
        )

    def test_condition_parser_arn_like_AWS_SourceArn_list_not_valid(self):
        condition_statement = {
            "ArnLike": {
                "AWS:SourceArn": [
                    f"arn:aws:cloudtrail:*:{TRUSTED_AWS_ACCOUNT_NUMBER}:trail/*",
                    f"arn:aws:cloudtrail:*:{NON_TRUSTED_AWS_ACCOUNT_NUMBER}:trail/*",
                ]
            }
        }

        assert not is_condition_block_restrictive(
            condition_statement, TRUSTED_AWS_ACCOUNT_NUMBER
        )

    def test_condition_parser_arn_like_AWS_SourceArn_str(self):
        condition_statement = {
            "ArnLike": {
                "AWS:SourceArn": f"arn:aws:cloudtrail:*:{TRUSTED_AWS_ACCOUNT_NUMBER}:trail/*"
            }
        }

        assert is_condition_block_restrictive(
            condition_statement, TRUSTED_AWS_ACCOUNT_NUMBER
        )

    def test_condition_parser_arn_like_AWS_SourceArn_str_not_valid(self):
        condition_statement = {
            "ArnLike": {
                "AWS:SourceArn": f"arn:aws:cloudtrail:*:{NON_TRUSTED_AWS_ACCOUNT_NUMBER}:trail/*"
            }
        }

        assert not is_condition_block_restrictive(
            condition_statement, TRUSTED_AWS_ACCOUNT_NUMBER
        )

    def test_condition_parser_arn_like_AWS_PrincipalArn_list(self):
        condition_statement = {
            "ArnLike": {
                "AWS:PrincipalArn": [
                    f"arn:aws:cloudtrail:*:{TRUSTED_AWS_ACCOUNT_NUMBER}:trail/*"
                ]
            }
        }

        assert is_condition_block_restrictive(
            condition_statement, TRUSTED_AWS_ACCOUNT_NUMBER
        )

    def test_condition_parser_arn_like_AWS_PrincipalArn_list_not_valid(self):
        condition_statement = {
            "ArnLike": {
                "AWS:PrincipalArn": [
                    f"arn:aws:cloudtrail:*:{TRUSTED_AWS_ACCOUNT_NUMBER}:trail/*",
                    f"arn:aws:cloudtrail:*:{NON_TRUSTED_AWS_ACCOUNT_NUMBER}:trail/*",
                ]
            }
        }

        assert not is_condition_block_restrictive(
            condition_statement, TRUSTED_AWS_ACCOUNT_NUMBER
        )

    def test_condition_parser_arn_like_AWS_PrincipalArn_str(self):
        condition_statement = {
            "ArnLike": {
                "AWS:PrincipalArn": f"arn:aws:cloudtrail:*:{TRUSTED_AWS_ACCOUNT_NUMBER}:trail/*"
            }
        }

        assert is_condition_block_restrictive(
            condition_statement, TRUSTED_AWS_ACCOUNT_NUMBER
        )

    def test_condition_parser_arn_like_AWS_PrincipalArn_str_not_valid(self):
        condition_statement = {
            "ArnLike": {
                "AWS:PrincipalArn": f"arn:aws:cloudtrail:*:{NON_TRUSTED_AWS_ACCOUNT_NUMBER}:trail/*"
            }
        }

        assert not is_condition_block_restrictive(
            condition_statement, TRUSTED_AWS_ACCOUNT_NUMBER
        )

    def test_condition_parser_arn_equals_AWS_SourceArn_list(self):
        condition_statement = {
            "ArnEquals": {
                "AWS:SourceArn": [
                    f"arn:aws:cloudtrail:eu-west-1:{TRUSTED_AWS_ACCOUNT_NUMBER}:trail/test"
                ]
            }
        }

        assert is_condition_block_restrictive(
            condition_statement, TRUSTED_AWS_ACCOUNT_NUMBER
        )

    def test_condition_parser_arn_equals_AWS_SourceArn_list_not_valid(self):
        condition_statement = {
            "ArnEquals": {
                "AWS:SourceArn": [
                    f"arn:aws:cloudtrail:eu-west-1:{TRUSTED_AWS_ACCOUNT_NUMBER}:trail/test",
                    f"arn:aws:cloudtrail:eu-west-1:{NON_TRUSTED_AWS_ACCOUNT_NUMBER}:trail/test",
                ]
            }
        }

        assert not is_condition_block_restrictive(
            condition_statement, TRUSTED_AWS_ACCOUNT_NUMBER
        )

    def test_condition_parser_arn_equals_AWS_SourceArn_str(self):
        condition_statement = {
            "ArnEquals": {
                "AWS:SourceArn": f"arn:aws:cloudtrail:eu-west-1:{TRUSTED_AWS_ACCOUNT_NUMBER}:trail/test"
            }
        }

        assert is_condition_block_restrictive(
            condition_statement, TRUSTED_AWS_ACCOUNT_NUMBER
        )

    def test_condition_parser_arn_equals_AWS_SourceArn_str_not_valid(self):
        condition_statement = {
            "ArnEquals": {
                "AWS:SourceArn": f"arn:aws:cloudtrail:eu-west-1:{NON_TRUSTED_AWS_ACCOUNT_NUMBER}:trail/test"
            }
        }

        assert not is_condition_block_restrictive(
            condition_statement, TRUSTED_AWS_ACCOUNT_NUMBER
        )

    def test_condition_parser_arn_equals_AWS_PrincipalArn_list(self):
        condition_statement = {
            "ArnEquals": {
                "AWS:PrincipalArn": [
                    f"arn:aws:cloudtrail:eu-west-1:{TRUSTED_AWS_ACCOUNT_NUMBER}:trail/test"
                ]
            }
        }

        assert is_condition_block_restrictive(
            condition_statement, TRUSTED_AWS_ACCOUNT_NUMBER
        )

    def test_condition_parser_arn_equals_AWS_PrincipalArn_list_not_valid(self):
        condition_statement = {
            "ArnEquals": {
                "AWS:PrincipalArn": [
                    f"arn:aws:cloudtrail:eu-west-1:{TRUSTED_AWS_ACCOUNT_NUMBER}:trail/test",
                    f"arn:aws:cloudtrail:eu-west-1:{NON_TRUSTED_AWS_ACCOUNT_NUMBER}:trail/test",
                ]
            }
        }

        assert not is_condition_block_restrictive(
            condition_statement, TRUSTED_AWS_ACCOUNT_NUMBER
        )

    def test_condition_parser_arn_equals_AWS_PrincipalArn_str(self):
        condition_statement = {
            "ArnEquals": {
                "AWS:PrincipalArn": f"arn:aws:cloudtrail:eu-west-1:{TRUSTED_AWS_ACCOUNT_NUMBER}:trail/test"
            }
        }

        assert is_condition_block_restrictive(
            condition_statement, TRUSTED_AWS_ACCOUNT_NUMBER
        )

    def test_condition_parser_arn_equals_AWS_PrincipalArn_str_not_valid(self):
        condition_statement = {
            "ArnEquals": {
                "AWS:PrincipalArn": f"arn:aws:cloudtrail:eu-west-1:{NON_TRUSTED_AWS_ACCOUNT_NUMBER}:trail/test"
            }
        }

        assert not is_condition_block_restrictive(
            condition_statement, TRUSTED_AWS_ACCOUNT_NUMBER
        )

    def test_condition_parser_string_like_AWS_SourceArn_list(self):
        condition_statement = {
            "StringLike": {
                "AWS:SourceArn": [
                    f"arn:aws:cloudtrail:eu-west-1:{TRUSTED_AWS_ACCOUNT_NUMBER}:trail/test"
                ]
            }
        }

        assert is_condition_block_restrictive(
            condition_statement, TRUSTED_AWS_ACCOUNT_NUMBER
        )

    def test_condition_parser_string_like_AWS_SourceArn_list_not_valid(self):
        condition_statement = {
            "StringLike": {
                "AWS:SourceArn": [
                    f"arn:aws:cloudtrail:eu-west-1:{TRUSTED_AWS_ACCOUNT_NUMBER}:trail/test",
                    f"arn:aws:cloudtrail:eu-west-1:{NON_TRUSTED_AWS_ACCOUNT_NUMBER}:trail/test",
                ]
            }
        }

        assert not is_condition_block_restrictive(
            condition_statement, TRUSTED_AWS_ACCOUNT_NUMBER
        )

    def test_condition_parser_string_like_AWS_SourceArn_str(self):
        condition_statement = {
            "StringLike": {
                "AWS:SourceArn": f"arn:aws:cloudtrail:eu-west-1:{TRUSTED_AWS_ACCOUNT_NUMBER}:trail/test"
            }
        }

        assert is_condition_block_restrictive(
            condition_statement, TRUSTED_AWS_ACCOUNT_NUMBER
        )

    def test_condition_parser_string_like_AWS_SourceArn_str_not_valid(self):
        condition_statement = {
            "StringLike": {
                "AWS:SourceArn": f"arn:aws:cloudtrail:eu-west-1:{NON_TRUSTED_AWS_ACCOUNT_NUMBER}:trail/test"
            }
        }

        assert not is_condition_block_restrictive(
            condition_statement, TRUSTED_AWS_ACCOUNT_NUMBER
        )

    def test_condition_parser_string_like_AWS_PrincipalArn_list(self):
        condition_statement = {
            "StringLike": {
                "AWS:PrincipalArn": [
                    f"arn:aws:cloudtrail:eu-west-1:{TRUSTED_AWS_ACCOUNT_NUMBER}:trail/test"
                ]
            }
        }

        assert is_condition_block_restrictive(
            condition_statement, TRUSTED_AWS_ACCOUNT_NUMBER
        )

    def test_condition_parser_string_like_AWS_PrincipalArn_list_not_valid(self):
        condition_statement = {
            "StringLike": {
                "AWS:PrincipalArn": [
                    f"arn:aws:cloudtrail:eu-west-1:{TRUSTED_AWS_ACCOUNT_NUMBER}:trail/test",
                    f"arn:aws:cloudtrail:eu-west-1:{NON_TRUSTED_AWS_ACCOUNT_NUMBER}:trail/test",
                ]
            }
        }

        assert not is_condition_block_restrictive(
            condition_statement, TRUSTED_AWS_ACCOUNT_NUMBER
        )

    def test_condition_parser_string_like_AWS_PrincipalArn_str(self):
        condition_statement = {
            "StringLike": {
                "AWS:PrincipalArn": f"arn:aws:cloudtrail:eu-west-1:{TRUSTED_AWS_ACCOUNT_NUMBER}:trail/test"
            }
        }

        assert is_condition_block_restrictive(
            condition_statement, TRUSTED_AWS_ACCOUNT_NUMBER
        )

    def test_condition_parser_string_like_AWS_PrincipalArn_str_not_valid(self):
        condition_statement = {
            "StringLike": {
                "AWS:PrincipalArn": f"arn:aws:cloudtrail:eu-west-1:{NON_TRUSTED_AWS_ACCOUNT_NUMBER}:trail/test"
            }
        }

        assert not is_condition_block_restrictive(
            condition_statement, TRUSTED_AWS_ACCOUNT_NUMBER
        )

    def test_condition_parser_string_equals_AWS_ResourceAccount_list(self):
        condition_statement = {
            "StringEquals": {"AWS:ResourceAccount": [TRUSTED_AWS_ACCOUNT_NUMBER]}
        }
        assert is_condition_block_restrictive(
            condition_statement, TRUSTED_AWS_ACCOUNT_NUMBER
        )

    def test_condition_parser_string_equals_AWS_ResourceAccount_list_not_valid(self):
        condition_statement = {
            "StringEquals": {
                "AWS:ResourceAccount": [
                    TRUSTED_AWS_ACCOUNT_NUMBER,
                    NON_TRUSTED_AWS_ACCOUNT_NUMBER,
                ]
            }
        }
        assert not is_condition_block_restrictive(
            condition_statement, TRUSTED_AWS_ACCOUNT_NUMBER
        )

    def test_condition_parser_string_equals_AWS_ResourceAccount_str(self):
        condition_statement = {
            "StringEquals": {"AWS:ResourceAccount": TRUSTED_AWS_ACCOUNT_NUMBER}
        }
        assert is_condition_block_restrictive(
            condition_statement, TRUSTED_AWS_ACCOUNT_NUMBER
        )

    def test_condition_parser_string_equals_AWS_ResourceAccount_str_not_valid(self):
        condition_statement = {
            "StringEquals": {"AWS:ResourceAccount": NON_TRUSTED_AWS_ACCOUNT_NUMBER}
        }
        assert not is_condition_block_restrictive(
            condition_statement, TRUSTED_AWS_ACCOUNT_NUMBER
        )

    def test_condition_parser_string_like_AWS_ResourceAccount_list(self):
        condition_statement = {
            "StringLike": {"AWS:ResourceAccount": [TRUSTED_AWS_ACCOUNT_NUMBER]}
        }
        assert is_condition_block_restrictive(
            condition_statement, TRUSTED_AWS_ACCOUNT_NUMBER
        )

    def test_condition_parser_string_like_AWS_ResourceAccount_list_not_valid(self):
        condition_statement = {
            "StringLike": {
                "AWS:ResourceAccount": [
                    TRUSTED_AWS_ACCOUNT_NUMBER,
                    NON_TRUSTED_AWS_ACCOUNT_NUMBER,
                ]
            }
        }
        assert not is_condition_block_restrictive(
            condition_statement, TRUSTED_AWS_ACCOUNT_NUMBER
        )

    def test_condition_parser_string_like_AWS_ResourceAccount_str(self):
        condition_statement = {
            "StringLike": {"AWS:ResourceAccount": TRUSTED_AWS_ACCOUNT_NUMBER}
        }
        assert is_condition_block_restrictive(
            condition_statement, TRUSTED_AWS_ACCOUNT_NUMBER
        )

    def test_condition_parser_string_like_AWS_ResourceAccount_str_not_valid(self):
        condition_statement = {
            "StringLike": {"AWS:ResourceAccount": NON_TRUSTED_AWS_ACCOUNT_NUMBER}
        }
        assert not is_condition_block_restrictive(
            condition_statement, TRUSTED_AWS_ACCOUNT_NUMBER
        )

    def test_condition_parser_two_lists_unrestrictive(self):
        condition_statement = {
            "StringLike": {
                "AWS:ResourceAccount": [
                    TRUSTED_AWS_ACCOUNT_NUMBER,
                    NON_TRUSTED_AWS_ACCOUNT_NUMBER,
                ]
            },
            "ArnLike": {
                "AWS:SourceArn": [
                    f"arn:aws:cloudtrail:*:{TRUSTED_AWS_ACCOUNT_NUMBER}:trail/*",
                    f"arn:aws:cloudtrail:*:{NON_TRUSTED_AWS_ACCOUNT_NUMBER}:trail/*",
                ]
            },
        }
        assert not is_condition_block_restrictive(
            condition_statement, TRUSTED_AWS_ACCOUNT_NUMBER
        )

    def test_condition_parser_two_lists_both_restrictive(self):
        condition_statement = {
            "StringLike": {
                "AWS:ResourceAccount": [
                    TRUSTED_AWS_ACCOUNT_NUMBER,
                ]
            },
            "ArnLike": {
                "AWS:SourceArn": [
                    f"arn:aws:cloudtrail:*:{TRUSTED_AWS_ACCOUNT_NUMBER}:trail/*",
                ]
            },
        }
        assert is_condition_block_restrictive(
            condition_statement, TRUSTED_AWS_ACCOUNT_NUMBER
        )

    def test_condition_parser_two_lists_first_restrictive(self):
        condition_statement = {
            "StringLike": {
                "AWS:ResourceAccount": [
                    TRUSTED_AWS_ACCOUNT_NUMBER,
                ]
            },
            "ArnLike": {
                "AWS:SourceArn": [
                    f"arn:aws:cloudtrail:*:{TRUSTED_AWS_ACCOUNT_NUMBER}:trail/*",
                    f"arn:aws:cloudtrail:*:{NON_TRUSTED_AWS_ACCOUNT_NUMBER}:trail/*",
                ]
            },
        }
        assert is_condition_block_restrictive(
            condition_statement, TRUSTED_AWS_ACCOUNT_NUMBER
        )

    def test_condition_parser_two_lists_second_restrictive(self):
        condition_statement = {
            "StringLike": {
                "AWS:ResourceAccount": [
                    TRUSTED_AWS_ACCOUNT_NUMBER,
                    NON_TRUSTED_AWS_ACCOUNT_NUMBER,
                ]
            },
            "ArnLike": {
                "AWS:SourceArn": [
                    f"arn:aws:cloudtrail:*:{TRUSTED_AWS_ACCOUNT_NUMBER}:trail/*",
                ]
            },
        }
        assert is_condition_block_restrictive(
            condition_statement, TRUSTED_AWS_ACCOUNT_NUMBER
        )

    def test_condition_parser_allowing_cross_account_with_invalid_block(self):
        condition_statement = {
            "StringLike": {
                "s3:prefix": [
                    "home/",
                ]
            },
        }
        assert not is_condition_block_restrictive(
            condition_statement, TRUSTED_AWS_ACCOUNT_NUMBER, True
        )

    def test_condition_parser_string_equals_vpc(self):
        condition_statement = {"StringEquals": {"aws:SourceVpc": "vpc-123456"}}

        assert is_condition_block_restrictive(
            condition_statement, TRUSTED_AWS_ACCOUNT_NUMBER, True
        )

    def test_condition_parser_string_equals_vpc_list(self):
        condition_statement = {"StringEquals": {"aws:sourcevpc": ["vpc-123456"]}}

        assert is_condition_block_restrictive(
            condition_statement, TRUSTED_AWS_ACCOUNT_NUMBER, True
        )

    def test_condition_parser_string_equals_vpc_list_not_valid(self):
        condition_statement = {
            "StringEquals": {"aws:SourceVpc": ["vpc-123456", "vpc-654321"]}
        }

        assert is_condition_block_restrictive(
            condition_statement, TRUSTED_AWS_ACCOUNT_NUMBER, True
        )

    def test_condition_parser_string_equals_aws_PrincipalOrgID_list(self):
        condition_statement = {
            "StringEquals": {"aws:PrincipalOrgID": [TRUSTED_ORGANIZATION_ID]}
        }
        assert is_condition_block_restrictive_organization(condition_statement)

    def test_condition_parser_string_equals_aws_PrincipalOrgID_list_multiple_items(
        self,
    ):
        condition_statement = {
            "StringEquals": {
                "aws:PrincipalOrgID": [
                    TRUSTED_ORGANIZATION_ID,
                    NON_TRUSTED_ORGANIZATION_ID,
                ]
            }
        }
        assert is_condition_block_restrictive_organization(condition_statement)

    def test_condition_parser_string_equals_aws_PrincipalOrgID_str(self):
        condition_statement = {
            "StringEquals": {"aws:PrincipalOrgID": TRUSTED_ORGANIZATION_ID}
        }
        assert is_condition_block_restrictive_organization(condition_statement)

    def test_condition_parser_string_equals_aws_All_Orgs_list_multiple_items(
        self,
    ):
        condition_statement = {
            "StringEquals": {
                "aws:PrincipalOrgID": [
                    TRUSTED_ORGANIZATION_ID,
                    ALL_ORGS,
                ]
            }
        }
        assert not is_condition_block_restrictive_organization(condition_statement)

    def test_condition_parser_string_equals_aws_All_Orgs_str(self):
        condition_statement = {"StringEquals": {"aws:PrincipalOrgID": ALL_ORGS}}
        assert not is_condition_block_restrictive_organization(condition_statement)

    def test_policy_allows_cross_account_access_with_root_and_wildcard_principal(self):
        policy_allow_root_and_wildcard_principal = {
            "Statement": [
                {
                    "Effect": "Allow",
                    "Principal": {"AWS": ["arn:aws:iam::123456789012:root", "*"]},
                    "Action": "s3:*",
                    "Resource": "arn:aws:s3:::example_bucket/*",
                }
            ]
        }
        assert is_policy_cross_account(
            policy_allow_root_and_wildcard_principal, AWS_ACCOUNT_NUMBER
        )

    def test_policy_does_not_allow_cross_account_access_with_specific_root_principal(
        self,
    ):
        policy_allow_specific_root_principal = {
            "Statement": [
                {
                    "Effect": "Allow",
                    "Principal": {"AWS": ["arn:aws:iam::123456789012:root"]},
                    "Action": "s3:*",
                    "Resource": "arn:aws:s3:::example_bucket/*",
                }
            ]
        }
        assert not is_policy_cross_account(
            policy_allow_specific_root_principal, AWS_ACCOUNT_NUMBER
        )

    def test_policy_does_not_allow_cross_account_access_with_deny_effect(self):
        policy_deny_specific_root_principal = {
            "Statement": [
                {
                    "Effect": "Deny",
                    "Principal": {"AWS": ["arn:aws:iam::123456789012:root"]},
                    "Action": "s3:*",
                    "Resource": "arn:aws:s3:::example_bucket/*",
                }
            ]
        }
        assert not is_policy_cross_account(
            policy_deny_specific_root_principal, AWS_ACCOUNT_NUMBER
        )

    def test_policy_allows_public_access_with_wildcard_principal(self):
        policy_allow_wildcard_principal = {
            "Statement": [
                {
                    "Effect": "Allow",
                    "Principal": "*",
                    "Action": "s3:*",
                    "Resource": "arn:aws:s3:::example_bucket/*",
                }
            ]
        }
        assert is_policy_public(
            policy_allow_wildcard_principal, not_allowed_actions=["s3:*"]
        )

    def test_policy_allows_public_access_with_aws_wildcard_principal(self):
        policy_allow_aws_wildcard_principal = {
            "Statement": [
                {
                    "Effect": "Allow",
                    "Principal": {"AWS": "*"},
                    "Action": "s3:*",
                    "Resource": "arn:aws:s3:::example_bucket/*",
                }
            ]
        }
        assert is_policy_public(
            policy_allow_aws_wildcard_principal, not_allowed_actions=["s3:*"]
        )

    def test_policy_does_not_allow_public_access_with_specific_aws_principal(self):
        policy_allow_specific_aws_principal = {
            "Statement": [
                {
                    "Effect": "Allow",
                    "Principal": {"AWS": "arn:aws:iam::123456789012:root"},
                    "Action": "s3:*",
                    "Resource": "arn:aws:s3:::example_bucket/*",
                }
            ]
        }
        assert not is_policy_public(policy_allow_specific_aws_principal)

    def test_policy_does_not_allow_public_access_with_condition(self):
        policy_allow_aws_wildcard_principal_with_condition = {
            "Statement": [
                {
                    "Effect": "Allow",
                    "Principal": {"AWS": "*"},
                    "Action": "s3:*",
                    "Resource": "arn:aws:s3:::example_bucket/*",
                    "Condition": {"IpAddress": {"aws:SourceIp": "192.0.2.0/24"}},
                }
            ]
        }
        assert not is_policy_public(policy_allow_aws_wildcard_principal_with_condition)

    def test_policy_allows_full_service_access_with_wildcard_action_and_resource(self):
        policy_allow_wildcard_action_and_resource = {
            "Statement": [
                {
                    "Effect": "Allow",
                    "Action": "s3:*",
                    "Resource": "*",
                }
            ]
        }
        assert check_full_service_access(
            "s3", policy_allow_wildcard_action_and_resource
        )

    def test_policy_does_not_allow_full_service_access_with_specific_get_action(self):
        policy_allow_specific_get_action = {
            "Statement": [
                {
                    "Effect": "Allow",
                    "Action": "s3:Get*",
                    "Resource": "*",
                }
            ]
        }
        assert not check_full_service_access("s3", policy_allow_specific_get_action)

    def test_policy_does_not_allow_full_service_access_with_bucket_wildcard_resource(
        self,
    ):
        policy_allow_bucket_wildcard_resource = {
            "Statement": {
                "Effect": "Allow",
                "Action": "s3:*",
                "Resource": "arn:aws:s3:::example_bucket/*",
            }
        }
        assert not check_full_service_access(
            "s3", policy_allow_bucket_wildcard_resource
        )

    def test_policy_does_not_allow_full_service_access_with_specific_bucket(self):
        policy_allow_specific_bucket = {
            "Statement": [
                {
                    "Effect": "Allow",
                    "Action": "s3:*",
                    "Resource": "arn:aws:s3:::example_bucket",
                }
            ]
        }
        assert not check_full_service_access("s3", policy_allow_specific_bucket)

    def test_policy_allows_full_service_access_with_not_action_excluding_other_service(
        self,
    ):
        policy_allow_not_action_excluding_other_service = {
            "Statement": [
                {
                    "Effect": "Allow",
                    "NotAction": "ec2:*",
                    "Resource": "*",
                }
            ]
        }
        assert check_full_service_access(
            "s3", policy_allow_not_action_excluding_other_service
        )

    def test_policy_does_not_allow_full_service_access_with_not_action_including_service(
        self,
    ):
        policy_not_action_including_service = {
            "Statement": [
                {
                    "Effect": "Allow",
                    "NotAction": "s3:*",
                    "Resource": "*",
                }
            ]
        }
        assert not check_full_service_access("s3", policy_not_action_including_service)

    def test_is_condition_restricting_from_private_ip_no_condition(self):
        assert not is_condition_restricting_from_private_ip({})

    def test_is_condition_restricting_from_private_ip(self):
        condition_from_private_ip = {
            "IpAddress": {"aws:SourceIp": "10.0.0.22"},
        }
        assert is_condition_restricting_from_private_ip(condition_from_private_ip)

    def test_is_condition_restricting_from_public_ip(self):
        condition_not_from_private_ip = {
            "IpAddress": {"aws:SourceIp": "1.2.3.4"},
        }
        assert not is_condition_restricting_from_private_ip(
            condition_not_from_private_ip
        )

    def test_is_condition_restricting_from_private_ipv6(self):
        condition_from_private_ipv6 = {
            "IpAddress": {"aws:SourceIp": "fd00::1"},
        }
        assert is_condition_restricting_from_private_ip(condition_from_private_ipv6)

    def test_is_condition_restricting_from_public_ipv6(self):
        condition_not_from_private_ipv6 = {
            "IpAddress": {"aws:SourceIp": "2001:0db8::1"},
        }
        assert is_condition_restricting_from_private_ip(condition_not_from_private_ipv6)

    def test_is_condition_restricting_from_private_ip_network(self):
        condition_from_private_ip_network = {
            "IpAddress": {"aws:SourceIp": "10.0.0.0/24"},
        }
        assert is_condition_restricting_from_private_ip(
            condition_from_private_ip_network
        )

    def test_is_condition_restricting_from_public_ip_network(self):
        condition_from_public_ip_network = {
            "IpAddress": {"aws:SourceIp": "1.2.3.0/24"},
        }

        assert not is_condition_restricting_from_private_ip(
            condition_from_public_ip_network
        )

    def test_is_condition_restricting_from_private_ipv6_network(self):
        condition_from_private_ipv6_network = {
            "IpAddress": {"aws:SourceIp": "fd00::/8"},
        }
        assert is_condition_restricting_from_private_ip(
            condition_from_private_ipv6_network
        )

    def test_is_condition_restricting_from_private_ip_array(self):
        condition_from_private_ip_array = {
            "IpAddress": {"aws:SourceIp": ["10.0.0.22", "192.168.1.1"]},
        }
        assert is_condition_restricting_from_private_ip(condition_from_private_ip_array)

    def test_is_condition_restricting_from_private_ipv6_array(self):
        condition_from_private_ipv6_array = {
            "IpAddress": {"aws:SourceIp": ["fd00::1", "fe80::1"]},
        }
        assert is_condition_restricting_from_private_ip(
            condition_from_private_ipv6_array
        )

    def test_is_condition_restricting_from_mixed_ip_array(self):
        condition_from_mixed_ip_array = {
            "IpAddress": {"aws:SourceIp": ["10.0.0.22", "2001:0db8::1"]},
        }
        assert is_condition_restricting_from_private_ip(condition_from_mixed_ip_array)

    def test_is_condition_restricting_from_mixed_ip_array_not_private(self):
        condition_from_mixed_ip_array_not_private = {
            "IpAddress": {"aws:SourceIp": ["1.2.3.4", "2001:0db8::1"]},
        }
        assert not is_condition_restricting_from_private_ip(
            condition_from_mixed_ip_array_not_private
        )

    def test_is_condition_restricting_from_private_ip_from_invalid_ip(self):
        condition_from_invalid_ip = {
            "IpAddress": {"aws:SourceIp": "256.256.256.256"},
        }
        assert not is_condition_restricting_from_private_ip(condition_from_invalid_ip)

<<<<<<< HEAD
    def test__is_policy_public__(self):
        policy = {
            "Statement": [
                {
                    "Effect": "Allow",
                    "Principal": "*",
                    "Action": "elasticfilesystem:ClientMount",
                    "Resource": "*",
                }
            ]
        }
        assert is_policy_public(
            policy, not_allowed_actions=["elasticfilesystem:ClientMount"]
        )

    def test__is_policy_public__with_principal_dict(self):
        policy = {
            "Statement": [
                {
                    "Effect": "Allow",
                    "Principal": {"AWS": "*"},
                    "Action": "elasticfilesystem:ClientMount",
                    "Resource": "*",
                }
            ]
        }
        assert is_policy_public(
            policy, not_allowed_actions=["elasticfilesystem:ClientMount"]
        )

    def test__is_policy_public__with_secure_conditions_and_allowed_conditions(
        self,
    ):
        policy = {
            "Statement": [
                {
                    "Effect": "Allow",
                    "Principal": "*",
                    "Action": "elasticfilesystem:ClientMount",
                    "Resource": "*",
                    "Condition": {
                        "Bool": {"elasticfilesystem:AccessedViaMountTarget": "true"},
                        "StringEquals": {"aws:SourceOwner": "123456789012"},
                    },
                }
            ]
        }
        assert not is_policy_public(policy)

    def test__is_policy_public__with_secure_conditions_and_allowed_conditions_nested(
        self,
    ):
        policy = {
            "Statement": [
                {
                    "Effect": "Allow",
                    "Principal": "*",
                    "Action": "elasticfilesystem:ClientMount",
                    "Resource": "*",
                    "Condition": {
                        "Bool": {"elasticfilesystem:AccessedViaMountTarget": "true"},
                        "StringEquals": {"aws:SourceOwner": "123456789012"},
                        "StringEqualsIfExists": {
                            "aws:SourceVpce": "vpce-1234567890abcdef0"
                        },
                    },
                }
            ]
        }
        assert not is_policy_public(policy)

    def test__is_policy_public__with_secure_conditions_and_allowed_conditions_nested_dict(
        self,
    ):
        policy = {
            "Statement": [
                {
                    "Effect": "Allow",
                    "Principal": "*",
                    "Action": "elasticfilesystem:ClientMount",
                    "Resource": "*",
                    "Condition": {
                        "Bool": {"elasticfilesystem:AccessedViaMountTarget": "true"},
                        "StringEquals": {"aws:SourceOwner": "123456789012"},
                        "StringEqualsIfExists": {
                            "aws:SourceVpce": {
                                "vpce-1234567890abcdef0": "vpce-1234567890abcdef0"
                            }
                        },
                    },
                }
            ]
        }
        assert not is_policy_public(policy)

    def test__is_policy_public__with_secure_conditions_and_allowed_conditions_nested_dict_key(
        self,
    ):
        policy = {
            "Statement": [
                {
                    "Effect": "Allow",
                    "Principal": "*",
                    "Action": "elasticfilesystem:ClientMount",
                    "Resource": "*",
                    "Condition": {
                        "Bool": {"elasticfilesystem:AccessedViaMountTarget": "true"},
                        "StringEquals": {"aws:SourceOwner": "123456789012"},
                        "StringEqualsIfExists": {
                            "aws:SourceVpce": {
                                "vpce-1234567890abcdef0": "vpce-1234567890abcdef0"
                            }
                        },
                    },
                }
            ]
        }
        assert not is_policy_public(policy)

    def test__is_policy_public_with_action_wildcard(
        self,
    ):
        policy = {
            "Statement": [
                {
                    "Effect": "Allow",
                    "Principal": "*",
                    "Action": "elasticfilesystem:*",
                    "Resource": "*",
                }
            ]
        }
        assert is_policy_public(policy)

    def test__is_policy_public_allowing_all_actions(
        self,
    ):
        policy = {
            "Statement": [
                {
                    "Effect": "Allow",
                    "Principal": "*",
                    "Action": "*",
                    "Resource": "*",
                }
            ]
        }
        assert is_policy_public(policy)
=======
    def test_check_admin_access(self):
        policy = {
            "Version": "2012-10-17",
            "Statement": [{"Effect": "Allow", "Action": ["*"], "Resource": "*"}],
        }
        assert check_admin_access(policy)

    def test_check_admin_access_false(self):
        policy = {
            "Version": "2012-10-17",
            "Statement": [{"Effect": "Allow", "Action": ["s3:*"], "Resource": "*"}],
        }
        assert not check_admin_access(policy)

    def test_check_admin_access_not_action(self):
        policy = {
            "Version": "2012-10-17",
            "Statement": [{"Effect": "Allow", "NotAction": "s3:*", "Resource": "*"}],
        }
        assert check_admin_access(policy)

    def test_check_admin_access_not_action_with_random_action(self):
        policy = {
            "Version": "2012-10-17",
            "Statement": [
                {"Effect": "Allow", "NotAction": "prowler:action", "Resource": "*"}
            ],
        }
        assert check_admin_access(policy)

    def test_check_admin_access_not_resource(self):
        policy = {
            "Version": "2012-10-17",
            "Statement": [{"Effect": "Allow", "Action": "*", "NotResource": "*"}],
        }
        assert not check_admin_access(policy)

    def test_check_admin_access_not_resource_with_random_resource(self):
        policy = {
            "Version": "2012-10-17",
            "Statement": [
                {"Effect": "Allow", "Action": "*", "NotResource": "prowler:resource"}
            ],
        }
        assert check_admin_access(policy)
>>>>>>> 348cea67
<|MERGE_RESOLUTION|>--- conflicted
+++ resolved
@@ -1718,7 +1718,6 @@
         }
         assert not is_condition_restricting_from_private_ip(condition_from_invalid_ip)
 
-<<<<<<< HEAD
     def test__is_policy_public__(self):
         policy = {
             "Statement": [
@@ -1867,7 +1866,7 @@
             ]
         }
         assert is_policy_public(policy)
-=======
+
     def test_check_admin_access(self):
         policy = {
             "Version": "2012-10-17",
@@ -1912,5 +1911,4 @@
                 {"Effect": "Allow", "Action": "*", "NotResource": "prowler:resource"}
             ],
         }
-        assert check_admin_access(policy)
->>>>>>> 348cea67
+        assert check_admin_access(policy)