from prowler.providers.aws.services.iam.lib.policy import (
<<<<<<< HEAD
    check_full_service_access,
=======
    is_condition_restricting_from_private_ip,
>>>>>>> fb49fb83
    is_policy_cross_account,
    is_policy_public,
)
from tests.providers.aws.utils import AWS_ACCOUNT_NUMBER


class Test_Policy:
    def test_is_policy_cross_account(self):
        policy1 = {
            "Statement": [
                {
                    "Effect": "Allow",
                    "Principal": {"AWS": ["arn:aws:iam::123456789012:root", "*"]},
                    "Action": "s3:*",
                    "Resource": "arn:aws:s3:::example_bucket/*",
                }
            ]
        }
        policy2 = {
            "Statement": [
                {
                    "Effect": "Allow",
                    "Principal": {"AWS": ["arn:aws:iam::123456789012:root"]},
                    "Action": "s3:*",
                    "Resource": "arn:aws:s3:::example_bucket/*",
                }
            ]
        }
        policy3 = {
            "Statement": [
                {
                    "Effect": "Deny",
                    "Principal": {"AWS": ["arn:aws:iam::123456789012:root"]},
                    "Action": "s3:*",
                    "Resource": "arn:aws:s3:::example_bucket/*",
                }
            ]
        }

        assert is_policy_cross_account(policy1, AWS_ACCOUNT_NUMBER)
        assert not is_policy_cross_account(policy2, AWS_ACCOUNT_NUMBER)
        assert not is_policy_cross_account(policy3, AWS_ACCOUNT_NUMBER)

    def test_is_policy_public(self):
        policy1 = {
            "Statement": [
                {
                    "Effect": "Allow",
                    "Principal": "*",
                    "Action": "s3:*",
                    "Resource": "arn:aws:s3:::example_bucket/*",
                }
            ]
        }
        policy2 = {
            "Statement": [
                {
                    "Effect": "Allow",
                    "Principal": {"AWS": "*"},
                    "Action": "s3:*",
                    "Resource": "arn:aws:s3:::example_bucket/*",
                }
            ]
        }
        policy3 = {
            "Statement": [
                {
                    "Effect": "Allow",
                    "Principal": {"AWS": "arn:aws:iam::123456789012:root"},
                    "Action": "s3:*",
                    "Resource": "arn:aws:s3:::example_bucket/*",
                }
            ]
        }
        policy4 = {
            "Statement": [
                {
                    "Effect": "Allow",
                    "Principal": {"AWS": "*"},
                    "Action": "s3:*",
                    "Resource": "arn:aws:s3:::example_bucket/*",
                    "Condition": {"IpAddress": {"aws:SourceIp": "192.0.2.0/24"}},
                }
            ]
        }

        assert is_policy_public(policy1)
        assert is_policy_public(policy2)
        assert not is_policy_public(policy3)
        assert not is_policy_public(policy4)

<<<<<<< HEAD
    def test_check_full_service_access(self):
        policy1 = {
            "Statement": [
                {
                    "Effect": "Allow",
                    "Action": "s3:*",
                    "Resource": "*",
                }
            ]
        }
        policy2 = {
            "Statement": [
                {
                    "Effect": "Allow",
                    "Action": "s3:Get*",
                    "Resource": "*",
                }
            ]
        }
        policy3 = {
            "Statement": [
                {
                    "Effect": "Allow",
                    "Action": "s3:*",
                    "Resource": "arn:aws:s3:::example_bucket/*",
                }
            ]
        }
        policy4 = {
            "Statement": [
                {
                    "Effect": "Allow",
                    "Action": "s3:*",
                    "Resource": "arn:aws:s3:::example_bucket",
                }
            ]
        }

        assert check_full_service_access("s3", policy1)
        assert not check_full_service_access("s3", policy2)
        assert not check_full_service_access("s3", policy3)
        assert not check_full_service_access("s3", policy4)
=======
    def test_is_condition_restricting_from_private_ip_no_condition(self):
        assert not is_condition_restricting_from_private_ip({})

    def test_is_condition_restricting_from_private_ip(self):
        condition_from_private_ip = {
            "IpAddress": {"aws:SourceIp": "10.0.0.22"},
        }
        assert is_condition_restricting_from_private_ip(condition_from_private_ip)

    def test_is_condition_restricting_from_public_ip(self):
        condition_not_from_private_ip = {
            "IpAddress": {"aws:SourceIp": "1.2.3.4"},
        }
        assert not is_condition_restricting_from_private_ip(
            condition_not_from_private_ip
        )

    def test_is_condition_restricting_from_private_ipv6(self):
        condition_from_private_ipv6 = {
            "IpAddress": {"aws:SourceIp": "fd00::1"},
        }
        assert is_condition_restricting_from_private_ip(condition_from_private_ipv6)

    def test_is_condition_restricting_from_public_ipv6(self):
        condition_not_from_private_ipv6 = {
            "IpAddress": {"aws:SourceIp": "2001:0db8::1"},
        }
        assert is_condition_restricting_from_private_ip(condition_not_from_private_ipv6)

    def test_is_condition_restricting_from_private_ip_network(self):
        condition_from_private_ip_network = {
            "IpAddress": {"aws:SourceIp": "10.0.0.0/24"},
        }
        assert is_condition_restricting_from_private_ip(
            condition_from_private_ip_network
        )

    def test_is_condition_restricting_from_public_ip_network(self):
        condition_from_public_ip_network = {
            "IpAddress": {"aws:SourceIp": "1.2.3.0/24"},
        }

        assert not is_condition_restricting_from_private_ip(
            condition_from_public_ip_network
        )

    def test_is_condition_restricting_from_private_ipv6_network(self):
        condition_from_private_ipv6_network = {
            "IpAddress": {"aws:SourceIp": "fd00::/8"},
        }
        assert is_condition_restricting_from_private_ip(
            condition_from_private_ipv6_network
        )

    def test_is_condition_restricting_from_private_ip_array(self):
        condition_from_private_ip_array = {
            "IpAddress": {"aws:SourceIp": ["10.0.0.22", "192.168.1.1"]},
        }
        assert is_condition_restricting_from_private_ip(condition_from_private_ip_array)

    def test_is_condition_restricting_from_private_ipv6_array(self):
        condition_from_private_ipv6_array = {
            "IpAddress": {"aws:SourceIp": ["fd00::1", "fe80::1"]},
        }
        assert is_condition_restricting_from_private_ip(
            condition_from_private_ipv6_array
        )

    def test_is_condition_restricting_from_mixed_ip_array(self):
        condition_from_mixed_ip_array = {
            "IpAddress": {"aws:SourceIp": ["10.0.0.22", "2001:0db8::1"]},
        }
        assert is_condition_restricting_from_private_ip(condition_from_mixed_ip_array)

    def test_is_condition_restricting_from_mixed_ip_array_not_private(self):
        condition_from_mixed_ip_array_not_private = {
            "IpAddress": {"aws:SourceIp": ["1.2.3.4", "2001:0db8::1"]},
        }
        assert not is_condition_restricting_from_private_ip(
            condition_from_mixed_ip_array_not_private
        )

    def test_is_condition_restricting_from_private_ip_from_invalid_ip(self):
        condition_from_invalid_ip = {
            "IpAddress": {"aws:SourceIp": "256.256.256.256"},
        }
        assert not is_condition_restricting_from_private_ip(condition_from_invalid_ip)
>>>>>>> fb49fb83
<|MERGE_RESOLUTION|>--- conflicted
+++ resolved
@@ -1,9 +1,6 @@
 from prowler.providers.aws.services.iam.lib.policy import (
-<<<<<<< HEAD
     check_full_service_access,
-=======
     is_condition_restricting_from_private_ip,
->>>>>>> fb49fb83
     is_policy_cross_account,
     is_policy_public,
 )
@@ -95,7 +92,6 @@
         assert not is_policy_public(policy3)
         assert not is_policy_public(policy4)
 
-<<<<<<< HEAD
     def test_check_full_service_access(self):
         policy1 = {
             "Statement": [
@@ -138,7 +134,8 @@
         assert not check_full_service_access("s3", policy2)
         assert not check_full_service_access("s3", policy3)
         assert not check_full_service_access("s3", policy4)
-=======
+
+    
     def test_is_condition_restricting_from_private_ip_no_condition(self):
         assert not is_condition_restricting_from_private_ip({})
 
@@ -226,4 +223,4 @@
             "IpAddress": {"aws:SourceIp": "256.256.256.256"},
         }
         assert not is_condition_restricting_from_private_ip(condition_from_invalid_ip)
->>>>>>> fb49fb83
+        