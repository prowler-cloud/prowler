from re import search
from unittest import mock

from prowler.providers.aws.services.glue.glue_service import CatalogEncryptionSetting
from tests.providers.aws.utils import (
    AWS_ACCOUNT_NUMBER,
    AWS_COMMERCIAL_PARTITION,
    AWS_REGION_US_EAST_1,
    set_mocked_aws_provider,
)


class Test_glue_data_catalogs_metadata_encryption_enabled:
    def test_glue_no_settings(self):
        glue_client = mock.MagicMock
        glue_client.provider = set_mocked_aws_provider
        glue_client.catalog_encryption_settings = []

        with mock.patch(
            "prowler.providers.aws.services.glue.glue_service.Glue",
            glue_client,
        ):
            # Test Check
            from prowler.providers.aws.services.glue.glue_data_catalogs_metadata_encryption_enabled.glue_data_catalogs_metadata_encryption_enabled import (
                glue_data_catalogs_metadata_encryption_enabled,
            )

            check = glue_data_catalogs_metadata_encryption_enabled()
            result = check.execute()

            assert len(result) == 0

    def test_glue_catalog_unencrypted(self):
        glue_client = mock.MagicMock
        glue_client.provider = set_mocked_aws_provider()
        glue_client.catalog_encryption_settings = [
            CatalogEncryptionSetting(
                mode="disabled.",
                tables=False,
                kms_id=None,
                region=AWS_REGION_US_EAST_1,
                password_encryption=False,
                password_kms_id=None,
            )
        ]
        glue_client.audited_account = AWS_ACCOUNT_NUMBER
        glue_client.audited_partition = AWS_COMMERCIAL_PARTITION
        glue_client.region = AWS_REGION_US_EAST_1
        glue_client.data_catalog_arn_template = f"arn:{glue_client.audited_partition}:glue:{glue_client.region}:{glue_client.audited_account}:data-catalog"
        glue_client.__get_data_catalog_arn_template__ = mock.MagicMock(
            return_value=glue_client.data_catalog_arn_template
        )
        with mock.patch(
            "prowler.providers.aws.services.glue.glue_service.Glue",
            glue_client,
        ):
            # Test Check
            from prowler.providers.aws.services.glue.glue_data_catalogs_metadata_encryption_enabled.glue_data_catalogs_metadata_encryption_enabled import (
                glue_data_catalogs_metadata_encryption_enabled,
            )

            check = glue_data_catalogs_metadata_encryption_enabled()
            result = check.execute()

            assert len(result) == 1
            assert result[0].status == "FAIL"
            assert (
                result[0].status_extended
                == "Glue data catalog settings have metadata encryption disabled."
            )
            assert result[0].resource_id == AWS_ACCOUNT_NUMBER
            assert result[0].resource_arn == glue_client.data_catalog_arn_template
            assert result[0].region == AWS_REGION_US_EAST_1

    def test_glue_catalog_unencrypted_ignoring(self):
        glue_client = mock.MagicMock
        glue_client.provider = set_mocked_aws_provider()
        glue_client.catalog_encryption_settings = [
            CatalogEncryptionSetting(
                mode="disabled.",
                tables=False,
                kms_id=None,
                region=AWS_REGION_US_EAST_1,
                password_encryption=False,
                password_kms_id=None,
            )
        ]
<<<<<<< HEAD
        glue_client.audited_account = "12345678912"
        glue_client.provider._scan_unused_services = True
        glue_client.audited_partition = "aws"
=======
        glue_client.audited_account = AWS_ACCOUNT_NUMBER
        glue_client.provider._ignore_unused_services = True
        glue_client.audited_partition = AWS_COMMERCIAL_PARTITION
>>>>>>> 69ab84ef
        glue_client.region = AWS_REGION_US_EAST_1
        glue_client.data_catalog_arn_template = f"arn:{glue_client.audited_partition}:glue:{glue_client.region}:{glue_client.audited_account}:data-catalog"
        glue_client.__get_data_catalog_arn_template__ = mock.MagicMock(
            return_value=glue_client.data_catalog_arn_template
        )
        with mock.patch(
            "prowler.providers.aws.services.glue.glue_service.Glue",
            glue_client,
        ):
            # Test Check
            from prowler.providers.aws.services.glue.glue_data_catalogs_metadata_encryption_enabled.glue_data_catalogs_metadata_encryption_enabled import (
                glue_data_catalogs_metadata_encryption_enabled,
            )

            check = glue_data_catalogs_metadata_encryption_enabled()
            result = check.execute()

            assert len(result) == 0

    def test_glue_catalog_unencrypted_ignoring_with_tables(self):
        glue_client = mock.MagicMock
        glue_client.provider = set_mocked_aws_provider()
        glue_client.catalog_encryption_settings = [
            CatalogEncryptionSetting(
                mode="disabled.",
                tables=True,
                kms_id=None,
                region=AWS_REGION_US_EAST_1,
                password_encryption=False,
                password_kms_id=None,
            )
        ]
<<<<<<< HEAD
        glue_client.audited_account = "12345678912"
        glue_client.provider._scan_unused_services = True
        glue_client.audited_partition = "aws"
=======
        glue_client.audited_account = AWS_ACCOUNT_NUMBER
        glue_client.provider._ignore_unused_services = True
        glue_client.audited_partition = AWS_COMMERCIAL_PARTITION
>>>>>>> 69ab84ef
        glue_client.region = AWS_REGION_US_EAST_1
        glue_client.data_catalog_arn_template = f"arn:{glue_client.audited_partition}:glue:{glue_client.region}:{glue_client.audited_account}:data-catalog"
        glue_client.__get_data_catalog_arn_template__ = mock.MagicMock(
            return_value=glue_client.data_catalog_arn_template
        )
        with mock.patch(
            "prowler.providers.aws.services.glue.glue_service.Glue",
            glue_client,
        ):
            # Test Check
            from prowler.providers.aws.services.glue.glue_data_catalogs_metadata_encryption_enabled.glue_data_catalogs_metadata_encryption_enabled import (
                glue_data_catalogs_metadata_encryption_enabled,
            )

            check = glue_data_catalogs_metadata_encryption_enabled()
            result = check.execute()

            assert len(result) == 1
            assert result[0].status == "FAIL"
            assert search(
                "Glue data catalog settings have metadata encryption disabled.",
                result[0].status_extended,
            )
            assert result[0].resource_id == AWS_ACCOUNT_NUMBER
            assert result[0].resource_arn == glue_client.data_catalog_arn_template
            assert result[0].region == AWS_REGION_US_EAST_1

    def test_glue_catalog_encrypted(self):
        glue_client = mock.MagicMock
        glue_client.provider = set_mocked_aws_provider()
        glue_client.catalog_encryption_settings = [
            CatalogEncryptionSetting(
                mode="SSE-KMS",
                kms_id="kms-key",
                tables=False,
                region=AWS_REGION_US_EAST_1,
                password_encryption=False,
                password_kms_id=None,
            )
        ]
        glue_client.audited_account = AWS_ACCOUNT_NUMBER
        glue_client.audited_partition = AWS_COMMERCIAL_PARTITION
        glue_client.region = AWS_REGION_US_EAST_1
        glue_client.data_catalog_arn_template = f"arn:{glue_client.audited_partition}:glue:{glue_client.region}:{glue_client.audited_account}:data-catalog"
        glue_client.__get_data_catalog_arn_template__ = mock.MagicMock(
            return_value=glue_client.data_catalog_arn_template
        )
        with mock.patch(
            "prowler.providers.aws.services.glue.glue_service.Glue",
            glue_client,
        ):
            # Test Check
            from prowler.providers.aws.services.glue.glue_data_catalogs_metadata_encryption_enabled.glue_data_catalogs_metadata_encryption_enabled import (
                glue_data_catalogs_metadata_encryption_enabled,
            )

            check = glue_data_catalogs_metadata_encryption_enabled()
            result = check.execute()

            assert len(result) == 1
            assert result[0].status == "PASS"
            assert (
                result[0].status_extended
                == "Glue data catalog settings have metadata encryption enabled with KMS key kms-key."
            )
            assert result[0].resource_id == AWS_ACCOUNT_NUMBER
            assert result[0].resource_arn == glue_client.data_catalog_arn_template
            assert result[0].region == AWS_REGION_US_EAST_1<|MERGE_RESOLUTION|>--- conflicted
+++ resolved
@@ -85,15 +85,9 @@
                 password_kms_id=None,
             )
         ]
-<<<<<<< HEAD
-        glue_client.audited_account = "12345678912"
+        glue_client.audited_account = AWS_ACCOUNT_NUMBER
         glue_client.provider._scan_unused_services = True
-        glue_client.audited_partition = "aws"
-=======
-        glue_client.audited_account = AWS_ACCOUNT_NUMBER
-        glue_client.provider._ignore_unused_services = True
         glue_client.audited_partition = AWS_COMMERCIAL_PARTITION
->>>>>>> 69ab84ef
         glue_client.region = AWS_REGION_US_EAST_1
         glue_client.data_catalog_arn_template = f"arn:{glue_client.audited_partition}:glue:{glue_client.region}:{glue_client.audited_account}:data-catalog"
         glue_client.__get_data_catalog_arn_template__ = mock.MagicMock(
@@ -126,15 +120,9 @@
                 password_kms_id=None,
             )
         ]
-<<<<<<< HEAD
-        glue_client.audited_account = "12345678912"
+        glue_client.audited_account = AWS_ACCOUNT_NUMBER
         glue_client.provider._scan_unused_services = True
-        glue_client.audited_partition = "aws"
-=======
-        glue_client.audited_account = AWS_ACCOUNT_NUMBER
-        glue_client.provider._ignore_unused_services = True
         glue_client.audited_partition = AWS_COMMERCIAL_PARTITION
->>>>>>> 69ab84ef
         glue_client.region = AWS_REGION_US_EAST_1
         glue_client.data_catalog_arn_template = f"arn:{glue_client.audited_partition}:glue:{glue_client.region}:{glue_client.audited_account}:data-catalog"
         glue_client.__get_data_catalog_arn_template__ = mock.MagicMock(
