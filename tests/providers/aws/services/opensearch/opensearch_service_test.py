from json import dumps
from unittest.mock import patch

import botocore
from boto3 import client
from moto import mock_aws

from prowler.providers.aws.services.opensearch.opensearch_service import (
    OpenSearchService,
)
from tests.providers.aws.utils import (
    AWS_ACCOUNT_NUMBER,
    AWS_REGION_EU_WEST_1,
    set_mocked_aws_provider,
)

test_domain_name = "test"
domain_arn = f"arn:aws:es:eu-west-1:{AWS_ACCOUNT_NUMBER}:domain/{test_domain_name}"

policy_data = {
    "Version": "2012-10-17",
    "Statement": [
        {
            "Effect": "Allow",
            "Principal": {"AWS": ["*"]},
            "Action": ["es:*"],
            "Resource": f"arn:aws:es:us-west-2:{AWS_ACCOUNT_NUMBER}:domain/{test_domain_name}/*",
        }
    ],
}

policy_json = dumps(policy_data)

make_api_call = botocore.client.BaseClient._make_api_call


def mock_make_api_call(self, operation_name, kwarg):
    if operation_name == "ListDomainNames":
        return {
            "DomainNames": [
                {
                    "DomainName": test_domain_name,
                },
            ]
        }
    if operation_name == "DescribeDomainConfig":
        return {
            "DomainConfig": {
                "AccessPolicies": {
                    "Options": policy_json,
                },
                "LogPublishingOptions": {
                    "Options": {
                        "SEARCH_SLOW_LOGS": {"Enabled": True},
                        "INDEX_SLOW_LOGS": {"Enabled": True},
                        "AUDIT_LOGS": {"Enabled": True},
                    },
                },
            }
        }
<<<<<<< HEAD
    if operation_name == "DescribeDomain":
        return {
            "DomainStatus": {
                "ARN": domain_arn,
                "Endpoints": {
                    "vpc": "vpc-endpoint-h2dsd34efgyghrtguk5gt6j2foh4.us-east-1.es.amazonaws.com"
                },
                "EngineVersion": "opensearch-version1",
                "VPCOptions": {
                    "VPCId": "test-vpc-id",
                },
                "ClusterConfig": {
                    "DedicatedMasterEnabled": True,
                    "DedicatedMasterCount": 1,
                },
                "CognitoOptions": {"Enabled": True},
                "EncryptionAtRestOptions": {"Enabled": True},
                "NodeToNodeEncryptionOptions": {"Enabled": True},
                "AdvancedOptions": {"string": "string"},
                "LogPublishingOptions": {
                    "string": {
                        "CloudWatchLogsLogGroupArn": "string",
                        "Enabled": True | False,
                    }
                },
                "ServiceSoftwareOptions": {"UpdateAvailable": True},
                "DomainEndpointOptions": {"EnforceHTTPS": True},
                "AdvancedSecurityOptions": {
                    "Enabled": True,
                    "InternalUserDatabaseEnabled": True,
                    "SAMLOptions": {"Enabled": True},
                },
            }
        }
=======
>>>>>>> bc1e6c06
    if operation_name == "ListTags":
        return {
            "TagList": [
                {"Key": "test", "Value": "test"},
            ]
        }
    return make_api_call(self, operation_name, kwarg)


def mock_generate_regional_clients(provider, service):
    regional_client = provider._session.current_session.client(
        service, region_name=AWS_REGION_EU_WEST_1
    )
    regional_client.region = AWS_REGION_EU_WEST_1
    return {AWS_REGION_EU_WEST_1: regional_client}


@patch("botocore.client.BaseClient._make_api_call", new=mock_make_api_call)
@patch(
    "prowler.providers.aws.aws_provider.AwsProvider.generate_regional_clients",
    new=mock_generate_regional_clients,
)
class Test_OpenSearchService_Service:
    # Test OpenSearchService Service
    def test_service(self):
        aws_provider = set_mocked_aws_provider([])
        opensearch = OpenSearchService(aws_provider)
        assert opensearch.service == "opensearch"

    # Test OpenSearchService_ client
    def test_client(self):
        aws_provider = set_mocked_aws_provider([])
        opensearch = OpenSearchService(aws_provider)
        for reg_client in opensearch.regional_clients.values():
            assert reg_client.__class__.__name__ == "OpenSearchService"

    # Test OpenSearchService session
    def test__get_session__(self):
        aws_provider = set_mocked_aws_provider([])
        opensearch = OpenSearchService(aws_provider)
        assert opensearch.session.__class__.__name__ == "Session"

    # Test OpenSearchService list domains names
    def test_list_domain_names(self):
        aws_provider = set_mocked_aws_provider([])
        opensearch = OpenSearchService(aws_provider)
        assert len(opensearch.opensearch_domains) == 1
        assert opensearch.opensearch_domains[domain_arn].name == test_domain_name
        assert opensearch.opensearch_domains[domain_arn].region == AWS_REGION_EU_WEST_1

    # Test OpenSearchService describ domain config
    def test_describe_domain_config(self):
        aws_provider = set_mocked_aws_provider([])
        opensearch = OpenSearchService(aws_provider)
        assert len(opensearch.opensearch_domains) == 1
        assert opensearch.opensearch_domains[domain_arn].name == test_domain_name
        assert opensearch.opensearch_domains[domain_arn].region == AWS_REGION_EU_WEST_1
        assert opensearch.opensearch_domains[domain_arn].access_policy
        assert (
            opensearch.opensearch_domains[domain_arn].logging[0].name
            == "SEARCH_SLOW_LOGS"
        )
        assert opensearch.opensearch_domains[domain_arn].logging[0].enabled
        assert (
            opensearch.opensearch_domains[domain_arn].logging[1].name
            == "INDEX_SLOW_LOGS"
        )
        assert opensearch.opensearch_domains[domain_arn].logging[1].enabled
        assert opensearch.opensearch_domains[domain_arn].logging[2].name == "AUDIT_LOGS"
        assert opensearch.opensearch_domains[domain_arn].logging[2].enabled

    # Test OpenSearchService describ domain
    @mock_aws
    def test_describe_domain(self):
        opensearch_client = client("opensearch", region_name=AWS_REGION_EU_WEST_1)
        domain = opensearch_client.create_domain(
            DomainName=test_domain_name,
            EncryptionAtRestOptions={"Enabled": True},
            ClusterConfig={"InstanceCount": 1, "ZoneAwarenessEnabled": True},
            NodeToNodeEncryptionOptions={"Enabled": True},
            AdvancedSecurityOptions={
                "Enabled": True,
                "InternalUserDatabaseEnabled": True,
                "SAMLOptions": {"Enabled": True},
            },
            CognitoOptions={"Enabled": True},
            VPCOptions={
                "SubnetIds": ["test-subnet-id"],
                "SecurityGroupIds": ["test-security-group-id"],
            },
            DomainEndpointOptions={"EnforceHTTPS": True},
            AccessPolicies=policy_json,
            EngineVersion="opensearch-version1",
            TagList=[
                {"Key": "test", "Value": "test"},
            ],
        )
        aws_provider = set_mocked_aws_provider([])
        opensearch = OpenSearchService(aws_provider)
        domain_arn = domain["DomainStatus"]["ARN"]
        assert len(opensearch.opensearch_domains) == 1
        assert opensearch.opensearch_domains[domain_arn].name == test_domain_name
        assert opensearch.opensearch_domains[domain_arn].region == AWS_REGION_EU_WEST_1
        assert opensearch.opensearch_domains[domain_arn].arn == domain_arn
        assert opensearch.opensearch_domains[domain_arn].access_policy
        assert opensearch.opensearch_domains[domain_arn].vpc_endpoints == [
            "test.eu-west-1.es.amazonaws.com"
        ]
<<<<<<< HEAD
        assert opensearch.opensearch_domains[0].vpc_id == "test-vpc-id"
        assert opensearch.opensearch_domains[0].cognito_options
        assert opensearch.opensearch_domains[0].encryption_at_rest
        assert opensearch.opensearch_domains[0].node_to_node_encryption
        assert opensearch.opensearch_domains[0].enforce_https
        assert opensearch.opensearch_domains[0].internal_user_database
        assert opensearch.opensearch_domains[0].saml_enabled
        assert opensearch.opensearch_domains[0].update_available
        assert opensearch.opensearch_domains[0].version == "opensearch-version1"
        assert opensearch.opensearch_domains[0].dedicated_master_enabled
        assert opensearch.opensearch_domains[0].dedicated_master_count == 1
        assert opensearch.opensearch_domains[0].tags == [
=======
        assert not opensearch.opensearch_domains[domain_arn].vpc_id
        assert opensearch.opensearch_domains[domain_arn].cognito_options
        assert opensearch.opensearch_domains[domain_arn].encryption_at_rest
        assert opensearch.opensearch_domains[domain_arn].node_to_node_encryption
        assert opensearch.opensearch_domains[domain_arn].enforce_https
        assert opensearch.opensearch_domains[domain_arn].internal_user_database
        assert opensearch.opensearch_domains[domain_arn].saml_enabled
        assert not opensearch.opensearch_domains[domain_arn].update_available
        assert (
            opensearch.opensearch_domains[domain_arn].version == "opensearch-version1"
        )
        assert opensearch.opensearch_domains[domain_arn].instance_count == 1
        assert opensearch.opensearch_domains[domain_arn].zone_awareness_enabled
        assert opensearch.opensearch_domains[domain_arn].tags == [
>>>>>>> bc1e6c06
            {"Key": "test", "Value": "test"},
        ]<|MERGE_RESOLUTION|>--- conflicted
+++ resolved
@@ -2,7 +2,6 @@
 from unittest.mock import patch
 
 import botocore
-from boto3 import client
 from moto import mock_aws
 
 from prowler.providers.aws.services.opensearch.opensearch_service import (
@@ -58,13 +57,12 @@
                 },
             }
         }
-<<<<<<< HEAD
     if operation_name == "DescribeDomain":
         return {
             "DomainStatus": {
                 "ARN": domain_arn,
                 "Endpoints": {
-                    "vpc": "vpc-endpoint-h2dsd34efgyghrtguk5gt6j2foh4.us-east-1.es.amazonaws.com"
+                    "vpc": "vpc-endpoint-h2dsd34efgyghrtguk5gt6j2foh4.eu-west-1.es.amazonaws.com"
                 },
                 "EngineVersion": "opensearch-version1",
                 "VPCOptions": {
@@ -73,6 +71,9 @@
                 "ClusterConfig": {
                     "DedicatedMasterEnabled": True,
                     "DedicatedMasterCount": 1,
+                    "DedicatedMasterType": "m3.medium.search",
+                    "InstanceCount": 1,
+                    "ZoneAwarenessEnabled": True,
                 },
                 "CognitoOptions": {"Enabled": True},
                 "EncryptionAtRestOptions": {"Enabled": True},
@@ -93,8 +94,6 @@
                 },
             }
         }
-=======
->>>>>>> bc1e6c06
     if operation_name == "ListTags":
         return {
             "TagList": [
@@ -117,7 +116,7 @@
     "prowler.providers.aws.aws_provider.AwsProvider.generate_regional_clients",
     new=mock_generate_regional_clients,
 )
-class Test_OpenSearchService_Service:
+class TestOpenSearchServiceService:
     # Test OpenSearchService Service
     def test_service(self):
         aws_provider = set_mocked_aws_provider([])
@@ -169,68 +168,31 @@
     # Test OpenSearchService describ domain
     @mock_aws
     def test_describe_domain(self):
-        opensearch_client = client("opensearch", region_name=AWS_REGION_EU_WEST_1)
-        domain = opensearch_client.create_domain(
-            DomainName=test_domain_name,
-            EncryptionAtRestOptions={"Enabled": True},
-            ClusterConfig={"InstanceCount": 1, "ZoneAwarenessEnabled": True},
-            NodeToNodeEncryptionOptions={"Enabled": True},
-            AdvancedSecurityOptions={
-                "Enabled": True,
-                "InternalUserDatabaseEnabled": True,
-                "SAMLOptions": {"Enabled": True},
-            },
-            CognitoOptions={"Enabled": True},
-            VPCOptions={
-                "SubnetIds": ["test-subnet-id"],
-                "SecurityGroupIds": ["test-security-group-id"],
-            },
-            DomainEndpointOptions={"EnforceHTTPS": True},
-            AccessPolicies=policy_json,
-            EngineVersion="opensearch-version1",
-            TagList=[
-                {"Key": "test", "Value": "test"},
-            ],
-        )
         aws_provider = set_mocked_aws_provider([])
         opensearch = OpenSearchService(aws_provider)
-        domain_arn = domain["DomainStatus"]["ARN"]
         assert len(opensearch.opensearch_domains) == 1
         assert opensearch.opensearch_domains[domain_arn].name == test_domain_name
         assert opensearch.opensearch_domains[domain_arn].region == AWS_REGION_EU_WEST_1
         assert opensearch.opensearch_domains[domain_arn].arn == domain_arn
         assert opensearch.opensearch_domains[domain_arn].access_policy
         assert opensearch.opensearch_domains[domain_arn].vpc_endpoints == [
-            "test.eu-west-1.es.amazonaws.com"
+            "vpc-endpoint-h2dsd34efgyghrtguk5gt6j2foh4.eu-west-1.es.amazonaws.com"
         ]
-<<<<<<< HEAD
-        assert opensearch.opensearch_domains[0].vpc_id == "test-vpc-id"
-        assert opensearch.opensearch_domains[0].cognito_options
-        assert opensearch.opensearch_domains[0].encryption_at_rest
-        assert opensearch.opensearch_domains[0].node_to_node_encryption
-        assert opensearch.opensearch_domains[0].enforce_https
-        assert opensearch.opensearch_domains[0].internal_user_database
-        assert opensearch.opensearch_domains[0].saml_enabled
-        assert opensearch.opensearch_domains[0].update_available
-        assert opensearch.opensearch_domains[0].version == "opensearch-version1"
-        assert opensearch.opensearch_domains[0].dedicated_master_enabled
-        assert opensearch.opensearch_domains[0].dedicated_master_count == 1
-        assert opensearch.opensearch_domains[0].tags == [
-=======
-        assert not opensearch.opensearch_domains[domain_arn].vpc_id
+        assert opensearch.opensearch_domains[domain_arn].vpc_id == "test-vpc-id"
         assert opensearch.opensearch_domains[domain_arn].cognito_options
         assert opensearch.opensearch_domains[domain_arn].encryption_at_rest
         assert opensearch.opensearch_domains[domain_arn].node_to_node_encryption
         assert opensearch.opensearch_domains[domain_arn].enforce_https
         assert opensearch.opensearch_domains[domain_arn].internal_user_database
         assert opensearch.opensearch_domains[domain_arn].saml_enabled
-        assert not opensearch.opensearch_domains[domain_arn].update_available
+        assert opensearch.opensearch_domains[domain_arn].update_available
         assert (
             opensearch.opensearch_domains[domain_arn].version == "opensearch-version1"
         )
         assert opensearch.opensearch_domains[domain_arn].instance_count == 1
         assert opensearch.opensearch_domains[domain_arn].zone_awareness_enabled
+        assert opensearch.opensearch_domains[domain_arn].dedicated_master_enabled
+        assert opensearch.opensearch_domains[domain_arn].dedicated_master_count == 1
         assert opensearch.opensearch_domains[domain_arn].tags == [
->>>>>>> bc1e6c06
             {"Key": "test", "Value": "test"},
         ]