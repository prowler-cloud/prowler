from unittest import mock

from boto3 import client
from moto import mock_aws

from tests.providers.aws.audit_info_utils import (
    AWS_ACCOUNT_ARN,
    AWS_ACCOUNT_NUMBER,
    AWS_REGION_EU_SOUTH_2,
    AWS_REGION_EU_WEST_1,
    AWS_REGION_US_EAST_1,
    set_mocked_aws_audit_info,
)


class Test_config_recorder_all_regions_enabled:
    @mock_aws
    def test_config_no_recorders(self):
        from prowler.providers.aws.services.config.config_service import Config

        current_audit_info = set_mocked_aws_audit_info(
            [AWS_REGION_EU_WEST_1, AWS_REGION_US_EAST_1]
        )

        with mock.patch(
            "prowler.providers.aws.lib.audit_info.audit_info.current_audit_info",
            new=current_audit_info,
        ), mock.patch(
            "prowler.providers.aws.services.config.config_recorder_all_regions_enabled.config_recorder_all_regions_enabled.config_client",
            new=Config(current_audit_info),
        ):
            # Test Check
            from prowler.providers.aws.services.config.config_recorder_all_regions_enabled.config_recorder_all_regions_enabled import (
                config_recorder_all_regions_enabled,
            )

            check = config_recorder_all_regions_enabled()
            result = check.execute()

            assert (
                len(result) == 2
            )  # One fail result per region, since there are no recorders
            assert result[0].status == "FAIL"
            assert (
                result[0].status_extended
                == f"AWS Config recorder {AWS_ACCOUNT_NUMBER} is disabled."
            )
            assert result[0].resource_arn == AWS_ACCOUNT_ARN
            assert result[0].resource_id == AWS_ACCOUNT_NUMBER

    @mock_aws
    def test_config_one_recoder_disabled(self):
        # Create Config Mocked Resources
        config_client = client("config", region_name=AWS_REGION_US_EAST_1)
        # Create Config Recorder
        config_client.put_configuration_recorder(
            ConfigurationRecorder={"name": "default", "roleARN": "somearn"}
        )
        from prowler.providers.aws.services.config.config_service import Config

        current_audit_info = set_mocked_aws_audit_info([AWS_REGION_US_EAST_1])

        with mock.patch(
            "prowler.providers.aws.lib.audit_info.audit_info.current_audit_info",
            new=current_audit_info,
        ), mock.patch(
            "prowler.providers.aws.services.config.config_recorder_all_regions_enabled.config_recorder_all_regions_enabled.config_client",
            new=Config(current_audit_info),
        ):
            # Test Check
            from prowler.providers.aws.services.config.config_recorder_all_regions_enabled.config_recorder_all_regions_enabled import (
                config_recorder_all_regions_enabled,
            )

            check = config_recorder_all_regions_enabled()
            result = check.execute()
            assert len(result) == 1
            # Search for the recorder just created
            for recorder in result:
                if recorder.resource_id:
                    assert recorder.status == "FAIL"
                    assert (
                        recorder.status_extended
                        == "AWS Config recorder default is disabled."
                    )
                    assert recorder.resource_id == "default"
                    assert recorder.resource_arn == AWS_ACCOUNT_ARN
                    assert recorder.region == AWS_REGION_US_EAST_1

    @mock_aws
    def test_config_one_recoder_enabled(self):
        # Create Config Mocked Resources
        config_client = client("config", region_name=AWS_REGION_US_EAST_1)
        # Create Config Recorder and start it
        config_client.put_configuration_recorder(
            ConfigurationRecorder={"name": "default", "roleARN": "somearn"}
        )
        # Make the delivery channel
        config_client.put_delivery_channel(
            DeliveryChannel={"name": "testchannel", "s3BucketName": "somebucket"}
        )
        config_client.start_configuration_recorder(ConfigurationRecorderName="default")
        from prowler.providers.aws.services.config.config_service import Config

        current_audit_info = set_mocked_aws_audit_info([AWS_REGION_US_EAST_1])

        with mock.patch(
            "prowler.providers.aws.lib.audit_info.audit_info.current_audit_info",
            new=current_audit_info,
        ), mock.patch(
            "prowler.providers.aws.services.config.config_recorder_all_regions_enabled.config_recorder_all_regions_enabled.config_client",
            new=Config(current_audit_info),
        ):
            # Test Check
            from prowler.providers.aws.services.config.config_recorder_all_regions_enabled.config_recorder_all_regions_enabled import (
                config_recorder_all_regions_enabled,
            )

            check = config_recorder_all_regions_enabled()
            result = check.execute()
            assert len(result) == 1
            # Search for the recorder just created
            for recorder in result:
                if recorder.resource_id:
                    assert recorder.status == "PASS"
                    assert (
                        recorder.status_extended
                        == "AWS Config recorder default is enabled."
                    )
                    assert recorder.resource_id == "default"
                    assert recorder.resource_arn == AWS_ACCOUNT_ARN
                    assert recorder.region == AWS_REGION_US_EAST_1

<<<<<<< HEAD
    @mock_config
    def test_config_one_recorder_disabled_muted(self):
=======
    @mock_aws
    def test_config_one_recorder_disabled_allowlisted(self):
>>>>>>> 06f988b8
        # Create Config Mocked Resources
        config_client = client("config", region_name=AWS_REGION_US_EAST_1)
        # Create Config Recorder
        config_client.put_configuration_recorder(
            ConfigurationRecorder={"name": AWS_ACCOUNT_NUMBER, "roleARN": "somearn"}
        )
        from prowler.providers.aws.services.config.config_service import Config

<<<<<<< HEAD
        current_audit_info = self.set_mocked_audit_info()
        current_audit_info.profile_region = "eu-south-2"
        current_audit_info.audited_regions = ["eu-south-2", AWS_REGION]
        current_audit_info.audit_config = {"mute_non_default_regions": True}
=======
        current_audit_info = set_mocked_aws_audit_info(
            audited_regions=[AWS_REGION_EU_SOUTH_2, AWS_REGION_US_EAST_1],
            profile_region=AWS_REGION_EU_SOUTH_2,
            audit_config={"allowlist_non_default_regions": True},
        )
>>>>>>> 06f988b8

        with mock.patch(
            "prowler.providers.aws.lib.audit_info.audit_info.current_audit_info",
            new=current_audit_info,
        ), mock.patch(
            "prowler.providers.aws.services.config.config_recorder_all_regions_enabled.config_recorder_all_regions_enabled.config_client",
            new=Config(current_audit_info),
        ):
            # Test Check
            from prowler.providers.aws.services.config.config_recorder_all_regions_enabled.config_recorder_all_regions_enabled import (
                config_recorder_all_regions_enabled,
            )

            check = config_recorder_all_regions_enabled()
            result = check.execute()
            assert len(result) == 2
            # Search for the recorder just created
            for recorder in result:
<<<<<<< HEAD
                if recorder.region == AWS_REGION:
                    assert recorder.status == "MUTED"
=======
                if recorder.region == AWS_REGION_US_EAST_1:
                    assert recorder.status == "WARNING"
>>>>>>> 06f988b8
                    assert (
                        recorder.status_extended
                        == f"AWS Config recorder {AWS_ACCOUNT_NUMBER} is disabled."
                    )
                    assert recorder.resource_id == AWS_ACCOUNT_NUMBER
                    assert recorder.resource_arn == AWS_ACCOUNT_ARN
                    assert recorder.region == AWS_REGION_US_EAST_1
                else:
                    assert recorder.status == "FAIL"
                    assert (
                        recorder.status_extended
                        == f"AWS Config recorder {AWS_ACCOUNT_NUMBER} is disabled."
                    )
                    assert recorder.resource_id == AWS_ACCOUNT_NUMBER
                    assert recorder.resource_arn == AWS_ACCOUNT_ARN
                    assert recorder.region == "eu-south-2"<|MERGE_RESOLUTION|>--- conflicted
+++ resolved
@@ -131,13 +131,8 @@
                     assert recorder.resource_arn == AWS_ACCOUNT_ARN
                     assert recorder.region == AWS_REGION_US_EAST_1
 
-<<<<<<< HEAD
-    @mock_config
-    def test_config_one_recorder_disabled_muted(self):
-=======
     @mock_aws
     def test_config_one_recorder_disabled_allowlisted(self):
->>>>>>> 06f988b8
         # Create Config Mocked Resources
         config_client = client("config", region_name=AWS_REGION_US_EAST_1)
         # Create Config Recorder
@@ -146,18 +141,11 @@
         )
         from prowler.providers.aws.services.config.config_service import Config
 
-<<<<<<< HEAD
-        current_audit_info = self.set_mocked_audit_info()
-        current_audit_info.profile_region = "eu-south-2"
-        current_audit_info.audited_regions = ["eu-south-2", AWS_REGION]
-        current_audit_info.audit_config = {"mute_non_default_regions": True}
-=======
         current_audit_info = set_mocked_aws_audit_info(
             audited_regions=[AWS_REGION_EU_SOUTH_2, AWS_REGION_US_EAST_1],
             profile_region=AWS_REGION_EU_SOUTH_2,
             audit_config={"allowlist_non_default_regions": True},
         )
->>>>>>> 06f988b8
 
         with mock.patch(
             "prowler.providers.aws.lib.audit_info.audit_info.current_audit_info",
@@ -176,13 +164,8 @@
             assert len(result) == 2
             # Search for the recorder just created
             for recorder in result:
-<<<<<<< HEAD
-                if recorder.region == AWS_REGION:
-                    assert recorder.status == "MUTED"
-=======
                 if recorder.region == AWS_REGION_US_EAST_1:
                     assert recorder.status == "WARNING"
->>>>>>> 06f988b8
                     assert (
                         recorder.status_extended
                         == f"AWS Config recorder {AWS_ACCOUNT_NUMBER} is disabled."
