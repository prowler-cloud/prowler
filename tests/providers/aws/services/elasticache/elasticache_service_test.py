import botocore
from mock import patch

from prowler.providers.aws.services.elasticache.elasticache_service import (
    Cluster,
    ElastiCache,
    ReplicationGroup,
)
from tests.providers.aws.utils import (
    AWS_ACCOUNT_NUMBER,
    AWS_REGION_US_EAST_1,
    AWS_REGION_US_EAST_1_AZA,
    AWS_REGION_US_EAST_1_AZB,
    set_mocked_aws_provider,
)

SUBNET_GROUP_NAME = "default"
SUBNET_1 = "subnet-1"
SUBNET_2 = "subnet-2"

ELASTICACHE_CLUSTER_NAME = "test-cluster"
ELASTICACHE_CLUSTER_ARN = f"arn:aws:elasticache:{AWS_REGION_US_EAST_1}:{AWS_ACCOUNT_NUMBER}:cluster:{ELASTICACHE_CLUSTER_NAME}"
ELASTICACHE_ENGINE = "redis"
ELASTICACHE_ENGINE_MEMCACHED = "memcached"

ELASTICACHE_CLUSTER_TAGS = [
    {"Key": "environment", "Value": "test"},
]

REPLICATION_GROUP_ID = "clustered-redis"
REPLICATION_GROUP_ARN = f"arn:aws:elasticache:{AWS_REGION_US_EAST_1}:{AWS_ACCOUNT_NUMBER}:replicationgroup:{REPLICATION_GROUP_ID}"
REPLICATION_GROUP_STATUS = "available"
REPLICATION_GROUP_SNAPSHOT_RETENTION = "0"
REPLICATION_GROUP_ENCRYPTION = True
REPLICATION_GROUP_TRANSIT_ENCRYPTION = True
REPLICATION_GROUP_MULTI_AZ = "enabled"
REPLICATION_GROUP_TAGS = [
    {"Key": "environment", "Value": "test"},
]
AUTO_MINOR_VERSION_UPGRADE = True
AUTOMATIC_FAILOVER = "enabled"


# Mocking Access Analyzer Calls
make_api_call = botocore.client.BaseClient._make_api_call


def mock_make_api_call(self, operation_name, kwargs):
    """
    As you can see the operation_name has the list_analyzers snake_case form but
    we are using the ListAnalyzers form.
    Rationale -> https://github.com/boto/botocore/blob/develop/botocore/client.py#L810:L816

    We have to mock every AWS API call using Boto3
    """
    if operation_name == "DescribeCacheClusters":
        return {
            "CacheClusters": [
                {
                    "CacheClusterId": ELASTICACHE_CLUSTER_NAME,
                    "CacheSubnetGroupName": SUBNET_GROUP_NAME,
                    "ARN": ELASTICACHE_CLUSTER_ARN,
                    "Engine": ELASTICACHE_ENGINE,
                    "SecurityGroups": [],
                    "AutoMinorVersionUpgrade": AUTO_MINOR_VERSION_UPGRADE,
                    "EngineVersion": "6.0",
                    "AuthTokenEnabled": False,
                },
            ]
        }
    if operation_name == "DescribeCacheSubnetGroups":
        return {
            "CacheSubnetGroups": [
                {
                    "CacheSubnetGroupName": SUBNET_GROUP_NAME,
                    "CacheSubnetGroupDescription": "Subnet Group",
                    "VpcId": "vpc-1",
                    "SubnetGroupStatus": "Complete",
                    "Subnets": [
                        {
                            "SubnetIdentifier": "subnet-1",
                            "SubnetAvailabilityZone": {
                                "Name": AWS_REGION_US_EAST_1_AZA
                            },
                            "SubnetStatus": "Active",
                        },
                        {
                            "SubnetIdentifier": "subnet-2",
                            "SubnetAvailabilityZone": {
                                "Name": AWS_REGION_US_EAST_1_AZB
                            },
                            "SubnetStatus": "Active",
                        },
                    ],
                    "DBSubnetGroupArn": f"arn:aws:rds:{AWS_REGION_US_EAST_1}:{AWS_ACCOUNT_NUMBER}:subgrp:{SUBNET_GROUP_NAME}",
                }
            ]
        }
    if operation_name == "ListTagsForResource":
        return {"TagList": ELASTICACHE_CLUSTER_TAGS}
    if operation_name == "DescribeReplicationGroups":
        return {
            "ReplicationGroups": [
                {
                    "ReplicationGroupId": REPLICATION_GROUP_ID,
                    "Status": REPLICATION_GROUP_STATUS,
                    "SnapshotRetentionLimit": REPLICATION_GROUP_SNAPSHOT_RETENTION,
                    "MultiAZ": REPLICATION_GROUP_MULTI_AZ,
                    "TransitEncryptionEnabled": REPLICATION_GROUP_TRANSIT_ENCRYPTION,
                    "AtRestEncryptionEnabled": REPLICATION_GROUP_ENCRYPTION,
                    "ARN": REPLICATION_GROUP_ARN,
                    "AutoMinorVersionUpgrade": AUTO_MINOR_VERSION_UPGRADE,
                    "NodeGroups": [
                        {
                            "NodeGroupMembers": [
                                {
                                    "CacheClusterId": ELASTICACHE_CLUSTER_NAME,
                                    "CurrentRole": "primary",
                                }
                            ]
                        }
                    ],
                    "AuthTokenEnabled": True,
                },
            ]
        }
    return make_api_call(self, operation_name, kwargs)


def mock_generate_regional_clients(provider, service):
    regional_client = provider._session.current_session.client(
        service, region_name=AWS_REGION_US_EAST_1
    )
    regional_client.region = AWS_REGION_US_EAST_1
    return {AWS_REGION_US_EAST_1: regional_client}


@patch(
    "prowler.providers.aws.aws_provider.AwsProvider.generate_regional_clients",
    new=mock_generate_regional_clients,
)
# Patch every AWS call using Boto3
@patch("botocore.client.BaseClient._make_api_call", new=mock_make_api_call)
class Test_ElastiCache_Service:
    # Test ElastiCache Service
    def test_service(self):
        aws_provider = set_mocked_aws_provider()
        elasticache = ElastiCache(aws_provider)
        assert elasticache.service == "elasticache"

    # Test ElastiCache Client]
    def test_client(self):
        aws_provider = set_mocked_aws_provider()
        elasticache = ElastiCache(aws_provider)
        assert elasticache.client.__class__.__name__ == "ElastiCache"

    # Test ElastiCache Session
    def test__get_session__(self):
        aws_provider = set_mocked_aws_provider()
        elasticache = ElastiCache(aws_provider)
        assert elasticache.session.__class__.__name__ == "Session"

    # Test ElastiCache Session
    def test_audited_account(self):
        aws_provider = set_mocked_aws_provider()
        elasticache = ElastiCache(aws_provider)
        assert elasticache.audited_account == AWS_ACCOUNT_NUMBER

    # Test Elasticache Redis cache clusters
    def test_describe_cache_clusters(self):
        aws_provider = set_mocked_aws_provider()
        elasticache = ElastiCache(aws_provider)

        assert len(elasticache.clusters) == 1
        assert elasticache.clusters[ELASTICACHE_CLUSTER_ARN]
        assert elasticache.clusters[ELASTICACHE_CLUSTER_ARN] == Cluster(
            arn=ELASTICACHE_CLUSTER_ARN,
            id=ELASTICACHE_CLUSTER_NAME,
            engine=ELASTICACHE_ENGINE,
            region=AWS_REGION_US_EAST_1,
            security_groups=[],
            cache_subnet_group_id=SUBNET_GROUP_NAME,
            subnets=[SUBNET_1, SUBNET_2],
            tags=ELASTICACHE_CLUSTER_TAGS,
            auto_minor_version_upgrade=AUTO_MINOR_VERSION_UPGRADE,
            engine_version=6.0,
            auth_token_enabled=False,
        )

    # Test Elasticache Redis cache clusters
    def test_describe_replication_groups(self):
        aws_provider = set_mocked_aws_provider()
        elasticache = ElastiCache(aws_provider)

        assert len(elasticache.replication_groups) == 1
        assert elasticache.replication_groups[REPLICATION_GROUP_ARN]
        assert elasticache.replication_groups[
            REPLICATION_GROUP_ARN
        ] == ReplicationGroup(
            id=REPLICATION_GROUP_ID,
            arn=REPLICATION_GROUP_ARN,
            region=AWS_REGION_US_EAST_1,
            status=REPLICATION_GROUP_STATUS,
            snapshot_retention=REPLICATION_GROUP_SNAPSHOT_RETENTION,
            encrypted=REPLICATION_GROUP_ENCRYPTION,
            transit_encryption=REPLICATION_GROUP_TRANSIT_ENCRYPTION,
            multi_az=REPLICATION_GROUP_MULTI_AZ,
            tags=REPLICATION_GROUP_TAGS,
            auto_minor_version_upgrade=AUTO_MINOR_VERSION_UPGRADE,
<<<<<<< HEAD
            engine_version=6.0,
            auth_token_enabled=True,
=======
            automatic_failover="disabled",
>>>>>>> 2c337ab3
        )<|MERGE_RESOLUTION|>--- conflicted
+++ resolved
@@ -207,10 +207,7 @@
             multi_az=REPLICATION_GROUP_MULTI_AZ,
             tags=REPLICATION_GROUP_TAGS,
             auto_minor_version_upgrade=AUTO_MINOR_VERSION_UPGRADE,
-<<<<<<< HEAD
             engine_version=6.0,
             auth_token_enabled=True,
-=======
             automatic_failover="disabled",
->>>>>>> 2c337ab3
         )