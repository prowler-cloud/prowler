from boto3 import client
from moto import mock_aws

from prowler.providers.aws.services.mq.mq_service import MQ, DeploymentMode, EngineType
from tests.providers.aws.utils import AWS_REGION_EU_WEST_1, set_mocked_aws_provider


class Test_MQ_Service:
    # Test MQ Service
    @mock_aws
    def test_service(self):
        # MQ client for this test class
        aws_provider = set_mocked_aws_provider([AWS_REGION_EU_WEST_1])
        mq = MQ(aws_provider)
        assert mq.service == "mq"

    # Test MQ Client
    @mock_aws
    def test_client(self):
        # MQ client for this test class
        aws_provider = set_mocked_aws_provider([AWS_REGION_EU_WEST_1])
        mq = MQ(aws_provider)
        for regional_client in mq.regional_clients.values():
            assert regional_client.__class__.__name__ == "MQ"

    # Test MQ Session
    @mock_aws
    def test__get_session__(self):
        # MQ client for this test class
        aws_provider = set_mocked_aws_provider([AWS_REGION_EU_WEST_1])
        mq = MQ(aws_provider)
        assert mq.session.__class__.__name__ == "Session"

    # Test MQ List Brokers
    @mock_aws
    def test_list_brokers(self):
        # Generate MQ client
        mq_client = client("mq", region_name=AWS_REGION_EU_WEST_1)
        broker = mq_client.create_broker(
            AutoMinorVersionUpgrade=True,
            BrokerName="my-broker",
            DeploymentMode="SINGLE_INSTANCE",
            EngineType="ActiveMQ",
            EngineVersion="5.15.0",
            HostInstanceType="mq.t2.micro",
            PubliclyAccessible=True,
            Users=[
                {
                    "ConsoleAccess": False,
                    "Groups": [],
                    "Password": "password",
                    "Username": "user",
                }
            ],
        )
        broker_arn = broker["BrokerArn"]

        # MQ Client for this test class
        aws_provider = set_mocked_aws_provider([AWS_REGION_EU_WEST_1])
        mq = MQ(aws_provider)

        assert len(mq.brokers) == 1
        assert mq.brokers[broker_arn].arn == broker_arn
        assert mq.brokers[broker_arn].name == "my-broker"
        assert mq.brokers[broker_arn].region == AWS_REGION_EU_WEST_1
        assert mq.brokers[broker_arn].id == broker["BrokerId"]

    # Test MQ Describe Broker
    @mock_aws
    def test_describe_broker(self):
        # Generate MQ client
        mq_client = client("mq", region_name=AWS_REGION_EU_WEST_1)
        broker = mq_client.create_broker(
            AutoMinorVersionUpgrade=True,
            BrokerName="my-broker",
            DeploymentMode="SINGLE_INSTANCE",
            EngineType="ACTIVEMQ",
            EngineVersion="5.15.0",
            HostInstanceType="mq.t2.micro",
            PubliclyAccessible=True,
            Users=[
                {
                    "ConsoleAccess": False,
                    "Groups": [],
                    "Password": "password",
                    "Username": "user",
                }
            ],
        )
        broker_arn = broker["BrokerArn"]
        broker["BrokerId"]

        # MQ Client for this test class
        aws_provider = set_mocked_aws_provider([AWS_REGION_EU_WEST_1])
        mq = MQ(aws_provider)

        assert len(mq.brokers) == 1
        assert mq.brokers[broker_arn].arn == broker_arn
        assert mq.brokers[broker_arn].name == "my-broker"
        assert mq.brokers[broker_arn].region == AWS_REGION_EU_WEST_1
        assert mq.brokers[broker_arn].id == broker["BrokerId"]
        assert mq.brokers[broker_arn].engine_type == EngineType.ACTIVEMQ
<<<<<<< HEAD
        assert mq.brokers[broker_arn].deployment_mode == DeploymentMode.SINGLE_INSTANCE
=======
        assert mq.brokers[broker_arn].deployment_mode == DeploymentMode.SINGLE_INSTANCE
        assert mq.brokers[broker_arn].auto_minor_version_upgrade
        assert mq.brokers[broker_arn].tags == [{"key": "value"}]
>>>>>>> 64fb8232
<|MERGE_RESOLUTION|>--- conflicted
+++ resolved
@@ -90,6 +90,13 @@
         broker_arn = broker["BrokerArn"]
         broker["BrokerId"]
 
+        mq_client.create_tags(
+            ResourceArn=broker_arn,
+            Tags={
+                "key": "value",
+            },
+        )
+
         # MQ Client for this test class
         aws_provider = set_mocked_aws_provider([AWS_REGION_EU_WEST_1])
         mq = MQ(aws_provider)
@@ -100,10 +107,6 @@
         assert mq.brokers[broker_arn].region == AWS_REGION_EU_WEST_1
         assert mq.brokers[broker_arn].id == broker["BrokerId"]
         assert mq.brokers[broker_arn].engine_type == EngineType.ACTIVEMQ
-<<<<<<< HEAD
-        assert mq.brokers[broker_arn].deployment_mode == DeploymentMode.SINGLE_INSTANCE
-=======
         assert mq.brokers[broker_arn].deployment_mode == DeploymentMode.SINGLE_INSTANCE
         assert mq.brokers[broker_arn].auto_minor_version_upgrade
-        assert mq.brokers[broker_arn].tags == [{"key": "value"}]
->>>>>>> 64fb8232
+        assert mq.brokers[broker_arn].tags == [{"key": "value"}]