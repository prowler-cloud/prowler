--- conflicted
+++ resolved
@@ -396,46 +396,18 @@
         assert s3.buckets[bucket_arn].name == bucket_name
         assert s3.buckets[bucket_arn].region == AWS_REGION_US_EAST_1
         assert s3.buckets[bucket_arn].object_lock
-
-<<<<<<< HEAD
-    # Test S3 Get Bucket Lifecycle
-    @mock_aws
-    @patch("botocore.client.BaseClient._make_api_call", new=mock_make_api_call)
-    def test_get_bucket_lifecycle(self):
-        # Generate S3 Client
-        s3_client = client("s3")
-
-=======
+              
     # Test S3 Get Bucket Replication
     @mock_aws
     def test_get_bucket_replication(self):
         # Generate S3 Client
         s3_client = client("s3")
->>>>>>> 1e02b05d
         # Create S3 Bucket
         bucket_name = "test-bucket"
         bucket_arn = f"arn:aws:s3:::{bucket_name}"
         s3_client.create_bucket(
             Bucket=bucket_name,
             ObjectOwnership="BucketOwnerEnforced",
-<<<<<<< HEAD
-            ObjectLockEnabledForBucket=True,
-        )
-
-        # DEPRECATED: Put Bucket LifeCycle
-        s3_client.put_bucket_lifecycle(
-            Bucket=bucket_name,
-            LifecycleConfiguration={
-                "Rules": [
-                    {
-                        "ID": "test",
-                        "Status": "Enabled",
-                        "Prefix": "test",
-                        "Expiration": {"Days": 1},
-                        "Transition": {"Days": 1, "StorageClass": "STANDARD_IA"},
-                    }
-                ]
-=======
         )
         s3_client.put_bucket_versioning(
             Bucket=bucket_name,
@@ -456,17 +428,56 @@
                         },
                     }
                 ],
->>>>>>> 1e02b05d
-            },
-        )
-
-        # S3 client for this test class
-        aws_provider = set_mocked_aws_provider([AWS_REGION_US_EAST_1])
-        s3 = S3(aws_provider)
-        assert len(s3.buckets) == 1
-        assert s3.buckets[bucket_arn].name == bucket_name
-        assert s3.buckets[bucket_arn].region == AWS_REGION_US_EAST_1
-<<<<<<< HEAD
+            },
+        )
+
+        # S3 client for this test class
+        aws_provider = set_mocked_aws_provider([AWS_REGION_US_EAST_1])
+        s3 = S3(aws_provider)
+        assert len(s3.buckets) == 1
+        assert s3.buckets[bucket_arn].name == bucket_name
+        assert s3.buckets[bucket_arn].region == AWS_REGION_US_EAST_1
+        assert s3.buckets[bucket_arn].replication_rules[0].status == "Enabled"
+        assert s3.buckets[bucket_arn].replication_rules[0].destination == bucket_arn
+              
+    # Test S3 Get Bucket Lifecycle
+    @mock_aws
+    @patch("botocore.client.BaseClient._make_api_call", new=mock_make_api_call)
+    def test_get_bucket_lifecycle(self):
+        # Generate S3 Client
+        s3_client = client("s3")
+
+        # Create S3 Bucket
+        bucket_name = "test-bucket"
+        bucket_arn = f"arn:aws:s3:::{bucket_name}"
+        s3_client.create_bucket(
+            Bucket=bucket_name,
+            ObjectOwnership="BucketOwnerEnforced",
+            ObjectLockEnabledForBucket=True,
+        )
+
+        # DEPRECATED: Put Bucket LifeCycle
+        s3_client.put_bucket_lifecycle(
+            Bucket=bucket_name,
+            LifecycleConfiguration={
+                "Rules": [
+                    {
+                        "ID": "test",
+                        "Status": "Enabled",
+                        "Prefix": "test",
+                        "Expiration": {"Days": 1},
+                        "Transition": {"Days": 1, "StorageClass": "STANDARD_IA"},
+                    }
+                ]
+            },
+        )
+
+        # S3 client for this test class
+        aws_provider = set_mocked_aws_provider([AWS_REGION_US_EAST_1])
+        s3 = S3(aws_provider)
+        assert len(s3.buckets) == 1
+        assert s3.buckets[bucket_arn].name == bucket_name
+        assert s3.buckets[bucket_arn].region == AWS_REGION_US_EAST_1
         assert len(s3.buckets[bucket_arn].lifecycle) == 1
         assert s3.buckets[bucket_arn].lifecycle[0].id == "test"
         assert s3.buckets[bucket_arn].lifecycle[0].status == "Enabled"
@@ -476,10 +487,6 @@
             s3.buckets[bucket_arn].lifecycle[0].transition_storage_class
             == "STANDARD_IA"
         )
-=======
-        assert s3.buckets[bucket_arn].replication_rules[0].status == "Enabled"
-        assert s3.buckets[bucket_arn].replication_rules[0].destination == bucket_arn
->>>>>>> 1e02b05d
 
     # Test S3 List Access Points
     @patch("botocore.client.BaseClient._make_api_call", new=mock_make_api_call)
