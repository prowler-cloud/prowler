from unittest.mock import patch

import botocore

from prowler.providers.aws.services.waf.waf_service import (
    WAF,
    Predicate,
    Rule,
    RuleGroup,
    WAFRegional,
)
from tests.providers.aws.utils import (
<<<<<<< HEAD
    AWS_REGION_EU_WEST_1,
=======
    AWS_ACCOUNT_NUMBER,
>>>>>>> 4c5f3a21
    AWS_REGION_US_EAST_1,
    set_mocked_aws_provider,
)

# Mocking WAF Calls
make_api_call = botocore.client.BaseClient._make_api_call


def mock_make_api_call(self, operation_name, kwarg):
    """We have to mock every AWS API call using Boto3"""
    if operation_name == "ListWebACLs":
        return {
            "WebACLs": [
                {"WebACLId": "my-web-acl-id", "Name": "my-web-acl"},
            ]
        }
    if operation_name == "ListResourcesForWebACL":
        return {
            "ResourceArns": [
                "alb-arn",
            ]
        }
    if operation_name == "GetWebACL":
        return {
            "WebACL": {
                "Rules": [
                    {
                        "RuleId": "my-rule-id",
                        "Type": "REGULAR",
                    },
                    {
                        "RuleId": "my-rule-group-id",
                        "Type": "GROUP",
                    },
                ],
            }
        }
    if operation_name == "ListRules":
        return {
            "Rules": [
                {
                    "RuleId": "my-rule-id",
                    "Name": "my-rule",
                },
            ]
        }
    if operation_name == "GetRule":
        return {
            "Rule": {
                "RuleId": "my-rule-id",
                "Name": "my-rule",
                "Predicates": [
                    {
                        "Negated": False,
                        "Type": "IPMatch",
                        "DataId": "my-data-id",
                    }
                ],
            }
        }
    if operation_name == "ListRuleGroups":
        return {
            "RuleGroups": [
                {
                    "RuleGroupId": "my-rule-group-id",
                    "Name": "my-rule-group",
                },
            ]
        }
    if operation_name == "ListActivatedRulesInRuleGroup":
        return {
            "ActivatedRules": [
                {
                    "RuleId": "my-rule-id",
                },
            ]
        }
    if operation_name == "GetLoggingConfiguration":
        return {
            "LoggingConfiguration": {
                "ResourceArn": "arn:aws:waf:123456789012:webacl/my-web-acl-id",
                "LogDestinationConfigs": [
                    "arn:aws:firehose:us-east-1:123456789012:deliverystream/my-firehose"
                ],
                "RedactedFields": [],
                "ManagedByFirewallManager": False,
            }
        }
    if operation_name == "GetChangeToken":
        return {"ChangeToken": "my-change-token"}
    return make_api_call(self, operation_name, kwarg)


<<<<<<< HEAD
=======
# Mock generate_regional_clients()
def mock_generate_regional_clients(provider, service):
    regional_client = provider._session.current_session.client(
        service, region_name=AWS_REGION_US_EAST_1
    )
    regional_client.region = AWS_REGION_US_EAST_1
    return {AWS_REGION_US_EAST_1: regional_client}


>>>>>>> 4c5f3a21
# Patch every AWS call using Boto3 and generate_regional_clients to have 1 client
@patch("botocore.client.BaseClient._make_api_call", new=mock_make_api_call)
class Test_WAF_Service:
    # Test WAF Global Service
    def test_service_global(self):
        # WAF client for this test class
        aws_provider = set_mocked_aws_provider([AWS_REGION_US_EAST_1])
        waf = WAF(aws_provider)
        assert waf.service == "waf"

    # Test WAF Global Client
    def test_client_global(self):
        # WAF client for this test class
        aws_provider = set_mocked_aws_provider([AWS_REGION_US_EAST_1])
        waf = WAF(aws_provider)
        for regional_client in waf.regional_clients.values():
            assert regional_client.__class__.__name__ == "WAF"

    # Test WAF Global Session
    def test__get_session___global(self):
        # WAF client for this test class
        aws_provider = set_mocked_aws_provider([AWS_REGION_US_EAST_1])
        waf = WAF(aws_provider)
        assert waf.session.__class__.__name__ == "Session"

    # Test WAF Global List Rules
    def test_list_rules(self):
        # WAF client for this test class
<<<<<<< HEAD
        aws_provider = set_mocked_aws_provider([AWS_REGION_EU_WEST_1])
        waf = WAF(aws_provider)
        waf_arn = "arn:aws:waf:123456789012:webacl/my-web-acl-id"
=======
        aws_provider = set_mocked_aws_provider([AWS_REGION_US_EAST_1])
        waf = WAF(aws_provider)
        waf_arn = f"arn:aws:waf:{AWS_REGION_US_EAST_1}:{AWS_ACCOUNT_NUMBER}:webacl/my-web-acl-id"
>>>>>>> 4c5f3a21
        assert waf.web_acls[waf_arn].name == "my-web-acl"
        assert waf.web_acls[waf_arn].region == AWS_REGION_US_EAST_1
        assert waf.web_acls[waf_arn].id == "my-web-acl-id"
        assert waf.web_acls[waf_arn].rules
        assert waf.web_acls[waf_arn].rule_groups
        assert waf.rules

    # Test WAF Global Get Rule
    def test_get_rule(self):
        # WAF client for this test class
        aws_provider = set_mocked_aws_provider([AWS_REGION_US_EAST_1])
        waf = WAF(aws_provider)
<<<<<<< HEAD
        waf_arn = "arn:aws:waf:123456789012:webacl/my-web-acl-id"
=======
        waf_arn = f"arn:aws:waf:{AWS_REGION_US_EAST_1}:{AWS_ACCOUNT_NUMBER}:webacl/my-web-acl-id"
>>>>>>> 4c5f3a21
        assert waf.web_acls[waf_arn].name == "my-web-acl"
        assert waf.web_acls[waf_arn].region == AWS_REGION_US_EAST_1
        assert waf.web_acls[waf_arn].id == "my-web-acl-id"
        assert waf.web_acls[waf_arn].rules
        assert waf.web_acls[waf_arn].rule_groups
<<<<<<< HEAD
        rule_arn = "arn:aws:waf:123456789012:rule/my-rule-id"
=======
        rule_arn = (
            f"arn:aws:waf:{AWS_REGION_US_EAST_1}:{AWS_ACCOUNT_NUMBER}:rule/my-rule-id"
        )
>>>>>>> 4c5f3a21
        assert waf.rules == {
            rule_arn: Rule(
                arn=rule_arn,
                id="my-rule-id",
                name="my-rule",
                region=AWS_REGION_US_EAST_1,
                predicates=[
                    Predicate(negated=False, type="IPMatch", data_id="my-data-id")
                ],
            )
        }

    # Test WAF Global List Rule Groups
    def test_list_rule_groups(self):
        # WAF client for this test class
<<<<<<< HEAD
        aws_provider = set_mocked_aws_provider([AWS_REGION_EU_WEST_1])
        waf = WAF(aws_provider)
        waf_arn = "arn:aws:waf:123456789012:webacl/my-web-acl-id"
=======
        aws_provider = set_mocked_aws_provider([AWS_REGION_US_EAST_1])
        waf = WAF(aws_provider)
        waf_arn = f"arn:aws:waf:{AWS_REGION_US_EAST_1}:{AWS_ACCOUNT_NUMBER}:webacl/my-web-acl-id"
>>>>>>> 4c5f3a21
        assert waf.web_acls[waf_arn].name == "my-web-acl"
        assert waf.web_acls[waf_arn].region == AWS_REGION_US_EAST_1
        assert waf.web_acls[waf_arn].id == "my-web-acl-id"
        assert waf.web_acls[waf_arn].rules
        assert waf.web_acls[waf_arn].rule_groups
        assert waf.rule_groups

    # Test WAF Global Get Rule Groups
    def test_get_rule_groups(self):
        # WAF client for this test class
<<<<<<< HEAD
        aws_provider = set_mocked_aws_provider([AWS_REGION_EU_WEST_1])
        waf = WAF(aws_provider)
        waf_arn = "arn:aws:waf:123456789012:webacl/my-web-acl-id"
=======
        aws_provider = set_mocked_aws_provider([AWS_REGION_US_EAST_1])
        waf = WAF(aws_provider)
        waf_arn = f"arn:aws:waf:{AWS_REGION_US_EAST_1}:{AWS_ACCOUNT_NUMBER}:webacl/my-web-acl-id"
>>>>>>> 4c5f3a21
        assert waf.web_acls[waf_arn].name == "my-web-acl"
        assert waf.web_acls[waf_arn].region == AWS_REGION_US_EAST_1
        assert waf.web_acls[waf_arn].id == "my-web-acl-id"
        assert waf.web_acls[waf_arn].rules
        assert waf.web_acls[waf_arn].rule_groups
<<<<<<< HEAD
        rule_arn = "arn:aws:waf:123456789012:rulegroup/my-rule-group-id"
        assert waf.rule_groups == {
            rule_arn: RuleGroup(
                arn="arn:aws:waf:123456789012:rulegroup/my-rule-group-id",
=======
        rule_arn = f"arn:aws:waf:{AWS_REGION_US_EAST_1}:{AWS_ACCOUNT_NUMBER}:rulegroup/my-rule-group-id"
        assert waf.rule_groups == {
            rule_arn: RuleGroup(
                arn=f"arn:aws:waf:{AWS_REGION_US_EAST_1}:{AWS_ACCOUNT_NUMBER}:rulegroup/my-rule-group-id",
>>>>>>> 4c5f3a21
                id="my-rule-group-id",
                region=AWS_REGION_US_EAST_1,
                name="my-rule-group",
                rules=[
                    Rule(
<<<<<<< HEAD
                        arn="arn:aws:waf:123456789012:rule/my-rule-id",
=======
                        arn=f"arn:aws:waf:{AWS_REGION_US_EAST_1}:{AWS_ACCOUNT_NUMBER}:rule/my-rule-id",
>>>>>>> 4c5f3a21
                        id="my-rule-id",
                        region=AWS_REGION_US_EAST_1,
                        name="my-rule",
                        predicates=[
                            Predicate(
                                negated=False, type="IPMatch", data_id="my-data-id"
                            )
                        ],
                        tags=[],
                    )
                ],
            )
        }

    # Test WAF Global List Web ACLs
    def test_list_web_acls_waf_global(self):
        # WAF client for this test class
<<<<<<< HEAD
        aws_provider = set_mocked_aws_provider([AWS_REGION_EU_WEST_1])
        waf = WAF(aws_provider)
        waf_arn = "arn:aws:waf:123456789012:webacl/my-web-acl-id"
=======
        aws_provider = set_mocked_aws_provider([AWS_REGION_US_EAST_1])
        waf = WAF(aws_provider)
        waf_arn = f"arn:aws:waf:{AWS_REGION_US_EAST_1}:{AWS_ACCOUNT_NUMBER}:webacl/my-web-acl-id"
>>>>>>> 4c5f3a21
        assert len(waf.web_acls) == 1
        assert waf.web_acls[waf_arn].name == "my-web-acl"
        assert waf.web_acls[waf_arn].region == AWS_REGION_US_EAST_1
        assert waf.web_acls[waf_arn].id == "my-web-acl-id"
        assert waf.web_acls[waf_arn].rules
        assert waf.web_acls[waf_arn].rule_groups

<<<<<<< HEAD
    # Test WAF Global Get Logging Configuration
    def test_get_logging_configuration(self):
        # WAF client for this test class
        aws_provider = set_mocked_aws_provider([AWS_REGION_EU_WEST_1])
        waf = WAF(aws_provider)
        waf_arn = "arn:aws:waf:123456789012:webacl/my-web-acl-id"
        assert waf.web_acls[waf_arn].name == "my-web-acl"
        assert waf.web_acls[waf_arn].region == AWS_REGION_US_EAST_1
        assert waf.web_acls[waf_arn].id == "my-web-acl-id"
        assert waf.web_acls[waf_arn].rules
        assert waf.web_acls[waf_arn].rule_groups
        assert waf.web_acls[waf_arn].logging_enabled

    # Test WAF Global Get Web ACL
    def test_get_web_acl(self):
        # WAF client for this test class
        aws_provider = set_mocked_aws_provider([AWS_REGION_EU_WEST_1])
        waf = WAF(aws_provider)
        waf_arn = "arn:aws:waf:123456789012:webacl/my-web-acl-id"
        assert waf.web_acls[waf_arn].name == "my-web-acl"
        assert waf.web_acls[waf_arn].region == AWS_REGION_US_EAST_1
        assert waf.web_acls[waf_arn].id == "my-web-acl-id"
        assert waf.web_acls[waf_arn].logging_enabled
        assert waf.web_acls[waf_arn].rules == [
            Rule(
                arn="arn:aws:waf:123456789012:rule/my-rule-id",
=======
    # Test WAF Global Get Web ACL
    def test_get_web_acl(self):
        # WAF client for this test class
        aws_provider = set_mocked_aws_provider([AWS_REGION_US_EAST_1])
        waf = WAF(aws_provider)
        waf_arn = f"arn:aws:waf:{AWS_REGION_US_EAST_1}:{AWS_ACCOUNT_NUMBER}:webacl/my-web-acl-id"
        assert waf.web_acls[waf_arn].name == "my-web-acl"
        assert waf.web_acls[waf_arn].region == AWS_REGION_US_EAST_1
        assert waf.web_acls[waf_arn].id == "my-web-acl-id"
        assert waf.web_acls[waf_arn].rules == [
            Rule(
                arn=f"arn:aws:waf:{AWS_REGION_US_EAST_1}:{AWS_ACCOUNT_NUMBER}:rule/my-rule-id",
>>>>>>> 4c5f3a21
                id="my-rule-id",
                region=AWS_REGION_US_EAST_1,
                name="my-rule",
                predicates=[
                    Predicate(negated=False, type="IPMatch", data_id="my-data-id")
                ],
                tags=[],
            )
        ]
        assert waf.web_acls[waf_arn].rule_groups == [
            RuleGroup(
<<<<<<< HEAD
                arn="arn:aws:waf:123456789012:rulegroup/my-rule-group-id",
=======
                arn=f"arn:aws:waf:{AWS_REGION_US_EAST_1}:{AWS_ACCOUNT_NUMBER}:rulegroup/my-rule-group-id",
>>>>>>> 4c5f3a21
                id="my-rule-group-id",
                region=AWS_REGION_US_EAST_1,
                name="my-rule-group",
                rules=[
                    Rule(
<<<<<<< HEAD
                        arn="arn:aws:waf:123456789012:rule/my-rule-id",
=======
                        arn=f"arn:aws:waf:{AWS_REGION_US_EAST_1}:{AWS_ACCOUNT_NUMBER}:rule/my-rule-id",
>>>>>>> 4c5f3a21
                        id="my-rule-id",
                        region=AWS_REGION_US_EAST_1,
                        name="my-rule",
                        predicates=[
                            Predicate(
                                negated=False, type="IPMatch", data_id="my-data-id"
                            )
                        ],
                        tags=[],
                    )
                ],
            )
        ]

    # Test WAFRegional Describe Web ACLs Resources
    def test_list_resources_for_web_acl(self):
        # WAF client for this test class
        aws_provider = set_mocked_aws_provider([AWS_REGION_US_EAST_1])
        waf = WAFRegional(aws_provider)
        waf_arn = f"arn:aws:waf-regional:{AWS_REGION_US_EAST_1}:{AWS_ACCOUNT_NUMBER}:webacl/my-web-acl-id"
        assert len(waf.web_acls) == 1
        assert len(waf.web_acls[waf_arn].albs) == 1
        assert "alb-arn" in waf.web_acls[waf_arn].albs

    # Test WAFRegional Service
    def test_service_regional(self):
        # WAF client for this test class
        aws_provider = set_mocked_aws_provider([AWS_REGION_US_EAST_1])
        waf = WAFRegional(aws_provider)
        assert waf.service == "waf-regional"

    # Test WAFRegional Client
    def test_client_regional(self):
        # WAF client for this test class
        aws_provider = set_mocked_aws_provider([AWS_REGION_US_EAST_1])
        waf = WAFRegional(aws_provider)
        for regional_client in waf.regional_clients.values():
            assert regional_client.__class__.__name__ == "WAFRegional"

    # Test WAFRegional Session
    def test__get_session___regional(self):
        # WAF client for this test class
        aws_provider = set_mocked_aws_provider([AWS_REGION_US_EAST_1])
        waf = WAFRegional(aws_provider)
        assert waf.session.__class__.__name__ == "Session"

    # Test WAFRegional List Rules
    def test_list_regional_rules(self):
        # WAF client for this test class
        aws_provider = set_mocked_aws_provider([AWS_REGION_US_EAST_1])
        waf = WAFRegional(aws_provider)
        waf_arn = f"arn:aws:waf-regional:{AWS_REGION_US_EAST_1}:{AWS_ACCOUNT_NUMBER}:webacl/my-web-acl-id"
        assert waf.web_acls[waf_arn].name == "my-web-acl"
        assert waf.web_acls[waf_arn].region == AWS_REGION_US_EAST_1
        assert waf.web_acls[waf_arn].id == "my-web-acl-id"
        assert waf.web_acls[waf_arn].rules
        assert waf.web_acls[waf_arn].rule_groups
        assert waf.rules

    # Test WAFRegional Get Rule
    def test_get_regional_rule(self):
        # WAF client for this test class
        aws_provider = set_mocked_aws_provider([AWS_REGION_US_EAST_1])
        waf = WAFRegional(aws_provider)
        waf_arn = f"arn:aws:waf-regional:{AWS_REGION_US_EAST_1}:{AWS_ACCOUNT_NUMBER}:webacl/my-web-acl-id"
        assert waf.web_acls[waf_arn].name == "my-web-acl"
        assert waf.web_acls[waf_arn].region == AWS_REGION_US_EAST_1
        assert waf.web_acls[waf_arn].id == "my-web-acl-id"
        assert waf.web_acls[waf_arn].rules
        assert waf.web_acls[waf_arn].rule_groups
        rule_arn = f"arn:aws:waf-regional:{AWS_REGION_US_EAST_1}:{AWS_ACCOUNT_NUMBER}:rule/my-rule-id"
        assert waf.rules == {
            rule_arn: Rule(
                arn=rule_arn,
                id="my-rule-id",
                name="my-rule",
                region=AWS_REGION_US_EAST_1,
                predicates=[
                    Predicate(negated=False, type="IPMatch", data_id="my-data-id")
                ],
            )
        }

    # Test WAFRegional List Rule Groups
    def test_list_regional_rule_groups(self):
        # WAF client for this test class
        aws_provider = set_mocked_aws_provider([AWS_REGION_US_EAST_1])
        waf = WAFRegional(aws_provider)
        waf_arn = f"arn:aws:waf-regional:{AWS_REGION_US_EAST_1}:{AWS_ACCOUNT_NUMBER}:webacl/my-web-acl-id"
        assert waf.web_acls[waf_arn].name == "my-web-acl"
        assert waf.web_acls[waf_arn].region == AWS_REGION_US_EAST_1
        assert waf.web_acls[waf_arn].id == "my-web-acl-id"
        assert waf.web_acls[waf_arn].rules
        assert waf.web_acls[waf_arn].rule_groups
        assert waf.rule_groups

    # Test WAFRegional Get Rule Groups
    def test_get_regional_rule_groups(self):
        # WAF client for this test class
        aws_provider = set_mocked_aws_provider([AWS_REGION_US_EAST_1])
        waf = WAFRegional(aws_provider)
        waf_arn = f"arn:aws:waf-regional:{AWS_REGION_US_EAST_1}:{AWS_ACCOUNT_NUMBER}:webacl/my-web-acl-id"
        assert waf.web_acls[waf_arn].name == "my-web-acl"
        assert waf.web_acls[waf_arn].region == AWS_REGION_US_EAST_1
        assert waf.web_acls[waf_arn].id == "my-web-acl-id"
        assert waf.web_acls[waf_arn].rules
        assert waf.web_acls[waf_arn].rule_groups
        rule_arn = f"arn:aws:waf-regional:{AWS_REGION_US_EAST_1}:{AWS_ACCOUNT_NUMBER}:rulegroup/my-rule-group-id"
        assert waf.rule_groups == {
            rule_arn: RuleGroup(
                arn=f"arn:aws:waf-regional:{AWS_REGION_US_EAST_1}:{AWS_ACCOUNT_NUMBER}:rulegroup/my-rule-group-id",
                id="my-rule-group-id",
                region=AWS_REGION_US_EAST_1,
                name="my-rule-group",
                rules=[
                    Rule(
                        arn=f"arn:aws:waf-regional:{AWS_REGION_US_EAST_1}:{AWS_ACCOUNT_NUMBER}:rule/my-rule-id",
                        id="my-rule-id",
                        region=AWS_REGION_US_EAST_1,
                        name="my-rule",
                        predicates=[
                            Predicate(
                                negated=False, type="IPMatch", data_id="my-data-id"
                            )
                        ],
                        tags=[],
                    )
                ],
            )
        }

    # Test WAFRegional List Web ACLs
    def test_list__regionalweb_acls_waf(self):
        # WAF client for this test class
        aws_provider = set_mocked_aws_provider([AWS_REGION_US_EAST_1])
        waf = WAFRegional(aws_provider)
        waf_arn = f"arn:aws:waf-regional:{AWS_REGION_US_EAST_1}:{AWS_ACCOUNT_NUMBER}:webacl/my-web-acl-id"
        assert len(waf.web_acls) == 1
        assert waf.web_acls[waf_arn].name == "my-web-acl"
        assert waf.web_acls[waf_arn].region == AWS_REGION_US_EAST_1
        assert waf.web_acls[waf_arn].id == "my-web-acl-id"
        assert waf.web_acls[waf_arn].rules
        assert waf.web_acls[waf_arn].rule_groups

    # Test WAFRegional Get Web ACL
    def test_get_regional_web_acl(self):
        # WAF client for this test class
        aws_provider = set_mocked_aws_provider([AWS_REGION_US_EAST_1])
        waf = WAFRegional(aws_provider)
        waf_arn = f"arn:aws:waf-regional:{AWS_REGION_US_EAST_1}:{AWS_ACCOUNT_NUMBER}:webacl/my-web-acl-id"
        assert waf.web_acls[waf_arn].name == "my-web-acl"
        assert waf.web_acls[waf_arn].region == AWS_REGION_US_EAST_1
        assert waf.web_acls[waf_arn].id == "my-web-acl-id"
        assert waf.web_acls[waf_arn].rules == [
            Rule(
                arn=f"arn:aws:waf-regional:{AWS_REGION_US_EAST_1}:{AWS_ACCOUNT_NUMBER}:rule/my-rule-id",
                id="my-rule-id",
                region=AWS_REGION_US_EAST_1,
                name="my-rule",
                predicates=[
                    Predicate(negated=False, type="IPMatch", data_id="my-data-id")
                ],
                tags=[],
            )
        ]
        assert waf.web_acls[waf_arn].rule_groups == [
            RuleGroup(
                arn=f"arn:aws:waf-regional:{AWS_REGION_US_EAST_1}:{AWS_ACCOUNT_NUMBER}:rulegroup/my-rule-group-id",
                id="my-rule-group-id",
                region=AWS_REGION_US_EAST_1,
                name="my-rule-group",
                rules=[
                    Rule(
                        arn=f"arn:aws:waf-regional:{AWS_REGION_US_EAST_1}:{AWS_ACCOUNT_NUMBER}:rule/my-rule-id",
                        id="my-rule-id",
                        region=AWS_REGION_US_EAST_1,
                        name="my-rule",
                        predicates=[
                            Predicate(
                                negated=False, type="IPMatch", data_id="my-data-id"
                            )
                        ],
                        tags=[],
                    )
                ],
            )
        ]<|MERGE_RESOLUTION|>--- conflicted
+++ resolved
@@ -10,11 +10,7 @@
     WAFRegional,
 )
 from tests.providers.aws.utils import (
-<<<<<<< HEAD
-    AWS_REGION_EU_WEST_1,
-=======
     AWS_ACCOUNT_NUMBER,
->>>>>>> 4c5f3a21
     AWS_REGION_US_EAST_1,
     set_mocked_aws_provider,
 )
@@ -108,8 +104,6 @@
     return make_api_call(self, operation_name, kwarg)
 
 
-<<<<<<< HEAD
-=======
 # Mock generate_regional_clients()
 def mock_generate_regional_clients(provider, service):
     regional_client = provider._session.current_session.client(
@@ -119,7 +113,6 @@
     return {AWS_REGION_US_EAST_1: regional_client}
 
 
->>>>>>> 4c5f3a21
 # Patch every AWS call using Boto3 and generate_regional_clients to have 1 client
 @patch("botocore.client.BaseClient._make_api_call", new=mock_make_api_call)
 class Test_WAF_Service:
@@ -148,15 +141,9 @@
     # Test WAF Global List Rules
     def test_list_rules(self):
         # WAF client for this test class
-<<<<<<< HEAD
-        aws_provider = set_mocked_aws_provider([AWS_REGION_EU_WEST_1])
-        waf = WAF(aws_provider)
-        waf_arn = "arn:aws:waf:123456789012:webacl/my-web-acl-id"
-=======
-        aws_provider = set_mocked_aws_provider([AWS_REGION_US_EAST_1])
-        waf = WAF(aws_provider)
-        waf_arn = f"arn:aws:waf:{AWS_REGION_US_EAST_1}:{AWS_ACCOUNT_NUMBER}:webacl/my-web-acl-id"
->>>>>>> 4c5f3a21
+        aws_provider = set_mocked_aws_provider([AWS_REGION_US_EAST_1])
+        waf = WAF(aws_provider)
+        waf_arn = f"arn:aws:waf:{AWS_REGION_US_EAST_1}:{AWS_ACCOUNT_NUMBER}:webacl/my-web-acl-id"
         assert waf.web_acls[waf_arn].name == "my-web-acl"
         assert waf.web_acls[waf_arn].region == AWS_REGION_US_EAST_1
         assert waf.web_acls[waf_arn].id == "my-web-acl-id"
@@ -169,23 +156,15 @@
         # WAF client for this test class
         aws_provider = set_mocked_aws_provider([AWS_REGION_US_EAST_1])
         waf = WAF(aws_provider)
-<<<<<<< HEAD
-        waf_arn = "arn:aws:waf:123456789012:webacl/my-web-acl-id"
-=======
-        waf_arn = f"arn:aws:waf:{AWS_REGION_US_EAST_1}:{AWS_ACCOUNT_NUMBER}:webacl/my-web-acl-id"
->>>>>>> 4c5f3a21
-        assert waf.web_acls[waf_arn].name == "my-web-acl"
-        assert waf.web_acls[waf_arn].region == AWS_REGION_US_EAST_1
-        assert waf.web_acls[waf_arn].id == "my-web-acl-id"
-        assert waf.web_acls[waf_arn].rules
-        assert waf.web_acls[waf_arn].rule_groups
-<<<<<<< HEAD
-        rule_arn = "arn:aws:waf:123456789012:rule/my-rule-id"
-=======
+        waf_arn = f"arn:aws:waf:{AWS_REGION_US_EAST_1}:{AWS_ACCOUNT_NUMBER}:webacl/my-web-acl-id"
+        assert waf.web_acls[waf_arn].name == "my-web-acl"
+        assert waf.web_acls[waf_arn].region == AWS_REGION_US_EAST_1
+        assert waf.web_acls[waf_arn].id == "my-web-acl-id"
+        assert waf.web_acls[waf_arn].rules
+        assert waf.web_acls[waf_arn].rule_groups
         rule_arn = (
             f"arn:aws:waf:{AWS_REGION_US_EAST_1}:{AWS_ACCOUNT_NUMBER}:rule/my-rule-id"
         )
->>>>>>> 4c5f3a21
         assert waf.rules == {
             rule_arn: Rule(
                 arn=rule_arn,
@@ -201,15 +180,9 @@
     # Test WAF Global List Rule Groups
     def test_list_rule_groups(self):
         # WAF client for this test class
-<<<<<<< HEAD
-        aws_provider = set_mocked_aws_provider([AWS_REGION_EU_WEST_1])
-        waf = WAF(aws_provider)
-        waf_arn = "arn:aws:waf:123456789012:webacl/my-web-acl-id"
-=======
-        aws_provider = set_mocked_aws_provider([AWS_REGION_US_EAST_1])
-        waf = WAF(aws_provider)
-        waf_arn = f"arn:aws:waf:{AWS_REGION_US_EAST_1}:{AWS_ACCOUNT_NUMBER}:webacl/my-web-acl-id"
->>>>>>> 4c5f3a21
+        aws_provider = set_mocked_aws_provider([AWS_REGION_US_EAST_1])
+        waf = WAF(aws_provider)
+        waf_arn = f"arn:aws:waf:{AWS_REGION_US_EAST_1}:{AWS_ACCOUNT_NUMBER}:webacl/my-web-acl-id"
         assert waf.web_acls[waf_arn].name == "my-web-acl"
         assert waf.web_acls[waf_arn].region == AWS_REGION_US_EAST_1
         assert waf.web_acls[waf_arn].id == "my-web-acl-id"
@@ -220,41 +193,24 @@
     # Test WAF Global Get Rule Groups
     def test_get_rule_groups(self):
         # WAF client for this test class
-<<<<<<< HEAD
-        aws_provider = set_mocked_aws_provider([AWS_REGION_EU_WEST_1])
-        waf = WAF(aws_provider)
-        waf_arn = "arn:aws:waf:123456789012:webacl/my-web-acl-id"
-=======
-        aws_provider = set_mocked_aws_provider([AWS_REGION_US_EAST_1])
-        waf = WAF(aws_provider)
-        waf_arn = f"arn:aws:waf:{AWS_REGION_US_EAST_1}:{AWS_ACCOUNT_NUMBER}:webacl/my-web-acl-id"
->>>>>>> 4c5f3a21
-        assert waf.web_acls[waf_arn].name == "my-web-acl"
-        assert waf.web_acls[waf_arn].region == AWS_REGION_US_EAST_1
-        assert waf.web_acls[waf_arn].id == "my-web-acl-id"
-        assert waf.web_acls[waf_arn].rules
-        assert waf.web_acls[waf_arn].rule_groups
-<<<<<<< HEAD
-        rule_arn = "arn:aws:waf:123456789012:rulegroup/my-rule-group-id"
-        assert waf.rule_groups == {
-            rule_arn: RuleGroup(
-                arn="arn:aws:waf:123456789012:rulegroup/my-rule-group-id",
-=======
+        aws_provider = set_mocked_aws_provider([AWS_REGION_US_EAST_1])
+        waf = WAF(aws_provider)
+        waf_arn = f"arn:aws:waf:{AWS_REGION_US_EAST_1}:{AWS_ACCOUNT_NUMBER}:webacl/my-web-acl-id"
+        assert waf.web_acls[waf_arn].name == "my-web-acl"
+        assert waf.web_acls[waf_arn].region == AWS_REGION_US_EAST_1
+        assert waf.web_acls[waf_arn].id == "my-web-acl-id"
+        assert waf.web_acls[waf_arn].rules
+        assert waf.web_acls[waf_arn].rule_groups
         rule_arn = f"arn:aws:waf:{AWS_REGION_US_EAST_1}:{AWS_ACCOUNT_NUMBER}:rulegroup/my-rule-group-id"
         assert waf.rule_groups == {
             rule_arn: RuleGroup(
                 arn=f"arn:aws:waf:{AWS_REGION_US_EAST_1}:{AWS_ACCOUNT_NUMBER}:rulegroup/my-rule-group-id",
->>>>>>> 4c5f3a21
                 id="my-rule-group-id",
                 region=AWS_REGION_US_EAST_1,
                 name="my-rule-group",
                 rules=[
                     Rule(
-<<<<<<< HEAD
-                        arn="arn:aws:waf:123456789012:rule/my-rule-id",
-=======
                         arn=f"arn:aws:waf:{AWS_REGION_US_EAST_1}:{AWS_ACCOUNT_NUMBER}:rule/my-rule-id",
->>>>>>> 4c5f3a21
                         id="my-rule-id",
                         region=AWS_REGION_US_EAST_1,
                         name="my-rule",
@@ -272,15 +228,9 @@
     # Test WAF Global List Web ACLs
     def test_list_web_acls_waf_global(self):
         # WAF client for this test class
-<<<<<<< HEAD
-        aws_provider = set_mocked_aws_provider([AWS_REGION_EU_WEST_1])
-        waf = WAF(aws_provider)
-        waf_arn = "arn:aws:waf:123456789012:webacl/my-web-acl-id"
-=======
-        aws_provider = set_mocked_aws_provider([AWS_REGION_US_EAST_1])
-        waf = WAF(aws_provider)
-        waf_arn = f"arn:aws:waf:{AWS_REGION_US_EAST_1}:{AWS_ACCOUNT_NUMBER}:webacl/my-web-acl-id"
->>>>>>> 4c5f3a21
+        aws_provider = set_mocked_aws_provider([AWS_REGION_US_EAST_1])
+        waf = WAF(aws_provider)
+        waf_arn = f"arn:aws:waf:{AWS_REGION_US_EAST_1}:{AWS_ACCOUNT_NUMBER}:webacl/my-web-acl-id"
         assert len(waf.web_acls) == 1
         assert waf.web_acls[waf_arn].name == "my-web-acl"
         assert waf.web_acls[waf_arn].region == AWS_REGION_US_EAST_1
@@ -288,34 +238,6 @@
         assert waf.web_acls[waf_arn].rules
         assert waf.web_acls[waf_arn].rule_groups
 
-<<<<<<< HEAD
-    # Test WAF Global Get Logging Configuration
-    def test_get_logging_configuration(self):
-        # WAF client for this test class
-        aws_provider = set_mocked_aws_provider([AWS_REGION_EU_WEST_1])
-        waf = WAF(aws_provider)
-        waf_arn = "arn:aws:waf:123456789012:webacl/my-web-acl-id"
-        assert waf.web_acls[waf_arn].name == "my-web-acl"
-        assert waf.web_acls[waf_arn].region == AWS_REGION_US_EAST_1
-        assert waf.web_acls[waf_arn].id == "my-web-acl-id"
-        assert waf.web_acls[waf_arn].rules
-        assert waf.web_acls[waf_arn].rule_groups
-        assert waf.web_acls[waf_arn].logging_enabled
-
-    # Test WAF Global Get Web ACL
-    def test_get_web_acl(self):
-        # WAF client for this test class
-        aws_provider = set_mocked_aws_provider([AWS_REGION_EU_WEST_1])
-        waf = WAF(aws_provider)
-        waf_arn = "arn:aws:waf:123456789012:webacl/my-web-acl-id"
-        assert waf.web_acls[waf_arn].name == "my-web-acl"
-        assert waf.web_acls[waf_arn].region == AWS_REGION_US_EAST_1
-        assert waf.web_acls[waf_arn].id == "my-web-acl-id"
-        assert waf.web_acls[waf_arn].logging_enabled
-        assert waf.web_acls[waf_arn].rules == [
-            Rule(
-                arn="arn:aws:waf:123456789012:rule/my-rule-id",
-=======
     # Test WAF Global Get Web ACL
     def test_get_web_acl(self):
         # WAF client for this test class
@@ -328,7 +250,6 @@
         assert waf.web_acls[waf_arn].rules == [
             Rule(
                 arn=f"arn:aws:waf:{AWS_REGION_US_EAST_1}:{AWS_ACCOUNT_NUMBER}:rule/my-rule-id",
->>>>>>> 4c5f3a21
                 id="my-rule-id",
                 region=AWS_REGION_US_EAST_1,
                 name="my-rule",
@@ -340,21 +261,13 @@
         ]
         assert waf.web_acls[waf_arn].rule_groups == [
             RuleGroup(
-<<<<<<< HEAD
-                arn="arn:aws:waf:123456789012:rulegroup/my-rule-group-id",
-=======
                 arn=f"arn:aws:waf:{AWS_REGION_US_EAST_1}:{AWS_ACCOUNT_NUMBER}:rulegroup/my-rule-group-id",
->>>>>>> 4c5f3a21
                 id="my-rule-group-id",
                 region=AWS_REGION_US_EAST_1,
                 name="my-rule-group",
                 rules=[
                     Rule(
-<<<<<<< HEAD
-                        arn="arn:aws:waf:123456789012:rule/my-rule-id",
-=======
                         arn=f"arn:aws:waf:{AWS_REGION_US_EAST_1}:{AWS_ACCOUNT_NUMBER}:rule/my-rule-id",
->>>>>>> 4c5f3a21
                         id="my-rule-id",
                         region=AWS_REGION_US_EAST_1,
                         name="my-rule",
