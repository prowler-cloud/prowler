--- conflicted
+++ resolved
@@ -4,12 +4,8 @@
 
 from prowler.providers.aws.services.waf.waf_service import (
     WAF,
-<<<<<<< HEAD
-    ACLRule,
-=======
     Predicate,
     Rule,
->>>>>>> 7e38ab41
     RuleGroup,
     WAFRegional,
 )
@@ -48,8 +44,6 @@
                 ],
             }
         }
-<<<<<<< HEAD
-=======
     if operation_name == "ListRules":
         return {
             "Rules": [
@@ -73,7 +67,6 @@
                 ],
             }
         }
->>>>>>> 7e38ab41
     if operation_name == "ListRuleGroups":
         return {
             "RuleGroups": [
@@ -87,11 +80,7 @@
         return {
             "ActivatedRules": [
                 {
-<<<<<<< HEAD
-                    "RuleId": "my-rule-group-activated-rule-id",
-=======
                     "RuleId": "my-rule-id",
->>>>>>> 7e38ab41
                 },
             ]
         }
@@ -288,48 +277,6 @@
         assert waf.web_acls[waf_arn].name == "my-web-acl"
         assert waf.web_acls[waf_arn].region == AWS_REGION_EU_WEST_1
         assert waf.web_acls[waf_arn].id == "my-web-acl-id"
-<<<<<<< HEAD
-        assert waf.web_acls[waf_arn].rules == [ACLRule(id="my-rule-id")]
-        assert waf.web_acls[waf_arn].rule_groups == [ACLRule(id="my-rule-group-id")]
-
-    # Test List Rulegroups
-    def test_list_rule_groups(self):
-        # WAF client for this test class
-        aws_provider = set_mocked_aws_provider([AWS_REGION_EU_WEST_1])
-        waf = WAFRegional(aws_provider)
-        waf_arn = "arn:aws:waf-regional:eu-west-1:123456789012:webacl/my-web-acl-id"
-        assert waf.web_acls[waf_arn].name == "my-web-acl"
-        assert waf.web_acls[waf_arn].region == AWS_REGION_EU_WEST_1
-        assert waf.web_acls[waf_arn].id == "my-web-acl-id"
-        assert waf.web_acls[waf_arn].rules == [ACLRule(id="my-rule-id")]
-        assert waf.web_acls[waf_arn].rule_groups == [ACLRule(id="my-rule-group-id")]
-        assert waf.rule_groups
-
-    # Test List Activated Rules in Rule Group
-    def test_list_activated_rules_in_rule_group(self):
-        # WAF client for this test class
-        aws_provider = set_mocked_aws_provider([AWS_REGION_EU_WEST_1])
-        waf = WAFRegional(aws_provider)
-        waf_arn = "arn:aws:waf-regional:eu-west-1:123456789012:webacl/my-web-acl-id"
-        assert waf.web_acls[waf_arn].name == "my-web-acl"
-        assert waf.web_acls[waf_arn].region == AWS_REGION_EU_WEST_1
-        assert waf.web_acls[waf_arn].id == "my-web-acl-id"
-        assert waf.web_acls[waf_arn].rules == [ACLRule(id="my-rule-id")]
-        rg_arn = (
-            "arn:aws:waf-regional:eu-west-1:123456789012:rulegroup/my-rule-group-id"
-        )
-        assert waf.web_acls[waf_arn].rule_groups == [ACLRule(id="my-rule-group-id")]
-        assert waf.rule_groups == {
-            rg_arn: RuleGroup(
-                arn=rg_arn,
-                id="my-rule-group-id",
-                name="my-rule-group",
-                region=AWS_REGION_EU_WEST_1,
-                rules=[ACLRule(id="my-rule-group-activated-rule-id")],
-                tags=[],
-            )
-        }
-=======
         assert waf.web_acls[waf_arn].rules == [
             Rule(
                 arn="arn:aws:waf-regional:eu-west-1:123456789012:rule/my-rule-id",
@@ -363,5 +310,4 @@
                     )
                 ],
             )
-        ]
->>>>>>> 7e38ab41
+        ]