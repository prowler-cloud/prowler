from unittest import mock
from unittest.mock import patch

import botocore

from prowler.providers.aws.services.networkfirewall.networkfirewall_service import (
    Firewall,
    LogDestinationType,
    LoggingConfiguration,
    LogType,
    NetworkFirewall,
)
from tests.providers.aws.utils import AWS_REGION_US_EAST_1, set_mocked_aws_provider

FIREWALL_ARN = "arn:aws:network-firewall:us-east-1:123456789012:firewall/my-firewall"
FIREWALL_NAME = "my-firewall"
VPC_ID = "vpc-12345678901234567"
POLICY_ARN = "arn:aws:network-firewall:us-east-1:123456789012:firewall-policy/my-policy"

# Mocking Calls
make_api_call = botocore.client.BaseClient._make_api_call


def mock_make_api_call(self, operation_name, kwargs):
    """We have to mock every AWS API call using Boto3"""
    if operation_name == "ListFirewalls":
        return {
            "Firewalls": [
                {"FirewallName": FIREWALL_NAME, "FirewallArn": FIREWALL_ARN},
            ]
        }
    if operation_name == "DescribeFirewall":
        return {
            "Firewall": {
                "DeleteProtection": True,
                "Description": "Description of the firewall",
                "EncryptionConfiguration": {
                    "KeyId": "my-key-id",
                    "Type": "CUSTOMER_KMS",
                },
                "FirewallArn": FIREWALL_ARN,
                "FirewallId": "firewall-id",
                "FirewallName": FIREWALL_NAME,
                "FirewallPolicyArn": POLICY_ARN,
                "FirewallPolicyChangeProtection": False,
                "SubnetChangeProtection": False,
                "SubnetMappings": [{"IPAddressType": "string", "SubnetId": "string"}],
                "Tags": [{"Key": "test_tag", "Value": "test_value"}],
                "VpcId": VPC_ID,
            }
        }

    return make_api_call(self, operation_name, kwargs)


def mock_generate_regional_clients(provider, service):
    regional_client = provider._session.current_session.client(
        service, region_name=AWS_REGION_US_EAST_1
    )
    regional_client.region = AWS_REGION_US_EAST_1
    return {AWS_REGION_US_EAST_1: regional_client}


# Patch every AWS call using Boto3 and generate_regional_clients to have 1 client
@patch("botocore.client.BaseClient._make_api_call", new=mock_make_api_call)
@patch(
    "prowler.providers.aws.aws_provider.AwsProvider.generate_regional_clients",
    new=mock_generate_regional_clients,
)
class Test_NetworkFirewall_Service:
    def test_get_client(self):
        aws_provider = set_mocked_aws_provider([AWS_REGION_US_EAST_1])
        networkfirewall = NetworkFirewall(aws_provider)
        assert (
            networkfirewall.regional_clients[AWS_REGION_US_EAST_1].__class__.__name__
            == "NetworkFirewall"
        )

    def test__get_service__(self):
        aws_provider = set_mocked_aws_provider([AWS_REGION_US_EAST_1])
        networkfirewall = NetworkFirewall(aws_provider)
        assert networkfirewall.service == "network-firewall"

    def test_list_firewalls(self):
        aws_provider = set_mocked_aws_provider([AWS_REGION_US_EAST_1])
        networkfirewall = NetworkFirewall(aws_provider)
        assert len(networkfirewall.network_firewalls) == 1
<<<<<<< HEAD
        assert networkfirewall.network_firewalls[FIREWALL_ARN].arn == FIREWALL_ARN
=======
>>>>>>> 0e5f9290
        assert (
            networkfirewall.network_firewalls[FIREWALL_ARN].region
            == AWS_REGION_US_EAST_1
        )
        assert networkfirewall.network_firewalls[FIREWALL_ARN].name == FIREWALL_NAME
<<<<<<< HEAD

    def test_describe_logging_configuration(self):
        networkfirewall = mock.MagicMock
        networkfirewall.provider = set_mocked_aws_provider([AWS_REGION_US_EAST_1])
        networkfirewall.region = AWS_REGION_US_EAST_1
        networkfirewall.network_firewalls = [
            Firewall(
                arn=FIREWALL_ARN,
                name=FIREWALL_NAME,
                region=AWS_REGION_US_EAST_1,
                policy_arn=POLICY_ARN,
                vpc_id=VPC_ID,
                tags=[{"Key": "test_tag", "Value": "test_value"}],
                encryption_type="CUSTOMER_KMS",
                logging_configuration=[
                    LoggingConfiguration(
                        log_type=LogType.flow,
                        log_destination_type=LogDestinationType.s3,
                        log_destination={
                            "bucket_name": "my-bucket",
                        },
                    )
                ],
            )
        ]
=======
>>>>>>> 0e5f9290

        assert len(networkfirewall.network_firewalls) == 1
        assert (
            networkfirewall.network_firewalls[FIREWALL_ARN].region
            == AWS_REGION_US_EAST_1
        )
        assert networkfirewall.network_firewalls[FIREWALL_ARN].name == FIREWALL_NAME
        assert networkfirewall.network_firewalls[FIREWALL_ARN].policy_arn == POLICY_ARN
        assert networkfirewall.network_firewalls[FIREWALL_ARN].vpc_id == VPC_ID
        assert networkfirewall.network_firewalls[FIREWALL_ARN].tags == [
            {"Key": "test_tag", "Value": "test_value"}
        ]
<<<<<<< HEAD
        assert networkfirewall.network_firewalls[0].logging_configuration == [
            LoggingConfiguration(
                log_type=LogType.flow,
                log_destination_type=LogDestinationType.s3,
                log_destination={"bucket_name": "my-bucket"},
            )
        ]

    def test_describe_firewall(self):
        aws_provider = set_mocked_aws_provider([AWS_REGION_US_EAST_1])
        networkfirewall = NetworkFirewall(aws_provider)
        assert len(networkfirewall.network_firewalls) == 1
        assert networkfirewall.network_firewalls[FIREWALL_ARN].arn == FIREWALL_ARN
        assert (
            networkfirewall.network_firewalls[FIREWALL_ARN].region
            == AWS_REGION_US_EAST_1
        )
        assert networkfirewall.network_firewalls[FIREWALL_ARN].name == FIREWALL_NAME
        assert networkfirewall.network_firewalls[FIREWALL_ARN].policy_arn == POLICY_ARN
        assert networkfirewall.network_firewalls[FIREWALL_ARN].vpc_id == VPC_ID
        assert networkfirewall.network_firewalls[FIREWALL_ARN].tags == [
            {"Key": "test_tag", "Value": "test_value"}
        ]
=======
>>>>>>> 0e5f9290
        assert (
            networkfirewall.network_firewalls[FIREWALL_ARN].encryption_type
            == "CUSTOMER_KMS"
        )
        assert networkfirewall.network_firewalls[FIREWALL_ARN].deletion_protection<|MERGE_RESOLUTION|>--- conflicted
+++ resolved
@@ -85,16 +85,11 @@
         aws_provider = set_mocked_aws_provider([AWS_REGION_US_EAST_1])
         networkfirewall = NetworkFirewall(aws_provider)
         assert len(networkfirewall.network_firewalls) == 1
-<<<<<<< HEAD
-        assert networkfirewall.network_firewalls[FIREWALL_ARN].arn == FIREWALL_ARN
-=======
->>>>>>> 0e5f9290
         assert (
             networkfirewall.network_firewalls[FIREWALL_ARN].region
             == AWS_REGION_US_EAST_1
         )
         assert networkfirewall.network_firewalls[FIREWALL_ARN].name == FIREWALL_NAME
-<<<<<<< HEAD
 
     def test_describe_logging_configuration(self):
         networkfirewall = mock.MagicMock
@@ -120,9 +115,6 @@
                 ],
             )
         ]
-=======
->>>>>>> 0e5f9290
-
         assert len(networkfirewall.network_firewalls) == 1
         assert (
             networkfirewall.network_firewalls[FIREWALL_ARN].region
@@ -134,8 +126,9 @@
         assert networkfirewall.network_firewalls[FIREWALL_ARN].tags == [
             {"Key": "test_tag", "Value": "test_value"}
         ]
-<<<<<<< HEAD
-        assert networkfirewall.network_firewalls[0].logging_configuration == [
+        assert networkfirewall.network_firewalls[
+            FIREWALL_ARN
+        ].logging_configuration == [
             LoggingConfiguration(
                 log_type=LogType.flow,
                 log_destination_type=LogDestinationType.s3,
@@ -158,8 +151,6 @@
         assert networkfirewall.network_firewalls[FIREWALL_ARN].tags == [
             {"Key": "test_tag", "Value": "test_value"}
         ]
-=======
->>>>>>> 0e5f9290
         assert (
             networkfirewall.network_firewalls[FIREWALL_ARN].encryption_type
             == "CUSTOMER_KMS"
