from unittest import mock
from uuid import uuid4

from prowler.providers.aws.services.guardduty.guardduty_service import Detector

AWS_REGION = "us-east-1"
AWS_ACCOUNT_ID = "123456789012"
AWS_ACCOUNT_ARN = f"arn:aws:iam::{AWS_ACCOUNT_ID}:root"

DETECTOR_ID = str(uuid4())
DETECTOR_ARN = f"arn:aws:guardduty:{AWS_REGION}:{AWS_ACCOUNT_ID}:detector/{DETECTOR_ID}"


class Test_:
    def test_no_detectors(self):
        guardduty_client = mock.MagicMock
        guardduty_client.region = AWS_REGION
        guardduty_client.detectors = []
        guardduty_client.detectors.append(
            Detector(
                id=AWS_ACCOUNT_ID,
                region=AWS_REGION,
                arn=AWS_ACCOUNT_ARN,
                enabled_in_account=False,
            )
        )
        guardduty_client.audited_account_arn = AWS_ACCOUNT_ARN
        with mock.patch(
            "prowler.providers.aws.services.guardduty.guardduty_service.GuardDuty",
            guardduty_client,
        ):
            from prowler.providers.aws.services.guardduty.guardduty_is_enabled.guardduty_is_enabled import (
                guardduty_is_enabled,
            )

            check = guardduty_is_enabled()
            result = check.execute()
            assert len(result) == 1
            assert result[0].status == "FAIL"
            assert result[0].status_extended == "GuardDuty is not enabled."
            assert result[0].resource_id == AWS_ACCOUNT_ID
            assert result[0].resource_arn == AWS_ACCOUNT_ARN
            assert result[0].region == AWS_REGION

    def test_guardduty_enabled(self):
        guardduty_client = mock.MagicMock
        guardduty_client.detectors = []
        guardduty_client.detectors.append(
            Detector(
                id=DETECTOR_ID,
                region=AWS_REGION,
                arn=DETECTOR_ARN,
                status=True,
            )
        )
        with mock.patch(
            "prowler.providers.aws.services.guardduty.guardduty_service.GuardDuty",
            guardduty_client,
        ):
            from prowler.providers.aws.services.guardduty.guardduty_is_enabled.guardduty_is_enabled import (
                guardduty_is_enabled,
            )

            check = guardduty_is_enabled()
            result = check.execute()
            assert len(result) == 1
            assert result[0].status == "PASS"
            assert (
                result[0].status_extended
                == f"GuardDuty detector {DETECTOR_ID} enabled."
            )
            assert result[0].resource_id == DETECTOR_ID
            assert result[0].resource_arn == DETECTOR_ARN
            assert result[0].region == AWS_REGION

    def test_guardduty_configured_but_suspended(self):
        guardduty_client = mock.MagicMock
        guardduty_client.region = AWS_REGION
        guardduty_client.detectors = []
        guardduty_client.detectors.append(
            Detector(
                id=DETECTOR_ID,
                arn=DETECTOR_ARN,
                region=AWS_REGION,
                status=False,
            )
        )
        with mock.patch(
            "prowler.providers.aws.services.guardduty.guardduty_service.GuardDuty",
            guardduty_client,
        ):
            from prowler.providers.aws.services.guardduty.guardduty_is_enabled.guardduty_is_enabled import (
                guardduty_is_enabled,
            )

            check = guardduty_is_enabled()
            result = check.execute()
            assert len(result) == 1
            assert result[0].status == "FAIL"
            assert (
                result[0].status_extended
                == f"GuardDuty detector {DETECTOR_ID} configured but suspended."
            )
            assert result[0].resource_id == DETECTOR_ID
            assert result[0].resource_arn == DETECTOR_ARN
            assert result[0].region == AWS_REGION

    def test_guardduty_not_configured(self):
        guardduty_client = mock.MagicMock
        guardduty_client.detectors = []
        guardduty_client.region = AWS_REGION
        guardduty_client.detectors.append(
            Detector(
                id=DETECTOR_ID,
                arn=DETECTOR_ARN,
                region=AWS_REGION,
            )
        )
        with mock.patch(
            "prowler.providers.aws.services.guardduty.guardduty_service.GuardDuty",
            guardduty_client,
        ):
            from prowler.providers.aws.services.guardduty.guardduty_is_enabled.guardduty_is_enabled import (
                guardduty_is_enabled,
            )

            check = guardduty_is_enabled()
            result = check.execute()
            assert len(result) == 1
            assert result[0].status == "FAIL"
            assert (
                result[0].status_extended
                == f"GuardDuty detector {DETECTOR_ID} not configured."
            )
            assert result[0].resource_id == DETECTOR_ID
            assert result[0].resource_arn == DETECTOR_ARN
            assert result[0].region == AWS_REGION

    def test_guardduty_not_configured_allowlisted(self):
        guardduty_client = mock.MagicMock
        guardduty_client.audit_config = {"allowlist_non_default_regions": True}
        guardduty_client.region = "eu-south-2"
        guardduty_client.detectors = []
        guardduty_client.detectors.append(
            Detector(
                id=DETECTOR_ID,
                arn=DETECTOR_ARN,
                region=AWS_REGION,
            )
        )
        with mock.patch(
            "prowler.providers.aws.services.guardduty.guardduty_service.GuardDuty",
            guardduty_client,
        ):
            from prowler.providers.aws.services.guardduty.guardduty_is_enabled.guardduty_is_enabled import (
                guardduty_is_enabled,
            )

            check = guardduty_is_enabled()
            result = check.execute()
            assert len(result) == 1
            assert result[0].status == "WARNING"
            assert (
                result[0].status_extended
<<<<<<< HEAD
                == f"GuardDuty detector {DETECTOR_ID} not configured."
            )
            assert result[0].resource_id == DETECTOR_ID
            assert result[0].resource_arn == DETECTOR_ARN
=======
                == f"GuardDuty detector {detector_id} not configured."
            )
            assert result[0].resource_id == detector_id
            assert result[0].resource_arn == detector_arn
>>>>>>> 373ce0ad
            assert result[0].region == AWS_REGION<|MERGE_RESOLUTION|>--- conflicted
+++ resolved
@@ -162,15 +162,8 @@
             assert result[0].status == "WARNING"
             assert (
                 result[0].status_extended
-<<<<<<< HEAD
                 == f"GuardDuty detector {DETECTOR_ID} not configured."
             )
             assert result[0].resource_id == DETECTOR_ID
             assert result[0].resource_arn == DETECTOR_ARN
-=======
-                == f"GuardDuty detector {detector_id} not configured."
-            )
-            assert result[0].resource_id == detector_id
-            assert result[0].resource_arn == detector_arn
->>>>>>> 373ce0ad
             assert result[0].region == AWS_REGION