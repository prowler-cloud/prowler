--- conflicted
+++ resolved
@@ -68,11 +68,7 @@
         guardduty_client.detectors.append(
             Detector(
                 id=AWS_ACCOUNT_NUMBER,
-<<<<<<< HEAD
-                region=AWS_REGION,
-=======
                 region=AWS_REGION_EU_WEST_1,
->>>>>>> 06f988b8
                 arn=DETECTOR_ARN,
                 enabled_in_account=False,
             )
