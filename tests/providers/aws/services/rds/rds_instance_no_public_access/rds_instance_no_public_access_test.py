from re import search
from unittest import mock

import botocore
from boto3 import client
<<<<<<< HEAD
from moto import mock_ec2, mock_rds
=======
from moto import mock_aws
>>>>>>> c6e8a0b6

from tests.providers.aws.audit_info_utils import (
    AWS_ACCOUNT_NUMBER,
    AWS_REGION_US_EAST_1,
    set_mocked_aws_audit_info,
)

make_api_call = botocore.client.BaseClient._make_api_call


def mock_make_api_call(self, operation_name, kwarg):
    if operation_name == "DescribeDBEngineVersions":
        return {
            "DBEngineVersions": [
                {
                    "Engine": "mysql",
                    "EngineVersion": "8.0.32",
                    "DBEngineDescription": "description",
                    "DBEngineVersionDescription": "description",
                },
            ]
        }
    return make_api_call(self, operation_name, kwarg)


@mock.patch("botocore.client.BaseClient._make_api_call", new=mock_make_api_call)
class Test_rds_instance_no_public_access:
    @mock_aws
    def test_rds_no_instances(self):
        from prowler.providers.aws.services.rds.rds_service import RDS

        audit_info = set_mocked_aws_audit_info([AWS_REGION_US_EAST_1])

        with mock.patch(
            "prowler.providers.aws.lib.audit_info.audit_info.current_audit_info",
            new=audit_info,
        ):
            with mock.patch(
                "prowler.providers.aws.services.rds.rds_instance_no_public_access.rds_instance_no_public_access.rds_client",
                new=RDS(audit_info),
            ):
                # Test Check
                from prowler.providers.aws.services.rds.rds_instance_no_public_access.rds_instance_no_public_access import (
                    rds_instance_no_public_access,
                )

                check = rds_instance_no_public_access()
                result = check.execute()

                assert len(result) == 0

    @mock_aws
    def test_rds_instance_private(self):
        conn = client("rds", region_name=AWS_REGION_US_EAST_1)
        conn.create_db_instance(
            DBInstanceIdentifier="db-master-1",
            AllocatedStorage=10,
            Engine="postgres",
            DBName="staging-postgres",
            DBInstanceClass="db.m1.small",
        )

        from prowler.providers.aws.services.rds.rds_service import RDS

        audit_info = set_mocked_aws_audit_info([AWS_REGION_US_EAST_1])

        with mock.patch(
            "prowler.providers.aws.lib.audit_info.audit_info.current_audit_info",
            new=audit_info,
        ):
            with mock.patch(
                "prowler.providers.aws.services.rds.rds_instance_no_public_access.rds_instance_no_public_access.rds_client",
                new=RDS(audit_info),
            ):
                # Test Check
                from prowler.providers.aws.services.rds.rds_instance_no_public_access.rds_instance_no_public_access import (
                    rds_instance_no_public_access,
                )

                check = rds_instance_no_public_access()
                result = check.execute()

                assert len(result) == 1
                assert result[0].status == "PASS"
                assert search(
                    "is not publicly accessible",
                    result[0].status_extended,
                )
                assert result[0].resource_id == "db-master-1"
                assert result[0].region == AWS_REGION_US_EAST_1
                assert (
                    result[0].resource_arn
                    == f"arn:aws:rds:{AWS_REGION_US_EAST_1}:{AWS_ACCOUNT_NUMBER}:db:db-master-1"
                )
                assert result[0].resource_tags == []

    @mock_aws
    def test_rds_instance_public(self):
        conn = client("rds", region_name=AWS_REGION_US_EAST_1)
        conn.create_db_instance(
            DBInstanceIdentifier="db-master-1",
            AllocatedStorage=10,
            Engine="postgres",
            DBName="staging-postgres",
            DBInstanceClass="db.m1.small",
            PubliclyAccessible=True,
        )

        from prowler.providers.aws.services.rds.rds_service import RDS

        audit_info = set_mocked_aws_audit_info([AWS_REGION_US_EAST_1])

        with mock.patch(
            "prowler.providers.aws.lib.audit_info.audit_info.current_audit_info",
            new=audit_info,
        ):
            with mock.patch(
                "prowler.providers.aws.services.rds.rds_instance_no_public_access.rds_instance_no_public_access.rds_client",
                new=RDS(audit_info),
            ):
                # Test Check
                from prowler.providers.aws.services.rds.rds_instance_no_public_access.rds_instance_no_public_access import (
                    rds_instance_no_public_access,
                )

                check = rds_instance_no_public_access()
                result = check.execute()

                assert len(result) == 1
                assert result[0].status == "FAIL"
                assert search(
                    "is set as publicly accessible",
                    result[0].status_extended,
                )
                assert result[0].resource_id == "db-master-1"
                assert result[0].region == AWS_REGION_US_EAST_1
                assert (
                    result[0].resource_arn
                    == f"arn:aws:rds:{AWS_REGION_US_EAST_1}:{AWS_ACCOUNT_NUMBER}:db:db-master-1"
                )
                assert result[0].resource_tags == []

    @mock_rds
    @mock_ec2
    def test_rds_instance_public_with_public_sg(self):
        conn = client("rds", region_name=AWS_REGION_US_EAST_1)
        conn.create_db_instance(
            DBInstanceIdentifier="db-master-1",
            AllocatedStorage=10,
            Engine="postgres",
            DBName="staging-postgres",
            DBInstanceClass="db.m1.small",
            PubliclyAccessible=True,
        )
        ec2_client = client("ec2", region_name=AWS_REGION_US_EAST_1)
        ec2_client.create_vpc(CidrBlock="10.0.0.0/16")
        default_sg = ec2_client.describe_security_groups(GroupNames=["default"])[
            "SecurityGroups"
        ][0]
        default_sg_id = default_sg["GroupId"]
        ec2_client.authorize_security_group_ingress(
            GroupId=default_sg_id,
            IpPermissions=[
                {
                    "IpProtocol": "-1",
                    "IpRanges": [{"CidrIp": "0.0.0.0/0"}],
                }
            ],
        )

        from prowler.providers.aws.services.rds.rds_service import RDS

        audit_info = set_mocked_aws_audit_info([AWS_REGION_US_EAST_1])

        with mock.patch(
            "prowler.providers.aws.lib.audit_info.audit_info.current_audit_info",
            new=audit_info,
        ):
            with mock.patch(
                "prowler.providers.aws.services.rds.rds_instance_no_public_access.rds_instance_no_public_access.rds_client",
                new=RDS(audit_info),
            ):
                # Test Check
                from prowler.providers.aws.services.rds.rds_instance_no_public_access.rds_instance_no_public_access import (
                    rds_instance_no_public_access,
                )

                check = rds_instance_no_public_access()
                result = check.execute()

                assert len(result) == 1
                assert result[0].status == "FAIL"
                assert search(
                    "is set as publicly accessible",
                    result[0].status_extended,
                )
                assert result[0].resource_id == "db-master-1"
                assert result[0].region == AWS_REGION_US_EAST_1
                assert (
                    result[0].resource_arn
                    == f"arn:aws:rds:{AWS_REGION_US_EAST_1}:{AWS_ACCOUNT_NUMBER}:db:db-master-1"
                )
                assert result[0].resource_tags == []

    @mock_rds
    @mock_ec2
    def test_rds_instance_public_with_filtered_sg(self):
        conn = client("rds", region_name=AWS_REGION_US_EAST_1)
        conn.create_db_instance(
            DBInstanceIdentifier="db-master-1",
            AllocatedStorage=10,
            Engine="postgres",
            DBName="staging-postgres",
            DBInstanceClass="db.m1.small",
            PubliclyAccessible=True,
        )
        ec2_client = client("ec2", region_name=AWS_REGION_US_EAST_1)
        ec2_client.create_vpc(CidrBlock="10.0.0.0/16")
        default_sg = ec2_client.describe_security_groups(GroupNames=["default"])[
            "SecurityGroups"
        ][0]
        default_sg_id = default_sg["GroupId"]
        ec2_client.authorize_security_group_ingress(
            GroupId=default_sg_id,
            IpPermissions=[
                {
                    "IpProtocol": "-1",
                    "IpRanges": [{"CidrIp": "123.123.123.123/32"}],
                }
            ],
        )

        from prowler.providers.aws.services.rds.rds_service import RDS

        audit_info = set_mocked_aws_audit_info([AWS_REGION_US_EAST_1])

        with mock.patch(
            "prowler.providers.aws.lib.audit_info.audit_info.current_audit_info",
            new=audit_info,
        ):
            with mock.patch(
                "prowler.providers.aws.services.rds.rds_instance_no_public_access.rds_instance_no_public_access.rds_client",
                new=RDS(audit_info),
            ):
                # Test Check
                from prowler.providers.aws.services.rds.rds_instance_no_public_access.rds_instance_no_public_access import (
                    rds_instance_no_public_access,
                )

                check = rds_instance_no_public_access()
                result = check.execute()

                assert len(result) == 1
                assert result[0].status == "FAIL"
                assert search(
                    "is set as publicly accessible",
                    result[0].status_extended,
                )
                assert result[0].resource_id == "db-master-1"
                assert result[0].region == AWS_REGION_US_EAST_1
                assert (
                    result[0].resource_arn
                    == f"arn:aws:rds:{AWS_REGION_US_EAST_1}:{AWS_ACCOUNT_NUMBER}:db:db-master-1"
                )
                assert result[0].resource_tags == []<|MERGE_RESOLUTION|>--- conflicted
+++ resolved
@@ -3,11 +3,7 @@
 
 import botocore
 from boto3 import client
-<<<<<<< HEAD
-from moto import mock_ec2, mock_rds
-=======
 from moto import mock_aws
->>>>>>> c6e8a0b6
 
 from tests.providers.aws.audit_info_utils import (
     AWS_ACCOUNT_NUMBER,
