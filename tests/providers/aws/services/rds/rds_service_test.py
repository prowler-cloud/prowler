from datetime import datetime
from unittest.mock import patch

import botocore
from boto3 import client
from moto import mock_aws

from prowler.providers.aws.services.rds.rds_service import RDS
from tests.providers.aws.utils import (
    AWS_ACCOUNT_NUMBER,
    AWS_REGION_US_EAST_1,
    set_mocked_aws_provider,
)

make_api_call = botocore.client.BaseClient._make_api_call


def mock_make_api_call(self, operation_name, kwarg):
    if operation_name == "DescribeDBEngineVersions":
        return {
            "DBEngineVersions": [
                {
                    "Engine": "mysql",
                    "EngineVersion": "8.0.32",
                    "DBEngineDescription": "description",
                    "DBEngineVersionDescription": "description",
                },
            ]
        }
    return make_api_call(self, operation_name, kwarg)


@patch("botocore.client.BaseClient._make_api_call", new=mock_make_api_call)
class Test_RDS_Service:

    # Test Dynamo Service
    @mock_aws
    def test_service(self):
        # Dynamo client for this test class
        aws_provider = set_mocked_aws_provider([AWS_REGION_US_EAST_1])
        rds = RDS(aws_provider)
        assert rds.service == "rds"

    # Test Dynamo Client
    @mock_aws
    def test_client(self):
        # Dynamo client for this test class
        aws_provider = set_mocked_aws_provider([AWS_REGION_US_EAST_1])
        rds = RDS(aws_provider)
        for regional_client in rds.regional_clients.values():
            assert regional_client.__class__.__name__ == "RDS"

    # Test Dynamo Session
    @mock_aws
    def test__get_session__(self):
        # Dynamo client for this test class
        aws_provider = set_mocked_aws_provider([AWS_REGION_US_EAST_1])
        rds = RDS(aws_provider)
        assert rds.session.__class__.__name__ == "Session"

    # Test Dynamo Session
    @mock_aws
    def test_audited_account(self):
        # Dynamo client for this test class
        aws_provider = set_mocked_aws_provider([AWS_REGION_US_EAST_1])
        rds = RDS(aws_provider)
        assert rds.audited_account == AWS_ACCOUNT_NUMBER

    # Test RDS Describe DB Instances
    @mock_aws
    def test__describe_db_instances__(self):
        conn = client("rds", region_name=AWS_REGION_US_EAST_1)
        conn.create_db_parameter_group(
            DBParameterGroupName="test",
            DBParameterGroupFamily="default.postgres9.3",
            Description="test parameter group",
        )
        conn.create_db_instance(
            DBInstanceIdentifier="db-master-1",
            AllocatedStorage=10,
            Engine="postgres",
            DBName="staging-postgres",
            DBInstanceClass="db.m1.small",
            StorageEncrypted=True,
            DeletionProtection=True,
            PubliclyAccessible=True,
            AutoMinorVersionUpgrade=True,
            BackupRetentionPeriod=10,
            EnableCloudwatchLogsExports=["audit", "error"],
            MultiAZ=True,
            DBParameterGroupName="test",
            DBClusterIdentifier="cluster-postgres",
            Tags=[
                {"Key": "test", "Value": "test"},
            ],
            CopyTagsToSnapshot=True,
        )
        # RDS client for this test class
        aws_provider = set_mocked_aws_provider([AWS_REGION_US_EAST_1])
        rds = RDS(aws_provider)
        assert len(rds.db_instances) == 1
        db_instance_arn, db_instance = next(iter(rds.db_instances.items()))
        assert db_instance.id == "db-master-1"
        assert db_instance.region == AWS_REGION_US_EAST_1
        assert (
            db_instance.endpoint["Address"]
            == "db-master-1.aaaaaaaaaa.us-east-1.rds.amazonaws.com"
        )
        assert db_instance.status == "available"
        assert db_instance.public
        assert db_instance.encrypted
        assert db_instance.backup_retention_period == 10
        assert db_instance.cloudwatch_logs == ["audit", "error"]
        assert db_instance.deletion_protection
        assert db_instance.auto_minor_version_upgrade
        assert db_instance.multi_az
        assert db_instance.cluster_id
        assert db_instance.tags == [
            {"Key": "test", "Value": "test"},
        ]
<<<<<<< HEAD
        assert "test" in db_instance.parameter_groups
=======
        assert "test" in rds.db_instances[0].parameter_groups
        assert rds.db_instances[0].copy_tags_to_snapshot
>>>>>>> c2552ee5

    @mock_aws
    def test__describe_db_parameters__(self):
        conn = client("rds", region_name=AWS_REGION_US_EAST_1)
        conn.create_db_parameter_group(
            DBParameterGroupName="test",
            DBParameterGroupFamily="default.postgres9.3",
            Description="test parameter group",
        )
        conn.create_db_instance(
            DBInstanceIdentifier="db-master-1",
            AllocatedStorage=10,
            Engine="postgres",
            DBName="staging-postgres",
            DBInstanceClass="db.m1.small",
            DBParameterGroupName="test",
        )

        conn.modify_db_parameter_group(
            DBParameterGroupName="test",
            Parameters=[
                {
                    "ParameterName": "rds.force_ssl",
                    "ParameterValue": "1",
                    "ApplyMethod": "immediate",
                },
            ],
        )
        # RDS client for this test class
        aws_provider = set_mocked_aws_provider([AWS_REGION_US_EAST_1])
        rds = RDS(aws_provider)
        assert len(rds.db_instances) == 1
        db_instance_arn, db_instance = next(iter(rds.db_instances.items()))
        assert db_instance.id == "db-master-1"
        assert db_instance.region == AWS_REGION_US_EAST_1
        for parameter in db_instance.parameters:
            if parameter["ParameterName"] == "rds.force_ssl":
                assert parameter["ParameterValue"] == "1"

    @mock_aws
    def test__describe_db_certificate__(self):
        conn = client("rds", region_name=AWS_REGION_US_EAST_1)
        conn.create_db_parameter_group(
            DBParameterGroupName="test",
            DBParameterGroupFamily="default.postgres9.3",
            Description="test parameter group",
        )
        conn.create_db_instance(
            DBInstanceIdentifier="db-master-1",
            AllocatedStorage=10,
            Engine="postgres",
            DBName="staging-postgres",
            DBInstanceClass="db.m1.small",
            DBParameterGroupName="test",
            CACertificateIdentifier="rds-cert-2015",
        )

        # RDS client for this test class
        aws_provider = set_mocked_aws_provider([AWS_REGION_US_EAST_1])
        rds = RDS(aws_provider)
        assert len(rds.db_instances) == 1
        db_instance_arn, db_instance = next(iter(rds.db_instances.items()))
        assert db_instance.id == "db-master-1"
        assert db_instance.region == AWS_REGION_US_EAST_1
        for cert in db_instance.cert:
            assert cert["ValidTill"] < datetime.now()

    # Test RDS Describe DB Snapshots
    @mock_aws
    def test__describe_db_snapshots__(self):
        conn = client("rds", region_name=AWS_REGION_US_EAST_1)
        conn.create_db_instance(
            DBInstanceIdentifier="db-primary-1",
            AllocatedStorage=10,
            Engine="postgres",
            DBName="staging-postgres",
            DBInstanceClass="db.m1.small",
        )

        conn.create_db_snapshot(
            DBInstanceIdentifier="db-primary-1", DBSnapshotIdentifier="snapshot-1"
        )
        # RDS client for this test class
        aws_provider = set_mocked_aws_provider([AWS_REGION_US_EAST_1])
        rds = RDS(aws_provider)
        assert len(rds.db_snapshots) == 1
        assert rds.db_snapshots[0].id == "snapshot-1"
        assert rds.db_snapshots[0].instance_id == "db-primary-1"
        assert rds.db_snapshots[0].region == AWS_REGION_US_EAST_1
        assert not rds.db_snapshots[0].public

    # Test RDS Describe DB Clusters
    @mock_aws
    def test__describe_db_clusters__(self):
        conn = client("rds", region_name=AWS_REGION_US_EAST_1)
        cluster_id = "db-master-1"
        conn.create_db_cluster_parameter_group(
            DBClusterParameterGroupName="test",
            DBParameterGroupFamily="default.postgres9.3",
            Description="test parameter group",
        )
        conn.create_db_cluster(
            DBClusterIdentifier=cluster_id,
            AllocatedStorage=10,
            Engine="postgres",
            DatabaseName="staging-postgres",
            StorageEncrypted=True,
            DeletionProtection=True,
            PubliclyAccessible=False,
            AutoMinorVersionUpgrade=False,
            BackupRetentionPeriod=1,
            MasterUsername="test",
            MasterUserPassword="password",
            EnableCloudwatchLogsExports=["audit", "error"],
            DBClusterParameterGroupName="test",
            Tags=[
                {"Key": "test", "Value": "test"},
            ],
            CopyTagsToSnapshot=True,
        )
        # RDS client for this test class
        aws_provider = set_mocked_aws_provider([AWS_REGION_US_EAST_1])
        rds = RDS(aws_provider)

        db_cluster_arn = f"arn:aws:rds:{AWS_REGION_US_EAST_1}:{AWS_ACCOUNT_NUMBER}:cluster:{cluster_id}"

        assert len(rds.db_clusters) == 1
        assert rds.db_clusters[db_cluster_arn].id == "db-master-1"
        assert rds.db_clusters[db_cluster_arn].engine == "postgres"
        assert rds.db_clusters[db_cluster_arn].region == AWS_REGION_US_EAST_1
        assert (
            f"{AWS_REGION_US_EAST_1}.rds.amazonaws.com"
            in rds.db_clusters[db_cluster_arn].endpoint
        )
        assert rds.db_clusters[db_cluster_arn].status == "available"
        assert not rds.db_clusters[db_cluster_arn].public
        assert rds.db_clusters[db_cluster_arn].encrypted
        assert rds.db_clusters[db_cluster_arn].backup_retention_period == 1
        assert rds.db_clusters[db_cluster_arn].cloudwatch_logs == ["audit", "error"]
        assert rds.db_clusters[db_cluster_arn].deletion_protection
        assert not rds.db_clusters[db_cluster_arn].auto_minor_version_upgrade
        assert not rds.db_clusters[db_cluster_arn].multi_az
        assert rds.db_clusters[db_cluster_arn].tags == [
            {"Key": "test", "Value": "test"},
        ]
        assert rds.db_clusters[db_cluster_arn].parameter_group == "test"
        assert rds.db_clusters[db_cluster_arn].force_ssl == "0"
        assert rds.db_clusters[db_cluster_arn].require_secure_transport == "OFF"
        assert rds.db_clusters[db_cluster_arn].copy_tags_to_snapshot

    # Test RDS Describe DB Cluster Snapshots
    @mock_aws
    def test__describe_db_cluster_snapshots__(self):
        conn = client("rds", region_name=AWS_REGION_US_EAST_1)
        conn.create_db_cluster(
            DBClusterIdentifier="db-primary-1",
            AllocatedStorage=10,
            Engine="postgres",
            DBClusterInstanceClass="db.m1.small",
            MasterUsername="root",
            MasterUserPassword="hunter2000",
        )

        conn.create_db_cluster_snapshot(
            DBClusterIdentifier="db-primary-1", DBClusterSnapshotIdentifier="snapshot-1"
        )
        # RDS client for this test class
        aws_provider = set_mocked_aws_provider([AWS_REGION_US_EAST_1])
        rds = RDS(aws_provider)
        assert len(rds.db_cluster_snapshots) == 1
        assert rds.db_cluster_snapshots[0].id == "snapshot-1"
        assert rds.db_cluster_snapshots[0].cluster_id == "db-primary-1"
        assert rds.db_cluster_snapshots[0].region == AWS_REGION_US_EAST_1
        assert not rds.db_cluster_snapshots[0].public

    # Test RDS describe db event subscriptions
    @mock_aws
    def test__describe_db_event_subscriptions_(self):
        # RDS client for this test class
        conn = client("rds", region_name=AWS_REGION_US_EAST_1)
        conn.create_db_instance(
            DBInstanceIdentifier="db-primary-1",
            AllocatedStorage=10,
            Engine="postgres",
            DBName="staging-postgres",
            DBInstanceClass="db.m1.small",
        )
        conn.create_event_subscription(
            SubscriptionName="TestSub",
            SnsTopicArn=f"arn:aws:sns:{AWS_REGION_US_EAST_1}:{AWS_ACCOUNT_NUMBER}:test",
            SourceType="db-security-group",
            Enabled=True,
            Tags=[
                {"Key": "test", "Value": "testing"},
            ],
        )
        aws_provider = set_mocked_aws_provider([AWS_REGION_US_EAST_1])
        rds = RDS(aws_provider)
        assert len(rds.db_event_subscriptions) == 1
        assert (
            rds.db_event_subscriptions[0].sns_topic_arn
            == f"arn:aws:sns:{AWS_REGION_US_EAST_1}:{AWS_ACCOUNT_NUMBER}:test"
        )
        assert rds.db_event_subscriptions[0].enabled
        assert rds.db_event_subscriptions[0].region == AWS_REGION_US_EAST_1
        assert rds.db_event_subscriptions[0].source_type == "db-security-group"

    # Test RDS engine version
    @mock_aws
    def test__describe_db_engine_versions__(self):
        # RDS client for this test class
        aws_provider = set_mocked_aws_provider([AWS_REGION_US_EAST_1])
        rds = RDS(aws_provider)
        assert "mysql" in rds.db_engines[AWS_REGION_US_EAST_1]
        assert rds.db_engines[AWS_REGION_US_EAST_1]["mysql"].engine_versions == [
            "8.0.32"
        ]
        assert (
            rds.db_engines[AWS_REGION_US_EAST_1]["mysql"].engine_description
            == "description"
        )<|MERGE_RESOLUTION|>--- conflicted
+++ resolved
@@ -118,12 +118,8 @@
         assert db_instance.tags == [
             {"Key": "test", "Value": "test"},
         ]
-<<<<<<< HEAD
         assert "test" in db_instance.parameter_groups
-=======
-        assert "test" in rds.db_instances[0].parameter_groups
-        assert rds.db_instances[0].copy_tags_to_snapshot
->>>>>>> c2552ee5
+        assert db_instance.copy_tags_to_snapshot
 
     @mock_aws
     def test__describe_db_parameters__(self):
