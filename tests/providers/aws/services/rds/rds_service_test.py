--- conflicted
+++ resolved
@@ -87,13 +87,10 @@
             BackupRetentionPeriod=10,
             EnableCloudwatchLogsExports=["audit", "error"],
             MultiAZ=True,
-<<<<<<< HEAD
-            DBParameterGroupName="test",
-=======
+            DBParameterGroupName="test",
             Tags=[
                 {"Key": "test", "Value": "test"},
             ],
->>>>>>> 0dde3fe4
         )
         # RDS client for this test class
         audit_info = self.set_mocked_audit_info()
@@ -113,7 +110,9 @@
         assert rds.db_instances[0].deletion_protection
         assert rds.db_instances[0].auto_minor_version_upgrade
         assert rds.db_instances[0].multi_az
-<<<<<<< HEAD
+        assert rds.db_instances[0].tags == [
+            {"Key": "test", "Value": "test"},
+        ]
         assert "test" in rds.db_instances[0].parameter_groups
 
     @mock_rds
@@ -152,11 +151,6 @@
         for parameter in rds.db_instances[0].parameters:
             if parameter["ParameterName"] == "rds.force_ssl":
                 assert parameter["ParameterValue"] == "1"
-=======
-        assert rds.db_instances[0].tags == [
-            {"Key": "test", "Value": "test"},
-        ]
->>>>>>> 0dde3fe4
 
     # Test RDS Describe DB Snapshots
     @mock_rds
