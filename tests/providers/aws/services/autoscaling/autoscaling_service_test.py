--- conflicted
+++ resolved
@@ -100,10 +100,6 @@
                 "SecurityGroups": ["default", "default2"],
             },
         )
-<<<<<<< HEAD
-        launch_template_id = launch_template["LaunchTemplate"]["LaunchTemplateId"]
-        autoscaling_client.create_auto_scaling_group(
-=======
 
         ec2_client = client("ec2", region_name=AWS_REGION_US_EAST_1)
         vpc_id = ec2_client.create_vpc(CidrBlock="10.0.0.0/16")["Vpc"]["VpcId"]
@@ -125,7 +121,6 @@
         )
 
         _ = autoscaling_client.create_auto_scaling_group(
->>>>>>> a6db526e
             AutoScalingGroupName="my-autoscaling-group",
             LaunchTemplate={"LaunchTemplateName": "test", "Version": "$Latest"},
             MinSize=0,
@@ -189,7 +184,6 @@
                 "Value": "value_test",
             }
         ]
-<<<<<<< HEAD
         assert autoscaling.groups[0].launch_template == {
             "LaunchTemplateId": launch_template_id,
             "LaunchTemplateName": "test",
@@ -208,13 +202,11 @@
                 },
             ],
         }
-=======
         assert autoscaling.groups[0].health_check_type == "ELB"
         assert autoscaling.groups[0].load_balancers == ["my-load-balancer"]
         assert autoscaling.groups[0].target_groups == [
             target_group["TargetGroups"][0]["TargetGroupArn"]
         ]
->>>>>>> a6db526e
 
     # Test Application AutoScaling Describe Scalable Targets
     @mock_aws
