--- conflicted
+++ resolved
@@ -120,26 +120,12 @@
     @mock_aws
     @mock.patch("botocore.client.BaseClient._make_api_call", new=mock_make_api_call)
     def test_efs_valid_policy(self):
-<<<<<<< HEAD
-        efs_client = mock.MagicMock
-        efs_client.filesystems = {}
-        efs_arn = f"arn:aws:elasticfilesystem:{AWS_REGION}:{AWS_ACCOUNT_NUMBER}:file-system/{file_system_id}"
-        efs_client.filesystems[efs_arn] = FileSystem(
-            id=file_system_id,
-            arn=efs_arn,
-            region=AWS_REGION,
-            policy=filesystem_policy,
-            backup_policy=None,
-            encrypted=True,
-        )
-=======
-        efs_client = client("efs", region_name=AWS_REGION_US_EAST_1)
-        file_system = efs_client.create_file_system(CreationToken=CREATION_TOKEN)
-        from prowler.providers.aws.services.efs.efs_service import EFS
-
-        aws_provider = set_mocked_aws_provider([AWS_REGION_US_EAST_1])
-
->>>>>>> aa3425a7
+        efs_client = client("efs", region_name=AWS_REGION_US_EAST_1)
+        file_system = efs_client.create_file_system(CreationToken=CREATION_TOKEN)
+        from prowler.providers.aws.services.efs.efs_service import EFS
+
+        aws_provider = set_mocked_aws_provider([AWS_REGION_US_EAST_1])
+
         with mock.patch(
             "prowler.providers.common.provider.Provider.get_global_provider",
             return_value=aws_provider,
@@ -170,39 +156,19 @@
     @mock_aws
     @mock.patch("botocore.client.BaseClient._make_api_call", new=mock_make_api_call_v2)
     def test_efs_valid_policy_with_mount_target_condition(self):
-<<<<<<< HEAD
-        efs_client = mock.MagicMock
-        efs_client.filesystems = {}
-        efs_arn = f"arn:aws:elasticfilesystem:{AWS_REGION}:{AWS_ACCOUNT_NUMBER}:file-system/{file_system_id}"
-        efs_client.filesystems[efs_arn] = FileSystem(
-            id=file_system_id,
-            arn=efs_arn,
-            region=AWS_REGION,
-            policy=filesystem_policy_with_mount_target_condition,
-            backup_policy=None,
-            encrypted=True,
-        )
-        with mock.patch(
-            "prowler.providers.aws.services.efs.efs_service.EFS",
-            new=efs_client,
-        ), mock.patch(
-            "prowler.providers.aws.services.efs.efs_client.efs_client",
-            new=efs_client,
-=======
-        efs_client = client("efs", region_name=AWS_REGION_US_EAST_1)
-        file_system = efs_client.create_file_system(CreationToken=CREATION_TOKEN)
-
-        from prowler.providers.aws.services.efs.efs_service import EFS
-
-        aws_provider = set_mocked_aws_provider([AWS_REGION_US_EAST_1])
-
-        with mock.patch(
-            "prowler.providers.common.provider.Provider.get_global_provider",
-            return_value=aws_provider,
-        ), mock.patch(
-            "prowler.providers.aws.services.efs.efs_not_publicly_accessible.efs_not_publicly_accessible.efs_client",
-            new=EFS(aws_provider),
->>>>>>> aa3425a7
+        efs_client = client("efs", region_name=AWS_REGION_US_EAST_1)
+        file_system = efs_client.create_file_system(CreationToken=CREATION_TOKEN)
+
+        from prowler.providers.aws.services.efs.efs_service import EFS
+
+        aws_provider = set_mocked_aws_provider([AWS_REGION_US_EAST_1])
+
+        with mock.patch(
+            "prowler.providers.common.provider.Provider.get_global_provider",
+            return_value=aws_provider,
+        ), mock.patch(
+            "prowler.providers.aws.services.efs.efs_not_publicly_accessible.efs_not_publicly_accessible.efs_client",
+            new=EFS(aws_provider),
         ):
             from prowler.providers.aws.services.efs.efs_not_publicly_accessible.efs_not_publicly_accessible import (
                 efs_not_publicly_accessible,
@@ -227,27 +193,13 @@
     @mock_aws
     @mock.patch("botocore.client.BaseClient._make_api_call", new=mock_make_api_call_v3)
     def test_efs_valid_policy_with_source_arn_condition(self):
-<<<<<<< HEAD
-        efs_client = mock.MagicMock
-        efs_client.filesystems = {}
-        efs_arn = f"arn:aws:elasticfilesystem:{AWS_REGION}:{AWS_ACCOUNT_NUMBER}:file-system/{file_system_id}"
-        efs_client.filesystems[efs_arn] = FileSystem(
-            id=file_system_id,
-            arn=efs_arn,
-            region=AWS_REGION,
-            policy=filesystem_policy_with_source_arn_condition,
-            backup_policy=None,
-            encrypted=True,
-        )
-=======
-        efs_client = client("efs", region_name=AWS_REGION_US_EAST_1)
-        file_system = efs_client.create_file_system(CreationToken=CREATION_TOKEN)
-
-        from prowler.providers.aws.services.efs.efs_service import EFS
-
-        aws_provider = set_mocked_aws_provider([AWS_REGION_US_EAST_1])
-
->>>>>>> aa3425a7
+        efs_client = client("efs", region_name=AWS_REGION_US_EAST_1)
+        file_system = efs_client.create_file_system(CreationToken=CREATION_TOKEN)
+
+        from prowler.providers.aws.services.efs.efs_service import EFS
+
+        aws_provider = set_mocked_aws_provider([AWS_REGION_US_EAST_1])
+
         with mock.patch(
             "prowler.providers.common.provider.Provider.get_global_provider",
             return_value=aws_provider,
@@ -278,27 +230,13 @@
     @mock_aws
     @mock.patch("botocore.client.BaseClient._make_api_call", new=mock_make_api_call_v4)
     def test_efs_invalid_policy(self):
-<<<<<<< HEAD
-        efs_client = mock.MagicMock
-        efs_client.filesystems = {}
-        efs_arn = f"arn:aws:elasticfilesystem:{AWS_REGION}:{AWS_ACCOUNT_NUMBER}:file-system/{file_system_id}"
-        efs_client.filesystems[efs_arn] = FileSystem(
-            id=file_system_id,
-            arn=efs_arn,
-            region=AWS_REGION,
-            policy=filesystem_invalid_policy,
-            backup_policy=None,
-            encrypted=True,
-        )
-=======
-        efs_client = client("efs", region_name=AWS_REGION_US_EAST_1)
-        file_system = efs_client.create_file_system(CreationToken=CREATION_TOKEN)
-
-        from prowler.providers.aws.services.efs.efs_service import EFS
-
-        aws_provider = set_mocked_aws_provider([AWS_REGION_US_EAST_1])
-
->>>>>>> aa3425a7
+        efs_client = client("efs", region_name=AWS_REGION_US_EAST_1)
+        file_system = efs_client.create_file_system(CreationToken=CREATION_TOKEN)
+
+        from prowler.providers.aws.services.efs.efs_service import EFS
+
+        aws_provider = set_mocked_aws_provider([AWS_REGION_US_EAST_1])
+
         with mock.patch(
             "prowler.providers.common.provider.Provider.get_global_provider",
             return_value=aws_provider,
@@ -328,27 +266,13 @@
 
     @mock_aws
     def test_efs_no_policy(self):
-<<<<<<< HEAD
-        efs_client = mock.MagicMock
-        efs_client.filesystems = {}
-        efs_arn = f"arn:aws:elasticfilesystem:{AWS_REGION}:{AWS_ACCOUNT_NUMBER}:file-system/{file_system_id}"
-        efs_client.filesystems[efs_arn] = FileSystem(
-            id=file_system_id,
-            arn=efs_arn,
-            region=AWS_REGION,
-            policy=None,
-            backup_policy=None,
-            encrypted=True,
-        )
-=======
-        efs_client = client("efs", region_name=AWS_REGION_US_EAST_1)
-        file_system = efs_client.create_file_system(CreationToken=CREATION_TOKEN)
-
-        from prowler.providers.aws.services.efs.efs_service import EFS
-
-        aws_provider = set_mocked_aws_provider([AWS_REGION_US_EAST_1])
-
->>>>>>> aa3425a7
+        efs_client = client("efs", region_name=AWS_REGION_US_EAST_1)
+        file_system = efs_client.create_file_system(CreationToken=CREATION_TOKEN)
+
+        from prowler.providers.aws.services.efs.efs_service import EFS
+
+        aws_provider = set_mocked_aws_provider([AWS_REGION_US_EAST_1])
+
         with mock.patch(
             "prowler.providers.common.provider.Provider.get_global_provider",
             return_value=aws_provider,
