from unittest.mock import patch

import botocore

from prowler.providers.aws.services.ecs.ecs_service import ECS
from tests.providers.aws.utils import AWS_REGION_EU_WEST_1, set_mocked_aws_provider

make_api_call = botocore.client.BaseClient._make_api_call


def mock_make_api_call(self, operation_name, kwarg):
    if operation_name == "ListTaskDefinitions":
        return {
            "taskDefinitionArns": [
                "arn:aws:ecs:eu-west-1:123456789012:task-definition/test_ecs_task:1"
            ]
        }
    if operation_name == "DescribeTaskDefinition":
        return {
            "taskDefinition": {
                "containerDefinitions": [
                    {
                        "name": "test-container",
                        "image": "test-image",
                        "environment": [
                            {"name": "DB_PASSWORD", "value": "pass-12343"},
                        ],
                    }
                ],
                "networkMode": "host",
                "tags": [],
            }
        }
    if operation_name == "ListServices":
        return {
            "serviceArns": [
                "arn:aws:ecs:eu-west-1:123456789012:service/test_cluster_1/test_ecs_service"
            ]
        }
    if operation_name == "DescribeServices":
        return {
            "services": [
                {
                    "serviceArn": "arn:aws:ecs:eu-west-1:123456789012:service/test_cluster_1/test_ecs_service",
                    "serviceName": "test_ecs_service",
                    "launchType": "EC2",
                    "networkConfiguration": {
                        "awsvpcConfiguration": {
                            "subnets": ["subnet-12345678"],
                            "securityGroups": ["sg-12345678"],
                            "assignPublicIp": "ENABLED",
                        }
                    },
                }
            ]
        }
    if operation_name == "ListClusters":
        return {
            "clusterArns": [
                "arn:aws:ecs:eu-west-1:123456789012:cluster/test_cluster_1",
            ]
        }
    if operation_name == "DescribeClusters":
        return {
            "clusters": [
                {
                    "clusterArn": "arn:aws:ecs:eu-west-1:123456789012:cluster/test_cluster_1",
                    "clusterName": "test_cluster_1",
                    "status": "ACTIVE",
                    "tags": [{"key": "Name", "value": "test_cluster_1"}],
                    "registeredContainerInstancesCount": 5,
                    "runningTasksCount": 10,
                    "pendingTasksCount": 1,
                    "activeServicesCount": 2,
                },
            ]
        }
    return make_api_call(self, operation_name, kwarg)


def mock_generate_regional_clients(provider, service):
    regional_client = provider._session.current_session.client(
        service, region_name=AWS_REGION_EU_WEST_1
    )
    regional_client.region = AWS_REGION_EU_WEST_1
    return {AWS_REGION_EU_WEST_1: regional_client}


@patch(
    "prowler.providers.aws.aws_provider.AwsProvider.generate_regional_clients",
    new=mock_generate_regional_clients,
)
class Test_ECS_Service:
    # Test ECS Service
    def test_service(self):
        aws_provider = set_mocked_aws_provider()
        ecs = ECS(aws_provider)
        assert ecs.service == "ecs"

    # Test ECS client
    def test_client(self):
        aws_provider = set_mocked_aws_provider()
        ecs = ECS(aws_provider)
        for reg_client in ecs.regional_clients.values():
            assert reg_client.__class__.__name__ == "ECS"

    # Test ECS session
    def test__get_session__(self):
        aws_provider = set_mocked_aws_provider()
        ecs = ECS(aws_provider)
        assert ecs.session.__class__.__name__ == "Session"

    # Test list ECS task definitions
    @patch("botocore.client.BaseClient._make_api_call", new=mock_make_api_call)
    def test_list_task_definitions(self):
        aws_provider = set_mocked_aws_provider()
        ecs = ECS(aws_provider)

        task_arn = "arn:aws:ecs:eu-west-1:123456789012:task-definition/test_ecs_task:1"

        assert len(ecs.task_definitions) == 1
        assert ecs.task_definitions[task_arn].name == "test_ecs_task"
        assert ecs.task_definitions[task_arn].arn == task_arn
        assert ecs.task_definitions[task_arn].revision == "1"
        assert ecs.task_definitions[task_arn].region == AWS_REGION_EU_WEST_1

    @patch("botocore.client.BaseClient._make_api_call", new=mock_make_api_call)
    # Test describe ECS task definitions
    def test_describe_task_definitions(self):
        aws_provider = set_mocked_aws_provider()
        ecs = ECS(aws_provider)

        task_arn = "arn:aws:ecs:eu-west-1:123456789012:task-definition/test_ecs_task:1"

        assert len(ecs.task_definitions) == 1
        assert ecs.task_definitions[task_arn].name == "test_ecs_task"
        assert ecs.task_definitions[task_arn].arn == task_arn
        assert ecs.task_definitions[task_arn].revision == "1"
        assert ecs.task_definitions[task_arn].region == AWS_REGION_EU_WEST_1
        assert len(ecs.task_definitions[task_arn].container_definitions) == 1
        assert (
            ecs.task_definitions[task_arn].container_definitions[0].name
            == "test-container"
        )
        assert (
            len(ecs.task_definitions[task_arn].container_definitions[0].environment)
            == 1
        )
        assert (
            ecs.task_definitions[task_arn].container_definitions[0].environment[0].name
            == "DB_PASSWORD"
        )
        assert (
            ecs.task_definitions[task_arn].container_definitions[0].environment[0].value
            == "pass-12343"
        )
        assert ecs.task_definitions[task_arn].network_mode == "host"
        assert not ecs.task_definitions[task_arn].container_definitions[0].privileged
        assert ecs.task_definitions[task_arn].container_definitions[0].user == ""
<<<<<<< HEAD
        assert (
            not ecs.task_definitions[task_arn]
            .container_definitions[0]
            .readonly_rootfilesystem
        )
=======

    # Test list ECS clusters
    @patch("botocore.client.BaseClient._make_api_call", new=mock_make_api_call)
    def test_list_clusters(self):
        aws_provider = set_mocked_aws_provider()
        ecs = ECS(aws_provider)

        cluster_arn1 = "arn:aws:ecs:eu-west-1:123456789012:cluster/test_cluster_1"

        assert len(ecs.clusters) == 1
        assert ecs.clusters[cluster_arn1].name == "test_cluster_1"
        assert ecs.clusters[cluster_arn1].arn == cluster_arn1
        assert ecs.clusters[cluster_arn1].region == AWS_REGION_EU_WEST_1

    @patch("botocore.client.BaseClient._make_api_call", new=mock_make_api_call)
    # Test describe ECS clusters
    def test_describe_clusters(self):
        aws_provider = set_mocked_aws_provider()
        ecs = ECS(aws_provider)

        cluster_arn1 = "arn:aws:ecs:eu-west-1:123456789012:cluster/test_cluster_1"

        assert len(ecs.clusters) == 1
        assert ecs.clusters[cluster_arn1].name == "test_cluster_1"
        assert ecs.clusters[cluster_arn1].arn == cluster_arn1
        assert ecs.clusters[cluster_arn1].region == AWS_REGION_EU_WEST_1
        assert ecs.clusters[cluster_arn1].services
        assert ecs.clusters[cluster_arn1].tags == [
            {"key": "Name", "value": "test_cluster_1"}
        ]

    @patch("botocore.client.BaseClient._make_api_call", new=mock_make_api_call)
    # Test describe ECS services
    def test_describe_services(self):
        aws_provider = set_mocked_aws_provider()
        ecs = ECS(aws_provider)

        service_arn = (
            "arn:aws:ecs:eu-west-1:123456789012:service/test_cluster_1/test_ecs_service"
        )

        assert len(ecs.services) == 1
        assert ecs.services[service_arn].name == "test_ecs_service"
        assert ecs.services[service_arn].arn == service_arn
        assert ecs.services[service_arn].region == AWS_REGION_EU_WEST_1
        assert ecs.services[service_arn].assign_public_ip
        assert ecs.services[service_arn].tags == []
>>>>>>> 1a679f37
<|MERGE_RESOLUTION|>--- conflicted
+++ resolved
@@ -157,13 +157,11 @@
         assert ecs.task_definitions[task_arn].network_mode == "host"
         assert not ecs.task_definitions[task_arn].container_definitions[0].privileged
         assert ecs.task_definitions[task_arn].container_definitions[0].user == ""
-<<<<<<< HEAD
         assert (
             not ecs.task_definitions[task_arn]
             .container_definitions[0]
             .readonly_rootfilesystem
         )
-=======
 
     # Test list ECS clusters
     @patch("botocore.client.BaseClient._make_api_call", new=mock_make_api_call)
@@ -210,5 +208,4 @@
         assert ecs.services[service_arn].arn == service_arn
         assert ecs.services[service_arn].region == AWS_REGION_EU_WEST_1
         assert ecs.services[service_arn].assign_public_ip
-        assert ecs.services[service_arn].tags == []
->>>>>>> 1a679f37
+        assert ecs.services[service_arn].tags == []