from re import search
from unittest import mock

from boto3 import client, resource
from moto import mock_aws

from tests.providers.aws.audit_info_utils import (
    AWS_ACCOUNT_NUMBER,
    AWS_REGION_US_EAST_1,
    set_mocked_aws_audit_info,
)

EXAMPLE_AMI_ID = "ami-12c6146b"


class Test_ec2_securitygroup_not_used:
    @mock_aws
    def test_ec2_default_sgs(self):
        # Create EC2 Mocked Resources
        ec2_client = client("ec2", region_name=AWS_REGION_US_EAST_1)
        ec2_client.create_vpc(CidrBlock="10.0.0.0/16")

        from prowler.providers.aws.services.awslambda.awslambda_service import Lambda
        from prowler.providers.aws.services.ec2.ec2_service import EC2

        current_audit_info = set_mocked_aws_audit_info(
            audited_regions=["us-east-1", "eu-west-1"]
        )

        with mock.patch(
            "prowler.providers.aws.lib.audit_info.audit_info.current_audit_info",
            new=current_audit_info,
        ), mock.patch(
            "prowler.providers.aws.services.ec2.ec2_securitygroup_not_used.ec2_securitygroup_not_used.ec2_client",
            new=EC2(current_audit_info),
        ), mock.patch(
            "prowler.providers.aws.services.ec2.ec2_securitygroup_not_used.ec2_securitygroup_not_used.awslambda_client",
            new=Lambda(current_audit_info),
        ):
            # Test Check
            from prowler.providers.aws.services.ec2.ec2_securitygroup_not_used.ec2_securitygroup_not_used import (
                ec2_securitygroup_not_used,
            )

            check = ec2_securitygroup_not_used()
            result = check.execute()

            # Default sg per region are excluded
            assert len(result) == 0

    @mock_aws
    def test_ec2_unused_sg(self):
        # Create EC2 Mocked Resources
        ec2 = resource("ec2", AWS_REGION_US_EAST_1)
        ec2_client = client("ec2", region_name=AWS_REGION_US_EAST_1)
        vpc_id = ec2_client.create_vpc(CidrBlock="10.0.0.0/16")["Vpc"]["VpcId"]
        sg_name = "test-sg"
        sg = ec2.create_security_group(
            GroupName=sg_name, Description="test", VpcId=vpc_id
        )

        from prowler.providers.aws.services.awslambda.awslambda_service import Lambda
        from prowler.providers.aws.services.ec2.ec2_service import EC2

        current_audit_info = set_mocked_aws_audit_info(
            audited_regions=["us-east-1", "eu-west-1"]
        )

        with mock.patch(
            "prowler.providers.aws.lib.audit_info.audit_info.current_audit_info",
            new=current_audit_info,
        ), mock.patch(
            "prowler.providers.aws.services.ec2.ec2_securitygroup_not_used.ec2_securitygroup_not_used.ec2_client",
            new=EC2(current_audit_info),
        ), mock.patch(
            "prowler.providers.aws.services.ec2.ec2_securitygroup_not_used.ec2_securitygroup_not_used.awslambda_client",
            new=Lambda(current_audit_info),
        ):
            # Test Check
            from prowler.providers.aws.services.ec2.ec2_securitygroup_not_used.ec2_securitygroup_not_used import (
                ec2_securitygroup_not_used,
            )

            check = ec2_securitygroup_not_used()
            result = check.execute()

            # One custom sg
            assert len(result) == 1
            assert result[0].status == "FAIL"
            assert result[0].region == AWS_REGION_US_EAST_1
            assert (
                result[0].status_extended
                == f"Security group {sg_name} ({sg.id}) it is not being used."
            )
            assert (
                result[0].resource_arn
                == f"arn:{current_audit_info.audited_partition}:ec2:{AWS_REGION_US_EAST_1}:{current_audit_info.audited_account}:security-group/{sg.id}"
            )
            assert result[0].resource_id == sg.id
            assert result[0].resource_details == sg_name
            assert result[0].resource_tags == []

    @mock_aws
    def test_ec2_used_default_sg(self):
        # Create EC2 Mocked Resources
        ec2 = resource("ec2", AWS_REGION_US_EAST_1)
        ec2_client = client("ec2", region_name=AWS_REGION_US_EAST_1)
        vpc_id = ec2_client.create_vpc(CidrBlock="10.0.0.0/16")["Vpc"]["VpcId"]
        sg_name = "test-sg"
        sg = ec2.create_security_group(
            GroupName=sg_name, Description="test", VpcId=vpc_id
        )
        subnet = ec2.create_subnet(VpcId=vpc_id, CidrBlock="10.0.0.0/18")
        subnet.create_network_interface(Groups=[sg.id])

        from prowler.providers.aws.services.awslambda.awslambda_service import Lambda
        from prowler.providers.aws.services.ec2.ec2_service import EC2

        current_audit_info = set_mocked_aws_audit_info(
            audited_regions=["us-east-1", "eu-west-1"]
        )

        with mock.patch(
            "prowler.providers.aws.lib.audit_info.audit_info.current_audit_info",
            new=current_audit_info,
        ), mock.patch(
            "prowler.providers.aws.services.ec2.ec2_securitygroup_not_used.ec2_securitygroup_not_used.ec2_client",
            new=EC2(current_audit_info),
        ), mock.patch(
            "prowler.providers.aws.services.ec2.ec2_securitygroup_not_used.ec2_securitygroup_not_used.awslambda_client",
            new=Lambda(current_audit_info),
        ):
            # Test Check
            from prowler.providers.aws.services.ec2.ec2_securitygroup_not_used.ec2_securitygroup_not_used import (
                ec2_securitygroup_not_used,
            )

            check = ec2_securitygroup_not_used()
            result = check.execute()

            # One custom sg
            assert len(result) == 1
            assert result[0].status == "PASS"
            assert result[0].region == AWS_REGION_US_EAST_1
            assert (
                result[0].status_extended
                == f"Security group {sg_name} ({sg.id}) it is being used."
            )
            assert search(
                "it is being used",
                result[0].status_extended,
            )
            assert (
                result[0].resource_arn
                == f"arn:{current_audit_info.audited_partition}:ec2:{AWS_REGION_US_EAST_1}:{current_audit_info.audited_account}:security-group/{sg.id}"
            )
            assert result[0].resource_id == sg.id
            assert result[0].resource_details == sg_name
            assert result[0].resource_tags == []

    @mock_aws
    def test_ec2_used_default_sg_by_lambda(self):
        # Create EC2 Mocked Resources
        ec2 = resource("ec2", AWS_REGION_US_EAST_1)
        ec2_client = client("ec2", region_name=AWS_REGION_US_EAST_1)
        vpc_id = ec2_client.create_vpc(CidrBlock="10.0.0.0/16")["Vpc"]["VpcId"]
        sg_name = "test-sg"
        sg = ec2.create_security_group(
            GroupName=sg_name, Description="test", VpcId=vpc_id
        )
        subnet = ec2.create_subnet(VpcId=vpc_id, CidrBlock="10.0.0.0/18")
        subnet.create_network_interface(Groups=[sg.id])
        iam_client = client("iam", region_name=AWS_REGION_US_EAST_1)
        iam_role = iam_client.create_role(
            RoleName="my-role",
            AssumeRolePolicyDocument="some policy",
            Path="/my-path/",
        )["Role"]["Arn"]
        lambda_client = client("lambda", AWS_REGION_US_EAST_1)
        lambda_client.create_function(
            FunctionName="test-function",
            Runtime="python3.11",
            Role=iam_role,
            Handler="lambda_function.lambda_handler",
            Code={
                "ImageUri": f"{AWS_ACCOUNT_NUMBER}.dkr.ecr.us-east-1.amazonaws.com/testlambdaecr:prod"
            },
            Description="test lambda function",
            Timeout=3,
            MemorySize=128,
            Publish=True,
            VpcConfig={
                "SecurityGroupIds": [sg.id],
                "SubnetIds": [subnet.id],
            },
        )

        from prowler.providers.aws.services.awslambda.awslambda_service import Lambda
        from prowler.providers.aws.services.ec2.ec2_service import EC2

        current_audit_info = set_mocked_aws_audit_info(
            audited_regions=["us-east-1", "eu-west-1"]
        )

        with mock.patch(
            "prowler.providers.aws.lib.audit_info.audit_info.current_audit_info",
            new=current_audit_info,
        ), mock.patch(
            "prowler.providers.aws.services.ec2.ec2_securitygroup_not_used.ec2_securitygroup_not_used.ec2_client",
            new=EC2(current_audit_info),
        ), mock.patch(
            "prowler.providers.aws.services.ec2.ec2_securitygroup_not_used.ec2_securitygroup_not_used.awslambda_client",
            new=Lambda(current_audit_info),
        ):
            # Test Check
            from prowler.providers.aws.services.ec2.ec2_securitygroup_not_used.ec2_securitygroup_not_used import (
                ec2_securitygroup_not_used,
            )

            check = ec2_securitygroup_not_used()
            result = check.execute()

            # One custom sg
            assert len(result) == 1
            assert result[0].status == "PASS"
            assert result[0].region == AWS_REGION_US_EAST_1
            assert (
                result[0].status_extended
                == f"Security group {sg_name} ({sg.id}) it is being used."
            )
            assert search(
                "it is being used",
                result[0].status_extended,
            )
            assert (
                result[0].resource_arn
                == f"arn:{current_audit_info.audited_partition}:ec2:{AWS_REGION_US_EAST_1}:{current_audit_info.audited_account}:security-group/{sg.id}"
            )
            assert result[0].resource_id == sg.id
            assert result[0].resource_details == sg_name
            assert result[0].resource_tags == []

<<<<<<< HEAD
    @mock_ec2
    @mock_lambda
=======
    @mock_aws
>>>>>>> 06f988b8
    def test_ec2_associated_sg(self):
        # Create EC2 Mocked Resources
        ec2 = resource("ec2", AWS_REGION_US_EAST_1)
        ec2_client = client("ec2", region_name=AWS_REGION_US_EAST_1)
        vpc_id = ec2_client.create_vpc(CidrBlock="10.0.0.0/16")["Vpc"]["VpcId"]
        sg_name = "test-sg"
        sg_name1 = "test-sg1"
        sg = ec2.create_security_group(
            GroupName=sg_name, Description="test", VpcId=vpc_id
        )
        sg1 = ec2.create_security_group(
            GroupName=sg_name1, Description="test1", VpcId=vpc_id
        )

        ec2_client.authorize_security_group_ingress(
            GroupId=sg.id,
            IpPermissions=[
                {
                    "IpProtocol": "-1",
                    "UserIdGroupPairs": [
                        {
                            "GroupId": sg1.id,
                            "Description": "Allow traffic from source SG",
                        }
                    ],
                }
            ],
        )

        from prowler.providers.aws.services.awslambda.awslambda_service import Lambda
        from prowler.providers.aws.services.ec2.ec2_service import EC2

        current_audit_info = set_mocked_aws_audit_info(
            audited_regions=["us-east-1", "eu-west-1"]
        )

        with mock.patch(
            "prowler.providers.aws.lib.audit_info.audit_info.current_audit_info",
            new=current_audit_info,
        ), mock.patch(
            "prowler.providers.aws.services.ec2.ec2_securitygroup_not_used.ec2_securitygroup_not_used.ec2_client",
            new=EC2(current_audit_info),
        ), mock.patch(
            "prowler.providers.aws.services.ec2.ec2_securitygroup_not_used.ec2_securitygroup_not_used.awslambda_client",
            new=Lambda(current_audit_info),
        ):
            # Test Check
            from prowler.providers.aws.services.ec2.ec2_securitygroup_not_used.ec2_securitygroup_not_used import (
                ec2_securitygroup_not_used,
            )

            check = ec2_securitygroup_not_used()
            result = check.execute()

            # One custom sg
            assert len(result) == 2
            assert result[0].status == "FAIL"
            assert result[0].region == AWS_REGION_US_EAST_1
            assert (
                result[0].status_extended
                == f"Security group {sg_name} ({sg.id}) it is not being used."
            )
            assert (
                result[0].resource_arn
                == f"arn:{current_audit_info.audited_partition}:ec2:{AWS_REGION_US_EAST_1}:{current_audit_info.audited_account}:security-group/{sg.id}"
            )
            assert result[0].resource_id == sg.id
            assert result[0].resource_details == sg_name
            assert result[0].resource_tags == []
            assert result[1].status == "PASS"
            assert result[1].region == AWS_REGION_US_EAST_1
            assert (
                result[1].status_extended
                == f"Security group {sg_name1} ({sg1.id}) it is being used."
            )
            assert (
                result[1].resource_arn
                == f"arn:{current_audit_info.audited_partition}:ec2:{AWS_REGION_US_EAST_1}:{current_audit_info.audited_account}:security-group/{sg1.id}"
            )
            assert result[1].resource_id == sg1.id
            assert result[1].resource_details == sg_name1
            assert result[1].resource_tags == []<|MERGE_RESOLUTION|>--- conflicted
+++ resolved
@@ -240,12 +240,7 @@
             assert result[0].resource_details == sg_name
             assert result[0].resource_tags == []
 
-<<<<<<< HEAD
-    @mock_ec2
-    @mock_lambda
-=======
-    @mock_aws
->>>>>>> 06f988b8
+    @mock_aws
     def test_ec2_associated_sg(self):
         # Create EC2 Mocked Resources
         ec2 = resource("ec2", AWS_REGION_US_EAST_1)
