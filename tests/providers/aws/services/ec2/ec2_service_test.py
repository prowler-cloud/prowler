import ipaddress
import re
from base64 import b64decode, b64encode
from datetime import datetime

import botocore
import mock
from boto3 import client, resource
from dateutil.tz import tzutc
from freezegun import freeze_time
from moto import mock_aws

from prowler.config.config import encoding_format_utf_8
from prowler.providers.aws.services.ec2.ec2_service import EC2
from tests.providers.aws.utils import (
    AWS_ACCOUNT_NUMBER,
    AWS_REGION_EU_WEST_1,
    AWS_REGION_US_EAST_1,
    set_mocked_aws_provider,
)

EXAMPLE_AMI_ID = "ami-12c6146b"
MOCK_DATETIME = datetime(2023, 1, 4, 7, 27, 30, tzinfo=tzutc())

make_api_call = botocore.client.BaseClient._make_api_call


def mock_make_api_call(self, operation_name, kwarg):
    if operation_name == "DescribeLaunchTemplateVersions":
        return {
            "LaunchTemplateVersions": [
                {
                    "VersionNumber": 123,
                    "LaunchTemplateData": {
                        "UserData": b64encode(
                            "foobar123".encode(encoding_format_utf_8)
                        ).decode(encoding_format_utf_8),
                        "NetworkInterfaces": [{"AssociatePublicIpAddress": True}],
                    },
                }
            ]
        }
    if operation_name == "DescribeClientVpnEndpoints":
        return {
            "ClientVpnEndpoints": [
                {
                    "ClientVpnEndpointId": "cvpn-endpoint-1234567890abcdef0",
                    "ConnectionLogOptions": {
                        "Enabled": True,
                        "CloudwatchLogGroup": "string",
                        "CloudwatchLogStream": "string",
                    },
                    "Tags": [{"Key": "vpnendpoint", "Value": "test"}],
                }
            ]
        }
    return make_api_call(self, operation_name, kwarg)


class Test_EC2_Service:
    # Test EC2 Service
    @mock_aws
    def test_service(self):
        # EC2 client for this test class
        aws_provider = set_mocked_aws_provider(
            [AWS_REGION_EU_WEST_1, AWS_REGION_US_EAST_1]
        )
        ec2 = EC2(aws_provider)
        assert ec2.service == "ec2"

    # Test EC2 Client
    @mock_aws
    def test_client(self):
        # EC2 client for this test class
        aws_provider = set_mocked_aws_provider(
            [AWS_REGION_EU_WEST_1, AWS_REGION_US_EAST_1]
        )
        ec2 = EC2(aws_provider)
        for regional_client in ec2.regional_clients.values():
            assert regional_client.__class__.__name__ == "EC2"

    # Test EC2 Session
    @mock_aws
    def test__get_session__(self):
        # EC2 client for this test class
        aws_provider = set_mocked_aws_provider(
            [AWS_REGION_EU_WEST_1, AWS_REGION_US_EAST_1]
        )
        ec2 = EC2(aws_provider)
        assert ec2.session.__class__.__name__ == "Session"

    # Test EC2 Session
    @mock_aws
    def test_audited_account(self):
        # EC2 client for this test class
        aws_provider = set_mocked_aws_provider(
            [AWS_REGION_EU_WEST_1, AWS_REGION_US_EAST_1]
        )
        ec2 = EC2(aws_provider)
        assert ec2.audited_account == AWS_ACCOUNT_NUMBER

    # Test EC2 Describe Instances
    @mock_aws
    @freeze_time(MOCK_DATETIME)
    def test_describe_instances(self):
        # Generate EC2 Client
        ec2_resource = resource("ec2", region_name=AWS_REGION_US_EAST_1)
        ec2_client = client("ec2", region_name=AWS_REGION_US_EAST_1)
        # Get AMI image
        image_response = ec2_client.describe_images()
        image_id = image_response["Images"][0]["ImageId"]
        # Create EC2 Instances running
        ec2_resource.create_instances(
            MinCount=1,
            MaxCount=1,
            ImageId=image_id,
        )
        # EC2 client for this test class
        aws_provider = set_mocked_aws_provider(
            [AWS_REGION_EU_WEST_1, AWS_REGION_US_EAST_1]
        )
        ec2 = EC2(aws_provider)
        assert len(ec2.instances) == 1
        assert re.match(r"i-[0-9a-z]{17}", ec2.instances[0].id)
        assert (
            ec2.instances[0].arn
            == f"arn:{aws_provider.identity.partition}:ec2:{AWS_REGION_US_EAST_1}:{AWS_ACCOUNT_NUMBER}:instance/{ec2.instances[0].id}"
        )
        assert ec2.instances[0].type == "m1.small"
        assert ec2.instances[0].state == "running"
        assert re.match(r"ami-[0-9a-z]{8}", ec2.instances[0].image_id)
        assert ec2.instances[0].launch_time == MOCK_DATETIME
        assert not ec2.instances[0].user_data
        assert not ec2.instances[0].http_tokens
        assert not ec2.instances[0].http_endpoint
        assert not ec2.instances[0].instance_profile
        assert ipaddress.ip_address(ec2.instances[0].private_ip).is_private
        assert (
            ec2.instances[0].private_dns
            == f"ip-{ec2.instances[0].private_ip.replace('.', '-')}.ec2.internal"
        )
        assert ipaddress.ip_address(ec2.instances[0].public_ip).is_global
        assert (
            ec2.instances[0].public_dns
            == f"ec2-{ec2.instances[0].public_ip.replace('.', '-')}.compute-1.amazonaws.com"
        )

    # Test EC2 Describe Security Groups
    @mock_aws
    def test_describe_security_groups(self):
        # Generate EC2 Client
        ec2_client = client("ec2", region_name=AWS_REGION_US_EAST_1)
        # Create EC2 Security Group
        sg_id = ec2_client.create_security_group(
            Description="test-description",
            GroupName="test-security-group",
            TagSpecifications=[
                {
                    "ResourceType": "security-group",
                    "Tags": [
                        {"Key": "test", "Value": "test"},
                    ],
                },
            ],
        )["GroupId"]
        ec2_client.authorize_security_group_ingress(
            GroupId=sg_id,
            IpPermissions=[
                {
                    "IpProtocol": "-1",
                    "IpRanges": [{"CidrIp": "0.0.0.0/0"}],
                }
            ],
        )
        # EC2 client for this test class
        aws_provider = set_mocked_aws_provider(
            [AWS_REGION_EU_WEST_1, AWS_REGION_US_EAST_1],
            expected_checks=[
                "ec2_securitygroup_allow_ingress_from_internet_to_all_ports"
            ],
        )
        ec2 = EC2(aws_provider)

        assert sg_id in str(ec2.security_groups)
        for sg_arn, security_group in ec2.security_groups.items():
            if security_group.id == sg_id:
                assert security_group.name == "test-security-group"
                assert (
                    sg_arn
                    == f"arn:{aws_provider.identity.partition}:ec2:{AWS_REGION_US_EAST_1}:{AWS_ACCOUNT_NUMBER}:security-group/{security_group.id}"
                )
                assert re.match(r"sg-[0-9a-z]{17}", security_group.id)
                assert security_group.region == AWS_REGION_US_EAST_1
                assert security_group.network_interfaces == []
                assert security_group.ingress_rules == [
                    {
                        "IpProtocol": "-1",
                        "IpRanges": [{"CidrIp": "0.0.0.0/0"}],
                        "Ipv6Ranges": [],
                        "PrefixListIds": [],
                        "UserIdGroupPairs": [],
                    }
                ]
                assert security_group.egress_rules == [
                    {
                        "IpProtocol": "-1",
                        "IpRanges": [{"CidrIp": "0.0.0.0/0"}],
                        "Ipv6Ranges": [],
                        "PrefixListIds": [],
                        "UserIdGroupPairs": [],
                    }
                ]
                assert security_group.tags == [
                    {"Key": "test", "Value": "test"},
                ]

    # Test EC2 Describe Nacls
    @mock_aws
    def test_describe_network_acls(self):
        # Generate EC2 Client
        ec2_client = client("ec2", region_name=AWS_REGION_US_EAST_1)
        ec2_resource = resource("ec2", region_name=AWS_REGION_US_EAST_1)
        # Create EC2 VPC and SG
        vpc_id = ec2_client.create_vpc(CidrBlock="10.0.0.0/16")["Vpc"]["VpcId"]
        nacl_id = ec2_resource.create_network_acl(
            VpcId=vpc_id,
            TagSpecifications=[
                {
                    "ResourceType": "network-acl",
                    "Tags": [
                        {"Key": "test", "Value": "test"},
                    ],
                },
            ],
        ).id
        # EC2 client for this test class
        aws_provider = set_mocked_aws_provider(
            [AWS_REGION_EU_WEST_1, AWS_REGION_US_EAST_1]
        )
        ec2 = EC2(aws_provider)

        assert nacl_id in str(ec2.network_acls)
        for acl in ec2.network_acls:
            if acl.id == nacl_id:
                assert re.match(r"acl-[0-9a-z]{8}", acl.id)
                assert (
                    acl.arn
                    == f"arn:{aws_provider.identity.partition}:ec2:{AWS_REGION_US_EAST_1}:{AWS_ACCOUNT_NUMBER}:network-acl/{acl.id}"
                )
                assert acl.entries == []
                assert acl.tags == [
                    {"Key": "test", "Value": "test"},
                ]

    # Test EC2 Describe Snapshots
    @mock_aws
    def test_describe_snapshots(self):
        # Generate EC2 Client
        ec2_client = client("ec2", region_name=AWS_REGION_US_EAST_1)
        ec2_resource = resource("ec2", region_name=AWS_REGION_US_EAST_1)
        # Create EC2 Volume and Snapshot
        volume_id = ec2_resource.create_volume(
            AvailabilityZone="us-east-1a",
            Size=80,
            VolumeType="gp2",
        ).id
        snapshot_id = ec2_client.create_snapshot(
            VolumeId=volume_id,
            TagSpecifications=[
                {
                    "ResourceType": "snapshot",
                    "Tags": [
                        {"Key": "test", "Value": "test"},
                    ],
                },
            ],
        )["SnapshotId"]
        snapshot_arn = f"arn:aws:ec2:{AWS_REGION_US_EAST_1}:{AWS_ACCOUNT_NUMBER}:snapshot/{snapshot_id}"
        # EC2 client for this test class
        aws_provider = set_mocked_aws_provider(
            [AWS_REGION_EU_WEST_1, AWS_REGION_US_EAST_1]
        )
        ec2 = EC2(aws_provider)

        assert snapshot_id in str(ec2.snapshots)
        assert ec2.volumes_with_snapshots[volume_id] is True

        for snapshot in ec2.snapshots:
            if snapshot.id == snapshot_id:
                assert re.match(r"snap-[0-9a-z]{8}", snapshot.id)
                assert snapshot.arn == snapshot_arn
                assert snapshot.region == AWS_REGION_US_EAST_1
                assert snapshot.tags == [
                    {"Key": "test", "Value": "test"},
                ]
                assert not snapshot.encrypted
                assert not snapshot.public

    # Test EC2 Get Snapshot Public
    @mock_aws
    def test__get_snapshot_public__(self):
        # Generate EC2 Client
        ec2_client = client("ec2", region_name=AWS_REGION_US_EAST_1)
        ec2_resource = resource("ec2", region_name=AWS_REGION_US_EAST_1)
        # Create EC2 Volume and Snapshot
        volume_id = ec2_resource.create_volume(
            AvailabilityZone="us-east-1a",
            Size=80,
            VolumeType="gp2",
        ).id
        snapshot_id = ec2_client.create_snapshot(
            VolumeId=volume_id,
        )["SnapshotId"]
        ec2_client.modify_snapshot_attribute(
            Attribute="createVolumePermission",
            GroupNames=[
                "all",
            ],
            OperationType="add",
            SnapshotId=snapshot_id,
        )
        # EC2 client for this test class
        aws_provider = set_mocked_aws_provider(
            [AWS_REGION_EU_WEST_1, AWS_REGION_US_EAST_1]
        )
        ec2 = EC2(aws_provider)

        assert snapshot_id in str(ec2.snapshots)
        for snapshot in ec2.snapshots:
            if snapshot.id == snapshot_id:
                assert re.match(r"snap-[0-9a-z]{8}", snapshot.id)
                assert (
                    snapshot.arn
                    == f"arn:{aws_provider.identity.partition}:ec2:{AWS_REGION_US_EAST_1}:{AWS_ACCOUNT_NUMBER}:snapshot/{snapshot.id}"
                )
                assert snapshot.region == AWS_REGION_US_EAST_1
                assert not snapshot.encrypted
                assert snapshot.public

    # Test EC2 Instance User Data
    @mock_aws
    def test_get_instance_user_data(self):
        user_data = "This is some user_data"
        ec2 = resource("ec2", region_name=AWS_REGION_US_EAST_1)
        ec2.create_instances(
            ImageId=EXAMPLE_AMI_ID,
            MinCount=1,
            MaxCount=1,
            UserData="This is some user_data",
        )
        # EC2 client for this test class
        aws_provider = set_mocked_aws_provider(
            [AWS_REGION_EU_WEST_1, AWS_REGION_US_EAST_1]
        )
        ec2 = EC2(aws_provider)
        assert user_data == b64decode(ec2.instances[0].user_data).decode(
            encoding_format_utf_8
        )

    # Test EC2 Get EBS Encryption by default
    @mock_aws
    def test__get_ebs_encryption_by_default__(self):
        ec2_client = client("ec2", region_name=AWS_REGION_US_EAST_1)
        ec2_client.enable_ebs_encryption_by_default()
        # EC2 client for this test class
        aws_provider = set_mocked_aws_provider(
            [AWS_REGION_EU_WEST_1, AWS_REGION_US_EAST_1]
        )
        ec2 = EC2(aws_provider)

        # One result per region
        assert len(ec2.ebs_encryption_by_default) == 2
        for result in ec2.ebs_encryption_by_default:
            if result.region == AWS_REGION_US_EAST_1:
                assert result.status

    # Test EC2 get_snapshot_block_public_access_state
    def test_get_snapshot_block_public_access_state(self):
        from prowler.providers.aws.services.ec2.ec2_service import (
            EbsSnapshotBlockPublicAccess,
        )

        ec2_client = mock.MagicMock()
        ec2_client.ebs_block_public_access_snapshots_states = [
            EbsSnapshotBlockPublicAccess(
                status="block-all-sharing", snapshots=True, region=AWS_REGION_US_EAST_1
            )
        ]
        ec2_client.audited_account = AWS_ACCOUNT_NUMBER
        ec2_client.region = AWS_REGION_US_EAST_1

        with mock.patch(
            "prowler.providers.common.provider.Provider.get_global_provider",
            return_value=set_mocked_aws_provider(),
        ), mock.patch(
            "prowler.providers.aws.services.ec2.ec2_client.ec2_client",
            new=ec2_client,
        ):
            assert (
                ec2_client.ebs_block_public_access_snapshots_states[0].status
                == "block-all-sharing"
            )

    # Test EC2 _get_resources_for_regions
    @mock_aws
    def test_get_resources_for_regions(self):
        # Generate EC2 Client
        ec2_resource = resource("ec2", region_name=AWS_REGION_US_EAST_1)
        ec2_client = client("ec2", region_name=AWS_REGION_US_EAST_1)
        # Get AMI image
        image_response = ec2_client.describe_images()
        image_id = image_response["Images"][0]["ImageId"]
        # Create EC2 Instances running
        ec2_resource.create_instances(
            MinCount=1,
            MaxCount=1,
            ImageId=image_id,
        )
        # Create Volume
        volume_id = ec2_client.create_volume(
            AvailabilityZone=AWS_REGION_US_EAST_1,
            Encrypted=False,
            Size=40,
            TagSpecifications=[
                {
                    "ResourceType": "volume",
                    "Tags": [
                        {"Key": "test", "Value": "test"},
                    ],
                },
            ],
        )["VolumeId"]
        ec2_client.create_snapshot(
            VolumeId=volume_id,
            TagSpecifications=[
                {
                    "ResourceType": "snapshot",
                    "Tags": [
                        {"Key": "test", "Value": "test"},
                    ],
                },
            ],
        )
        aws_provider = set_mocked_aws_provider(
            [AWS_REGION_EU_WEST_1, AWS_REGION_US_EAST_1]
        )
        ec2 = EC2(aws_provider)
        assert ec2.attributes_for_regions[AWS_REGION_US_EAST_1]["has_snapshots"]
        assert ec2.attributes_for_regions[AWS_REGION_US_EAST_1]["has_instances"]
        assert ec2.attributes_for_regions[AWS_REGION_US_EAST_1]["has_volumes"]

    # Test _get_instance_metadata_defaults
    @mock_aws
    def test_get_instance_metadata_defaults(self):
        from prowler.providers.aws.services.ec2.ec2_service import (
            InstanceMetadataDefaults,
        )

        ec2_client = mock.MagicMock()
        ec2_client.instance_metadata_defaults = [
            InstanceMetadataDefaults(
                http_tokens="required", instances=True, region=AWS_REGION_US_EAST_1
            )
        ]
        ec2_client.audited_account = AWS_ACCOUNT_NUMBER
        ec2_client.region = AWS_REGION_US_EAST_1

        with mock.patch(
            "prowler.providers.common.provider.Provider.get_global_provider",
            return_value=set_mocked_aws_provider(),
        ), mock.patch(
            "prowler.providers.aws.services.ec2.ec2_client.ec2_client",
            new=ec2_client,
        ):
            assert ec2_client.instance_metadata_defaults[0].http_tokens == "required"

    # Test EC2 Describe Addresses
    @mock_aws
    def test__describe_addresses__(self):
        # Generate EC2 Client
        ec2_client = client("ec2", region_name=AWS_REGION_US_EAST_1)
        allocation_id = ec2_client.allocate_address(
            Domain="vpc",
            Address="127.38.43.222",
            TagSpecifications=[
                {
                    "ResourceType": "elastic-ip",
                    "Tags": [
                        {"Key": "test", "Value": "test"},
                    ],
                },
            ],
        )["AllocationId"]
        # EC2 client for this test class
        aws_provider = set_mocked_aws_provider(
            [AWS_REGION_EU_WEST_1, AWS_REGION_US_EAST_1]
        )
        ec2 = EC2(aws_provider)
        assert "127.38.43.222" in str(ec2.elastic_ips)
        assert (
            ec2.elastic_ips[0].arn
            == f"arn:aws:ec2:{AWS_REGION_US_EAST_1}:{AWS_ACCOUNT_NUMBER}:eip-allocation/{allocation_id}"
        )
        assert ec2.elastic_ips[0].tags == [
            {"Key": "test", "Value": "test"},
        ]

    # Test EC2 Describe Network Interfaces
    @mock_aws
    def test_describe_network_interfaces(self):
        # Generate EC2 Client
        ec2_client = client("ec2", region_name=AWS_REGION_US_EAST_1)
        ec2_resource = resource("ec2", region_name=AWS_REGION_US_EAST_1)
        # Create VPC, Subnet, SecurityGroup and Network Interface
        vpc = ec2_resource.create_vpc(CidrBlock="10.0.0.0/16")
        subnet = ec2_resource.create_subnet(VpcId=vpc.id, CidrBlock="10.0.0.0/18")

        eni = subnet.create_network_interface(
            SubnetId=subnet.id,
            TagSpecifications=[
                {
                    "ResourceType": "network-interface",
                    "Tags": [
                        {"Key": "string", "Value": "string"},
                    ],
                },
            ],
        )
        eip = ec2_client.allocate_address(Domain="vpc")
        ec2_client.associate_address(
            NetworkInterfaceId=eni.id, AllocationId=eip["AllocationId"]
        )
        # Attach ENI to Instance
        ec2_resource.create_instances(
            ImageId=EXAMPLE_AMI_ID,
            MinCount=1,
            MaxCount=1,
            NetworkInterfaces=[{"DeviceIndex": 0, "NetworkInterfaceId": eni.id}],
        )[0]

        # EC2 client for this test class
        aws_provider = set_mocked_aws_provider(
            [AWS_REGION_EU_WEST_1, AWS_REGION_US_EAST_1]
        )
        ec2 = EC2(aws_provider)
        assert len(ec2.network_interfaces) == 1
        assert ec2.network_interfaces[eni.id].association
        assert ec2.network_interfaces[eni.id].attachment
        assert ec2.network_interfaces[eni.id].id == eni.id
        assert ec2.network_interfaces[eni.id].private_ip == eni.private_ip_address
        assert ec2.network_interfaces[eni.id].subnet_id == subnet.id
        assert ec2.network_interfaces[eni.id].type == eni.interface_type
        assert ec2.network_interfaces[eni.id].vpc_id == vpc.id
        assert ec2.network_interfaces[eni.id].region == AWS_REGION_US_EAST_1
        assert ec2.network_interfaces[eni.id].tags == [
            {"Key": "string", "Value": "string"},
        ]
        # Check if ENI was added to security group
        for sg in ec2.security_groups.values():
            if sg.id == eni.groups[0]["GroupId"]:
                assert sg.network_interfaces[0] == ec2.network_interfaces[eni.id]

    # Test EC2 Describe Images
    @mock_aws
    def test_describe_images(self):
        # Generate EC2 Client
        ec2_client = client("ec2", region_name=AWS_REGION_US_EAST_1)
        ec2_resource = resource("ec2", region_name=AWS_REGION_US_EAST_1)
        # Create AMI
        tag_specifications = [
            {
                "ResourceType": "image",
                "Tags": [
                    {
                        "Key": "Base_AMI_Name",
                        "Value": "Deep Learning Base AMI (Amazon Linux 2) Version 31.0",
                    },
                    {"Key": "OS_Version", "Value": "AWS Linux 2"},
                ],
            },
        ]
        instance = ec2_resource.create_instances(
            ImageId=EXAMPLE_AMI_ID, MinCount=1, MaxCount=1
        )[0]
        image_id = ec2_client.create_image(
            InstanceId=instance.instance_id,
            Name="test-image",
            Description="test ami",
            TagSpecifications=tag_specifications,
        )["ImageId"]

        # EC2 client for this test class
        aws_provider = set_mocked_aws_provider(
            [AWS_REGION_EU_WEST_1, AWS_REGION_US_EAST_1]
        )
        ec2 = EC2(aws_provider)

        assert len(ec2.images) == 1
        assert ec2.images[0].id == image_id
        assert re.match(r"ami-[0-9a-z]{8}", ec2.images[0].id)
        assert (
            ec2.images[0].arn
            == f"arn:{aws_provider.identity.partition}:ec2:{AWS_REGION_US_EAST_1}:{AWS_ACCOUNT_NUMBER}:image/{ec2.images[0].id}"
        )
        assert not ec2.images[0].public
        assert ec2.images[0].region == AWS_REGION_US_EAST_1
        assert ec2.images[0].tags == [
            {
                "Key": "Base_AMI_Name",
                "Value": "Deep Learning Base AMI (Amazon Linux 2) Version 31.0",
            },
            {"Key": "OS_Version", "Value": "AWS Linux 2"},
        ]

    # Test EC2 Describe Volumes
    @mock_aws
    def test_describe_volumes(self):
        # Generate EC2 Client
        ec2_client = client("ec2", region_name=AWS_REGION_US_EAST_1)
        # Create Volume
        volume_id = ec2_client.create_volume(
            AvailabilityZone=AWS_REGION_US_EAST_1,
            Encrypted=False,
            Size=40,
            TagSpecifications=[
                {
                    "ResourceType": "volume",
                    "Tags": [
                        {"Key": "test", "Value": "test"},
                    ],
                },
            ],
        )["VolumeId"]

        # EC2 client for this test class
        aws_provider = set_mocked_aws_provider(
            [AWS_REGION_EU_WEST_1, AWS_REGION_US_EAST_1]
        )
        ec2 = EC2(aws_provider)

        assert len(ec2.volumes) == 1
        assert ec2.volumes[0].id == volume_id
        assert re.match(r"vol-[0-9a-z]{8}", ec2.volumes[0].id)
        assert (
            ec2.volumes[0].arn
            == f"arn:{aws_provider.identity.partition}:ec2:{AWS_REGION_US_EAST_1}:{AWS_ACCOUNT_NUMBER}:volume/{ec2.volumes[0].id}"
        )
        assert ec2.volumes[0].region == AWS_REGION_US_EAST_1
        assert not ec2.volumes[0].encrypted
        assert ec2.volumes[0].tags == [
            {"Key": "test", "Value": "test"},
        ]

    # Test EC2 Describe Launch Templates
    @mock_aws
    def test__describe_launch_templates__(self):
        # Generate EC2 Client
        ec2_client = client("ec2", region_name=AWS_REGION_US_EAST_1)

        TEMPLATE_NAME = "tester1"
        TEMPLATE_INSTANCE_TYPE = "c5.large"
        KNOWN_SECRET_USER_DATA = "DB_PASSWORD=foobar123"

        # Create EC2 Launch Template API
        ec2_client.create_launch_template(
            LaunchTemplateName=TEMPLATE_NAME,
            VersionDescription="Test EC Launch Template 1 (Secret in UserData)",
            LaunchTemplateData={
                "InstanceType": TEMPLATE_INSTANCE_TYPE,
                "UserData": b64encode(
                    KNOWN_SECRET_USER_DATA.encode(encoding_format_utf_8)
                ).decode(encoding_format_utf_8),
            },
        )

        # EC2 client for this test class
        aws_provider = set_mocked_aws_provider(
            [AWS_REGION_EU_WEST_1, AWS_REGION_US_EAST_1]
        )
        ec2 = EC2(aws_provider)

        assert len(ec2.launch_templates) == 1
        assert ec2.launch_templates[0].name == TEMPLATE_NAME
        assert ec2.launch_templates[0].region == AWS_REGION_US_EAST_1
        assert (
            ec2.launch_templates[0].arn
            == f"arn:aws:ec2:{AWS_REGION_US_EAST_1}:{AWS_ACCOUNT_NUMBER}:launch-template/{ec2.launch_templates[0].id}"
        )

    # Test EC2 Describe Launch Templates
    @mock_aws
<<<<<<< HEAD
    @mock.patch("botocore.client.BaseClient._make_api_call", new=mock_make_api_call)
    def test__describe_launch_template_versions__(self):
=======
    def test_get_launch_template_versions(self):
>>>>>>> 39e8485f
        # Generate EC2 Client
        ec2_client = client("ec2", region_name=AWS_REGION_US_EAST_1)

        TEMPLATE_NAME = "tester1"
        TEMPLATE_INSTANCE_TYPE = "c5.large"

        # Create EC2 Launch Template API
        ec2_client.create_launch_template(
            LaunchTemplateName=TEMPLATE_NAME,
            VersionDescription="Test EC Launch Template 1 (Secret in UserData)",
            LaunchTemplateData={
                "InstanceType": TEMPLATE_INSTANCE_TYPE,
            },
        )
        launch_template_id = ec2_client.describe_launch_templates()["LaunchTemplates"][
            0
        ]["LaunchTemplateId"]
        # EC2 client for this test class
        aws_provider = set_mocked_aws_provider([AWS_REGION_US_EAST_1])
        ec2 = EC2(aws_provider)

        assert len(ec2.launch_templates) == 1
        assert ec2.launch_templates[0].region == AWS_REGION_US_EAST_1
        assert ec2.launch_templates[0].id == launch_template_id
        assert len(ec2.launch_templates[0].versions) == 1

        version = ec2.launch_templates[0].versions[0]

        assert (
            b64decode(version.template_data.user_data).decode(encoding_format_utf_8)
            == "foobar123"
        )

        assert version.template_data.associate_public_ip_address

    # Test EC2 Describe VPN Endpoints
    @mock.patch("botocore.client.BaseClient._make_api_call", new=mock_make_api_call)
    def test_describe_vpn_endpoints(self):
        # EC2 client for this test class
        aws_provider = set_mocked_aws_provider([AWS_REGION_US_EAST_1])
        ec2 = EC2(aws_provider)

        assert len(ec2.vpn_endpoints) == 1
        vpn_arn = f"arn:aws:ec2:{AWS_REGION_US_EAST_1}:{AWS_ACCOUNT_NUMBER}:client-vpn-endpoint/cvpn-endpoint-1234567890abcdef0"
        assert vpn_arn in ec2.vpn_endpoints
        vpn_endpoint = ec2.vpn_endpoints[vpn_arn]
        assert vpn_endpoint.id == "cvpn-endpoint-1234567890abcdef0"
        assert vpn_endpoint.connection_logging
        assert vpn_endpoint.region == AWS_REGION_US_EAST_1

    # Test EC2 Describe Launch Templates
    @mock_aws
    def test_describe_transit_gateways(self):
        # Generate EC2 Client
        ec2_client = client("ec2", region_name=AWS_REGION_US_EAST_1)

        # Create EC2 Transit Gateway API
        response = ec2_client.create_transit_gateway(
            Description="Test Transit Gateway",
            Options={
                "AmazonSideAsn": 64512,
                "AutoAcceptSharedAttachments": "enable",
            },
            TagSpecifications=[
                {
                    "ResourceType": "transit-gateway",
                    "Tags": [{"Key": "Name", "Value": "test-tgw"}],
                }
            ],
        )

        # EC2 client for this test class
        aws_provider = set_mocked_aws_provider(
            [AWS_REGION_EU_WEST_1, AWS_REGION_US_EAST_1]
        )
        ec2 = EC2(aws_provider)

        transit_arn = response["TransitGateway"]["TransitGatewayArn"]

        assert len(ec2.transit_gateways) == 1
        assert (
            ec2.transit_gateways[transit_arn].id
            == response["TransitGateway"]["TransitGatewayId"]
        )
        assert ec2.transit_gateways[transit_arn].auto_accept_shared_attachments
        assert ec2.transit_gateways[transit_arn].region == AWS_REGION_US_EAST_1<|MERGE_RESOLUTION|>--- conflicted
+++ resolved
@@ -689,12 +689,8 @@
 
     # Test EC2 Describe Launch Templates
     @mock_aws
-<<<<<<< HEAD
     @mock.patch("botocore.client.BaseClient._make_api_call", new=mock_make_api_call)
-    def test__describe_launch_template_versions__(self):
-=======
-    def test_get_launch_template_versions(self):
->>>>>>> 39e8485f
+    def test_describe_launch_template_versions(self):
         # Generate EC2 Client
         ec2_client = client("ec2", region_name=AWS_REGION_US_EAST_1)
 
