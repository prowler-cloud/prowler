import ipaddress
import re
from base64 import b64decode, b64encode
from datetime import datetime

import botocore
import mock
from boto3 import client, resource
from dateutil.tz import tzutc
from freezegun import freeze_time
from moto import mock_aws

from prowler.config.config import encoding_format_utf_8
from prowler.providers.aws.services.ec2.ec2_service import EC2
from tests.providers.aws.utils import (
    AWS_ACCOUNT_NUMBER,
    AWS_REGION_EU_WEST_1,
    AWS_REGION_US_EAST_1,
    set_mocked_aws_provider,
)

EXAMPLE_AMI_ID = "ami-12c6146b"
MOCK_DATETIME = datetime(2023, 1, 4, 7, 27, 30, tzinfo=tzutc())

make_api_call = botocore.client.BaseClient._make_api_call


def mock_make_api_call(self, operation_name, kwarg):
    if operation_name == "DescribeLaunchTemplateVersions":
        return {
            "LaunchTemplateVersions": [
                {
                    "VersionNumber": 123,
                    "LaunchTemplateData": {
                        "UserData": b64encode(
                            "foobar123".encode(encoding_format_utf_8)
                        ).decode(encoding_format_utf_8),
                        "NetworkInterfaces": [{"AssociatePublicIpAddress": True}],
                    },
                }
            ]
        }
    if operation_name == "DescribeClientVpnEndpoints":
        return {
            "ClientVpnEndpoints": [
                {
                    "ClientVpnEndpointId": "cvpn-endpoint-1234567890abcdef0",
                    "ConnectionLogOptions": {
                        "Enabled": True,
                        "CloudwatchLogGroup": "string",
                        "CloudwatchLogStream": "string",
                    },
                    "Tags": [{"Key": "vpnendpoint", "Value": "test"}],
                }
            ]
        }
    return make_api_call(self, operation_name, kwarg)


class Test_EC2_Service:
    # Test EC2 Service
    @mock_aws
    def test_service(self):
        # EC2 client for this test class
        aws_provider = set_mocked_aws_provider(
            [AWS_REGION_EU_WEST_1, AWS_REGION_US_EAST_1]
        )
        ec2 = EC2(aws_provider)
        assert ec2.service == "ec2"

    # Test EC2 Client
    @mock_aws
    def test_client(self):
        # EC2 client for this test class
        aws_provider = set_mocked_aws_provider(
            [AWS_REGION_EU_WEST_1, AWS_REGION_US_EAST_1]
        )
        ec2 = EC2(aws_provider)
        for regional_client in ec2.regional_clients.values():
            assert regional_client.__class__.__name__ == "EC2"

    # Test EC2 Session
    @mock_aws
    def test__get_session__(self):
        # EC2 client for this test class
        aws_provider = set_mocked_aws_provider(
            [AWS_REGION_EU_WEST_1, AWS_REGION_US_EAST_1]
        )
        ec2 = EC2(aws_provider)
        assert ec2.session.__class__.__name__ == "Session"

    # Test EC2 Session
    @mock_aws
    def test_audited_account(self):
        # EC2 client for this test class
        aws_provider = set_mocked_aws_provider(
            [AWS_REGION_EU_WEST_1, AWS_REGION_US_EAST_1]
        )
        ec2 = EC2(aws_provider)
        assert ec2.audited_account == AWS_ACCOUNT_NUMBER

    # Test EC2 Describe Instances
    @mock_aws
    @freeze_time(MOCK_DATETIME)
    def test_describe_instances(self):
        # Generate EC2 Client
        ec2_resource = resource("ec2", region_name=AWS_REGION_US_EAST_1)
        ec2_client = client("ec2", region_name=AWS_REGION_US_EAST_1)
        # Get AMI image
        image_response = ec2_client.describe_images()
        image_id = image_response["Images"][0]["ImageId"]
        # Create EC2 Instances running
        ec2_resource.create_instances(
            MinCount=1,
            MaxCount=1,
            ImageId=image_id,
        )
        # EC2 client for this test class
        aws_provider = set_mocked_aws_provider(
            [AWS_REGION_EU_WEST_1, AWS_REGION_US_EAST_1]
        )
        ec2 = EC2(aws_provider)
        assert len(ec2.instances) == 1
        assert re.match(r"i-[0-9a-z]{17}", ec2.instances[0].id)
        assert (
            ec2.instances[0].arn
            == f"arn:{aws_provider.identity.partition}:ec2:{AWS_REGION_US_EAST_1}:{AWS_ACCOUNT_NUMBER}:instance/{ec2.instances[0].id}"
        )
        assert ec2.instances[0].type == "m1.small"
        assert ec2.instances[0].state == "running"
        assert re.match(r"ami-[0-9a-z]{8}", ec2.instances[0].image_id)
        assert ec2.instances[0].launch_time == MOCK_DATETIME
        assert not ec2.instances[0].user_data
        assert not ec2.instances[0].http_tokens
        assert not ec2.instances[0].http_endpoint
        assert not ec2.instances[0].instance_profile
        assert ipaddress.ip_address(ec2.instances[0].private_ip).is_private
        assert (
            ec2.instances[0].private_dns
            == f"ip-{ec2.instances[0].private_ip.replace('.', '-')}.ec2.internal"
        )
        assert ipaddress.ip_address(ec2.instances[0].public_ip).is_global
        assert (
            ec2.instances[0].public_dns
            == f"ec2-{ec2.instances[0].public_ip.replace('.', '-')}.compute-1.amazonaws.com"
        )

    # Test EC2 Describe Security Groups
    @mock_aws
    def test_describe_security_groups(self):
        # Generate EC2 Client
        ec2_client = client("ec2", region_name=AWS_REGION_US_EAST_1)
        # Create EC2 Security Group
        sg_id = ec2_client.create_security_group(
            Description="test-description",
            GroupName="test-security-group",
            TagSpecifications=[
                {
                    "ResourceType": "security-group",
                    "Tags": [
                        {"Key": "test", "Value": "test"},
                    ],
                },
            ],
        )["GroupId"]
        ec2_client.authorize_security_group_ingress(
            GroupId=sg_id,
            IpPermissions=[
                {
                    "IpProtocol": "-1",
                    "IpRanges": [{"CidrIp": "0.0.0.0/0"}],
                }
            ],
        )
        # EC2 client for this test class
        aws_provider = set_mocked_aws_provider(
            [AWS_REGION_EU_WEST_1, AWS_REGION_US_EAST_1],
            expected_checks=[
                "ec2_securitygroup_allow_ingress_from_internet_to_all_ports"
            ],
        )
        ec2 = EC2(aws_provider)

        assert sg_id in str(ec2.security_groups)
        for sg_arn, security_group in ec2.security_groups.items():
            if security_group.id == sg_id:
                assert security_group.name == "test-security-group"
                assert (
                    sg_arn
                    == f"arn:{aws_provider.identity.partition}:ec2:{AWS_REGION_US_EAST_1}:{AWS_ACCOUNT_NUMBER}:security-group/{security_group.id}"
                )
                assert re.match(r"sg-[0-9a-z]{17}", security_group.id)
                assert security_group.region == AWS_REGION_US_EAST_1
                assert security_group.network_interfaces == []
                assert security_group.ingress_rules == [
                    {
                        "IpProtocol": "-1",
                        "IpRanges": [{"CidrIp": "0.0.0.0/0"}],
                        "Ipv6Ranges": [],
                        "PrefixListIds": [],
                        "UserIdGroupPairs": [],
                    }
                ]
                assert security_group.egress_rules == [
                    {
                        "IpProtocol": "-1",
                        "IpRanges": [{"CidrIp": "0.0.0.0/0"}],
                        "Ipv6Ranges": [],
                        "PrefixListIds": [],
                        "UserIdGroupPairs": [],
                    }
                ]
                assert security_group.tags == [
                    {"Key": "test", "Value": "test"},
                ]

    # Test EC2 Describe Nacls
    @mock_aws
    def test_describe_network_acls(self):
        # Generate EC2 Client
        ec2_client = client("ec2", region_name=AWS_REGION_US_EAST_1)
        ec2_resource = resource("ec2", region_name=AWS_REGION_US_EAST_1)
        # Create EC2 VPC and SG
        vpc_id = ec2_client.create_vpc(CidrBlock="10.0.0.0/16")["Vpc"]["VpcId"]
        nacl_id = ec2_resource.create_network_acl(
            VpcId=vpc_id,
            TagSpecifications=[
                {
                    "ResourceType": "network-acl",
                    "Tags": [
                        {"Key": "test", "Value": "test"},
                    ],
                },
            ],
        ).id
        # EC2 client for this test class
        aws_provider = set_mocked_aws_provider(
            [AWS_REGION_EU_WEST_1, AWS_REGION_US_EAST_1]
        )
        ec2 = EC2(aws_provider)

        assert nacl_id in str(ec2.network_acls)
        for acl in ec2.network_acls:
            if acl.id == nacl_id:
                assert re.match(r"acl-[0-9a-z]{8}", acl.id)
                assert (
                    acl.arn
                    == f"arn:{aws_provider.identity.partition}:ec2:{AWS_REGION_US_EAST_1}:{AWS_ACCOUNT_NUMBER}:network-acl/{acl.id}"
                )
                assert acl.entries == []
                assert acl.tags == [
                    {"Key": "test", "Value": "test"},
                ]

    # Test EC2 Describe Snapshots
    @mock_aws
    def test_describe_snapshots(self):
        # Generate EC2 Client
        ec2_client = client("ec2", region_name=AWS_REGION_US_EAST_1)
        ec2_resource = resource("ec2", region_name=AWS_REGION_US_EAST_1)
        # Create EC2 Volume and Snapshot
        volume_id = ec2_resource.create_volume(
            AvailabilityZone="us-east-1a",
            Size=80,
            VolumeType="gp2",
        ).id
        snapshot_id = ec2_client.create_snapshot(
            VolumeId=volume_id,
            TagSpecifications=[
                {
                    "ResourceType": "snapshot",
                    "Tags": [
                        {"Key": "test", "Value": "test"},
                    ],
                },
            ],
        )["SnapshotId"]
        snapshot_arn = f"arn:aws:ec2:{AWS_REGION_US_EAST_1}:{AWS_ACCOUNT_NUMBER}:snapshot/{snapshot_id}"
        # EC2 client for this test class
        aws_provider = set_mocked_aws_provider(
            [AWS_REGION_EU_WEST_1, AWS_REGION_US_EAST_1]
        )
        ec2 = EC2(aws_provider)

        assert snapshot_id in str(ec2.snapshots)
        assert ec2.volumes_with_snapshots[volume_id] is True

        for snapshot in ec2.snapshots:
            if snapshot.id == snapshot_id:
                assert re.match(r"snap-[0-9a-z]{8}", snapshot.id)
                assert snapshot.arn == snapshot_arn
                assert snapshot.region == AWS_REGION_US_EAST_1
                assert snapshot.tags == [
                    {"Key": "test", "Value": "test"},
                ]
                assert not snapshot.encrypted
                assert not snapshot.public

    # Test EC2 Get Snapshot Public
    @mock_aws
    def test__get_snapshot_public__(self):
        # Generate EC2 Client
        ec2_client = client("ec2", region_name=AWS_REGION_US_EAST_1)
        ec2_resource = resource("ec2", region_name=AWS_REGION_US_EAST_1)
        # Create EC2 Volume and Snapshot
        volume_id = ec2_resource.create_volume(
            AvailabilityZone="us-east-1a",
            Size=80,
            VolumeType="gp2",
        ).id
        snapshot_id = ec2_client.create_snapshot(
            VolumeId=volume_id,
        )["SnapshotId"]
        ec2_client.modify_snapshot_attribute(
            Attribute="createVolumePermission",
            GroupNames=[
                "all",
            ],
            OperationType="add",
            SnapshotId=snapshot_id,
        )
        # EC2 client for this test class
        aws_provider = set_mocked_aws_provider(
            [AWS_REGION_EU_WEST_1, AWS_REGION_US_EAST_1]
        )
        ec2 = EC2(aws_provider)

        assert snapshot_id in str(ec2.snapshots)
        for snapshot in ec2.snapshots:
            if snapshot.id == snapshot_id:
                assert re.match(r"snap-[0-9a-z]{8}", snapshot.id)
                assert (
                    snapshot.arn
                    == f"arn:{aws_provider.identity.partition}:ec2:{AWS_REGION_US_EAST_1}:{AWS_ACCOUNT_NUMBER}:snapshot/{snapshot.id}"
                )
                assert snapshot.region == AWS_REGION_US_EAST_1
                assert not snapshot.encrypted
                assert snapshot.public

    # Test EC2 Instance User Data
    @mock_aws
    def test_get_instance_user_data(self):
        user_data = "This is some user_data"
        ec2 = resource("ec2", region_name=AWS_REGION_US_EAST_1)
        ec2.create_instances(
            ImageId=EXAMPLE_AMI_ID,
            MinCount=1,
            MaxCount=1,
            UserData="This is some user_data",
        )
        # EC2 client for this test class
        aws_provider = set_mocked_aws_provider(
            [AWS_REGION_EU_WEST_1, AWS_REGION_US_EAST_1]
        )
        ec2 = EC2(aws_provider)
        assert user_data == b64decode(ec2.instances[0].user_data).decode(
            encoding_format_utf_8
        )

    # Test EC2 Get EBS Encryption by default
    @mock_aws
    def test__get_ebs_encryption_by_default__(self):
        ec2_client = client("ec2", region_name=AWS_REGION_US_EAST_1)
        ec2_client.enable_ebs_encryption_by_default()
        # EC2 client for this test class
        aws_provider = set_mocked_aws_provider(
            [AWS_REGION_EU_WEST_1, AWS_REGION_US_EAST_1]
        )
        ec2 = EC2(aws_provider)

        # One result per region
        assert len(ec2.ebs_encryption_by_default) == 2
        for result in ec2.ebs_encryption_by_default:
            if result.region == AWS_REGION_US_EAST_1:
                assert result.status

    # Test EC2 get_snapshot_block_public_access_state
    def test_get_snapshot_block_public_access_state(self):
        from prowler.providers.aws.services.ec2.ec2_service import (
            EbsSnapshotBlockPublicAccess,
        )

        ec2_client = mock.MagicMock()
        ec2_client.ebs_block_public_access_snapshots_states = [
            EbsSnapshotBlockPublicAccess(
                status="block-all-sharing", snapshots=True, region=AWS_REGION_US_EAST_1
            )
        ]
        ec2_client.audited_account = AWS_ACCOUNT_NUMBER
        ec2_client.region = AWS_REGION_US_EAST_1

        with mock.patch(
            "prowler.providers.common.provider.Provider.get_global_provider",
            return_value=set_mocked_aws_provider(),
        ), mock.patch(
            "prowler.providers.aws.services.ec2.ec2_client.ec2_client",
            new=ec2_client,
        ):
            assert (
                ec2_client.ebs_block_public_access_snapshots_states[0].status
                == "block-all-sharing"
            )

    # Test EC2 _get_resources_for_regions
    @mock_aws
    def test_get_resources_for_regions(self):
        # Generate EC2 Client
        ec2_resource = resource("ec2", region_name=AWS_REGION_US_EAST_1)
        ec2_client = client("ec2", region_name=AWS_REGION_US_EAST_1)
        # Get AMI image
        image_response = ec2_client.describe_images()
        image_id = image_response["Images"][0]["ImageId"]
        # Create EC2 Instances running
        ec2_resource.create_instances(
            MinCount=1,
            MaxCount=1,
            ImageId=image_id,
        )
        # Create Volume
        volume_id = ec2_client.create_volume(
            AvailabilityZone=AWS_REGION_US_EAST_1,
            Encrypted=False,
            Size=40,
            TagSpecifications=[
                {
                    "ResourceType": "volume",
                    "Tags": [
                        {"Key": "test", "Value": "test"},
                    ],
                },
            ],
        )["VolumeId"]
        ec2_client.create_snapshot(
            VolumeId=volume_id,
            TagSpecifications=[
                {
                    "ResourceType": "snapshot",
                    "Tags": [
                        {"Key": "test", "Value": "test"},
                    ],
                },
            ],
        )
        aws_provider = set_mocked_aws_provider(
            [AWS_REGION_EU_WEST_1, AWS_REGION_US_EAST_1]
        )
        ec2 = EC2(aws_provider)
        assert ec2.attributes_for_regions[AWS_REGION_US_EAST_1]["has_snapshots"]
        assert ec2.attributes_for_regions[AWS_REGION_US_EAST_1]["has_instances"]
        assert ec2.attributes_for_regions[AWS_REGION_US_EAST_1]["has_volumes"]

    # Test _get_instance_metadata_defaults
    @mock_aws
    def test_get_instance_metadata_defaults(self):
        from prowler.providers.aws.services.ec2.ec2_service import (
            InstanceMetadataDefaults,
        )

        ec2_client = mock.MagicMock()
        ec2_client.instance_metadata_defaults = [
            InstanceMetadataDefaults(
                http_tokens="required", instances=True, region=AWS_REGION_US_EAST_1
            )
        ]
        ec2_client.audited_account = AWS_ACCOUNT_NUMBER
        ec2_client.region = AWS_REGION_US_EAST_1

        with mock.patch(
            "prowler.providers.common.provider.Provider.get_global_provider",
            return_value=set_mocked_aws_provider(),
        ), mock.patch(
            "prowler.providers.aws.services.ec2.ec2_client.ec2_client",
            new=ec2_client,
        ):
            assert ec2_client.instance_metadata_defaults[0].http_tokens == "required"

    # Test EC2 Describe Addresses
    @mock_aws
    def test__describe_addresses__(self):
        # Generate EC2 Client
        ec2_client = client("ec2", region_name=AWS_REGION_US_EAST_1)
        allocation_id = ec2_client.allocate_address(
            Domain="vpc",
            Address="127.38.43.222",
            TagSpecifications=[
                {
                    "ResourceType": "elastic-ip",
                    "Tags": [
                        {"Key": "test", "Value": "test"},
                    ],
                },
            ],
        )["AllocationId"]
        # EC2 client for this test class
        aws_provider = set_mocked_aws_provider(
            [AWS_REGION_EU_WEST_1, AWS_REGION_US_EAST_1]
        )
        ec2 = EC2(aws_provider)
        assert "127.38.43.222" in str(ec2.elastic_ips)
        assert (
            ec2.elastic_ips[0].arn
            == f"arn:aws:ec2:{AWS_REGION_US_EAST_1}:{AWS_ACCOUNT_NUMBER}:eip-allocation/{allocation_id}"
        )
        assert ec2.elastic_ips[0].tags == [
            {"Key": "test", "Value": "test"},
        ]

    # Test EC2 Describe Network Interfaces
    @mock_aws
    def test_describe_network_interfaces(self):
        # Generate EC2 Client
        ec2_client = client("ec2", region_name=AWS_REGION_US_EAST_1)
        ec2_resource = resource("ec2", region_name=AWS_REGION_US_EAST_1)
        # Create VPC, Subnet, SecurityGroup and Network Interface
        vpc = ec2_resource.create_vpc(CidrBlock="10.0.0.0/16")
        subnet = ec2_resource.create_subnet(VpcId=vpc.id, CidrBlock="10.0.0.0/18")

        eni = subnet.create_network_interface(
            SubnetId=subnet.id,
            TagSpecifications=[
                {
                    "ResourceType": "network-interface",
                    "Tags": [
                        {"Key": "string", "Value": "string"},
                    ],
                },
            ],
        )
        eip = ec2_client.allocate_address(Domain="vpc")
        ec2_client.associate_address(
            NetworkInterfaceId=eni.id, AllocationId=eip["AllocationId"]
        )
        # Attach ENI to Instance
        ec2_resource.create_instances(
            ImageId=EXAMPLE_AMI_ID,
            MinCount=1,
            MaxCount=1,
            NetworkInterfaces=[{"DeviceIndex": 0, "NetworkInterfaceId": eni.id}],
        )[0]

        # EC2 client for this test class
        aws_provider = set_mocked_aws_provider(
            [AWS_REGION_EU_WEST_1, AWS_REGION_US_EAST_1]
        )
        ec2 = EC2(aws_provider)
        assert len(ec2.network_interfaces) == 1
        assert ec2.network_interfaces[eni.id].association
        assert ec2.network_interfaces[eni.id].attachment
        assert ec2.network_interfaces[eni.id].id == eni.id
        assert ec2.network_interfaces[eni.id].private_ip == eni.private_ip_address
        assert ec2.network_interfaces[eni.id].subnet_id == subnet.id
        assert ec2.network_interfaces[eni.id].type == eni.interface_type
        assert ec2.network_interfaces[eni.id].vpc_id == vpc.id
        assert ec2.network_interfaces[eni.id].region == AWS_REGION_US_EAST_1
        assert ec2.network_interfaces[eni.id].tags == [
            {"Key": "string", "Value": "string"},
        ]
        # Check if ENI was added to security group
        for sg in ec2.security_groups.values():
            if sg.id == eni.groups[0]["GroupId"]:
                assert sg.network_interfaces[0] == ec2.network_interfaces[eni.id]

    # Test EC2 Describe Images
    @mock_aws
    def test_describe_images(self):
        # Generate EC2 Client
        ec2_client = client("ec2", region_name=AWS_REGION_US_EAST_1)
        ec2_resource = resource("ec2", region_name=AWS_REGION_US_EAST_1)
        # Create AMI
        tag_specifications = [
            {
                "ResourceType": "image",
                "Tags": [
                    {
                        "Key": "Base_AMI_Name",
                        "Value": "Deep Learning Base AMI (Amazon Linux 2) Version 31.0",
                    },
                    {"Key": "OS_Version", "Value": "AWS Linux 2"},
                ],
            },
        ]
        instance = ec2_resource.create_instances(
            ImageId=EXAMPLE_AMI_ID, MinCount=1, MaxCount=1
        )[0]
        image_id = ec2_client.create_image(
            InstanceId=instance.instance_id,
            Name="test-image",
            Description="test ami",
            TagSpecifications=tag_specifications,
        )["ImageId"]

        # EC2 client for this test class
        aws_provider = set_mocked_aws_provider(
            [AWS_REGION_EU_WEST_1, AWS_REGION_US_EAST_1]
        )
        ec2 = EC2(aws_provider)

        assert len(ec2.images) == 1
        assert ec2.images[0].id == image_id
        assert re.match(r"ami-[0-9a-z]{8}", ec2.images[0].id)
        assert (
            ec2.images[0].arn
            == f"arn:{aws_provider.identity.partition}:ec2:{AWS_REGION_US_EAST_1}:{AWS_ACCOUNT_NUMBER}:image/{ec2.images[0].id}"
        )
        assert not ec2.images[0].public
        assert ec2.images[0].region == AWS_REGION_US_EAST_1
        assert ec2.images[0].tags == [
            {
                "Key": "Base_AMI_Name",
                "Value": "Deep Learning Base AMI (Amazon Linux 2) Version 31.0",
            },
            {"Key": "OS_Version", "Value": "AWS Linux 2"},
        ]

    # Test EC2 Describe Volumes
    @mock_aws
    def test_describe_volumes(self):
        # Generate EC2 Client
        ec2_client = client("ec2", region_name=AWS_REGION_US_EAST_1)
        # Create Volume
        volume_id = ec2_client.create_volume(
            AvailabilityZone=AWS_REGION_US_EAST_1,
            Encrypted=False,
            Size=40,
            TagSpecifications=[
                {
                    "ResourceType": "volume",
                    "Tags": [
                        {"Key": "test", "Value": "test"},
                    ],
                },
            ],
        )["VolumeId"]

        # EC2 client for this test class
        aws_provider = set_mocked_aws_provider(
            [AWS_REGION_EU_WEST_1, AWS_REGION_US_EAST_1]
        )
        ec2 = EC2(aws_provider)

        assert len(ec2.volumes) == 1
        assert ec2.volumes[0].id == volume_id
        assert re.match(r"vol-[0-9a-z]{8}", ec2.volumes[0].id)
        assert (
            ec2.volumes[0].arn
            == f"arn:{aws_provider.identity.partition}:ec2:{AWS_REGION_US_EAST_1}:{AWS_ACCOUNT_NUMBER}:volume/{ec2.volumes[0].id}"
        )
        assert ec2.volumes[0].region == AWS_REGION_US_EAST_1
        assert not ec2.volumes[0].encrypted
        assert ec2.volumes[0].tags == [
            {"Key": "test", "Value": "test"},
        ]

    # Test EC2 Describe Launch Templates
    @mock_aws
    def test__describe_launch_templates__(self):
        # Generate EC2 Client
        ec2_client = client("ec2", region_name=AWS_REGION_US_EAST_1)

        TEMPLATE_NAME = "tester1"
        TEMPLATE_INSTANCE_TYPE = "c5.large"
        KNOWN_SECRET_USER_DATA = "DB_PASSWORD=foobar123"

        # Create EC2 Launch Template API
        ec2_client.create_launch_template(
            LaunchTemplateName=TEMPLATE_NAME,
            VersionDescription="Test EC Launch Template 1 (Secret in UserData)",
            LaunchTemplateData={
                "InstanceType": TEMPLATE_INSTANCE_TYPE,
                "UserData": b64encode(
                    KNOWN_SECRET_USER_DATA.encode(encoding_format_utf_8)
                ).decode(encoding_format_utf_8),
            },
        )

        # EC2 client for this test class
        aws_provider = set_mocked_aws_provider(
            [AWS_REGION_EU_WEST_1, AWS_REGION_US_EAST_1]
        )
        ec2 = EC2(aws_provider)

        assert len(ec2.launch_templates) == 1
        assert ec2.launch_templates[0].name == TEMPLATE_NAME
        assert ec2.launch_templates[0].region == AWS_REGION_US_EAST_1
        assert (
            ec2.launch_templates[0].arn
            == f"arn:aws:ec2:{AWS_REGION_US_EAST_1}:{AWS_ACCOUNT_NUMBER}:launch-template/{ec2.launch_templates[0].id}"
        )

    # Test EC2 Describe Launch Templates
    @mock_aws
    @mock.patch("botocore.client.BaseClient._make_api_call", new=mock_make_api_call)
<<<<<<< HEAD
    def test__describe_launch_template_versions__(self):
=======
    def test_describe_launch_template_versions(self):
>>>>>>> ae950484
        # Generate EC2 Client
        ec2_client = client("ec2", region_name=AWS_REGION_US_EAST_1)

        TEMPLATE_NAME = "tester1"
        TEMPLATE_INSTANCE_TYPE = "c5.large"

        # Create EC2 Launch Template API
        ec2_client.create_launch_template(
            LaunchTemplateName=TEMPLATE_NAME,
            VersionDescription="Test EC Launch Template 1 (Secret in UserData)",
            LaunchTemplateData={
                "InstanceType": TEMPLATE_INSTANCE_TYPE,
            },
        )
        launch_template_id = ec2_client.describe_launch_templates()["LaunchTemplates"][
            0
        ]["LaunchTemplateId"]
        # EC2 client for this test class
        aws_provider = set_mocked_aws_provider([AWS_REGION_US_EAST_1])
        ec2 = EC2(aws_provider)

        assert len(ec2.launch_templates) == 1
        assert ec2.launch_templates[0].region == AWS_REGION_US_EAST_1
        assert ec2.launch_templates[0].id == launch_template_id
        assert len(ec2.launch_templates[0].versions) == 1

        version = ec2.launch_templates[0].versions[0]

        assert (
            b64decode(version.template_data.user_data).decode(encoding_format_utf_8)
            == "foobar123"
        )

        assert version.template_data.associate_public_ip_address

    # Test EC2 Describe VPN Endpoints
    @mock.patch("botocore.client.BaseClient._make_api_call", new=mock_make_api_call)
    def test_describe_vpn_endpoints(self):
        # EC2 client for this test class
        aws_provider = set_mocked_aws_provider([AWS_REGION_US_EAST_1])
        ec2 = EC2(aws_provider)

        assert len(ec2.vpn_endpoints) == 1
        vpn_arn = f"arn:aws:ec2:{AWS_REGION_US_EAST_1}:{AWS_ACCOUNT_NUMBER}:client-vpn-endpoint/cvpn-endpoint-1234567890abcdef0"
        assert vpn_arn in ec2.vpn_endpoints
        vpn_endpoint = ec2.vpn_endpoints[vpn_arn]
        assert vpn_endpoint.id == "cvpn-endpoint-1234567890abcdef0"
        assert vpn_endpoint.connection_logging
        assert vpn_endpoint.region == AWS_REGION_US_EAST_1

    # Test EC2 Describe Launch Templates
    @mock_aws
    def test_describe_transit_gateways(self):
        # Generate EC2 Client
        ec2_client = client("ec2", region_name=AWS_REGION_US_EAST_1)

        # Create EC2 Transit Gateway API
        response = ec2_client.create_transit_gateway(
            Description="Test Transit Gateway",
            Options={
                "AmazonSideAsn": 64512,
                "AutoAcceptSharedAttachments": "enable",
            },
            TagSpecifications=[
                {
                    "ResourceType": "transit-gateway",
                    "Tags": [{"Key": "Name", "Value": "test-tgw"}],
                }
            ],
        )

        # EC2 client for this test class
        aws_provider = set_mocked_aws_provider(
            [AWS_REGION_EU_WEST_1, AWS_REGION_US_EAST_1]
        )
        ec2 = EC2(aws_provider)

        transit_arn = response["TransitGateway"]["TransitGatewayArn"]

        assert len(ec2.transit_gateways) == 1
        assert (
            ec2.transit_gateways[transit_arn].id
            == response["TransitGateway"]["TransitGatewayId"]
        )
        assert ec2.transit_gateways[transit_arn].auto_accept_shared_attachments
        assert ec2.transit_gateways[transit_arn].region == AWS_REGION_US_EAST_1<|MERGE_RESOLUTION|>--- conflicted
+++ resolved
@@ -690,11 +690,7 @@
     # Test EC2 Describe Launch Templates
     @mock_aws
     @mock.patch("botocore.client.BaseClient._make_api_call", new=mock_make_api_call)
-<<<<<<< HEAD
-    def test__describe_launch_template_versions__(self):
-=======
     def test_describe_launch_template_versions(self):
->>>>>>> ae950484
         # Generate EC2 Client
         ec2_client = client("ec2", region_name=AWS_REGION_US_EAST_1)
 
