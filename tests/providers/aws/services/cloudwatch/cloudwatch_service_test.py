from boto3 import client
from moto import mock_aws

from prowler.providers.aws.services.cloudwatch.cloudwatch_service import (
    CloudWatch,
    Logs,
)
from tests.providers.aws.utils import (
    AWS_ACCOUNT_NUMBER,
    AWS_REGION_US_EAST_1,
    set_mocked_aws_provider,
)


class Test_CloudWatch_Service:
    # Test CloudWatch Service
    @mock_aws
    def test_service(self):
        # CloudWatch client for this test class
        aws_provider = set_mocked_aws_provider(
            expected_checks=["cloudwatch_log_group_no_secrets_in_logs"]
        )
        cloudwatch = CloudWatch(aws_provider)
        assert cloudwatch.service == "cloudwatch"

    # Test CloudWatch Client
    @mock_aws
    def test_client(self):
        # CloudWatch client for this test class
        aws_provider = set_mocked_aws_provider(
            expected_checks=["cloudwatch_log_group_no_secrets_in_logs"]
        )
        cloudwatch = CloudWatch(aws_provider)
        for client_ in cloudwatch.regional_clients.values():
            assert client_.__class__.__name__ == "CloudWatch"

    # Test CloudWatch Session
    @mock_aws
    def test__get_session__(self):
        # CloudWatch client for this test class
        aws_provider = set_mocked_aws_provider(
            expected_checks=["cloudwatch_log_group_no_secrets_in_logs"]
        )
        cloudwatch = CloudWatch(aws_provider)
        assert cloudwatch.session.__class__.__name__ == "Session"

    # Test CloudWatch Session
    @mock_aws
    def test_audited_account(self):
        # CloudWatch client for this test class
        aws_provider = set_mocked_aws_provider(
            expected_checks=["cloudwatch_log_group_no_secrets_in_logs"]
        )
        cloudwatch = CloudWatch(aws_provider)
        assert cloudwatch.audited_account == AWS_ACCOUNT_NUMBER

    # Test Logs Service
    @mock_aws
    def test_logs_service(self):
        # Logs client for this test class
        aws_provider = set_mocked_aws_provider(
            expected_checks=["cloudwatch_log_group_no_secrets_in_logs"]
        )
        logs = Logs(aws_provider)
        assert logs.service == "logs"

    # Test Logs Client
    @mock_aws
    def test_logs_client(self):
        # Logs client for this test class
        aws_provider = set_mocked_aws_provider(
            expected_checks=["cloudwatch_log_group_no_secrets_in_logs"]
        )
        logs = Logs(aws_provider)
        for client_ in logs.regional_clients.values():
            assert client_.__class__.__name__ == "CloudWatchLogs"

    # Test Logs Session
    @mock_aws
    def test__logs_get_session__(self):
        # Logs client for this test class
        aws_provider = set_mocked_aws_provider(
            expected_checks=["cloudwatch_log_group_no_secrets_in_logs"]
        )
        logs = Logs(aws_provider)
        assert logs.session.__class__.__name__ == "Session"

    # Test Logs Session
    @mock_aws
    def test_logs_audited_account(self):
        # Logs client for this test class
        aws_provider = set_mocked_aws_provider(
            expected_checks=["cloudwatch_log_group_no_secrets_in_logs"]
        )
        logs = Logs(aws_provider)
        assert logs.audited_account == AWS_ACCOUNT_NUMBER

    # Test CloudWatch Alarms
    @mock_aws
    def test_describe_alarms(self):
        # CloudWatch client for this test class
        cw_client = client("cloudwatch", region_name=AWS_REGION_US_EAST_1)
        cw_client.put_metric_alarm(
            AlarmActions=["arn:alarm"],
            AlarmDescription="A test",
            AlarmName="test",
            ComparisonOperator="GreaterThanOrEqualToThreshold",
            Dimensions=[{"Name": "InstanceId", "Value": "i-0123457"}],
            EvaluationPeriods=5,
            InsufficientDataActions=["arn:insufficient"],
            Namespace="test_namespace",
            MetricName="test_metric",
            OKActions=["arn:ok"],
            Period=60,
            Statistic="Average",
            Threshold=2,
            Unit="Seconds",
            Tags=[{"Key": "key-1", "Value": "value-1"}],
            ActionsEnabled=True,
        )
        aws_provider = set_mocked_aws_provider(
            expected_checks=["cloudwatch_log_group_no_secrets_in_logs"]
        )
        cloudwatch = CloudWatch(aws_provider)
        assert len(cloudwatch.metric_alarms) == 1
        assert (
            cloudwatch.metric_alarms[0].arn
            == f"arn:aws:cloudwatch:{AWS_REGION_US_EAST_1}:{AWS_ACCOUNT_NUMBER}:alarm:test"
        )
        assert cloudwatch.metric_alarms[0].name == "test"
        assert cloudwatch.metric_alarms[0].metric == "test_metric"
        assert cloudwatch.metric_alarms[0].name_space == "test_namespace"
        assert cloudwatch.metric_alarms[0].region == AWS_REGION_US_EAST_1
        assert cloudwatch.metric_alarms[0].tags == [
            {"Key": "key-1", "Value": "value-1"}
        ]
<<<<<<< HEAD
        assert cloudwatch.metric_alarms[0].alarm_actions == ["arn:alarm"]
=======
        assert cloudwatch.metric_alarms[0].actions_enabled
>>>>>>> 23c3884a

    # Test Logs Filters
    @mock_aws
    def test_describe_metric_filters(self):
        # Logs client for this test class
        logs_client = client("logs", region_name=AWS_REGION_US_EAST_1)
        logs_client.put_metric_filter(
            logGroupName="/log-group/test",
            filterName="test-filter",
            filterPattern="test-pattern",
            metricTransformations=[
                {
                    "metricName": "my-metric",
                    "metricNamespace": "my-namespace",
                    "metricValue": "$.value",
                }
            ],
        )
        aws_provider = set_mocked_aws_provider(
            expected_checks=["cloudwatch_log_group_no_secrets_in_logs"]
        )
        logs = Logs(aws_provider)
        assert len(logs.metric_filters) == 1
        assert logs.metric_filters[0].log_group is None
        assert logs.metric_filters[0].name == "test-filter"
        assert logs.metric_filters[0].metric == "my-metric"
        assert logs.metric_filters[0].pattern == "test-pattern"
        assert logs.metric_filters[0].region == AWS_REGION_US_EAST_1

    # Test Logs Filters
    @mock_aws
    def test_describe_log_groups(self):
        # Logs client for this test class
        logs_client = client("logs", region_name=AWS_REGION_US_EAST_1)
        logs_client.create_log_group(
            logGroupName="/log-group/test",
            kmsKeyId="test_kms_id",
            tags={"tag_key_1": "tag_value_1", "tag_key_2": "tag_value_2"},
        )
        logs_client.put_retention_policy(
            logGroupName="/log-group/test", retentionInDays=400
        )
        aws_provider = set_mocked_aws_provider(
            expected_checks=["cloudwatch_log_group_no_secrets_in_logs"]
        )
        arn = f"arn:aws:logs:{AWS_REGION_US_EAST_1}:{AWS_ACCOUNT_NUMBER}:log-group:/log-group/test"
        logs = Logs(aws_provider)
        assert len(logs.log_groups) == 1
        assert arn in logs.log_groups
        assert logs.log_groups[arn].name == "/log-group/test"
        assert logs.log_groups[arn].retention_days == 400
        assert logs.log_groups[arn].kms_id == "test_kms_id"
        assert not logs.log_groups[arn].never_expire
        assert logs.log_groups[arn].region == AWS_REGION_US_EAST_1
        assert logs.log_groups[arn].tags == [
            {"tag_key_1": "tag_value_1", "tag_key_2": "tag_value_2"}
        ]

    @mock_aws
    def test_describe_log_groupsnever_expire(self):
        # Logs client for this test class
        logs_client = client("logs", region_name=AWS_REGION_US_EAST_1)
        logs_client.create_log_group(
            logGroupName="/log-group/test",
            kmsKeyId="test_kms_id",
            tags={"tag_key_1": "tag_value_1", "tag_key_2": "tag_value_2"},
        )

        aws_provider = set_mocked_aws_provider(
            expected_checks=["cloudwatch_log_group_no_secrets_in_logs"]
        )
        arn = f"arn:aws:logs:{AWS_REGION_US_EAST_1}:{AWS_ACCOUNT_NUMBER}:log-group:/log-group/test"
        logs = Logs(aws_provider)
        assert len(logs.log_groups) == 1
        assert arn in logs.log_groups
        assert logs.log_groups[arn].name == "/log-group/test"
        assert logs.log_groups[arn].never_expire
        # Since it never expires we don't use the retention_days
        assert logs.log_groups[arn].retention_days == 9999
        assert logs.log_groups[arn].kms_id == "test_kms_id"
        assert logs.log_groups[arn].region == AWS_REGION_US_EAST_1
        assert logs.log_groups[arn].tags == [
            {"tag_key_1": "tag_value_1", "tag_key_2": "tag_value_2"}
        ]<|MERGE_RESOLUTION|>--- conflicted
+++ resolved
@@ -134,11 +134,8 @@
         assert cloudwatch.metric_alarms[0].tags == [
             {"Key": "key-1", "Value": "value-1"}
         ]
-<<<<<<< HEAD
         assert cloudwatch.metric_alarms[0].alarm_actions == ["arn:alarm"]
-=======
         assert cloudwatch.metric_alarms[0].actions_enabled
->>>>>>> 23c3884a
 
     # Test Logs Filters
     @mock_aws
