import botocore
from boto3 import client
from mock import patch
from moto import mock_aws

from prowler.providers.aws.services.neptune.neptune_service import (
    Cluster,
    ClusterSnapshot,
    Neptune,
)
from tests.providers.aws.utils import (
    AWS_ACCOUNT_NUMBER,
    AWS_REGION_US_EAST_1,
    AWS_REGION_US_EAST_1_AZA,
    AWS_REGION_US_EAST_1_AZB,
    set_mocked_aws_provider,
)

SUBNET_GROUP_NAME = "default"
SUBNET_1 = "subnet-1"
SUBNET_2 = "subnet-2"

NEPTUNE_CLUSTER_NAME = "test-cluster"
NEPTUNE_ENGINE = "neptune"

NEPTUNE_CLUSTER_TAGS = [
    {"Key": "environment", "Value": "test"},
]

# Mocking Access Analyzer Calls
make_api_call = botocore.client.BaseClient._make_api_call


def mock_make_api_call(self, operation_name, kwargs):
    """
    As you can see the operation_name has the list_analyzers snake_case form but
    we are using the ListAnalyzers form.
    Rationale -> https://github.com/boto/botocore/blob/develop/botocore/client.py#L810:L816

    We have to mock every AWS API call using Boto3
    """
    if operation_name == "DescribeDBSubnetGroups":
        return {
            "DBSubnetGroups": [
                {
                    "DBSubnetGroupName": SUBNET_GROUP_NAME,
                    "DBSubnetGroupDescription": "Subnet Group",
                    "VpcId": "vpc-1",
                    "SubnetGroupStatus": "Complete",
                    "Subnets": [
                        {
                            "SubnetIdentifier": "subnet-1",
                            "SubnetAvailabilityZone": {
                                "Name": AWS_REGION_US_EAST_1_AZA
                            },
                            "SubnetStatus": "Active",
                        },
                        {
                            "SubnetIdentifier": "subnet-2",
                            "SubnetAvailabilityZone": {
                                "Name": AWS_REGION_US_EAST_1_AZB
                            },
                            "SubnetStatus": "Active",
                        },
                    ],
                    "DBSubnetGroupArn": f"arn:aws:rds:{AWS_REGION_US_EAST_1}:{AWS_ACCOUNT_NUMBER}:subgrp:{SUBNET_GROUP_NAME}",
                }
            ]
        }
    if operation_name == "ListTagsForResource":
        return {"TagList": NEPTUNE_CLUSTER_TAGS}

    if operation_name == "DescribeDBClusterSnapshots":
        return {
            "DBClusterSnapshots": [
                {
                    "DBClusterSnapshotIdentifier": "test-cluster-snapshot",
                    "DBClusterIdentifier": NEPTUNE_CLUSTER_NAME,
                    "Engine": "docdb",
                    "Status": "available",
                    "StorageEncrypted": True,
                    "DBClusterSnapshotArn": f"arn:aws:rds:{AWS_REGION_US_EAST_1}:{AWS_ACCOUNT_NUMBER}:cluster-snapshot:test-cluster-snapshot",
                    "TagList": [{"Key": "snapshot", "Value": "test"}],
                },
            ]
        }
    if operation_name == "DescribeDBClusterSnapshotAttributes":
        return {
            "DBClusterSnapshotAttributesResult": {
                "DBClusterSnapshotIdentifier": "test-cluster-snapshot",
                "DBClusterSnapshotAttributes": [
                    {"AttributeName": "restore", "AttributeValues": ["all"]}
                ],
            }
        }

    return make_api_call(self, operation_name, kwargs)


def mock_generate_regional_clients(provider, service):
    regional_client = provider._session.current_session.client(
        service, region_name=AWS_REGION_US_EAST_1
    )
    regional_client.region = AWS_REGION_US_EAST_1
    return {AWS_REGION_US_EAST_1: regional_client}


@patch(
    "prowler.providers.aws.aws_provider.AwsProvider.generate_regional_clients",
    new=mock_generate_regional_clients,
)
# Patch every AWS call using Boto3
@patch("botocore.client.BaseClient._make_api_call", new=mock_make_api_call)
class Test_Neptune_Service:
    # Test Neptune Service
    @mock_aws
    def test_service(self):
        aws_provider = set_mocked_aws_provider([AWS_REGION_US_EAST_1])
        neptune = Neptune(aws_provider)
        assert neptune.service == "neptune"

    # Test Neptune Client]
    @mock_aws
    def test_client(self):
        aws_provider = set_mocked_aws_provider([AWS_REGION_US_EAST_1])
        neptune = Neptune(aws_provider)
        assert neptune.client.__class__.__name__ == "Neptune"

    # Test Neptune Session
    @mock_aws
    def test__get_session__(self):
        aws_provider = set_mocked_aws_provider([AWS_REGION_US_EAST_1])
        neptune = Neptune(aws_provider)
        assert neptune.session.__class__.__name__ == "Session"

    # Test Neptune Session
    @mock_aws
    def test_audited_account(self):
        aws_provider = set_mocked_aws_provider([AWS_REGION_US_EAST_1])
        neptune = Neptune(aws_provider)
        assert neptune.audited_account == AWS_ACCOUNT_NUMBER

    # Test Neptune Get Neptune Contacts
    @mock_aws
    def test_describe_db_clusters(self):
        # Neptune client
        neptune_client = client("neptune", region_name=AWS_REGION_US_EAST_1)
        # Create Neptune Cluster
        cluster = neptune_client.create_db_cluster(
            AvailabilityZones=[AWS_REGION_US_EAST_1_AZA, AWS_REGION_US_EAST_1_AZB],
            BackupRetentionPeriod=1,
            CopyTagsToSnapshot=False,
            Engine=NEPTUNE_ENGINE,
            DatabaseName=NEPTUNE_CLUSTER_NAME,
            DBClusterIdentifier=NEPTUNE_CLUSTER_NAME,
            Port=123,
            StorageEncrypted=True,
            KmsKeyId="default_kms_key_id",
            Tags=NEPTUNE_CLUSTER_TAGS,
            EnableIAMDatabaseAuthentication=False,
            DeletionProtection=False,
        )["DBCluster"]

        cluster_arn = cluster["DBClusterArn"]
        cluster_id = cluster["DbClusterResourceId"]

        aws_provider = set_mocked_aws_provider([AWS_REGION_US_EAST_1])
        neptune = Neptune(aws_provider)

        assert len(neptune.clusters) == 1
        assert neptune.clusters[cluster_arn]
        assert neptune.clusters[cluster_arn] == Cluster(
            arn=cluster_arn,
            name=NEPTUNE_CLUSTER_NAME,
            id=cluster_id,
            backup_retention_period=1,
            encrypted=True,
            kms_key="default_kms_key_id",
            multi_az=False,
            iam_auth=False,
            deletion_protection=False,
            region=AWS_REGION_US_EAST_1,
            db_subnet_group_id=SUBNET_GROUP_NAME,
            subnets=[SUBNET_1, SUBNET_2],
            tags=NEPTUNE_CLUSTER_TAGS,
<<<<<<< HEAD
            copy_tags_to_snapshot=False,
=======
            cloudwatch_logs=[],
>>>>>>> c425e824
        )

    def test_describe_db_cluster_snapshots(self):
        aws_provider = set_mocked_aws_provider([AWS_REGION_US_EAST_1])

        neptune = Neptune(aws_provider)

        expected_snapshot = ClusterSnapshot(
            id="test-cluster-snapshot",
            arn=f"arn:aws:neptune:{AWS_REGION_US_EAST_1}:{AWS_ACCOUNT_NUMBER}:cluster-snapshot:test-cluster-snapshot",
            cluster_id=NEPTUNE_CLUSTER_NAME,
            encrypted=True,
            region=AWS_REGION_US_EAST_1,
            tags=[{"Key": "snapshot", "Value": "test"}],
        )

        neptune.db_cluster_snapshots = [expected_snapshot]

        assert neptune.db_cluster_snapshots[0] == expected_snapshot

    def test_describe_db_cluster_snapshot_attributes(self):
        aws_provider = set_mocked_aws_provider()
        neptune = Neptune(aws_provider)
        neptune.db_cluster_snapshots = [
            ClusterSnapshot(
                id="test-cluster-snapshot",
                arn=f"arn:aws:rds:{AWS_REGION_US_EAST_1}:{AWS_ACCOUNT_NUMBER}:cluster-snapshot:test-cluster-snapshot",
                cluster_id=NEPTUNE_CLUSTER_NAME,
                encrypted=True,
                region=AWS_REGION_US_EAST_1,
                tags=[{"Key": "snapshot", "Value": "test"}],
            )
        ]
        neptune._describe_db_cluster_snapshot_attributes(
            neptune.regional_clients[AWS_REGION_US_EAST_1]
        )
        assert neptune.db_cluster_snapshots[0].public is True<|MERGE_RESOLUTION|>--- conflicted
+++ resolved
@@ -183,11 +183,8 @@
             db_subnet_group_id=SUBNET_GROUP_NAME,
             subnets=[SUBNET_1, SUBNET_2],
             tags=NEPTUNE_CLUSTER_TAGS,
-<<<<<<< HEAD
             copy_tags_to_snapshot=False,
-=======
             cloudwatch_logs=[],
->>>>>>> c425e824
         )
 
     def test_describe_db_cluster_snapshots(self):
