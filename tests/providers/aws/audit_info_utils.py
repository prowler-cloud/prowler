--- conflicted
+++ resolved
@@ -10,14 +10,10 @@
 AWS_REGION_EU_WEST_1_AZA = "eu-west-1a"
 AWS_REGION_EU_WEST_1_AZB = "eu-west-1b"
 AWS_REGION_EU_WEST_2 = "eu-west-2"
-<<<<<<< HEAD
 AWS_REGION_CN_NORTHWEST_1 = "cn-northwest-1"
 AWS_REGION_CN_NORTH_1 = "cn-north-1"
-=======
 AWS_REGION_EU_SOUTH_2 = "eu-south-2"
 AWS_REGION_US_WEST_2 = "us-west-2"
-AWS_PARTITION = "aws"
->>>>>>> 018e8788
 AWS_ACCOUNT_NUMBER = "123456789012"
 AWS_ACCOUNT_ARN = f"arn:aws:iam::{AWS_ACCOUNT_NUMBER}:root"
 AWS_COMMERCIAL_PARTITION = "aws"
@@ -59,11 +55,9 @@
             completed_checks=0,
             audit_progress=0,
         ),
-<<<<<<< HEAD
-        enabled_regions=set(audited_regions),
-=======
+        
         audit_config=audit_config,
         ignore_unused_services=ignore_unused_services,
->>>>>>> 018e8788
+        enabled_regions=set(audited_regions),
     )
     return audit_info