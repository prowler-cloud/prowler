from boto3 import session

from prowler.providers.aws.lib.audit_info.models import AWS_Assume_Role, AWS_Audit_Info
from prowler.providers.common.models import Audit_Metadata

# Root AWS Account
AWS_ACCOUNT_NUMBER = "123456789012"
AWS_ACCOUNT_ARN = f"arn:aws:iam::{AWS_ACCOUNT_NUMBER}:root"

# Commercial Regions
AWS_REGION_US_EAST_1 = "us-east-1"
AWS_REGION_US_EAST_1_AZA = "us-east-1a"
AWS_REGION_US_EAST_1_AZB = "us-east-1b"
AWS_REGION_EU_WEST_1 = "eu-west-1"
AWS_REGION_EU_WEST_1_AZA = "eu-west-1a"
AWS_REGION_EU_WEST_1_AZB = "eu-west-1b"
AWS_REGION_EU_WEST_2 = "eu-west-2"
AWS_REGION_CN_NORTHWEST_1 = "cn-northwest-1"
AWS_REGION_CN_NORTH_1 = "cn-north-1"
AWS_REGION_EU_SOUTH_2 = "eu-south-2"
AWS_REGION_US_WEST_2 = "us-west-2"
<<<<<<< HEAD
AWS_ACCOUNT_NUMBER = "123456789012"
AWS_ACCOUNT_ARN = f"arn:aws:iam::{AWS_ACCOUNT_NUMBER}:root"
=======
AWS_REGION_US_EAST_2 = "us-east-2"

# China Regions
AWS_REGION_CHINA_NORHT_1 = "cn-north-1"

# Gov Cloud Regions
AWS_REGION_GOV_CLOUD_US_EAST_1 = "us-gov-east-1"

# Iso Regions
AWS_REGION_ISO_GLOBAL = "aws-iso-global"

# AWS Partitions
>>>>>>> bd13973c
AWS_COMMERCIAL_PARTITION = "aws"
AWS_GOV_CLOUD_PARTITION = "aws-us-gov"
AWS_CHINA_PARTITION = "aws-cn"
AWS_ISO_PARTITION = "aws-iso"


# Mocked AWS Audit Info
def set_mocked_aws_audit_info(
    audited_regions: [str] = [],
    audited_account: str = AWS_ACCOUNT_NUMBER,
    audited_account_arn: str = AWS_ACCOUNT_ARN,
    audited_partition: str = AWS_COMMERCIAL_PARTITION,
    expected_checks: [str] = [],
    profile_region: str = None,
    audit_config: dict = {},
    ignore_unused_services: bool = False,
    assumed_role_info: AWS_Assume_Role = None,
    audit_session: session.Session = session.Session(
        profile_name=None,
        botocore_session=None,
    ),
    original_session: session.Session = None,
):
    audit_info = AWS_Audit_Info(
        session_config=None,
        original_session=original_session,
        audit_session=audit_session,
        audited_account=audited_account,
        audited_account_arn=audited_account_arn,
        audited_user_id=None,
<<<<<<< HEAD
        audited_partition=AWS_COMMERCIAL_PARTITION,
=======
        audited_partition=audited_partition,
>>>>>>> bd13973c
        audited_identity_arn=None,
        profile=None,
        profile_region=profile_region,
        credentials=None,
        assumed_role_info=assumed_role_info,
        audited_regions=audited_regions,
        organizations_metadata=None,
        audit_resources=[],
        mfa_enabled=False,
        audit_metadata=Audit_Metadata(
            services_scanned=0,
            expected_checks=expected_checks,
            completed_checks=0,
            audit_progress=0,
        ),
        
        audit_config=audit_config,
        ignore_unused_services=ignore_unused_services,
        enabled_regions=set(audited_regions),
    )
    return audit_info<|MERGE_RESOLUTION|>--- conflicted
+++ resolved
@@ -19,10 +19,6 @@
 AWS_REGION_CN_NORTH_1 = "cn-north-1"
 AWS_REGION_EU_SOUTH_2 = "eu-south-2"
 AWS_REGION_US_WEST_2 = "us-west-2"
-<<<<<<< HEAD
-AWS_ACCOUNT_NUMBER = "123456789012"
-AWS_ACCOUNT_ARN = f"arn:aws:iam::{AWS_ACCOUNT_NUMBER}:root"
-=======
 AWS_REGION_US_EAST_2 = "us-east-2"
 
 # China Regions
@@ -35,7 +31,6 @@
 AWS_REGION_ISO_GLOBAL = "aws-iso-global"
 
 # AWS Partitions
->>>>>>> bd13973c
 AWS_COMMERCIAL_PARTITION = "aws"
 AWS_GOV_CLOUD_PARTITION = "aws-us-gov"
 AWS_CHINA_PARTITION = "aws-cn"
@@ -66,11 +61,8 @@
         audited_account=audited_account,
         audited_account_arn=audited_account_arn,
         audited_user_id=None,
-<<<<<<< HEAD
         audited_partition=AWS_COMMERCIAL_PARTITION,
-=======
         audited_partition=audited_partition,
->>>>>>> bd13973c
         audited_identity_arn=None,
         profile=None,
         profile_region=profile_region,
