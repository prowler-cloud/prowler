--- conflicted
+++ resolved
@@ -22,8 +22,6 @@
     AWS_REGION_EU_WEST_2,
     set_mocked_aws_audit_info,
 )
-<<<<<<< HEAD
-=======
 
 
 def get_security_hub_finding(status: str):
@@ -67,7 +65,6 @@
         },
     }
 
->>>>>>> 06f988b8
 
 # Mocking Security Hub Get Findings
 make_api_call = botocore.client.BaseClient._make_api_call
@@ -134,8 +131,6 @@
         assert verify_security_hub_integration_enabled_per_region(
             AWS_COMMERCIAL_PARTITION, AWS_REGION_EU_WEST_1, session, AWS_ACCOUNT_NUMBER
         )
-<<<<<<< HEAD
-=======
 
     def test_verify_security_hub_integration_enabled_per_region_security_hub_disabled(
         self, caplog
@@ -256,7 +251,6 @@
                     f"Exception -- [68]: {error_message}",
                 )
             ]
->>>>>>> 06f988b8
 
     def test_prepare_security_hub_findings_enabled_region_not_quiet(self):
         enabled_regions = [AWS_REGION_EU_WEST_1]
@@ -272,55 +266,6 @@
             output_options,
             enabled_regions,
         ) == {
-<<<<<<< HEAD
-            AWS_REGION_EU_WEST_1: [
-                {
-                    "SchemaVersion": "2018-10-08",
-                    "Id": f"prowler-iam_user_accesskey_unused-{AWS_ACCOUNT_NUMBER}-{AWS_REGION_EU_WEST_1}-ee26b0dd4",
-                    "ProductArn": f"arn:aws:securityhub:{AWS_REGION_EU_WEST_1}::product/prowler/prowler",
-                    "RecordState": "ACTIVE",
-                    "ProductFields": {
-                        "ProviderName": "Prowler",
-                        "ProviderVersion": prowler_version,
-                        "ProwlerResourceName": "test",
-                    },
-                    "GeneratorId": "prowler-iam_user_accesskey_unused",
-                    "AwsAccountId": f"{AWS_ACCOUNT_NUMBER}",
-                    "Types": ["Software and Configuration Checks"],
-                    "FirstObservedAt": timestamp_utc.strftime("%Y-%m-%dT%H:%M:%SZ"),
-                    "UpdatedAt": timestamp_utc.strftime("%Y-%m-%dT%H:%M:%SZ"),
-                    "CreatedAt": timestamp_utc.strftime("%Y-%m-%dT%H:%M:%SZ"),
-                    "Severity": {"Label": "LOW"},
-                    "Title": "Ensure Access Keys unused are disabled",
-                    "Description": "test",
-                    "Resources": [
-                        {
-                            "Type": "AwsIamAccessAnalyzer",
-                            "Id": "test",
-                            "Partition": "aws",
-                            "Region": f"{AWS_REGION_EU_WEST_1}",
-                        }
-                    ],
-                    "Compliance": {
-                        "Status": "PASSED",
-                        "RelatedRequirements": [],
-                        "AssociatedStandards": [],
-                    },
-                    "Remediation": {
-                        "Recommendation": {
-                            "Text": "Run sudo yum update and cross your fingers and toes.",
-                            "Url": "https://myfp.com/recommendations/dangerous_things_and_how_to_fix_them.html",
-                        }
-                    },
-                }
-            ],
-        }
-
-    def test_prepare_security_hub_findings_quiet_MANUAL_finding(self):
-        enabled_regions = [AWS_REGION_EU_WEST_1]
-        output_options = self.set_mocked_output_options(is_quiet=False)
-        findings = [self.generate_finding("MANUAL", AWS_REGION_EU_WEST_1)]
-=======
             AWS_REGION_EU_WEST_1: [get_security_hub_finding("PASSED")],
         }
 
@@ -328,7 +273,6 @@
         enabled_regions = [AWS_REGION_EU_WEST_1]
         output_options = self.set_mocked_output_options(is_quiet=False)
         findings = [self.generate_finding("INFO", AWS_REGION_EU_WEST_1)]
->>>>>>> 06f988b8
         audit_info = set_mocked_aws_audit_info(
             audited_regions=[AWS_REGION_EU_WEST_1, AWS_REGION_EU_WEST_2]
         )
@@ -355,18 +299,13 @@
             enabled_regions,
         ) == {AWS_REGION_EU_WEST_1: []}
 
-<<<<<<< HEAD
-    def test_prepare_security_hub_findings_quiet(self):
-=======
     def test_prepare_security_hub_findings_quiet_PASS(self):
->>>>>>> 06f988b8
         enabled_regions = [AWS_REGION_EU_WEST_1]
         output_options = self.set_mocked_output_options(is_quiet=True)
         findings = [self.generate_finding("PASS", AWS_REGION_EU_WEST_1)]
         audit_info = set_mocked_aws_audit_info(
             audited_regions=[AWS_REGION_EU_WEST_1, AWS_REGION_EU_WEST_2]
         )
-<<<<<<< HEAD
 
         assert prepare_security_hub_findings(
             findings,
@@ -374,116 +313,57 @@
             output_options,
             enabled_regions,
         ) == {AWS_REGION_EU_WEST_1: []}
+
+    def test_prepare_security_hub_findings_quiet_FAIL(self):
+        enabled_regions = [AWS_REGION_EU_WEST_1]
+        output_options = self.set_mocked_output_options(is_quiet=True)
+        findings = [self.generate_finding("FAIL", AWS_REGION_EU_WEST_1)]
+        audit_info = set_mocked_aws_audit_info(
+            audited_regions=[AWS_REGION_EU_WEST_1, AWS_REGION_EU_WEST_2]
+        )
+
+        assert prepare_security_hub_findings(
+            findings,
+            audit_info,
+            output_options,
+            enabled_regions,
+        ) == {AWS_REGION_EU_WEST_1: [get_security_hub_finding("FAILED")]}
+
+    def test_prepare_security_hub_findings_send_sh_only_fails_PASS(self):
+        enabled_regions = [AWS_REGION_EU_WEST_1]
+        output_options = self.set_mocked_output_options(send_sh_only_fails=True)
+        findings = [self.generate_finding("PASS", AWS_REGION_EU_WEST_1)]
+        audit_info = set_mocked_aws_audit_info(
+            audited_regions=[AWS_REGION_EU_WEST_1, AWS_REGION_EU_WEST_2]
+        )
+
+        assert prepare_security_hub_findings(
+            findings,
+            audit_info,
+            output_options,
+            enabled_regions,
+        ) == {AWS_REGION_EU_WEST_1: []}
+
+    def test_prepare_security_hub_findings_send_sh_only_fails_FAIL(self):
+        enabled_regions = [AWS_REGION_EU_WEST_1]
+        output_options = self.set_mocked_output_options(send_sh_only_fails=True)
+        findings = [self.generate_finding("FAIL", AWS_REGION_EU_WEST_1)]
+        audit_info = set_mocked_aws_audit_info(
+            audited_regions=[AWS_REGION_EU_WEST_1, AWS_REGION_EU_WEST_2]
+        )
+
+        assert prepare_security_hub_findings(
+            findings,
+            audit_info,
+            output_options,
+            enabled_regions,
+        ) == {AWS_REGION_EU_WEST_1: [get_security_hub_finding("FAILED")]}
 
     def test_prepare_security_hub_findings_no_audited_regions(self):
         enabled_regions = [AWS_REGION_EU_WEST_1]
         output_options = self.set_mocked_output_options(is_quiet=False)
         findings = [self.generate_finding("PASS", AWS_REGION_EU_WEST_1)]
         audit_info = set_mocked_aws_audit_info()
-=======
->>>>>>> 06f988b8
-
-        assert prepare_security_hub_findings(
-            findings,
-            audit_info,
-            output_options,
-            enabled_regions,
-<<<<<<< HEAD
-        ) == {
-            AWS_REGION_EU_WEST_1: [
-                {
-                    "SchemaVersion": "2018-10-08",
-                    "Id": f"prowler-iam_user_accesskey_unused-{AWS_ACCOUNT_NUMBER}-{AWS_REGION_EU_WEST_1}-ee26b0dd4",
-                    "ProductArn": f"arn:aws:securityhub:{AWS_REGION_EU_WEST_1}::product/prowler/prowler",
-                    "RecordState": "ACTIVE",
-                    "ProductFields": {
-                        "ProviderName": "Prowler",
-                        "ProviderVersion": prowler_version,
-                        "ProwlerResourceName": "test",
-                    },
-                    "GeneratorId": "prowler-iam_user_accesskey_unused",
-                    "AwsAccountId": f"{AWS_ACCOUNT_NUMBER}",
-                    "Types": ["Software and Configuration Checks"],
-                    "FirstObservedAt": timestamp_utc.strftime("%Y-%m-%dT%H:%M:%SZ"),
-                    "UpdatedAt": timestamp_utc.strftime("%Y-%m-%dT%H:%M:%SZ"),
-                    "CreatedAt": timestamp_utc.strftime("%Y-%m-%dT%H:%M:%SZ"),
-                    "Severity": {"Label": "LOW"},
-                    "Title": "Ensure Access Keys unused are disabled",
-                    "Description": "test",
-                    "Resources": [
-                        {
-                            "Type": "AwsIamAccessAnalyzer",
-                            "Id": "test",
-                            "Partition": "aws",
-                            "Region": f"{AWS_REGION_EU_WEST_1}",
-                        }
-                    ],
-                    "Compliance": {
-                        "Status": "PASSED",
-                        "RelatedRequirements": [],
-                        "AssociatedStandards": [],
-                    },
-                    "Remediation": {
-                        "Recommendation": {
-                            "Text": "Run sudo yum update and cross your fingers and toes.",
-                            "Url": "https://myfp.com/recommendations/dangerous_things_and_how_to_fix_them.html",
-                        }
-                    },
-                }
-            ],
-=======
-        ) == {AWS_REGION_EU_WEST_1: []}
-
-    def test_prepare_security_hub_findings_quiet_FAIL(self):
-        enabled_regions = [AWS_REGION_EU_WEST_1]
-        output_options = self.set_mocked_output_options(is_quiet=True)
-        findings = [self.generate_finding("FAIL", AWS_REGION_EU_WEST_1)]
-        audit_info = set_mocked_aws_audit_info(
-            audited_regions=[AWS_REGION_EU_WEST_1, AWS_REGION_EU_WEST_2]
-        )
-
-        assert prepare_security_hub_findings(
-            findings,
-            audit_info,
-            output_options,
-            enabled_regions,
-        ) == {AWS_REGION_EU_WEST_1: [get_security_hub_finding("FAILED")]}
-
-    def test_prepare_security_hub_findings_send_sh_only_fails_PASS(self):
-        enabled_regions = [AWS_REGION_EU_WEST_1]
-        output_options = self.set_mocked_output_options(send_sh_only_fails=True)
-        findings = [self.generate_finding("PASS", AWS_REGION_EU_WEST_1)]
-        audit_info = set_mocked_aws_audit_info(
-            audited_regions=[AWS_REGION_EU_WEST_1, AWS_REGION_EU_WEST_2]
-        )
-
-        assert prepare_security_hub_findings(
-            findings,
-            audit_info,
-            output_options,
-            enabled_regions,
-        ) == {AWS_REGION_EU_WEST_1: []}
-
-    def test_prepare_security_hub_findings_send_sh_only_fails_FAIL(self):
-        enabled_regions = [AWS_REGION_EU_WEST_1]
-        output_options = self.set_mocked_output_options(send_sh_only_fails=True)
-        findings = [self.generate_finding("FAIL", AWS_REGION_EU_WEST_1)]
-        audit_info = set_mocked_aws_audit_info(
-            audited_regions=[AWS_REGION_EU_WEST_1, AWS_REGION_EU_WEST_2]
-        )
-
-        assert prepare_security_hub_findings(
-            findings,
-            audit_info,
-            output_options,
-            enabled_regions,
-        ) == {AWS_REGION_EU_WEST_1: [get_security_hub_finding("FAILED")]}
-
-    def test_prepare_security_hub_findings_no_audited_regions(self):
-        enabled_regions = [AWS_REGION_EU_WEST_1]
-        output_options = self.set_mocked_output_options(is_quiet=False)
-        findings = [self.generate_finding("PASS", AWS_REGION_EU_WEST_1)]
-        audit_info = set_mocked_aws_audit_info()
 
         assert prepare_security_hub_findings(
             findings,
@@ -492,7 +372,6 @@
             enabled_regions,
         ) == {
             AWS_REGION_EU_WEST_1: [get_security_hub_finding("PASSED")],
->>>>>>> 06f988b8
         }
 
     @patch("botocore.client.BaseClient._make_api_call", new=mock_make_api_call)
