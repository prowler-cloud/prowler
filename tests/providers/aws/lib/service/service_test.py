--- conflicted
+++ resolved
@@ -10,19 +10,12 @@
 )
 
 
-<<<<<<< HEAD
 def mock_generate_regional_clients(service, audit_info):
-    regional_client = audit_info.audit_session.client(service, region_name=AWS_REGION)
-    regional_client.region = AWS_REGION
-    return {AWS_REGION: regional_client}
-=======
-def mock_generate_regional_clients(service, audit_info, _):
     regional_client = audit_info.audit_session.client(
         service, region_name=AWS_REGION_US_EAST_1
     )
     regional_client.region = AWS_REGION_US_EAST_1
     return {AWS_REGION_US_EAST_1: regional_client}
->>>>>>> 3962c9d8
 
 
 @patch(
