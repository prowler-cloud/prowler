from prowler.providers.aws.lib.policy_condition_parser.policy_condition_parser import (
    is_condition_block_restrictive,
)

TRUSTED_AWS_ACCOUNT_NUMBER = "123456789012"
NON_TRUSTED_AWS_ACCOUNT_NUMBER = "111222333444"


class Test_policy_condition_parser:
    # Test lowercase context key name --> aws
    def test_condition_parser_string_equals_aws_SourceAccount_list(self):
        condition_statement = {
            "StringEquals": {"aws:SourceAccount": [TRUSTED_AWS_ACCOUNT_NUMBER]}
        }
        assert is_condition_block_restrictive(
            condition_statement, TRUSTED_AWS_ACCOUNT_NUMBER
        )

    def test_condition_parser_string_equals_aws_SourceAccount_list_not_valid(self):
        condition_statement = {
            "StringEquals": {
                "aws:SourceAccount": [
                    TRUSTED_AWS_ACCOUNT_NUMBER,
                    NON_TRUSTED_AWS_ACCOUNT_NUMBER,
                ]
            }
        }
        assert not is_condition_block_restrictive(
            condition_statement, TRUSTED_AWS_ACCOUNT_NUMBER
        )

    def test_condition_parser_string_equals_aws_SourceAccount_str(self):
        condition_statement = {
            "StringEquals": {"aws:SourceAccount": TRUSTED_AWS_ACCOUNT_NUMBER}
        }
        assert is_condition_block_restrictive(
            condition_statement, TRUSTED_AWS_ACCOUNT_NUMBER
        )

    def test_condition_parser_string_equals_aws_SourceAccount_str_not_valid(self):
        condition_statement = {
            "StringEquals": {"aws:SourceAccount": NON_TRUSTED_AWS_ACCOUNT_NUMBER}
        }
        assert not is_condition_block_restrictive(
            condition_statement, TRUSTED_AWS_ACCOUNT_NUMBER
        )

    def test_condition_parser_string_like_aws_SourceAccount_list(self):
        condition_statement = {
            "StringLike": {"aws:SourceAccount": [TRUSTED_AWS_ACCOUNT_NUMBER]}
        }
        assert is_condition_block_restrictive(
            condition_statement, TRUSTED_AWS_ACCOUNT_NUMBER
        )

    def test_condition_parser_string_like_aws_SourceAccount_list_not_valid(self):
        condition_statement = {
            "StringLike": {
                "aws:SourceAccount": [
                    TRUSTED_AWS_ACCOUNT_NUMBER,
                    NON_TRUSTED_AWS_ACCOUNT_NUMBER,
                ]
            }
        }
        assert not is_condition_block_restrictive(
            condition_statement, TRUSTED_AWS_ACCOUNT_NUMBER
        )

    def test_condition_parser_string_like_aws_SourceAccount_str(self):
        condition_statement = {
            "StringLike": {"aws:SourceAccount": TRUSTED_AWS_ACCOUNT_NUMBER}
        }
        assert is_condition_block_restrictive(
            condition_statement, TRUSTED_AWS_ACCOUNT_NUMBER
        )

    def test_condition_parser_string_like_aws_SourceAccount_str_not_valid(self):
        condition_statement = {
            "StringLike": {"aws:SourceAccount": NON_TRUSTED_AWS_ACCOUNT_NUMBER}
        }
        assert not is_condition_block_restrictive(
            condition_statement, TRUSTED_AWS_ACCOUNT_NUMBER
        )

    def test_condition_parser_string_equals_aws_SourceOwner_str(self):
        condition_statement = {
            "StringEquals": {"aws:SourceOwner": TRUSTED_AWS_ACCOUNT_NUMBER}
        }
        assert is_condition_block_restrictive(
            condition_statement, TRUSTED_AWS_ACCOUNT_NUMBER
        )

    def test_condition_parser_string_equals_aws_SourceOwner_str_not_valid(self):
        condition_statement = {
            "StringEquals": {"aws:SourceOwner": NON_TRUSTED_AWS_ACCOUNT_NUMBER}
        }
        assert not is_condition_block_restrictive(
            condition_statement, TRUSTED_AWS_ACCOUNT_NUMBER
        )

    def test_condition_parser_string_equals_aws_SourceOwner_list(self):
        condition_statement = {
            "StringEquals": {"aws:SourceOwner": [TRUSTED_AWS_ACCOUNT_NUMBER]}
        }
        assert is_condition_block_restrictive(
            condition_statement, TRUSTED_AWS_ACCOUNT_NUMBER
        )

    def test_condition_parser_string_equals_aws_SourceOwner_list_not_valid(self):
        condition_statement = {
            "StringEquals": {
                "aws:SourceOwner": [
                    TRUSTED_AWS_ACCOUNT_NUMBER,
                    NON_TRUSTED_AWS_ACCOUNT_NUMBER,
                ]
            }
        }
        assert not is_condition_block_restrictive(
            condition_statement, TRUSTED_AWS_ACCOUNT_NUMBER
        )

    def test_condition_parser_string_like_aws_SourceOwner_list(self):
        condition_statement = {
            "StringLike": {"aws:SourceOwner": [TRUSTED_AWS_ACCOUNT_NUMBER]}
        }
        assert is_condition_block_restrictive(
            condition_statement, TRUSTED_AWS_ACCOUNT_NUMBER
        )

    def test_condition_parser_string_like_aws_SourceOwner_list_not_valid(self):
        condition_statement = {
            "StringLike": {
                "aws:SourceOwner": [
                    TRUSTED_AWS_ACCOUNT_NUMBER,
                    NON_TRUSTED_AWS_ACCOUNT_NUMBER,
                ]
            }
        }
        assert not is_condition_block_restrictive(
            condition_statement, TRUSTED_AWS_ACCOUNT_NUMBER
        )

    def test_condition_parser_string_like_aws_SourceOwner_str(self):
        condition_statement = {
            "StringLike": {"aws:SourceOwner": TRUSTED_AWS_ACCOUNT_NUMBER}
        }
        assert is_condition_block_restrictive(
            condition_statement, TRUSTED_AWS_ACCOUNT_NUMBER
        )

    def test_condition_parser_string_like_aws_SourceOwner_str_not_valid(self):
        condition_statement = {
            "StringLike": {"aws:SourceOwner": NON_TRUSTED_AWS_ACCOUNT_NUMBER}
        }
        assert not is_condition_block_restrictive(
            condition_statement, TRUSTED_AWS_ACCOUNT_NUMBER
        )

    def test_condition_parser_string_equals_s3_ResourceAccount_list(self):
        condition_statement = {
            "StringEquals": {"s3:ResourceAccount": [TRUSTED_AWS_ACCOUNT_NUMBER]}
        }
        assert is_condition_block_restrictive(
            condition_statement, TRUSTED_AWS_ACCOUNT_NUMBER
        )

    def test_condition_parser_string_equals_s3_ResourceAccount_list_not_valid(self):
        condition_statement = {
            "StringEquals": {
                "s3:ResourceAccount": [
                    TRUSTED_AWS_ACCOUNT_NUMBER,
                    NON_TRUSTED_AWS_ACCOUNT_NUMBER,
                ]
            }
        }
        assert not is_condition_block_restrictive(
            condition_statement, TRUSTED_AWS_ACCOUNT_NUMBER
        )

    def test_condition_parser_string_equals_s3_ResourceAccount_str(self):
        condition_statement = {
            "StringEquals": {"s3:ResourceAccount": TRUSTED_AWS_ACCOUNT_NUMBER}
        }
        assert is_condition_block_restrictive(
            condition_statement, TRUSTED_AWS_ACCOUNT_NUMBER
        )

    def test_condition_parser_string_equals_s3_ResourceAccount_str_not_valid(self):
        condition_statement = {
            "StringEquals": {"s3:ResourceAccount": NON_TRUSTED_AWS_ACCOUNT_NUMBER}
        }
        assert not is_condition_block_restrictive(
            condition_statement, TRUSTED_AWS_ACCOUNT_NUMBER
        )

    def test_condition_parser_string_equals_aws_PrincipalAccount_list(self):
        condition_statement = {
            "StringEquals": {"aws:PrincipalAccount": [TRUSTED_AWS_ACCOUNT_NUMBER]}
        }
        assert is_condition_block_restrictive(
            condition_statement, TRUSTED_AWS_ACCOUNT_NUMBER
        )

    def test_condition_parser_string_equals_aws_PrincipalAccount_list_not_valid(self):
        condition_statement = {
            "StringEquals": {
                "aws:PrincipalAccount": [
                    TRUSTED_AWS_ACCOUNT_NUMBER,
                    NON_TRUSTED_AWS_ACCOUNT_NUMBER,
                ]
            }
        }
        assert not is_condition_block_restrictive(
            condition_statement, TRUSTED_AWS_ACCOUNT_NUMBER
        )

    def test_condition_parser_string_equals_aws_PrincipalAccount_str(self):
        condition_statement = {
            "StringEquals": {"aws:PrincipalAccount": TRUSTED_AWS_ACCOUNT_NUMBER}
        }
        assert is_condition_block_restrictive(
            condition_statement, TRUSTED_AWS_ACCOUNT_NUMBER
        )

    def test_condition_parser_string_equals_aws_PrincipalAccount_str_not_valid(self):
        condition_statement = {
            "StringEquals": {"aws:PrincipalAccount": NON_TRUSTED_AWS_ACCOUNT_NUMBER}
        }
        assert not is_condition_block_restrictive(
            condition_statement, TRUSTED_AWS_ACCOUNT_NUMBER
        )

    def test_condition_parser_string_equals_aws_SourceArn_str(self):
        condition_statement = {
            "StringEquals": {
                "aws:SourceArn": f"arn:aws:cloudtrail:*:{TRUSTED_AWS_ACCOUNT_NUMBER}:trail/*"
            }
        }
        assert is_condition_block_restrictive(
            condition_statement, TRUSTED_AWS_ACCOUNT_NUMBER
        )

    def test_condition_parser_string_equals_aws_SourceArn_str_not_valid(self):
        condition_statement = {
            "StringEquals": {
                "aws:SourceArn": f"arn:aws:cloudtrail:*:{NON_TRUSTED_AWS_ACCOUNT_NUMBER}:trail/*"
            }
        }
        assert not is_condition_block_restrictive(
            condition_statement, TRUSTED_AWS_ACCOUNT_NUMBER
        )

    def test_condition_parser_string_like_aws_PrincipalAccount_list(self):
        condition_statement = {
            "StringLike": {"aws:PrincipalAccount": [TRUSTED_AWS_ACCOUNT_NUMBER]}
        }
        assert is_condition_block_restrictive(
            condition_statement, TRUSTED_AWS_ACCOUNT_NUMBER
        )

    def test_condition_parser_string_like_aws_PrincipalAccount_list_not_valid(self):
        condition_statement = {
            "StringLike": {
                "aws:PrincipalAccount": [
                    TRUSTED_AWS_ACCOUNT_NUMBER,
                    NON_TRUSTED_AWS_ACCOUNT_NUMBER,
                ]
            }
        }
        assert not is_condition_block_restrictive(
            condition_statement, TRUSTED_AWS_ACCOUNT_NUMBER
        )

    def test_condition_parser_string_like_aws_PrincipalAccount_str(self):
        condition_statement = {
            "StringLike": {"aws:PrincipalAccount": TRUSTED_AWS_ACCOUNT_NUMBER}
        }
        assert is_condition_block_restrictive(
            condition_statement, TRUSTED_AWS_ACCOUNT_NUMBER
        )

    def test_condition_parser_string_like_aws_PrincipalAccount_str_not_valid(self):
        condition_statement = {
            "StringLike": {"aws:PrincipalAccount": NON_TRUSTED_AWS_ACCOUNT_NUMBER}
        }
        assert not is_condition_block_restrictive(
            condition_statement, TRUSTED_AWS_ACCOUNT_NUMBER
        )

    def test_condition_parser_arn_like_aws_SourceArn_list(self):
        condition_statement = {
            "ArnLike": {
                "aws:SourceArn": [
                    f"arn:aws:cloudtrail:*:{TRUSTED_AWS_ACCOUNT_NUMBER}:trail/*"
                ]
            }
        }

        assert is_condition_block_restrictive(
            condition_statement, TRUSTED_AWS_ACCOUNT_NUMBER
        )

    def test_condition_parser_arn_like_aws_SourceArn_list_not_valid(self):
        condition_statement = {
            "ArnLike": {
                "aws:SourceArn": [
                    f"arn:aws:cloudtrail:*:{TRUSTED_AWS_ACCOUNT_NUMBER}:trail/*",
                    f"arn:aws:cloudtrail:*:{NON_TRUSTED_AWS_ACCOUNT_NUMBER}:trail/*",
                ]
            }
        }

        assert not is_condition_block_restrictive(
            condition_statement, TRUSTED_AWS_ACCOUNT_NUMBER
        )

    def test_condition_parser_arn_like_aws_SourceArn_str(self):
        condition_statement = {
            "ArnLike": {
                "aws:SourceArn": f"arn:aws:cloudtrail:*:{TRUSTED_AWS_ACCOUNT_NUMBER}:trail/*"
            }
        }

        assert is_condition_block_restrictive(
            condition_statement, TRUSTED_AWS_ACCOUNT_NUMBER
        )

    def test_condition_parser_arn_like_aws_SourceArn_str_not_valid(self):
        condition_statement = {
            "ArnLike": {
                "aws:SourceArn": f"arn:aws:cloudtrail:*:{NON_TRUSTED_AWS_ACCOUNT_NUMBER}:trail/*"
            }
        }

        assert not is_condition_block_restrictive(
            condition_statement, TRUSTED_AWS_ACCOUNT_NUMBER
        )

    def test_condition_parser_arn_like_aws_PrincipalArn_list(self):
        condition_statement = {
            "ArnLike": {
                "aws:PrincipalArn": [
                    f"arn:aws:cloudtrail:*:{TRUSTED_AWS_ACCOUNT_NUMBER}:trail/*"
                ]
            }
        }

        assert is_condition_block_restrictive(
            condition_statement, TRUSTED_AWS_ACCOUNT_NUMBER
        )

    def test_condition_parser_arn_like_aws_PrincipalArn_list_not_valid(self):
        condition_statement = {
            "ArnLike": {
                "aws:PrincipalArn": [
                    f"arn:aws:cloudtrail:*:{TRUSTED_AWS_ACCOUNT_NUMBER}:trail/*",
                    f"arn:aws:cloudtrail:*:{NON_TRUSTED_AWS_ACCOUNT_NUMBER}:trail/*",
                ]
            }
        }

        assert not is_condition_block_restrictive(
            condition_statement, TRUSTED_AWS_ACCOUNT_NUMBER
        )

    def test_condition_parser_arn_like_aws_PrincipalArn_str(self):
        condition_statement = {
            "ArnLike": {
                "aws:PrincipalArn": f"arn:aws:cloudtrail:*:{TRUSTED_AWS_ACCOUNT_NUMBER}:trail/*"
            }
        }

        assert is_condition_block_restrictive(
            condition_statement, TRUSTED_AWS_ACCOUNT_NUMBER
        )

    def test_condition_parser_arn_like_aws_PrincipalArn_str_not_valid(self):
        condition_statement = {
            "ArnLike": {
                "aws:PrincipalArn": f"arn:aws:cloudtrail:*:{NON_TRUSTED_AWS_ACCOUNT_NUMBER}:trail/*"
            }
        }

        assert not is_condition_block_restrictive(
            condition_statement, TRUSTED_AWS_ACCOUNT_NUMBER
        )

    def test_condition_parser_arn_equals_aws_SourceArn_list(self):
        condition_statement = {
            "ArnEquals": {
                "aws:SourceArn": [
                    f"arn:aws:cloudtrail:eu-west-1:{TRUSTED_AWS_ACCOUNT_NUMBER}:trail/test"
                ]
            }
        }

        assert is_condition_block_restrictive(
            condition_statement, TRUSTED_AWS_ACCOUNT_NUMBER
        )

    def test_condition_parser_arn_equals_aws_SourceArn_list_not_valid(self):
        condition_statement = {
            "ArnEquals": {
                "aws:SourceArn": [
                    f"arn:aws:cloudtrail:eu-west-1:{TRUSTED_AWS_ACCOUNT_NUMBER}:trail/test",
                    f"arn:aws:cloudtrail:eu-west-1:{NON_TRUSTED_AWS_ACCOUNT_NUMBER}:trail/test",
                ]
            }
        }

        assert not is_condition_block_restrictive(
            condition_statement, TRUSTED_AWS_ACCOUNT_NUMBER
        )

    def test_condition_parser_arn_equals_aws_SourceArn_str(self):
        condition_statement = {
            "ArnEquals": {
                "aws:SourceArn": f"arn:aws:cloudtrail:eu-west-1:{TRUSTED_AWS_ACCOUNT_NUMBER}:trail/test"
            }
        }

        assert is_condition_block_restrictive(
            condition_statement, TRUSTED_AWS_ACCOUNT_NUMBER
        )

    def test_condition_parser_arn_equals_aws_SourceArn_str_not_valid(self):
        condition_statement = {
            "ArnEquals": {
                "aws:SourceArn": f"arn:aws:cloudtrail:eu-west-1:{NON_TRUSTED_AWS_ACCOUNT_NUMBER}:trail/test"
            }
        }

        assert not is_condition_block_restrictive(
            condition_statement, TRUSTED_AWS_ACCOUNT_NUMBER
        )

    def test_condition_parser_arn_equals_aws_PrincipalArn_list(self):
        condition_statement = {
            "ArnEquals": {
                "aws:PrincipalArn": [
                    f"arn:aws:cloudtrail:eu-west-1:{TRUSTED_AWS_ACCOUNT_NUMBER}:trail/test"
                ]
            }
        }

        assert is_condition_block_restrictive(
            condition_statement, TRUSTED_AWS_ACCOUNT_NUMBER
        )

    def test_condition_parser_arn_equals_aws_PrincipalArn_list_not_valid(self):
        condition_statement = {
            "ArnEquals": {
                "aws:PrincipalArn": [
                    f"arn:aws:cloudtrail:eu-west-1:{TRUSTED_AWS_ACCOUNT_NUMBER}:trail/test",
                    f"arn:aws:cloudtrail:eu-west-1:{NON_TRUSTED_AWS_ACCOUNT_NUMBER}:trail/test",
                ]
            }
        }

        assert not is_condition_block_restrictive(
            condition_statement, TRUSTED_AWS_ACCOUNT_NUMBER
        )

    def test_condition_parser_arn_equals_aws_PrincipalArn_str(self):
        condition_statement = {
            "ArnEquals": {
                "aws:PrincipalArn": f"arn:aws:cloudtrail:eu-west-1:{TRUSTED_AWS_ACCOUNT_NUMBER}:trail/test"
            }
        }

        assert is_condition_block_restrictive(
            condition_statement, TRUSTED_AWS_ACCOUNT_NUMBER
        )

    def test_condition_parser_arn_equals_aws_PrincipalArn_str_not_valid(self):
        condition_statement = {
            "ArnEquals": {
                "aws:PrincipalArn": f"arn:aws:cloudtrail:eu-west-1:{NON_TRUSTED_AWS_ACCOUNT_NUMBER}:trail/test"
            }
        }

        assert not is_condition_block_restrictive(
            condition_statement, TRUSTED_AWS_ACCOUNT_NUMBER
        )

    def test_condition_parser_string_like_aws_SourceArn_list(self):
        condition_statement = {
            "StringLike": {
                "aws:SourceArn": [
                    f"arn:aws:cloudtrail:eu-west-1:{TRUSTED_AWS_ACCOUNT_NUMBER}:trail/test"
                ]
            }
        }

        assert is_condition_block_restrictive(
            condition_statement, TRUSTED_AWS_ACCOUNT_NUMBER
        )

    def test_condition_parser_string_like_aws_SourceArn_list_not_valid(self):
        condition_statement = {
            "StringLike": {
                "aws:SourceArn": [
                    f"arn:aws:cloudtrail:eu-west-1:{TRUSTED_AWS_ACCOUNT_NUMBER}:trail/test",
                    f"arn:aws:cloudtrail:eu-west-1:{NON_TRUSTED_AWS_ACCOUNT_NUMBER}:trail/test",
                ]
            }
        }

        assert not is_condition_block_restrictive(
            condition_statement, TRUSTED_AWS_ACCOUNT_NUMBER
        )

    def test_condition_parser_string_like_aws_SourceArn_str(self):
        condition_statement = {
            "StringLike": {
                "aws:SourceArn": f"arn:aws:cloudtrail:eu-west-1:{TRUSTED_AWS_ACCOUNT_NUMBER}:trail/test"
            }
        }

        assert is_condition_block_restrictive(
            condition_statement, TRUSTED_AWS_ACCOUNT_NUMBER
        )

    def test_condition_parser_string_like_aws_SourceArn_str_not_valid(self):
        condition_statement = {
            "StringLike": {
                "aws:SourceArn": f"arn:aws:cloudtrail:eu-west-1:{NON_TRUSTED_AWS_ACCOUNT_NUMBER}:trail/test"
            }
        }

        assert not is_condition_block_restrictive(
            condition_statement, TRUSTED_AWS_ACCOUNT_NUMBER
        )

    def test_condition_parser_string_like_aws_PrincipalArn_list(self):
        condition_statement = {
            "StringLike": {
                "aws:PrincipalArn": [
                    f"arn:aws:cloudtrail:eu-west-1:{TRUSTED_AWS_ACCOUNT_NUMBER}:trail/test"
                ]
            }
        }

        assert is_condition_block_restrictive(
            condition_statement, TRUSTED_AWS_ACCOUNT_NUMBER
        )

    def test_condition_parser_string_like_aws_PrincipalArn_list_not_valid(self):
        condition_statement = {
            "StringLike": {
                "aws:PrincipalArn": [
                    f"arn:aws:cloudtrail:eu-west-1:{TRUSTED_AWS_ACCOUNT_NUMBER}:trail/test",
                    f"arn:aws:cloudtrail:eu-west-1:{NON_TRUSTED_AWS_ACCOUNT_NUMBER}:trail/test",
                ]
            }
        }

        assert not is_condition_block_restrictive(
            condition_statement, TRUSTED_AWS_ACCOUNT_NUMBER
        )

    def test_condition_parser_string_like_aws_PrincipalArn_str(self):
        condition_statement = {
            "StringLike": {
                "aws:PrincipalArn": f"arn:aws:cloudtrail:eu-west-1:{TRUSTED_AWS_ACCOUNT_NUMBER}:trail/test"
            }
        }

        assert is_condition_block_restrictive(
            condition_statement, TRUSTED_AWS_ACCOUNT_NUMBER
        )

    def test_condition_parser_string_like_aws_PrincipalArn_str_not_valid(self):
        condition_statement = {
            "StringLike": {
                "aws:PrincipalArn": f"arn:aws:cloudtrail:eu-west-1:{NON_TRUSTED_AWS_ACCOUNT_NUMBER}:trail/test"
            }
        }

        assert not is_condition_block_restrictive(
            condition_statement, TRUSTED_AWS_ACCOUNT_NUMBER
        )

    def test_condition_parser_string_equals_aws_ResourceAccount_list(self):
        condition_statement = {
            "StringEquals": {"aws:ResourceAccount": [TRUSTED_AWS_ACCOUNT_NUMBER]}
        }
        assert is_condition_block_restrictive(
            condition_statement, TRUSTED_AWS_ACCOUNT_NUMBER
        )

    def test_condition_parser_string_equals_aws_ResourceAccount_list_not_valid(self):
        condition_statement = {
            "StringEquals": {
                "aws:ResourceAccount": [
                    TRUSTED_AWS_ACCOUNT_NUMBER,
                    NON_TRUSTED_AWS_ACCOUNT_NUMBER,
                ]
            }
        }
        assert not is_condition_block_restrictive(
            condition_statement, TRUSTED_AWS_ACCOUNT_NUMBER
        )

    def test_condition_parser_string_equals_aws_ResourceAccount_str(self):
        condition_statement = {
            "StringEquals": {"aws:ResourceAccount": TRUSTED_AWS_ACCOUNT_NUMBER}
        }
        assert is_condition_block_restrictive(
            condition_statement, TRUSTED_AWS_ACCOUNT_NUMBER
        )

    def test_condition_parser_string_equals_aws_ResourceAccount_str_not_valid(self):
        condition_statement = {
            "StringEquals": {"aws:ResourceAccount": NON_TRUSTED_AWS_ACCOUNT_NUMBER}
        }
        assert not is_condition_block_restrictive(
            condition_statement, TRUSTED_AWS_ACCOUNT_NUMBER
        )

    def test_condition_parser_string_like_aws_ResourceAccount_list(self):
        condition_statement = {
            "StringLike": {"aws:ResourceAccount": [TRUSTED_AWS_ACCOUNT_NUMBER]}
        }
        assert is_condition_block_restrictive(
            condition_statement, TRUSTED_AWS_ACCOUNT_NUMBER
        )

    def test_condition_parser_string_like_aws_ResourceAccount_list_not_valid(self):
        condition_statement = {
            "StringLike": {
                "aws:ResourceAccount": [
                    TRUSTED_AWS_ACCOUNT_NUMBER,
                    NON_TRUSTED_AWS_ACCOUNT_NUMBER,
                ]
            }
        }
        assert not is_condition_block_restrictive(
            condition_statement, TRUSTED_AWS_ACCOUNT_NUMBER
        )

    def test_condition_parser_string_like_aws_ResourceAccount_str(self):
        condition_statement = {
            "StringLike": {"aws:ResourceAccount": TRUSTED_AWS_ACCOUNT_NUMBER}
        }
        assert is_condition_block_restrictive(
            condition_statement, TRUSTED_AWS_ACCOUNT_NUMBER
        )

    def test_condition_parser_string_like_aws_ResourceAccount_str_not_valid(self):
        condition_statement = {
            "StringLike": {"aws:ResourceAccount": NON_TRUSTED_AWS_ACCOUNT_NUMBER}
        }
        assert not is_condition_block_restrictive(
            condition_statement, TRUSTED_AWS_ACCOUNT_NUMBER
        )

    # Test uppercase context key name --> AWS
    def test_condition_parser_string_equals_AWS_SourceAccount_list(self):
        condition_statement = {
            "StringEquals": {"AWS:SourceAccount": [TRUSTED_AWS_ACCOUNT_NUMBER]}
        }
        assert is_condition_block_restrictive(
            condition_statement, TRUSTED_AWS_ACCOUNT_NUMBER
        )

    def test_condition_parser_string_equals_AWS_SourceAccount_list_not_valid(self):
        condition_statement = {
            "StringEquals": {
                "AWS:SourceAccount": [
                    TRUSTED_AWS_ACCOUNT_NUMBER,
                    NON_TRUSTED_AWS_ACCOUNT_NUMBER,
                ]
            }
        }
        assert not is_condition_block_restrictive(
            condition_statement, TRUSTED_AWS_ACCOUNT_NUMBER
        )

    def test_condition_parser_string_equals_AWS_SourceAccount_str(self):
        condition_statement = {
            "StringEquals": {"AWS:SourceAccount": TRUSTED_AWS_ACCOUNT_NUMBER}
        }
        assert is_condition_block_restrictive(
            condition_statement, TRUSTED_AWS_ACCOUNT_NUMBER
        )

    def test_condition_parser_string_equals_AWS_SourceAccount_str_not_valid(self):
        condition_statement = {
            "StringEquals": {"AWS:SourceAccount": NON_TRUSTED_AWS_ACCOUNT_NUMBER}
        }
        assert not is_condition_block_restrictive(
            condition_statement, TRUSTED_AWS_ACCOUNT_NUMBER
        )

    def test_condition_parser_string_like_AWS_SourceAccount_list(self):
        condition_statement = {
            "StringLike": {"AWS:SourceAccount": [TRUSTED_AWS_ACCOUNT_NUMBER]}
        }
        assert is_condition_block_restrictive(
            condition_statement, TRUSTED_AWS_ACCOUNT_NUMBER
        )

    def test_condition_parser_string_like_AWS_SourceAccount_list_not_valid(self):
        condition_statement = {
            "StringLike": {
                "AWS:SourceAccount": [
                    TRUSTED_AWS_ACCOUNT_NUMBER,
                    NON_TRUSTED_AWS_ACCOUNT_NUMBER,
                ]
            }
        }
        assert not is_condition_block_restrictive(
            condition_statement, TRUSTED_AWS_ACCOUNT_NUMBER
        )

    def test_condition_parser_string_like_AWS_SourceAccount_str(self):
        condition_statement = {
            "StringLike": {"AWS:SourceAccount": TRUSTED_AWS_ACCOUNT_NUMBER}
        }
        assert is_condition_block_restrictive(
            condition_statement, TRUSTED_AWS_ACCOUNT_NUMBER
        )

    def test_condition_parser_string_like_AWS_SourceAccount_str_not_valid(self):
        condition_statement = {
            "StringLike": {"AWS:SourceAccount": NON_TRUSTED_AWS_ACCOUNT_NUMBER}
        }
        assert not is_condition_block_restrictive(
            condition_statement, TRUSTED_AWS_ACCOUNT_NUMBER
        )

    def test_condition_parser_string_equals_AWS_SourceOwner_str(self):
        condition_statement = {
            "StringEquals": {"AWS:SourceOwner": TRUSTED_AWS_ACCOUNT_NUMBER}
        }
        assert is_condition_block_restrictive(
            condition_statement, TRUSTED_AWS_ACCOUNT_NUMBER
        )

    def test_condition_parser_string_equals_AWS_SourceOwner_str_not_valid(self):
        condition_statement = {
            "StringEquals": {"AWS:SourceOwner": NON_TRUSTED_AWS_ACCOUNT_NUMBER}
        }
        assert not is_condition_block_restrictive(
            condition_statement, TRUSTED_AWS_ACCOUNT_NUMBER
        )

    def test_condition_parser_string_equals_AWS_SourceOwner_list(self):
        condition_statement = {
            "StringEquals": {"AWS:SourceOwner": [TRUSTED_AWS_ACCOUNT_NUMBER]}
        }
        assert is_condition_block_restrictive(
            condition_statement, TRUSTED_AWS_ACCOUNT_NUMBER
        )

    def test_condition_parser_string_equals_AWS_SourceOwner_list_not_valid(self):
        condition_statement = {
            "StringEquals": {
                "AWS:SourceOwner": [
                    TRUSTED_AWS_ACCOUNT_NUMBER,
                    NON_TRUSTED_AWS_ACCOUNT_NUMBER,
                ]
            }
        }
        assert not is_condition_block_restrictive(
            condition_statement, TRUSTED_AWS_ACCOUNT_NUMBER
        )

    def test_condition_parser_string_like_AWS_SourceOwner_list(self):
        condition_statement = {
            "StringLike": {"AWS:SourceOwner": [TRUSTED_AWS_ACCOUNT_NUMBER]}
        }
        assert is_condition_block_restrictive(
            condition_statement, TRUSTED_AWS_ACCOUNT_NUMBER
        )

    def test_condition_parser_string_like_AWS_SourceOwner_list_not_valid(self):
        condition_statement = {
            "StringLike": {
                "AWS:SourceOwner": [
                    TRUSTED_AWS_ACCOUNT_NUMBER,
                    NON_TRUSTED_AWS_ACCOUNT_NUMBER,
                ]
            }
        }
        assert not is_condition_block_restrictive(
            condition_statement, TRUSTED_AWS_ACCOUNT_NUMBER
        )

    def test_condition_parser_string_like_AWS_SourceOwner_str(self):
        condition_statement = {
            "StringLike": {"AWS:SourceOwner": TRUSTED_AWS_ACCOUNT_NUMBER}
        }
        assert is_condition_block_restrictive(
            condition_statement, TRUSTED_AWS_ACCOUNT_NUMBER
        )

    def test_condition_parser_string_like_AWS_SourceOwner_str_not_valid(self):
        condition_statement = {
            "StringLike": {"AWS:SourceOwner": NON_TRUSTED_AWS_ACCOUNT_NUMBER}
        }
        assert not is_condition_block_restrictive(
            condition_statement, TRUSTED_AWS_ACCOUNT_NUMBER
        )

    def test_condition_parser_string_equals_S3_ResourceAccount_list(self):
        condition_statement = {
            "StringEquals": {"S3:ResourceAccount": [TRUSTED_AWS_ACCOUNT_NUMBER]}
        }
        assert is_condition_block_restrictive(
            condition_statement, TRUSTED_AWS_ACCOUNT_NUMBER
        )

    def test_condition_parser_string_equals_S3_ResourceAccount_list_not_valid(self):
        condition_statement = {
            "StringEquals": {
                "S3:ResourceAccount": [
                    TRUSTED_AWS_ACCOUNT_NUMBER,
                    NON_TRUSTED_AWS_ACCOUNT_NUMBER,
                ]
            }
        }
        assert not is_condition_block_restrictive(
            condition_statement, TRUSTED_AWS_ACCOUNT_NUMBER
        )

    def test_condition_parser_string_equals_S3_ResourceAccount_str(self):
        condition_statement = {
            "StringEquals": {"S3:ResourceAccount": TRUSTED_AWS_ACCOUNT_NUMBER}
        }
        assert is_condition_block_restrictive(
            condition_statement, TRUSTED_AWS_ACCOUNT_NUMBER
        )

    def test_condition_parser_string_equals_S3_ResourceAccount_str_not_valid(self):
        condition_statement = {
            "StringEquals": {"S3:ResourceAccount": NON_TRUSTED_AWS_ACCOUNT_NUMBER}
        }
        assert not is_condition_block_restrictive(
            condition_statement, TRUSTED_AWS_ACCOUNT_NUMBER
        )

    def test_condition_parser_string_equals_AWS_PrincipalAccount_list(self):
        condition_statement = {
            "StringEquals": {"AWS:PrincipalAccount": [TRUSTED_AWS_ACCOUNT_NUMBER]}
        }
        assert is_condition_block_restrictive(
            condition_statement, TRUSTED_AWS_ACCOUNT_NUMBER
        )

    def test_condition_parser_string_equals_AWS_PrincipalAccount_list_not_valid(self):
        condition_statement = {
            "StringEquals": {
                "AWS:PrincipalAccount": [
                    TRUSTED_AWS_ACCOUNT_NUMBER,
                    NON_TRUSTED_AWS_ACCOUNT_NUMBER,
                ]
            }
        }
        assert not is_condition_block_restrictive(
            condition_statement, TRUSTED_AWS_ACCOUNT_NUMBER
        )

    def test_condition_parser_string_equals_AWS_PrincipalAccount_str(self):
        condition_statement = {
            "StringEquals": {"AWS:PrincipalAccount": TRUSTED_AWS_ACCOUNT_NUMBER}
        }
        assert is_condition_block_restrictive(
            condition_statement, TRUSTED_AWS_ACCOUNT_NUMBER
        )

    def test_condition_parser_string_equals_AWS_PrincipalAccount_str_not_valid(self):
        condition_statement = {
            "StringEquals": {"AWS:PrincipalAccount": NON_TRUSTED_AWS_ACCOUNT_NUMBER}
        }
        assert not is_condition_block_restrictive(
            condition_statement, TRUSTED_AWS_ACCOUNT_NUMBER
        )

    def test_condition_parser_string_like_AWS_PrincipalAccount_list(self):
        condition_statement = {
            "StringLike": {"AWS:PrincipalAccount": [TRUSTED_AWS_ACCOUNT_NUMBER]}
        }
        assert is_condition_block_restrictive(
            condition_statement, TRUSTED_AWS_ACCOUNT_NUMBER
        )

    def test_condition_parser_string_like_AWS_PrincipalAccount_list_not_valid(self):
        condition_statement = {
            "StringLike": {
                "AWS:PrincipalAccount": [
                    TRUSTED_AWS_ACCOUNT_NUMBER,
                    NON_TRUSTED_AWS_ACCOUNT_NUMBER,
                ]
            }
        }
        assert not is_condition_block_restrictive(
            condition_statement, TRUSTED_AWS_ACCOUNT_NUMBER
        )

    def test_condition_parser_string_like_AWS_PrincipalAccount_str(self):
        condition_statement = {
            "StringLike": {"AWS:PrincipalAccount": TRUSTED_AWS_ACCOUNT_NUMBER}
        }
        assert is_condition_block_restrictive(
            condition_statement, TRUSTED_AWS_ACCOUNT_NUMBER
        )

    def test_condition_parser_string_like_AWS_PrincipalAccount_str_not_valid(self):
        condition_statement = {
            "StringLike": {"AWS:PrincipalAccount": NON_TRUSTED_AWS_ACCOUNT_NUMBER}
        }
        assert not is_condition_block_restrictive(
            condition_statement, TRUSTED_AWS_ACCOUNT_NUMBER
        )

    def test_condition_parser_arn_like_AWS_SourceArn_list(self):
        condition_statement = {
            "ArnLike": {
                "AWS:SourceArn": [
                    f"arn:aws:cloudtrail:*:{TRUSTED_AWS_ACCOUNT_NUMBER}:trail/*"
                ]
            }
        }

        assert is_condition_block_restrictive(
            condition_statement, TRUSTED_AWS_ACCOUNT_NUMBER
        )

    def test_condition_parser_arn_like_AWS_SourceArn_list_not_valid(self):
        condition_statement = {
            "ArnLike": {
                "AWS:SourceArn": [
                    f"arn:aws:cloudtrail:*:{TRUSTED_AWS_ACCOUNT_NUMBER}:trail/*",
                    f"arn:aws:cloudtrail:*:{NON_TRUSTED_AWS_ACCOUNT_NUMBER}:trail/*",
                ]
            }
        }

        assert not is_condition_block_restrictive(
            condition_statement, TRUSTED_AWS_ACCOUNT_NUMBER
        )

    def test_condition_parser_arn_like_AWS_SourceArn_str(self):
        condition_statement = {
            "ArnLike": {
                "AWS:SourceArn": f"arn:aws:cloudtrail:*:{TRUSTED_AWS_ACCOUNT_NUMBER}:trail/*"
            }
        }

        assert is_condition_block_restrictive(
            condition_statement, TRUSTED_AWS_ACCOUNT_NUMBER
        )

    def test_condition_parser_arn_like_AWS_SourceArn_str_not_valid(self):
        condition_statement = {
            "ArnLike": {
                "AWS:SourceArn": f"arn:aws:cloudtrail:*:{NON_TRUSTED_AWS_ACCOUNT_NUMBER}:trail/*"
            }
        }

        assert not is_condition_block_restrictive(
            condition_statement, TRUSTED_AWS_ACCOUNT_NUMBER
        )

    def test_condition_parser_arn_like_AWS_PrincipalArn_list(self):
        condition_statement = {
            "ArnLike": {
                "AWS:PrincipalArn": [
                    f"arn:aws:cloudtrail:*:{TRUSTED_AWS_ACCOUNT_NUMBER}:trail/*"
                ]
            }
        }

        assert is_condition_block_restrictive(
            condition_statement, TRUSTED_AWS_ACCOUNT_NUMBER
        )

    def test_condition_parser_arn_like_AWS_PrincipalArn_list_not_valid(self):
        condition_statement = {
            "ArnLike": {
                "AWS:PrincipalArn": [
                    f"arn:aws:cloudtrail:*:{TRUSTED_AWS_ACCOUNT_NUMBER}:trail/*",
                    f"arn:aws:cloudtrail:*:{NON_TRUSTED_AWS_ACCOUNT_NUMBER}:trail/*",
                ]
            }
        }

        assert not is_condition_block_restrictive(
            condition_statement, TRUSTED_AWS_ACCOUNT_NUMBER
        )

    def test_condition_parser_arn_like_AWS_PrincipalArn_str(self):
        condition_statement = {
            "ArnLike": {
                "AWS:PrincipalArn": f"arn:aws:cloudtrail:*:{TRUSTED_AWS_ACCOUNT_NUMBER}:trail/*"
            }
        }

        assert is_condition_block_restrictive(
            condition_statement, TRUSTED_AWS_ACCOUNT_NUMBER
        )

    def test_condition_parser_arn_like_AWS_PrincipalArn_str_not_valid(self):
        condition_statement = {
            "ArnLike": {
                "AWS:PrincipalArn": f"arn:aws:cloudtrail:*:{NON_TRUSTED_AWS_ACCOUNT_NUMBER}:trail/*"
            }
        }

        assert not is_condition_block_restrictive(
            condition_statement, TRUSTED_AWS_ACCOUNT_NUMBER
        )

    def test_condition_parser_arn_equals_AWS_SourceArn_list(self):
        condition_statement = {
            "ArnEquals": {
                "AWS:SourceArn": [
                    f"arn:aws:cloudtrail:eu-west-1:{TRUSTED_AWS_ACCOUNT_NUMBER}:trail/test"
                ]
            }
        }

        assert is_condition_block_restrictive(
            condition_statement, TRUSTED_AWS_ACCOUNT_NUMBER
        )

    def test_condition_parser_arn_equals_AWS_SourceArn_list_not_valid(self):
        condition_statement = {
            "ArnEquals": {
                "AWS:SourceArn": [
                    f"arn:aws:cloudtrail:eu-west-1:{TRUSTED_AWS_ACCOUNT_NUMBER}:trail/test",
                    f"arn:aws:cloudtrail:eu-west-1:{NON_TRUSTED_AWS_ACCOUNT_NUMBER}:trail/test",
                ]
            }
        }

        assert not is_condition_block_restrictive(
            condition_statement, TRUSTED_AWS_ACCOUNT_NUMBER
        )

    def test_condition_parser_arn_equals_AWS_SourceArn_str(self):
        condition_statement = {
            "ArnEquals": {
                "AWS:SourceArn": f"arn:aws:cloudtrail:eu-west-1:{TRUSTED_AWS_ACCOUNT_NUMBER}:trail/test"
            }
        }

        assert is_condition_block_restrictive(
            condition_statement, TRUSTED_AWS_ACCOUNT_NUMBER
        )

    def test_condition_parser_arn_equals_AWS_SourceArn_str_not_valid(self):
        condition_statement = {
            "ArnEquals": {
                "AWS:SourceArn": f"arn:aws:cloudtrail:eu-west-1:{NON_TRUSTED_AWS_ACCOUNT_NUMBER}:trail/test"
            }
        }

        assert not is_condition_block_restrictive(
            condition_statement, TRUSTED_AWS_ACCOUNT_NUMBER
        )

    def test_condition_parser_arn_equals_AWS_PrincipalArn_list(self):
        condition_statement = {
            "ArnEquals": {
                "AWS:PrincipalArn": [
                    f"arn:aws:cloudtrail:eu-west-1:{TRUSTED_AWS_ACCOUNT_NUMBER}:trail/test"
                ]
            }
        }

        assert is_condition_block_restrictive(
            condition_statement, TRUSTED_AWS_ACCOUNT_NUMBER
        )

    def test_condition_parser_arn_equals_AWS_PrincipalArn_list_not_valid(self):
        condition_statement = {
            "ArnEquals": {
                "AWS:PrincipalArn": [
                    f"arn:aws:cloudtrail:eu-west-1:{TRUSTED_AWS_ACCOUNT_NUMBER}:trail/test",
                    f"arn:aws:cloudtrail:eu-west-1:{NON_TRUSTED_AWS_ACCOUNT_NUMBER}:trail/test",
                ]
            }
        }

        assert not is_condition_block_restrictive(
            condition_statement, TRUSTED_AWS_ACCOUNT_NUMBER
        )

    def test_condition_parser_arn_equals_AWS_PrincipalArn_str(self):
        condition_statement = {
            "ArnEquals": {
                "AWS:PrincipalArn": f"arn:aws:cloudtrail:eu-west-1:{TRUSTED_AWS_ACCOUNT_NUMBER}:trail/test"
            }
        }

        assert is_condition_block_restrictive(
            condition_statement, TRUSTED_AWS_ACCOUNT_NUMBER
        )

    def test_condition_parser_arn_equals_AWS_PrincipalArn_str_not_valid(self):
        condition_statement = {
            "ArnEquals": {
                "AWS:PrincipalArn": f"arn:aws:cloudtrail:eu-west-1:{NON_TRUSTED_AWS_ACCOUNT_NUMBER}:trail/test"
            }
        }

        assert not is_condition_block_restrictive(
            condition_statement, TRUSTED_AWS_ACCOUNT_NUMBER
        )

    def test_condition_parser_string_like_AWS_SourceArn_list(self):
        condition_statement = {
            "StringLike": {
                "AWS:SourceArn": [
                    f"arn:aws:cloudtrail:eu-west-1:{TRUSTED_AWS_ACCOUNT_NUMBER}:trail/test"
                ]
            }
        }

        assert is_condition_block_restrictive(
            condition_statement, TRUSTED_AWS_ACCOUNT_NUMBER
        )

    def test_condition_parser_string_like_AWS_SourceArn_list_not_valid(self):
        condition_statement = {
            "StringLike": {
                "AWS:SourceArn": [
                    f"arn:aws:cloudtrail:eu-west-1:{TRUSTED_AWS_ACCOUNT_NUMBER}:trail/test",
                    f"arn:aws:cloudtrail:eu-west-1:{NON_TRUSTED_AWS_ACCOUNT_NUMBER}:trail/test",
                ]
            }
        }

        assert not is_condition_block_restrictive(
            condition_statement, TRUSTED_AWS_ACCOUNT_NUMBER
        )

    def test_condition_parser_string_like_AWS_SourceArn_str(self):
        condition_statement = {
            "StringLike": {
                "AWS:SourceArn": f"arn:aws:cloudtrail:eu-west-1:{TRUSTED_AWS_ACCOUNT_NUMBER}:trail/test"
            }
        }

        assert is_condition_block_restrictive(
            condition_statement, TRUSTED_AWS_ACCOUNT_NUMBER
        )

    def test_condition_parser_string_like_AWS_SourceArn_str_not_valid(self):
        condition_statement = {
            "StringLike": {
                "AWS:SourceArn": f"arn:aws:cloudtrail:eu-west-1:{NON_TRUSTED_AWS_ACCOUNT_NUMBER}:trail/test"
            }
        }

        assert not is_condition_block_restrictive(
            condition_statement, TRUSTED_AWS_ACCOUNT_NUMBER
        )

    def test_condition_parser_string_like_AWS_PrincipalArn_list(self):
        condition_statement = {
            "StringLike": {
                "AWS:PrincipalArn": [
                    f"arn:aws:cloudtrail:eu-west-1:{TRUSTED_AWS_ACCOUNT_NUMBER}:trail/test"
                ]
            }
        }

        assert is_condition_block_restrictive(
            condition_statement, TRUSTED_AWS_ACCOUNT_NUMBER
        )

    def test_condition_parser_string_like_AWS_PrincipalArn_list_not_valid(self):
        condition_statement = {
            "StringLike": {
                "AWS:PrincipalArn": [
                    f"arn:aws:cloudtrail:eu-west-1:{TRUSTED_AWS_ACCOUNT_NUMBER}:trail/test",
                    f"arn:aws:cloudtrail:eu-west-1:{NON_TRUSTED_AWS_ACCOUNT_NUMBER}:trail/test",
                ]
            }
        }

        assert not is_condition_block_restrictive(
            condition_statement, TRUSTED_AWS_ACCOUNT_NUMBER
        )

    def test_condition_parser_string_like_AWS_PrincipalArn_str(self):
        condition_statement = {
            "StringLike": {
                "AWS:PrincipalArn": f"arn:aws:cloudtrail:eu-west-1:{TRUSTED_AWS_ACCOUNT_NUMBER}:trail/test"
            }
        }

        assert is_condition_block_restrictive(
            condition_statement, TRUSTED_AWS_ACCOUNT_NUMBER
        )

    def test_condition_parser_string_like_AWS_PrincipalArn_str_not_valid(self):
        condition_statement = {
            "StringLike": {
                "AWS:PrincipalArn": f"arn:aws:cloudtrail:eu-west-1:{NON_TRUSTED_AWS_ACCOUNT_NUMBER}:trail/test"
            }
        }

        assert not is_condition_block_restrictive(
            condition_statement, TRUSTED_AWS_ACCOUNT_NUMBER
        )

    def test_condition_parser_string_equals_AWS_ResourceAccount_list(self):
        condition_statement = {
            "StringEquals": {"AWS:ResourceAccount": [TRUSTED_AWS_ACCOUNT_NUMBER]}
        }
        assert is_condition_block_restrictive(
            condition_statement, TRUSTED_AWS_ACCOUNT_NUMBER
        )

    def test_condition_parser_string_equals_AWS_ResourceAccount_list_not_valid(self):
        condition_statement = {
            "StringEquals": {
                "AWS:ResourceAccount": [
                    TRUSTED_AWS_ACCOUNT_NUMBER,
                    NON_TRUSTED_AWS_ACCOUNT_NUMBER,
                ]
            }
        }
        assert not is_condition_block_restrictive(
            condition_statement, TRUSTED_AWS_ACCOUNT_NUMBER
        )

    def test_condition_parser_string_equals_AWS_ResourceAccount_str(self):
        condition_statement = {
            "StringEquals": {"AWS:ResourceAccount": TRUSTED_AWS_ACCOUNT_NUMBER}
        }
        assert is_condition_block_restrictive(
            condition_statement, TRUSTED_AWS_ACCOUNT_NUMBER
        )

    def test_condition_parser_string_equals_AWS_ResourceAccount_str_not_valid(self):
        condition_statement = {
            "StringEquals": {"AWS:ResourceAccount": NON_TRUSTED_AWS_ACCOUNT_NUMBER}
        }
        assert not is_condition_block_restrictive(
            condition_statement, TRUSTED_AWS_ACCOUNT_NUMBER
        )

    def test_condition_parser_string_like_AWS_ResourceAccount_list(self):
        condition_statement = {
            "StringLike": {"AWS:ResourceAccount": [TRUSTED_AWS_ACCOUNT_NUMBER]}
        }
        assert is_condition_block_restrictive(
            condition_statement, TRUSTED_AWS_ACCOUNT_NUMBER
        )

    def test_condition_parser_string_like_AWS_ResourceAccount_list_not_valid(self):
        condition_statement = {
            "StringLike": {
                "AWS:ResourceAccount": [
                    TRUSTED_AWS_ACCOUNT_NUMBER,
                    NON_TRUSTED_AWS_ACCOUNT_NUMBER,
                ]
            }
        }
        assert not is_condition_block_restrictive(
            condition_statement, TRUSTED_AWS_ACCOUNT_NUMBER
        )

    def test_condition_parser_string_like_AWS_ResourceAccount_str(self):
        condition_statement = {
            "StringLike": {"AWS:ResourceAccount": TRUSTED_AWS_ACCOUNT_NUMBER}
        }
        assert is_condition_block_restrictive(
            condition_statement, TRUSTED_AWS_ACCOUNT_NUMBER
        )

    def test_condition_parser_string_like_AWS_ResourceAccount_str_not_valid(self):
        condition_statement = {
            "StringLike": {"AWS:ResourceAccount": NON_TRUSTED_AWS_ACCOUNT_NUMBER}
        }
        assert not is_condition_block_restrictive(
            condition_statement, TRUSTED_AWS_ACCOUNT_NUMBER
        )

    def test_condition_parser_two_lists_unrestrictive(self):
        condition_statement = {
            "StringLike": {
                "AWS:ResourceAccount": [
                    TRUSTED_AWS_ACCOUNT_NUMBER,
                    NON_TRUSTED_AWS_ACCOUNT_NUMBER,
                ]
            },
            "ArnLike": {
                "AWS:SourceArn": [
                    f"arn:aws:cloudtrail:*:{TRUSTED_AWS_ACCOUNT_NUMBER}:trail/*",
                    f"arn:aws:cloudtrail:*:{NON_TRUSTED_AWS_ACCOUNT_NUMBER}:trail/*",
                ]
            },
        }
<<<<<<< HEAD
        assert not is_account_only_allowed_in_condition(
=======
        assert not is_condition_block_restrictive(
>>>>>>> 06f988b8
            condition_statement, TRUSTED_AWS_ACCOUNT_NUMBER
        )

    def test_condition_parser_two_lists_both_restrictive(self):
        condition_statement = {
            "StringLike": {
                "AWS:ResourceAccount": [
                    TRUSTED_AWS_ACCOUNT_NUMBER,
                ]
            },
            "ArnLike": {
                "AWS:SourceArn": [
                    f"arn:aws:cloudtrail:*:{TRUSTED_AWS_ACCOUNT_NUMBER}:trail/*",
                ]
            },
        }
<<<<<<< HEAD
        assert is_account_only_allowed_in_condition(
=======
        assert is_condition_block_restrictive(
>>>>>>> 06f988b8
            condition_statement, TRUSTED_AWS_ACCOUNT_NUMBER
        )

    def test_condition_parser_two_lists_first_restrictive(self):
        condition_statement = {
            "StringLike": {
                "AWS:ResourceAccount": [
                    TRUSTED_AWS_ACCOUNT_NUMBER,
                ]
            },
            "ArnLike": {
                "AWS:SourceArn": [
                    f"arn:aws:cloudtrail:*:{TRUSTED_AWS_ACCOUNT_NUMBER}:trail/*",
                    f"arn:aws:cloudtrail:*:{NON_TRUSTED_AWS_ACCOUNT_NUMBER}:trail/*",
                ]
            },
        }
<<<<<<< HEAD
        assert is_account_only_allowed_in_condition(
=======
        assert is_condition_block_restrictive(
>>>>>>> 06f988b8
            condition_statement, TRUSTED_AWS_ACCOUNT_NUMBER
        )

    def test_condition_parser_two_lists_second_restrictive(self):
        condition_statement = {
            "StringLike": {
                "AWS:ResourceAccount": [
                    TRUSTED_AWS_ACCOUNT_NUMBER,
                    NON_TRUSTED_AWS_ACCOUNT_NUMBER,
                ]
            },
            "ArnLike": {
                "AWS:SourceArn": [
                    f"arn:aws:cloudtrail:*:{TRUSTED_AWS_ACCOUNT_NUMBER}:trail/*",
                ]
            },
        }
<<<<<<< HEAD
        assert is_account_only_allowed_in_condition(
            condition_statement, TRUSTED_AWS_ACCOUNT_NUMBER
=======
        assert is_condition_block_restrictive(
            condition_statement, TRUSTED_AWS_ACCOUNT_NUMBER
        )

    def test_condition_parser_allowing_cross_account_with_invalid_block(self):
        condition_statement = {
            "StringLike": {
                "s3:prefix": [
                    "home/",
                ]
            },
        }
        assert not is_condition_block_restrictive(
            condition_statement, TRUSTED_AWS_ACCOUNT_NUMBER, True
>>>>>>> 06f988b8
        )<|MERGE_RESOLUTION|>--- conflicted
+++ resolved
@@ -1298,11 +1298,7 @@
                 ]
             },
         }
-<<<<<<< HEAD
-        assert not is_account_only_allowed_in_condition(
-=======
-        assert not is_condition_block_restrictive(
->>>>>>> 06f988b8
+        assert not is_condition_block_restrictive(
             condition_statement, TRUSTED_AWS_ACCOUNT_NUMBER
         )
 
@@ -1319,11 +1315,7 @@
                 ]
             },
         }
-<<<<<<< HEAD
-        assert is_account_only_allowed_in_condition(
-=======
-        assert is_condition_block_restrictive(
->>>>>>> 06f988b8
+        assert is_condition_block_restrictive(
             condition_statement, TRUSTED_AWS_ACCOUNT_NUMBER
         )
 
@@ -1341,11 +1333,7 @@
                 ]
             },
         }
-<<<<<<< HEAD
-        assert is_account_only_allowed_in_condition(
-=======
-        assert is_condition_block_restrictive(
->>>>>>> 06f988b8
+        assert is_condition_block_restrictive(
             condition_statement, TRUSTED_AWS_ACCOUNT_NUMBER
         )
 
@@ -1363,10 +1351,6 @@
                 ]
             },
         }
-<<<<<<< HEAD
-        assert is_account_only_allowed_in_condition(
-            condition_statement, TRUSTED_AWS_ACCOUNT_NUMBER
-=======
         assert is_condition_block_restrictive(
             condition_statement, TRUSTED_AWS_ACCOUNT_NUMBER
         )
@@ -1381,5 +1365,4 @@
         }
         assert not is_condition_block_restrictive(
             condition_statement, TRUSTED_AWS_ACCOUNT_NUMBER, True
->>>>>>> 06f988b8
         )