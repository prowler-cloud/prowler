--- conflicted
+++ resolved
@@ -58,12 +58,7 @@
     expected_checks: list[str] = [],
     profile_region: str = None,
     audit_config: dict = {},
-<<<<<<< HEAD
     scan_unused_services: bool = False,
-    # assumed_role_info: AWSAssumeRole = None,
-=======
-    ignore_unused_services: bool = False,
->>>>>>> 77823afa
     audit_session: session.Session = session.Session(
         profile_name=None,
         botocore_session=None,
