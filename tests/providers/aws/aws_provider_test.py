from re import search

import boto3
from mock import patch
from moto import mock_iam, mock_sts

from prowler.providers.aws.aws_provider import (
    AWS_Provider,
    assume_role,
    generate_regional_clients,
    get_available_aws_service_regions,
    get_default_region,
    get_global_region,
)
<<<<<<< HEAD
from prowler.providers.aws.lib.audit_info.models import AWS_Assume_Role, AWS_Audit_Info
from prowler.providers.common.models import Audit_Metadata
from tests.providers.aws.audit_info_utils import (
    AWS_ACCOUNT_NUMBER,
    AWS_REGION_CN_NORTH_1,
    AWS_REGION_CN_NORTHWEST_1,
    AWS_REGION_EU_WEST_1,
    AWS_REGION_US_EAST_1,
=======
from prowler.providers.aws.lib.audit_info.models import AWS_Assume_Role
from tests.providers.aws.audit_info_utils import (
    AWS_ACCOUNT_NUMBER,
    AWS_CHINA_PARTITION,
    AWS_GOV_CLOUD_PARTITION,
    AWS_ISO_PARTITION,
    AWS_REGION_CHINA_NORHT_1,
    AWS_REGION_EU_WEST_1,
    AWS_REGION_GOV_CLOUD_US_EAST_1,
    AWS_REGION_ISO_GLOBAL,
    AWS_REGION_US_EAST_1,
    AWS_REGION_US_EAST_2,
    set_mocked_aws_audit_info,
>>>>>>> bd13973c
)


class Test_AWS_Provider:
    @mock_iam
    @mock_sts
    def test_aws_provider_user_without_mfa(self):
<<<<<<< HEAD
        audited_regions = [AWS_REGION_EU_WEST_1]
=======
>>>>>>> bd13973c
        # sessionName = "ProwlerAsessmentSession"
        # Boto 3 client to create our user
        iam_client = boto3.client("iam", region_name=AWS_REGION_US_EAST_1)
        # IAM user
        iam_user = iam_client.create_user(UserName="test-user")["User"]
        access_key = iam_client.create_access_key(UserName=iam_user["UserName"])[
            "AccessKey"
        ]
        access_key_id = access_key["AccessKeyId"]
        secret_access_key = access_key["SecretAccessKey"]
        # New Boto3 session with the previously create user
        session = boto3.session.Session(
            aws_access_key_id=access_key_id,
            aws_secret_access_key=secret_access_key,
            region_name=AWS_REGION_US_EAST_1,
        )

        audit_info = set_mocked_aws_audit_info(
            audited_regions=[AWS_REGION_EU_WEST_1],
            assumed_role_info=AWS_Assume_Role(
                role_arn=None,
                session_duration=None,
                external_id=None,
                mfa_enabled=False,
            ),
            original_session=session,
        )

        # Call assume_role
        with patch(
            "prowler.providers.aws.aws_provider.input_role_mfa_token_and_code",
            return_value=(
<<<<<<< HEAD
                f"arn:aws:iam::{AWS_REGION_US_EAST_1}:mfa/test-role-mfa",
=======
                f"arn:aws:iam::{AWS_ACCOUNT_NUMBER}:mfa/test-role-mfa",
>>>>>>> bd13973c
                "111111",
            ),
        ):
            aws_provider = AWS_Provider(audit_info)
            assert aws_provider.aws_session.region_name is None
            assert aws_provider.role_info == AWS_Assume_Role(
                role_arn=None,
                session_duration=None,
                external_id=None,
                mfa_enabled=False,
            )

    @mock_iam
    @mock_sts
    def test_aws_provider_user_with_mfa(self):
<<<<<<< HEAD
        audited_regions = AWS_REGION_EU_WEST_1
=======
>>>>>>> bd13973c
        # Boto 3 client to create our user
        iam_client = boto3.client("iam", region_name=AWS_REGION_US_EAST_1)
        # IAM user
        iam_user = iam_client.create_user(UserName="test-user")["User"]
        access_key = iam_client.create_access_key(UserName=iam_user["UserName"])[
            "AccessKey"
        ]
        access_key_id = access_key["AccessKeyId"]
        secret_access_key = access_key["SecretAccessKey"]
        # New Boto3 session with the previously create user
        session = boto3.session.Session(
            aws_access_key_id=access_key_id,
            aws_secret_access_key=secret_access_key,
            region_name=AWS_REGION_US_EAST_1,
        )

<<<<<<< HEAD
        # Fulfil the input session object for Prowler
        audit_info = AWS_Audit_Info(
            session_config=None,
            original_session=session,
            audit_session=None,
            audited_account=None,
            audited_account_arn=None,
            audited_partition=None,
            audited_identity_arn=None,
            audited_user_id=None,
            profile=None,
            profile_region=AWS_REGION_US_EAST_1,
            credentials=None,
=======
        audit_info = set_mocked_aws_audit_info(
            audited_regions=[AWS_REGION_EU_WEST_1],
>>>>>>> bd13973c
            assumed_role_info=AWS_Assume_Role(
                role_arn=None,
                session_duration=None,
                external_id=None,
                mfa_enabled=False,
            ),
            original_session=session,
            profile_region=AWS_REGION_US_EAST_1,
        )

        # Call assume_role
        with patch(
            "prowler.providers.aws.aws_provider.input_role_mfa_token_and_code",
            return_value=(
                f"arn:aws:iam::{AWS_ACCOUNT_NUMBER}:mfa/test-role-mfa",
                "111111",
            ),
        ):
            aws_provider = AWS_Provider(audit_info)
            assert aws_provider.aws_session.region_name is None
            assert aws_provider.role_info == AWS_Assume_Role(
                role_arn=None,
                session_duration=None,
                external_id=None,
                mfa_enabled=False,
            )

    @mock_iam
    @mock_sts
    def test_aws_provider_assume_role_with_mfa(self):
        # Variables
        role_name = "test-role"
        role_arn = f"arn:aws:iam::{AWS_ACCOUNT_NUMBER}:role/{role_name}"
        session_duration_seconds = 900
<<<<<<< HEAD
        audited_regions = [AWS_REGION_EU_WEST_1]
=======
>>>>>>> bd13973c
        sessionName = "ProwlerAsessmentSession"

        # Boto 3 client to create our user
        iam_client = boto3.client("iam", region_name=AWS_REGION_US_EAST_1)
        # IAM user
        iam_user = iam_client.create_user(UserName="test-user")["User"]
        access_key = iam_client.create_access_key(UserName=iam_user["UserName"])[
            "AccessKey"
        ]
        access_key_id = access_key["AccessKeyId"]
        secret_access_key = access_key["SecretAccessKey"]
        # New Boto3 session with the previously create user
        session = boto3.session.Session(
            aws_access_key_id=access_key_id,
            aws_secret_access_key=secret_access_key,
            region_name=AWS_REGION_US_EAST_1,
        )

        audit_info = set_mocked_aws_audit_info(
            audited_regions=[AWS_REGION_EU_WEST_1],
            assumed_role_info=AWS_Assume_Role(
                role_arn=role_arn,
                session_duration=session_duration_seconds,
                external_id=None,
                mfa_enabled=True,
            ),
            original_session=session,
            profile_region=AWS_REGION_US_EAST_1,
        )

        aws_provider = AWS_Provider(audit_info)
        # Patch MFA
        with patch(
            "prowler.providers.aws.aws_provider.input_role_mfa_token_and_code",
            return_value=(
                f"arn:aws:iam::{AWS_ACCOUNT_NUMBER}:mfa/test-role-mfa",
                "111111",
            ),
        ):
            assume_role_response = assume_role(
                aws_provider.aws_session, aws_provider.role_info
            )
            # Recover credentials for the assume role operation
            credentials = assume_role_response["Credentials"]
            # Test the response
            # SessionToken
            assert len(credentials["SessionToken"]) == 356
            assert search(r"^FQoGZXIvYXdzE.*$", credentials["SessionToken"])
            # AccessKeyId
            assert len(credentials["AccessKeyId"]) == 20
            assert search(r"^ASIA.*$", credentials["AccessKeyId"])
            # SecretAccessKey
            assert len(credentials["SecretAccessKey"]) == 40
            # Assumed Role
            assert (
                assume_role_response["AssumedRoleUser"]["Arn"]
                == f"arn:aws:sts::{AWS_ACCOUNT_NUMBER}:assumed-role/{role_name}/{sessionName}"
            )

            # AssumedRoleUser
            assert search(
                r"^AROA.*$", assume_role_response["AssumedRoleUser"]["AssumedRoleId"]
            )
            assert search(
                rf"^.*:{sessionName}$",
                assume_role_response["AssumedRoleUser"]["AssumedRoleId"],
            )
            assert len(
                assume_role_response["AssumedRoleUser"]["AssumedRoleId"]
            ) == 21 + 1 + len(sessionName)

    @mock_iam
    @mock_sts
    def test_aws_provider_assume_role_without_mfa(self):
        # Variables
        role_name = "test-role"
        role_arn = f"arn:aws:iam::{AWS_ACCOUNT_NUMBER}:role/{role_name}"
        session_duration_seconds = 900
<<<<<<< HEAD
        audited_regions = AWS_REGION_EU_WEST_1
=======
>>>>>>> bd13973c
        sessionName = "ProwlerAsessmentSession"

        # Boto 3 client to create our user
        iam_client = boto3.client("iam", region_name=AWS_REGION_US_EAST_1)
        # IAM user
        iam_user = iam_client.create_user(UserName="test-user")["User"]
        access_key = iam_client.create_access_key(UserName=iam_user["UserName"])[
            "AccessKey"
        ]
        access_key_id = access_key["AccessKeyId"]
        secret_access_key = access_key["SecretAccessKey"]
        # New Boto3 session with the previously create user
        session = boto3.session.Session(
            aws_access_key_id=access_key_id,
            aws_secret_access_key=secret_access_key,
            region_name=AWS_REGION_US_EAST_1,
        )

        audit_info = set_mocked_aws_audit_info(
            audited_regions=[AWS_REGION_EU_WEST_1],
            assumed_role_info=AWS_Assume_Role(
                role_arn=role_arn,
                session_duration=session_duration_seconds,
                external_id=None,
                mfa_enabled=False,
            ),
            original_session=session,
            profile_region=AWS_REGION_US_EAST_1,
        )

        aws_provider = AWS_Provider(audit_info)
        assume_role_response = assume_role(
            aws_provider.aws_session, aws_provider.role_info
        )
        # Recover credentials for the assume role operation
        credentials = assume_role_response["Credentials"]
        # Test the response
        # SessionToken
        assert len(credentials["SessionToken"]) == 356
        assert search(r"^FQoGZXIvYXdzE.*$", credentials["SessionToken"])
        # AccessKeyId
        assert len(credentials["AccessKeyId"]) == 20
        assert search(r"^ASIA.*$", credentials["AccessKeyId"])
        # SecretAccessKey
        assert len(credentials["SecretAccessKey"]) == 40
        # Assumed Role
        assert (
            assume_role_response["AssumedRoleUser"]["Arn"]
            == f"arn:aws:sts::{AWS_ACCOUNT_NUMBER}:assumed-role/{role_name}/{sessionName}"
        )

        # AssumedRoleUser
        assert search(
            r"^AROA.*$", assume_role_response["AssumedRoleUser"]["AssumedRoleId"]
        )
        assert search(
            rf"^.*:{sessionName}$",
            assume_role_response["AssumedRoleUser"]["AssumedRoleId"],
        )
        assert len(
            assume_role_response["AssumedRoleUser"]["AssumedRoleId"]
        ) == 21 + 1 + len(sessionName)

    @mock_iam
    @mock_sts
    def test_assume_role_with_sts_endpoint_region(self):
        # Variables
        role_name = "test-role"
        role_arn = f"arn:aws:iam::{AWS_ACCOUNT_NUMBER}:role/{role_name}"
        session_duration_seconds = 900
<<<<<<< HEAD
        AWS_REGION_US_EAST_1 = AWS_REGION_EU_WEST_1
        sts_endpoint_region = AWS_REGION_US_EAST_1
        audited_regions = [AWS_REGION_US_EAST_1]
=======
        AWS_REGION_US_EAST_1 = "eu-west-1"
        sts_endpoint_region = AWS_REGION_US_EAST_1
>>>>>>> bd13973c
        sessionName = "ProwlerAsessmentSession"

        # Boto 3 client to create our user
        iam_client = boto3.client("iam", region_name=AWS_REGION_US_EAST_1)
        # IAM user
        iam_user = iam_client.create_user(UserName="test-user")["User"]
        access_key = iam_client.create_access_key(UserName=iam_user["UserName"])[
            "AccessKey"
        ]
        access_key_id = access_key["AccessKeyId"]
        secret_access_key = access_key["SecretAccessKey"]
        # New Boto3 session with the previously create user
        session = boto3.session.Session(
            aws_access_key_id=access_key_id,
            aws_secret_access_key=secret_access_key,
            region_name=AWS_REGION_US_EAST_1,
        )

        audit_info = set_mocked_aws_audit_info(
            audited_regions=[AWS_REGION_EU_WEST_1],
            assumed_role_info=AWS_Assume_Role(
                role_arn=role_arn,
                session_duration=session_duration_seconds,
                external_id=None,
                mfa_enabled=False,
            ),
            original_session=session,
            profile_region=AWS_REGION_US_EAST_1,
        )

        aws_provider = AWS_Provider(audit_info)
        assume_role_response = assume_role(
            aws_provider.aws_session, aws_provider.role_info, sts_endpoint_region
        )
        # Recover credentials for the assume role operation
        credentials = assume_role_response["Credentials"]
        # Test the response
        # SessionToken
        assert len(credentials["SessionToken"]) == 356
        assert search(r"^FQoGZXIvYXdzE.*$", credentials["SessionToken"])
        # AccessKeyId
        assert len(credentials["AccessKeyId"]) == 20
        assert search(r"^ASIA.*$", credentials["AccessKeyId"])
        # SecretAccessKey
        assert len(credentials["SecretAccessKey"]) == 40
        # Assumed Role
        assert (
            assume_role_response["AssumedRoleUser"]["Arn"]
            == f"arn:aws:sts::{AWS_ACCOUNT_NUMBER}:assumed-role/{role_name}/{sessionName}"
        )

        # AssumedRoleUser
        assert search(
            r"^AROA.*$", assume_role_response["AssumedRoleUser"]["AssumedRoleId"]
        )
        assert search(
            rf"^.*:{sessionName}$",
            assume_role_response["AssumedRoleUser"]["AssumedRoleId"],
        )
        assert len(
            assume_role_response["AssumedRoleUser"]["AssumedRoleId"]
        ) == 21 + 1 + len(sessionName)

    def test_generate_regional_clients(self):
<<<<<<< HEAD
        # New Boto3 session with the previously create user
        session = boto3.session.Session(
            region_name=AWS_REGION_US_EAST_1,
        )
        audited_regions = [AWS_REGION_EU_WEST_1, AWS_REGION_US_EAST_1]
        # Fulfil the input session object for Prowler
        audit_info = AWS_Audit_Info(
            session_config=None,
            original_session=None,
            audit_session=session,
            audited_account=None,
            audited_account_arn=None,
            audited_partition="aws",
            audited_identity_arn=None,
            audited_user_id=None,
            profile=None,
            profile_region=None,
            credentials=None,
            assumed_role_info=None,
=======
        audited_regions = [AWS_REGION_EU_WEST_1, AWS_REGION_US_EAST_1]
        audit_info = set_mocked_aws_audit_info(
>>>>>>> bd13973c
            audited_regions=audited_regions,
            audit_session=boto3.session.Session(
                region_name=AWS_REGION_US_EAST_1,
            ),
            enabled_regions=audited_regions,
        )

        generate_regional_clients_response = generate_regional_clients(
            "ec2", audit_info
        )

        assert set(generate_regional_clients_response.keys()) == set(audited_regions)

<<<<<<< HEAD
    def test_generate_regional_clients_global_service(self):
        # New Boto3 session with the previously create user
        session = boto3.session.Session(
            region_name=AWS_REGION_US_EAST_1,
        )
        audited_regions = [AWS_REGION_EU_WEST_1, AWS_REGION_US_EAST_1]
        profile_region = AWS_REGION_US_EAST_1
        # Fulfil the input session object for Prowler
        audit_info = AWS_Audit_Info(
            session_config=None,
            original_session=None,
            audit_session=session,
            audited_account=None,
            audited_account_arn=None,
            audited_partition="aws",
            audited_identity_arn=None,
            audited_user_id=None,
            profile=None,
            profile_region=profile_region,
            credentials=None,
            assumed_role_info=None,
            audited_regions=audited_regions,
            organizations_metadata=None,
            audit_resources=None,
            mfa_enabled=False,
            audit_metadata=Audit_Metadata(
                services_scanned=0,
                expected_checks=[],
                completed_checks=0,
                audit_progress=0,
            ),
            enabled_regions=audited_regions,
        )
        generate_regional_clients_response = generate_regional_clients(
            "route53", audit_info, global_service=True
        )

        assert list(generate_regional_clients_response.keys()) == [profile_region]

    def test_generate_regional_clients_cn_partition(self):
        # New Boto3 session with the previously create user
        session = boto3.session.Session(
            region_name=AWS_REGION_US_EAST_1,
        )
        audited_regions = [AWS_REGION_CN_NORTH_1, AWS_REGION_CN_NORTHWEST_1]
        # Fulfil the input session object for Prowler
        audit_info = AWS_Audit_Info(
            session_config=None,
            original_session=None,
            audit_session=session,
            audited_account=None,
            audited_account_arn=None,
            audited_partition="aws-cn",
            audited_identity_arn=None,
            audited_user_id=None,
            profile=None,
            profile_region=None,
            credentials=None,
            assumed_role_info=None,
=======
    def test_generate_regional_clients_cn_partition(self):
        audited_regions = ["cn-northwest-1", "cn-north-1"]
        audit_info = set_mocked_aws_audit_info(
>>>>>>> bd13973c
            audited_regions=audited_regions,
            audit_session=boto3.session.Session(
                region_name=AWS_REGION_US_EAST_1,
            ),
            enabled_regions=audited_regions,
        )
        generate_regional_clients_response = generate_regional_clients(
            "shield", audit_info
        )

        # Shield does not exist in China
        assert generate_regional_clients_response == {}

    def test_get_default_region(self):
<<<<<<< HEAD
        audited_regions = [AWS_REGION_EU_WEST_1]
        profile_region = AWS_REGION_EU_WEST_1
        audit_info = AWS_Audit_Info(
            session_config=None,
            original_session=None,
            audit_session=None,
            audited_account=None,
            audited_account_arn=None,
            audited_partition="aws",
            audited_identity_arn=None,
            audited_user_id=None,
            profile=None,
            profile_region=profile_region,
            credentials=None,
            assumed_role_info=None,
            audited_regions=audited_regions,
            organizations_metadata=None,
            audit_resources=None,
            mfa_enabled=False,
            audit_metadata=Audit_Metadata(
                services_scanned=0,
                expected_checks=[],
                completed_checks=0,
                audit_progress=0,
            ),
=======
        audit_info = set_mocked_aws_audit_info(
            profile_region=AWS_REGION_EU_WEST_1,
            audited_regions=[AWS_REGION_EU_WEST_1],
>>>>>>> bd13973c
        )
        assert get_default_region("ec2", audit_info) == AWS_REGION_EU_WEST_1

    def test_get_default_region_profile_region_not_audited(self):
<<<<<<< HEAD
        audited_regions = [AWS_REGION_EU_WEST_1]
        profile_region = "us-east-2"
        audit_info = AWS_Audit_Info(
            session_config=None,
            original_session=None,
            audit_session=None,
            audited_account=None,
            audited_account_arn=None,
            audited_partition="aws",
            audited_identity_arn=None,
            audited_user_id=None,
            profile=None,
            profile_region=profile_region,
            credentials=None,
            assumed_role_info=None,
            audited_regions=audited_regions,
            organizations_metadata=None,
            audit_resources=None,
            mfa_enabled=False,
            audit_metadata=Audit_Metadata(
                services_scanned=0,
                expected_checks=[],
                completed_checks=0,
                audit_progress=0,
            ),
=======
        audit_info = set_mocked_aws_audit_info(
            profile_region=AWS_REGION_US_EAST_2,
            audited_regions=[AWS_REGION_EU_WEST_1],
>>>>>>> bd13973c
        )
        assert get_default_region("ec2", audit_info) == AWS_REGION_EU_WEST_1

    def test_get_default_region_non_profile_region(self):
<<<<<<< HEAD
        audited_regions = [AWS_REGION_EU_WEST_1]
        profile_region = None
        audit_info = AWS_Audit_Info(
            session_config=None,
            original_session=None,
            audit_session=None,
            audited_account=None,
            audited_account_arn=None,
            audited_partition="aws",
            audited_identity_arn=None,
            audited_user_id=None,
            profile=None,
            profile_region=profile_region,
            credentials=None,
            assumed_role_info=None,
            audited_regions=audited_regions,
            organizations_metadata=None,
            audit_resources=None,
            mfa_enabled=False,
            audit_metadata=Audit_Metadata(
                services_scanned=0,
                expected_checks=[],
                completed_checks=0,
                audit_progress=0,
            ),
=======
        audit_info = set_mocked_aws_audit_info(
            audited_regions=[AWS_REGION_EU_WEST_1],
>>>>>>> bd13973c
        )
        assert get_default_region("ec2", audit_info) == AWS_REGION_EU_WEST_1

    def test_get_default_region_non_profile_or_audited_region(self):
        audit_info = set_mocked_aws_audit_info()
        assert get_default_region("ec2", audit_info) == AWS_REGION_US_EAST_1

    def test_aws_gov_get_global_region(self):
        audit_info = set_mocked_aws_audit_info(
            audited_partition=AWS_GOV_CLOUD_PARTITION
        )
        assert get_global_region(audit_info) == AWS_REGION_GOV_CLOUD_US_EAST_1

    def test_aws_cn_get_global_region(self):
        audit_info = set_mocked_aws_audit_info(audited_partition=AWS_CHINA_PARTITION)
        assert get_global_region(audit_info) == AWS_REGION_CHINA_NORHT_1

    def test_aws_iso_get_global_region(self):
        audit_info = set_mocked_aws_audit_info(audited_partition=AWS_ISO_PARTITION)
        assert get_global_region(audit_info) == AWS_REGION_ISO_GLOBAL

    def test_get_available_aws_service_regions_with_us_east_1_audited(self):
<<<<<<< HEAD
        audited_regions = [AWS_REGION_US_EAST_1]
        audit_info = AWS_Audit_Info(
            session_config=None,
            original_session=None,
            audit_session=None,
            audited_account=None,
            audited_account_arn=None,
            audited_partition="aws",
            audited_identity_arn=None,
            audited_user_id=None,
            profile=None,
            profile_region=None,
            credentials=None,
            assumed_role_info=None,
            audited_regions=audited_regions,
            organizations_metadata=None,
            audit_resources=None,
            mfa_enabled=False,
            audit_metadata=Audit_Metadata(
                services_scanned=0,
                expected_checks=[],
                completed_checks=0,
                audit_progress=0,
            ),
            enabled_regions=audited_regions,
        )
=======
        audit_info = set_mocked_aws_audit_info(audited_regions=[AWS_REGION_US_EAST_1])

>>>>>>> bd13973c
        with patch(
            "prowler.providers.aws.aws_provider.parse_json_file",
            return_value={
                "services": {
                    "ec2": {
                        "regions": {
                            "aws": [
                                "af-south-1",
                                "ca-central-1",
                                "eu-central-1",
                                "eu-central-2",
                                "eu-north-1",
                                "eu-south-1",
                                "eu-south-2",
                                AWS_REGION_EU_WEST_1,
                                "eu-west-2",
                                "eu-west-3",
                                "me-central-1",
                                "me-south-1",
                                "sa-east-1",
                                "us-east-1",
                                "us-east-2",
                                "us-west-1",
                                "us-west-2",
                            ],
                        }
                    }
                }
            },
        ):
<<<<<<< HEAD
            assert get_available_aws_service_regions("ec2", audit_info) == {
                AWS_REGION_US_EAST_1
            }
=======
            assert get_available_aws_service_regions("ec2", audit_info) == [
                AWS_REGION_US_EAST_1
            ]
>>>>>>> bd13973c

    def test_get_available_aws_service_regions_with_all_regions_audited(self):
        audit_info = set_mocked_aws_audit_info()

        with patch(
            "prowler.providers.aws.aws_provider.parse_json_file",
            return_value={
                "services": {
                    "ec2": {
                        "regions": {
                            "aws": [
                                "af-south-1",
                                "ca-central-1",
                                "eu-central-1",
                                "eu-central-2",
                                "eu-north-1",
                                "eu-south-1",
                                "eu-south-2",
                                AWS_REGION_EU_WEST_1,
                                "eu-west-2",
                                "eu-west-3",
                                "me-central-1",
                                "me-south-1",
                                "sa-east-1",
                                "us-east-1",
                                "us-east-2",
                                "us-west-1",
                                "us-west-2",
                            ],
                        }
                    }
                }
            },
        ):
            assert len(get_available_aws_service_regions("ec2", audit_info)) == 17<|MERGE_RESOLUTION|>--- conflicted
+++ resolved
@@ -12,16 +12,6 @@
     get_default_region,
     get_global_region,
 )
-<<<<<<< HEAD
-from prowler.providers.aws.lib.audit_info.models import AWS_Assume_Role, AWS_Audit_Info
-from prowler.providers.common.models import Audit_Metadata
-from tests.providers.aws.audit_info_utils import (
-    AWS_ACCOUNT_NUMBER,
-    AWS_REGION_CN_NORTH_1,
-    AWS_REGION_CN_NORTHWEST_1,
-    AWS_REGION_EU_WEST_1,
-    AWS_REGION_US_EAST_1,
-=======
 from prowler.providers.aws.lib.audit_info.models import AWS_Assume_Role
 from tests.providers.aws.audit_info_utils import (
     AWS_ACCOUNT_NUMBER,
@@ -35,7 +25,6 @@
     AWS_REGION_US_EAST_1,
     AWS_REGION_US_EAST_2,
     set_mocked_aws_audit_info,
->>>>>>> bd13973c
 )
 
 
@@ -43,10 +32,6 @@
     @mock_iam
     @mock_sts
     def test_aws_provider_user_without_mfa(self):
-<<<<<<< HEAD
-        audited_regions = [AWS_REGION_EU_WEST_1]
-=======
->>>>>>> bd13973c
         # sessionName = "ProwlerAsessmentSession"
         # Boto 3 client to create our user
         iam_client = boto3.client("iam", region_name=AWS_REGION_US_EAST_1)
@@ -79,11 +64,7 @@
         with patch(
             "prowler.providers.aws.aws_provider.input_role_mfa_token_and_code",
             return_value=(
-<<<<<<< HEAD
-                f"arn:aws:iam::{AWS_REGION_US_EAST_1}:mfa/test-role-mfa",
-=======
                 f"arn:aws:iam::{AWS_ACCOUNT_NUMBER}:mfa/test-role-mfa",
->>>>>>> bd13973c
                 "111111",
             ),
         ):
@@ -99,10 +80,6 @@
     @mock_iam
     @mock_sts
     def test_aws_provider_user_with_mfa(self):
-<<<<<<< HEAD
-        audited_regions = AWS_REGION_EU_WEST_1
-=======
->>>>>>> bd13973c
         # Boto 3 client to create our user
         iam_client = boto3.client("iam", region_name=AWS_REGION_US_EAST_1)
         # IAM user
@@ -119,24 +96,8 @@
             region_name=AWS_REGION_US_EAST_1,
         )
 
-<<<<<<< HEAD
-        # Fulfil the input session object for Prowler
-        audit_info = AWS_Audit_Info(
-            session_config=None,
-            original_session=session,
-            audit_session=None,
-            audited_account=None,
-            audited_account_arn=None,
-            audited_partition=None,
-            audited_identity_arn=None,
-            audited_user_id=None,
-            profile=None,
-            profile_region=AWS_REGION_US_EAST_1,
-            credentials=None,
-=======
-        audit_info = set_mocked_aws_audit_info(
-            audited_regions=[AWS_REGION_EU_WEST_1],
->>>>>>> bd13973c
+        audit_info = set_mocked_aws_audit_info(
+            audited_regions=[AWS_REGION_EU_WEST_1],
             assumed_role_info=AWS_Assume_Role(
                 role_arn=None,
                 session_duration=None,
@@ -171,10 +132,6 @@
         role_name = "test-role"
         role_arn = f"arn:aws:iam::{AWS_ACCOUNT_NUMBER}:role/{role_name}"
         session_duration_seconds = 900
-<<<<<<< HEAD
-        audited_regions = [AWS_REGION_EU_WEST_1]
-=======
->>>>>>> bd13973c
         sessionName = "ProwlerAsessmentSession"
 
         # Boto 3 client to create our user
@@ -253,10 +210,6 @@
         role_name = "test-role"
         role_arn = f"arn:aws:iam::{AWS_ACCOUNT_NUMBER}:role/{role_name}"
         session_duration_seconds = 900
-<<<<<<< HEAD
-        audited_regions = AWS_REGION_EU_WEST_1
-=======
->>>>>>> bd13973c
         sessionName = "ProwlerAsessmentSession"
 
         # Boto 3 client to create our user
@@ -327,14 +280,9 @@
         role_name = "test-role"
         role_arn = f"arn:aws:iam::{AWS_ACCOUNT_NUMBER}:role/{role_name}"
         session_duration_seconds = 900
-<<<<<<< HEAD
         AWS_REGION_US_EAST_1 = AWS_REGION_EU_WEST_1
         sts_endpoint_region = AWS_REGION_US_EAST_1
         audited_regions = [AWS_REGION_US_EAST_1]
-=======
-        AWS_REGION_US_EAST_1 = "eu-west-1"
-        sts_endpoint_region = AWS_REGION_US_EAST_1
->>>>>>> bd13973c
         sessionName = "ProwlerAsessmentSession"
 
         # Boto 3 client to create our user
@@ -399,30 +347,8 @@
         ) == 21 + 1 + len(sessionName)
 
     def test_generate_regional_clients(self):
-<<<<<<< HEAD
-        # New Boto3 session with the previously create user
-        session = boto3.session.Session(
-            region_name=AWS_REGION_US_EAST_1,
-        )
         audited_regions = [AWS_REGION_EU_WEST_1, AWS_REGION_US_EAST_1]
-        # Fulfil the input session object for Prowler
-        audit_info = AWS_Audit_Info(
-            session_config=None,
-            original_session=None,
-            audit_session=session,
-            audited_account=None,
-            audited_account_arn=None,
-            audited_partition="aws",
-            audited_identity_arn=None,
-            audited_user_id=None,
-            profile=None,
-            profile_region=None,
-            credentials=None,
-            assumed_role_info=None,
-=======
-        audited_regions = [AWS_REGION_EU_WEST_1, AWS_REGION_US_EAST_1]
-        audit_info = set_mocked_aws_audit_info(
->>>>>>> bd13973c
+        audit_info = set_mocked_aws_audit_info(
             audited_regions=audited_regions,
             audit_session=boto3.session.Session(
                 region_name=AWS_REGION_US_EAST_1,
@@ -436,71 +362,9 @@
 
         assert set(generate_regional_clients_response.keys()) == set(audited_regions)
 
-<<<<<<< HEAD
-    def test_generate_regional_clients_global_service(self):
-        # New Boto3 session with the previously create user
-        session = boto3.session.Session(
-            region_name=AWS_REGION_US_EAST_1,
-        )
-        audited_regions = [AWS_REGION_EU_WEST_1, AWS_REGION_US_EAST_1]
-        profile_region = AWS_REGION_US_EAST_1
-        # Fulfil the input session object for Prowler
-        audit_info = AWS_Audit_Info(
-            session_config=None,
-            original_session=None,
-            audit_session=session,
-            audited_account=None,
-            audited_account_arn=None,
-            audited_partition="aws",
-            audited_identity_arn=None,
-            audited_user_id=None,
-            profile=None,
-            profile_region=profile_region,
-            credentials=None,
-            assumed_role_info=None,
-            audited_regions=audited_regions,
-            organizations_metadata=None,
-            audit_resources=None,
-            mfa_enabled=False,
-            audit_metadata=Audit_Metadata(
-                services_scanned=0,
-                expected_checks=[],
-                completed_checks=0,
-                audit_progress=0,
-            ),
-            enabled_regions=audited_regions,
-        )
-        generate_regional_clients_response = generate_regional_clients(
-            "route53", audit_info, global_service=True
-        )
-
-        assert list(generate_regional_clients_response.keys()) == [profile_region]
-
-    def test_generate_regional_clients_cn_partition(self):
-        # New Boto3 session with the previously create user
-        session = boto3.session.Session(
-            region_name=AWS_REGION_US_EAST_1,
-        )
-        audited_regions = [AWS_REGION_CN_NORTH_1, AWS_REGION_CN_NORTHWEST_1]
-        # Fulfil the input session object for Prowler
-        audit_info = AWS_Audit_Info(
-            session_config=None,
-            original_session=None,
-            audit_session=session,
-            audited_account=None,
-            audited_account_arn=None,
-            audited_partition="aws-cn",
-            audited_identity_arn=None,
-            audited_user_id=None,
-            profile=None,
-            profile_region=None,
-            credentials=None,
-            assumed_role_info=None,
-=======
     def test_generate_regional_clients_cn_partition(self):
         audited_regions = ["cn-northwest-1", "cn-north-1"]
         audit_info = set_mocked_aws_audit_info(
->>>>>>> bd13973c
             audited_regions=audited_regions,
             audit_session=boto3.session.Session(
                 region_name=AWS_REGION_US_EAST_1,
@@ -515,106 +379,22 @@
         assert generate_regional_clients_response == {}
 
     def test_get_default_region(self):
-<<<<<<< HEAD
-        audited_regions = [AWS_REGION_EU_WEST_1]
-        profile_region = AWS_REGION_EU_WEST_1
-        audit_info = AWS_Audit_Info(
-            session_config=None,
-            original_session=None,
-            audit_session=None,
-            audited_account=None,
-            audited_account_arn=None,
-            audited_partition="aws",
-            audited_identity_arn=None,
-            audited_user_id=None,
-            profile=None,
-            profile_region=profile_region,
-            credentials=None,
-            assumed_role_info=None,
-            audited_regions=audited_regions,
-            organizations_metadata=None,
-            audit_resources=None,
-            mfa_enabled=False,
-            audit_metadata=Audit_Metadata(
-                services_scanned=0,
-                expected_checks=[],
-                completed_checks=0,
-                audit_progress=0,
-            ),
-=======
         audit_info = set_mocked_aws_audit_info(
             profile_region=AWS_REGION_EU_WEST_1,
             audited_regions=[AWS_REGION_EU_WEST_1],
->>>>>>> bd13973c
         )
         assert get_default_region("ec2", audit_info) == AWS_REGION_EU_WEST_1
 
     def test_get_default_region_profile_region_not_audited(self):
-<<<<<<< HEAD
-        audited_regions = [AWS_REGION_EU_WEST_1]
-        profile_region = "us-east-2"
-        audit_info = AWS_Audit_Info(
-            session_config=None,
-            original_session=None,
-            audit_session=None,
-            audited_account=None,
-            audited_account_arn=None,
-            audited_partition="aws",
-            audited_identity_arn=None,
-            audited_user_id=None,
-            profile=None,
-            profile_region=profile_region,
-            credentials=None,
-            assumed_role_info=None,
-            audited_regions=audited_regions,
-            organizations_metadata=None,
-            audit_resources=None,
-            mfa_enabled=False,
-            audit_metadata=Audit_Metadata(
-                services_scanned=0,
-                expected_checks=[],
-                completed_checks=0,
-                audit_progress=0,
-            ),
-=======
         audit_info = set_mocked_aws_audit_info(
             profile_region=AWS_REGION_US_EAST_2,
             audited_regions=[AWS_REGION_EU_WEST_1],
->>>>>>> bd13973c
         )
         assert get_default_region("ec2", audit_info) == AWS_REGION_EU_WEST_1
 
     def test_get_default_region_non_profile_region(self):
-<<<<<<< HEAD
-        audited_regions = [AWS_REGION_EU_WEST_1]
-        profile_region = None
-        audit_info = AWS_Audit_Info(
-            session_config=None,
-            original_session=None,
-            audit_session=None,
-            audited_account=None,
-            audited_account_arn=None,
-            audited_partition="aws",
-            audited_identity_arn=None,
-            audited_user_id=None,
-            profile=None,
-            profile_region=profile_region,
-            credentials=None,
-            assumed_role_info=None,
-            audited_regions=audited_regions,
-            organizations_metadata=None,
-            audit_resources=None,
-            mfa_enabled=False,
-            audit_metadata=Audit_Metadata(
-                services_scanned=0,
-                expected_checks=[],
-                completed_checks=0,
-                audit_progress=0,
-            ),
-=======
-        audit_info = set_mocked_aws_audit_info(
-            audited_regions=[AWS_REGION_EU_WEST_1],
->>>>>>> bd13973c
+        audit_info = set_mocked_aws_audit_info(
+            audited_regions=[AWS_REGION_EU_WEST_1],
         )
         assert get_default_region("ec2", audit_info) == AWS_REGION_EU_WEST_1
 
@@ -637,37 +417,8 @@
         assert get_global_region(audit_info) == AWS_REGION_ISO_GLOBAL
 
     def test_get_available_aws_service_regions_with_us_east_1_audited(self):
-<<<<<<< HEAD
-        audited_regions = [AWS_REGION_US_EAST_1]
-        audit_info = AWS_Audit_Info(
-            session_config=None,
-            original_session=None,
-            audit_session=None,
-            audited_account=None,
-            audited_account_arn=None,
-            audited_partition="aws",
-            audited_identity_arn=None,
-            audited_user_id=None,
-            profile=None,
-            profile_region=None,
-            credentials=None,
-            assumed_role_info=None,
-            audited_regions=audited_regions,
-            organizations_metadata=None,
-            audit_resources=None,
-            mfa_enabled=False,
-            audit_metadata=Audit_Metadata(
-                services_scanned=0,
-                expected_checks=[],
-                completed_checks=0,
-                audit_progress=0,
-            ),
-            enabled_regions=audited_regions,
-        )
-=======
         audit_info = set_mocked_aws_audit_info(audited_regions=[AWS_REGION_US_EAST_1])
 
->>>>>>> bd13973c
         with patch(
             "prowler.providers.aws.aws_provider.parse_json_file",
             return_value={
@@ -698,15 +449,9 @@
                 }
             },
         ):
-<<<<<<< HEAD
             assert get_available_aws_service_regions("ec2", audit_info) == {
                 AWS_REGION_US_EAST_1
             }
-=======
-            assert get_available_aws_service_regions("ec2", audit_info) == [
-                AWS_REGION_US_EAST_1
-            ]
->>>>>>> bd13973c
 
     def test_get_available_aws_service_regions_with_all_regions_audited(self):
         audit_info = set_mocked_aws_audit_info()
