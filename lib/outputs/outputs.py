import json
import os
import sys
from csv import DictWriter

from colorama import Fore, Style

from config.config import (
    csv_file_suffix,
    json_asff_file_suffix,
    json_file_suffix,
    prowler_version,
    timestamp_iso,
    timestamp_utc,
)
from lib.logger import logger
from lib.outputs.models import (
    Check_Output_CSV,
    Check_Output_JSON,
    Check_Output_JSON_ASFF,
    Compliance,
    ProductFields,
    Resource,
    Severity,
)
from lib.utils.utils import file_exists, hash_sha512, open_file
from providers.aws.lib.security_hub import send_to_security_hub


def report(check_findings, output_options, audit_info):
    check_findings.sort(key=lambda x: x.region)

    csv_fields = []
    # check output options
    file_descriptors = {}
    if output_options.output_modes:
        if "csv" in output_options.output_modes:
            csv_fields = generate_csv_fields()

        file_descriptors = fill_file_descriptors(
            output_options.output_modes,
            output_options.output_directory,
            csv_fields,
            output_options.output_filename,
        )

    if check_findings:
        for finding in check_findings:
            # Print findings by stdout
            color = set_report_color(finding.status)
            if output_options.is_quiet and "FAIL" in finding.status:
                print(
                    f"\t{color}{finding.status}{Style.RESET_ALL} {finding.region}: {finding.status_extended}"
                )
            elif not output_options.is_quiet:
                print(
                    f"\t{color}{finding.status}{Style.RESET_ALL} {finding.region}: {finding.status_extended}"
                )

            if file_descriptors:
                # sending the finding to input options
                if "csv" in file_descriptors:
                    finding_output = Check_Output_CSV(
                        audit_info.audited_account,
                        audit_info.profile,
                        finding,
                        audit_info.organizations_metadata,
                    )
                    csv_writer = DictWriter(
                        file_descriptors["csv"], fieldnames=csv_fields, delimiter=";"
                    )
                    csv_writer.writerow(finding_output.__dict__)

                if "json" in file_descriptors:
                    finding_output = Check_Output_JSON(**finding.check_metadata.dict())
                    fill_json(finding_output, audit_info, finding)

                    json.dump(finding_output.dict(), file_descriptors["json"], indent=4)
                    file_descriptors["json"].write(",")

                if "json-asff" in file_descriptors:
                    finding_output = Check_Output_JSON_ASFF()
                    fill_json_asff(finding_output, audit_info, finding)

                    json.dump(
                        finding_output.dict(), file_descriptors["json-asff"], indent=4
                    )
                    file_descriptors["json-asff"].write(",")

                # Check if it is needed to send findings to security hub
                if output_options.security_hub_enabled:
                    send_to_security_hub(
                        finding.region, finding_output, audit_info.audit_session
                    )
    else:  # No service resources in the whole account
        color = set_report_color("WARNING")
        if not output_options.is_quiet:
            print(f"\t{color}INFO{Style.RESET_ALL} There are no resources")

    if file_descriptors:
        # Close all file descriptors
        for file_descriptor in file_descriptors:
            file_descriptors.get(file_descriptor).close()


def fill_file_descriptors(output_modes, output_directory, csv_fields, output_filename):
    file_descriptors = {}
    for output_mode in output_modes:
        if output_mode == "csv":
            filename = f"{output_directory}/{output_filename}{csv_file_suffix}"
            if file_exists(filename):
                file_descriptor = open_file(
                    filename,
                    "a",
                )
            else:
                file_descriptor = open_file(
                    filename,
                    "a",
                )
                csv_header = [x.upper() for x in csv_fields]
                csv_writer = DictWriter(
                    file_descriptor, fieldnames=csv_header, delimiter=";"
                )
                csv_writer.writeheader()

            file_descriptors.update({output_mode: file_descriptor})

        if output_mode == "json":
            filename = f"{output_directory}/{output_filename}{json_file_suffix}"
            if file_exists(filename):
                file_descriptor = open_file(
                    filename,
                    "a",
                )
            else:
                file_descriptor = open_file(
                    filename,
                    "a",
                )
                file_descriptor.write("[")

            file_descriptors.update({output_mode: file_descriptor})

        if output_mode == "json-asff":
            filename = f"{output_directory}/{output_filename}{json_asff_file_suffix}"
            if file_exists(filename):
                file_descriptor = open_file(
                    filename,
                    "a",
                )
            else:
                file_descriptor = open_file(
                    filename,
                    "a",
                )
                file_descriptor.write("[")

            file_descriptors.update({output_mode: file_descriptor})

    return file_descriptors


def set_report_color(status):
    color = ""
    if status == "PASS":
        color = Fore.GREEN
    elif status == "FAIL":
        color = Fore.RED
    elif status == "ERROR":
        color = Fore.BLACK
    elif status == "WARNING":
        color = Fore.YELLOW
    else:
        raise Exception("Invalid Report Status. Must be PASS, FAIL, ERROR or WARNING")
    return color


def generate_csv_fields():
    csv_fields = []
    for field in Check_Output_CSV.__dict__["__annotations__"].keys():
        csv_fields.append(field)
    return csv_fields


def fill_json(finding_output, audit_info, finding):
    finding_output.AssessmentStartTime = timestamp_iso
    finding_output.FindingUniqueId = ""
    finding_output.Profile = audit_info.profile
    finding_output.AccountId = audit_info.audited_account
    if audit_info.organizations_metadata:
        finding_output.OrganizationsInfo = audit_info.organizations_metadata.__dict__
    finding_output.Region = finding.region
    finding_output.Status = finding.status
    finding_output.StatusExtended = finding.status_extended
    finding_output.ResourceId = finding.resource_id
    finding_output.ResourceArn = finding.resource_arn
    finding_output.ResourceDetails = finding.resource_details

    return finding_output


def fill_json_asff(finding_output, audit_info, finding):
    # Check if there are no resources in the finding
    if finding.resource_id == "":
        finding.resource_id = "NONE_PROVIDED"
    finding_output.Id = f"prowler-{finding.check_metadata.CheckID}-{audit_info.audited_account}-{finding.region}-{hash_sha512(finding.resource_id)}"
    finding_output.ProductArn = f"arn:{audit_info.audited_partition}:securityhub:{finding.region}::product/prowler/prowler"
    finding_output.ProductFields = ProductFields(
        ProviderVersion=prowler_version, ProwlerResourceName=finding.resource_id
    )
    finding_output.GeneratorId = "prowler-" + finding.check_metadata.CheckID
    finding_output.AwsAccountId = audit_info.audited_account
    finding_output.Types = finding.check_metadata.CheckType
    finding_output.FirstObservedAt = (
        finding_output.UpdatedAt
    ) = finding_output.CreatedAt = timestamp_utc.strftime("%Y-%m-%dT%H:%M:%SZ")
    finding_output.Severity = Severity(Label=finding.check_metadata.Severity.upper())
    finding_output.Title = finding.check_metadata.CheckTitle
    finding_output.Description = finding.check_metadata.Description
    finding_output.Resources = [
        Resource(
            Id=finding.resource_id,
            Type=finding.check_metadata.ResourceType,
            Partition=audit_info.audited_partition,
            Region=finding.region,
        )
    ]
    # Add ED to PASS or FAIL (PASSED/FAILED)
    finding_output.Compliance = Compliance(
        Status=finding.status + "ED",
        RelatedRequirements=finding.check_metadata.CheckType,
    )
    finding_output.Remediation = {
        "Recommendation": finding.check_metadata.Remediation.Recommendation
    }

    return finding_output


<<<<<<< HEAD
def close_json(output_directory, audited_account, mode):
    suffix = json_file_suffix
    if mode == "json-asff":
        suffix = json_asff_file_suffix
    filename = f"{output_directory}/prowler-output-{audited_account}-{suffix}"
    file_descriptor = open_file(
        filename,
        "a",
    )
    # Replace last comma for square bracket
    file_descriptor.seek(file_descriptor.tell() - 1, os.SEEK_SET)
    file_descriptor.truncate()
    file_descriptor.write("]")
    file_descriptor.close()


def send_to_s3_bucket(output_directory, output_mode, output_bucket, audit_info):
=======
def close_json(output_filename, output_directory, mode):
    try:
        suffix = json_file_suffix
        if mode == "json-asff":
            suffix = json_asff_file_suffix
        filename = f"{output_directory}/{output_filename}{suffix}"
        file_descriptor = open_file(
            filename,
            "a",
        )
        # Replace last comma for square bracket
        file_descriptor.seek(file_descriptor.tell() - 1, os.SEEK_SET)
        file_descriptor.truncate()
        file_descriptor.write("]")
        file_descriptor.close()
    except Exception as error:
        logger.critical(f"{error.__class__.__name__} -- {error}")
        sys.exit()


def send_to_s3_bucket(
    output_filename, output_directory, output_mode, output_bucket, audit_session
):
>>>>>>> a63c42f5
    try:
        # Get only last part of the path
        output_directory = output_directory.split("/")[-1]
        if output_mode == "csv":
<<<<<<< HEAD
            filename = f"prowler-output-{audit_info.audited_account}-{csv_file_suffix}"
        elif output_mode == "json":
            filename = f"prowler-output-{audit_info.audited_account}-{json_file_suffix}"
        elif output_mode == "json-asff":
            filename = (
                f"prowler-output-{audit_info.audited_account}-{json_asff_file_suffix}"
            )
        logger.info(f"Sending outputs to S3 bucket {output_bucket}")
        file_name = output_directory + "/" + filename
        bucket_name = output_bucket
        object_name = output_directory + "/" + output_mode + "/" + filename
        s3_client = audit_info.audit_session.client("s3")
        s3_client.upload_file(file_name, bucket_name, object_name)
=======
            filename = f"{output_filename}{csv_file_suffix}"
        elif output_mode == "json":
            filename = f"{output_filename}{json_file_suffix}"
        elif output_mode == "json-asff":
            filename = f"{output_filename}{json_asff_file_suffix}"
        logger.info(f"Sending outputs to S3 bucket {output_bucket}")
        # Check if security hub is enabled in current region
        s3_client = audit_session.client("s3")
        s3_client.upload_file(
            output_directory + "/" + filename,
            output_bucket,
            output_directory + "/" + output_mode + "/" + filename,
        )
>>>>>>> a63c42f5

    except Exception as error:
        logger.critical(f"{error.__class__.__name__} -- {error}")
        sys.exit()<|MERGE_RESOLUTION|>--- conflicted
+++ resolved
@@ -238,25 +238,6 @@
     return finding_output
 
 
-<<<<<<< HEAD
-def close_json(output_directory, audited_account, mode):
-    suffix = json_file_suffix
-    if mode == "json-asff":
-        suffix = json_asff_file_suffix
-    filename = f"{output_directory}/prowler-output-{audited_account}-{suffix}"
-    file_descriptor = open_file(
-        filename,
-        "a",
-    )
-    # Replace last comma for square bracket
-    file_descriptor.seek(file_descriptor.tell() - 1, os.SEEK_SET)
-    file_descriptor.truncate()
-    file_descriptor.write("]")
-    file_descriptor.close()
-
-
-def send_to_s3_bucket(output_directory, output_mode, output_bucket, audit_info):
-=======
 def close_json(output_filename, output_directory, mode):
     try:
         suffix = json_file_suffix
@@ -280,40 +261,21 @@
 def send_to_s3_bucket(
     output_filename, output_directory, output_mode, output_bucket, audit_session
 ):
->>>>>>> a63c42f5
     try:
         # Get only last part of the path
         output_directory = output_directory.split("/")[-1]
         if output_mode == "csv":
-<<<<<<< HEAD
-            filename = f"prowler-output-{audit_info.audited_account}-{csv_file_suffix}"
+            filename = f"{output_filename}{csv_file_suffix}"
         elif output_mode == "json":
-            filename = f"prowler-output-{audit_info.audited_account}-{json_file_suffix}"
+            filename = f"{output_filename}{json_file_suffix}"
         elif output_mode == "json-asff":
-            filename = (
-                f"prowler-output-{audit_info.audited_account}-{json_asff_file_suffix}"
-            )
+            filename = f"{output_filename}{json_asff_file_suffix}"
         logger.info(f"Sending outputs to S3 bucket {output_bucket}")
         file_name = output_directory + "/" + filename
         bucket_name = output_bucket
         object_name = output_directory + "/" + output_mode + "/" + filename
         s3_client = audit_info.audit_session.client("s3")
         s3_client.upload_file(file_name, bucket_name, object_name)
-=======
-            filename = f"{output_filename}{csv_file_suffix}"
-        elif output_mode == "json":
-            filename = f"{output_filename}{json_file_suffix}"
-        elif output_mode == "json-asff":
-            filename = f"{output_filename}{json_asff_file_suffix}"
-        logger.info(f"Sending outputs to S3 bucket {output_bucket}")
-        # Check if security hub is enabled in current region
-        s3_client = audit_session.client("s3")
-        s3_client.upload_file(
-            output_directory + "/" + filename,
-            output_bucket,
-            output_directory + "/" + output_mode + "/" + filename,
-        )
->>>>>>> a63c42f5
 
     except Exception as error:
         logger.critical(f"{error.__class__.__name__} -- {error}")
