--- conflicted
+++ resolved
@@ -78,106 +78,6 @@
                     f"\t{color}{finding.status}{Style.RESET_ALL} {finding.region}: {finding.status_extended}"
                 )
             if file_descriptors:
-<<<<<<< HEAD
-                if "ens_rd2022_aws" in output_options.output_modes:
-                    # We have to retrieve all the check's compliance requirements
-                    check_compliance = output_options.bulk_checks_metadata[
-                        finding.check_metadata.CheckID
-                    ].Compliance
-                    for compliance in check_compliance:
-                        if (
-                            compliance.Framework == "ENS"
-                            and compliance.Version == "RD2022"
-                        ):
-                            for requirement in compliance.Requirements:
-                                requirement_description = requirement.Description
-                                requirement_id = requirement.Id
-                                for attribute in requirement.Attributes:
-                                    compliance_row = Check_Output_CSV_ENS_RD2022(
-                                        Provider=finding.check_metadata.Provider,
-                                        AccountId=audit_info.audited_account,
-                                        Region=finding.region,
-                                        AssessmentDate=timestamp.isoformat(),
-                                        Requirements_Id=requirement_id,
-                                        Requirements_Description=requirement_description,
-                                        Requirements_Attributes_IdGrupoControl=attribute.get(
-                                            "IdGrupoControl"
-                                        ),
-                                        Requirements_Attributes_Marco=attribute.get(
-                                            "Marco"
-                                        ),
-                                        Requirements_Attributes_Categoria=attribute.get(
-                                            "Categoria"
-                                        ),
-                                        Requirements_Attributes_DescripcionControl=attribute.get(
-                                            "DescripcionControl"
-                                        ),
-                                        Requirements_Attributes_Nivel=attribute.get(
-                                            "Nivel"
-                                        ),
-                                        Requirements_Attributes_Tipo=attribute.get(
-                                            "Tipo"
-                                        ),
-                                        Requirements_Attributes_Dimensiones=",".join(
-                                            attribute.get("Dimensiones")
-                                        ),
-                                        Status=finding.status,
-                                        StatusExtended=finding.status_extended,
-                                        ResourceId=finding.resource_id,
-                                        CheckId=finding.check_metadata.CheckID,
-                                    )
-
-                            csv_header = generate_csv_fields(
-                                Check_Output_CSV_ENS_RD2022
-                            )
-                            csv_writer = DictWriter(
-                                file_descriptors["ens_rd2022_aws"],
-                                fieldnames=csv_header,
-                                delimiter=";",
-                            )
-                            csv_writer.writerow(compliance_row.__dict__)
-
-                if "csv" in file_descriptors:
-                    finding_output = Check_Output_CSV(
-                        audit_info.audited_account,
-                        audit_info.profile,
-                        finding,
-                        audit_info.organizations_metadata,
-                    )
-                    csv_writer = DictWriter(
-                        file_descriptors["csv"],
-                        fieldnames=generate_csv_fields(Check_Output_CSV),
-                        delimiter=";",
-                    )
-                    csv_writer.writerow(finding_output.__dict__)
-
-                if "json" in file_descriptors:
-                    finding_output = Check_Output_JSON(**finding.check_metadata.dict())
-                    fill_json(finding_output, audit_info, finding)
-
-                    json.dump(finding_output.dict(), file_descriptors["json"], indent=4)
-                    file_descriptors["json"].write(",")
-
-                if "json-asff" in file_descriptors:
-                    finding_output = Check_Output_JSON_ASFF()
-                    fill_json_asff(finding_output, audit_info, finding)
-
-                    json.dump(
-                        finding_output.dict(), file_descriptors["json-asff"], indent=4
-                    )
-                    file_descriptors["json-asff"].write(",")
-
-                if "html" in file_descriptors:
-                    fill_html(file_descriptors["html"], audit_info, finding)
-
-                    file_descriptors["html"].write("")
-
-                # Check if it is needed to send findings to security hub
-                if output_options.security_hub_enabled:
-                    send_to_security_hub(
-                        finding.region, finding_output, audit_info.audit_session
-                    )
-=======
                 if finding.check_metadata.Provider == "aws":
                     if "ens_rd2022_aws" in output_options.output_modes:
                         # We have to retrieve all the check's compliance requirements
@@ -272,13 +172,16 @@
                             indent=4,
                         )
                         file_descriptors["json-asff"].write(",")
+                        
+                    if "html" in file_descriptors:
+                        fill_html(file_descriptors["html"], audit_info, finding)
+
+                        file_descriptors["html"].write("")
 
                     # Check if it is needed to send findings to security hub
                     if output_options.security_hub_enabled:
                         send_to_security_hub(
-                            finding.region, finding_output, audit_info.audit_session
-                        )
->>>>>>> f964439a
+                            finding.region, finding_output, audit_info.audit_session)
     else:  # No service resources in the whole account
         color = set_report_color("INFO")
         if not output_options.is_quiet and output_options.verbose:
@@ -531,15 +434,9 @@
 
 def display_summary_table(
     findings: list,
-<<<<<<< HEAD
     audit_info: AWS_Audit_Info,
     output_options: Output_From_Options,
-=======
-    audit_info,
-    output_filename: str,
-    output_directory: str,
     provider: str,
->>>>>>> f964439a
 ):
     output_directory = output_options.output_directory
     output_filename = output_options.output_filename
@@ -607,7 +504,6 @@
                     f"{Fore.GREEN}{round(pass_count/len(findings)*100, 2)}% ({pass_count}) Passed{Style.RESET_ALL}",
                 ]
             ]
-<<<<<<< HEAD
         ]
         print(tabulate(overview_table, tablefmt="rounded_grid"))
         print(
@@ -623,20 +519,6 @@
         if "json-asff" in output_options.output_modes:
             print(f" - JSON-ASFF: {output_directory}/{output_filename}.asff.json")
         print(f" - CSV: {output_directory}/{output_filename}.csv")
-        print(f" - JSON: {output_directory}/{output_filename}.json\n")
-=======
-            print(tabulate(overview_table, tablefmt="rounded_grid"))
-            print(
-                f"\n{entity_type} {Fore.YELLOW}{audit_info.audited_account}{Style.RESET_ALL} Scan Results (severity columns are for fails only):"
-            )
-            print(tabulate(findings_table, headers="keys", tablefmt="rounded_grid"))
-            print(
-                f"{Style.BRIGHT}* You only see here those services that contains resources.{Style.RESET_ALL}"
-            )
-            print("\nDetailed results are in:")
-            print(f" - CSV: {output_directory}/{output_filename}.csv")
-            print(f" - JSON: {output_directory}/{output_filename}.json\n")
->>>>>>> f964439a
 
     except Exception as error:
         logger.critical(
