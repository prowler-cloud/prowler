--- conflicted
+++ resolved
@@ -4,12 +4,10 @@
 from csv import DictWriter
 from config.config import timestamp
 from colorama import Fore, Style
-<<<<<<< HEAD
 from typing import Any
-=======
 from tabulate import tabulate
 
->>>>>>> 9204142e
+
 from config.config import (
     csv_file_suffix,
     json_asff_file_suffix,
@@ -369,13 +367,9 @@
         s3_client.upload_file(file_name, bucket_name, object_name)
 
     except Exception as error:
-<<<<<<< HEAD
         logger.critical(
             f"{error.__class__.__name__}[{error.__traceback__.tb_lineno}] -- {error}"
         )
-        sys.exit()
-=======
-        logger.critical(f"{error.__class__.__name__} -- {error}")
         sys.exit()
 
 
@@ -484,5 +478,4 @@
     findings_table["Medium"].append(
         f"{Fore.YELLOW}{current['Medium']}{Style.RESET_ALL}"
     )
-    findings_table["Low"].append(f"{Fore.BLUE}{current['Low']}{Style.RESET_ALL}")
->>>>>>> 9204142e
+    findings_table["Low"].append(f"{Fore.BLUE}{current['Low']}{Style.RESET_ALL}")