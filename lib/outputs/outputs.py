--- conflicted
+++ resolved
@@ -54,11 +54,6 @@
                 print(
                     f"\t{color}{finding.status}{Style.RESET_ALL} {finding.region}: {finding.status_extended}"
                 )
-<<<<<<< HEAD
-
-            if file_descriptors:
-=======
->>>>>>> 5abd7817
 
             if file_descriptors:
                 # sending the finding to input options
