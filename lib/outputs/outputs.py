import json
import os
from csv import DictWriter

from colorama import Fore, Style

from config.config import (
    csv_file_suffix,
    json_asff_file_suffix,
    json_file_suffix,
    prowler_version,
    timestamp,
    timestamp_utc,
)
from lib.outputs.models import (
    Check_Output_CSV,
    Check_Output_JSON,
    Check_Output_JSON_ASFF,
    Compliance,
    ProductFields,
    Resource,
    Severity,
)
from lib.utils.utils import file_exists, hash_sha512, open_file
from providers.aws.aws_provider import send_to_security_hub


def report(check_findings, output_options, audit_info):
    check_findings.sort(key=lambda x: x.region)

    csv_fields = []
    # check output options
    file_descriptors = {}
    if output_options.output_modes:
        if "csv" in output_options.output_modes:
            csv_fields = generate_csv_fields()

        file_descriptors = fill_file_descriptors(
            output_options.output_modes,
            audit_info.audited_account,
            output_options.output_directory,
            csv_fields,
        )
<<<<<<< HEAD
    if check_findings:
        for finding in check_findings:
            # printing the finding ...

            color = set_report_color(finding.status)
            if output_options.is_quiet and "FAIL" in finding.status:
                print(
                    f"{color}{finding.status}{Style.RESET_ALL} {finding.region}: {finding.status_extended}"
=======

    for finding in check_findings:
        # Print findings by stdout
        color = set_report_color(finding.status)
        if output_options.is_quiet and "FAIL" in finding.status:
            print(
                f"\t{color}{finding.status}{Style.RESET_ALL} {finding.region}: {finding.status_extended}"
            )
        elif not output_options.is_quiet:
            print(
                f"\t{color}{finding.status}{Style.RESET_ALL} {finding.region}: {finding.status_extended}"
            )
        if file_descriptors:

            # sending the finding to input options
            if "csv" in file_descriptors:
                finding_output = Check_Output_CSV(
                    audit_info.audited_account,
                    audit_info.profile,
                    finding,
                    audit_info.organizations_metadata,
                )
                csv_writer = DictWriter(
                    file_descriptors["csv"], fieldnames=csv_fields, delimiter=";"
>>>>>>> 6e589919
                )
            elif not output_options.is_quiet:
                print(
                    f"{color}{finding.status}{Style.RESET_ALL} {finding.region}: {finding.status_extended}"
                )
            if file_descriptors:

                # sending the finding to input options
                if "csv" in file_descriptors:
                    finding_output = Check_Output_CSV(
                        audit_info.audited_account,
                        audit_info.profile,
                        finding,
                        audit_info.organizations_metadata,
                    )
                    csv_writer = DictWriter(
                        file_descriptors["csv"], fieldnames=csv_fields, delimiter=";"
                    )
                    csv_writer.writerow(finding_output.__dict__)

                if "json" in file_descriptors:
                    finding_output = Check_Output_JSON(**finding.check_metadata.dict())
                    fill_json(finding_output, audit_info, finding)

                    json.dump(finding_output.dict(), file_descriptors["json"], indent=4)
                    file_descriptors["json"].write(",")

                if "json-asff" in file_descriptors:
                    finding_output = Check_Output_JSON_ASFF()
                    fill_json_asff(finding_output, audit_info, finding)

                    json.dump(
                        finding_output.dict(), file_descriptors["json-asff"], indent=4
                    )
                    file_descriptors["json-asff"].write(",")

                # Check if it is needed to send findings to security hub
                if output_options.security_hub_enabled:
                    send_to_security_hub(
                        finding.region, finding_output, audit_info.audit_session
                    )
    else:  # No service resources in the whole account
        color = set_report_color("PASS")
        if not output_options.is_quiet:
            print(f"{color}PASS{Style.RESET_ALL} There are no resources.")

    if file_descriptors:
        # Close all file descriptors
        for file_descriptor in file_descriptors:
            file_descriptors.get(file_descriptor).close()


def fill_file_descriptors(output_modes, audited_account, output_directory, csv_fields):
    file_descriptors = {}
    for output_mode in output_modes:
        if output_mode == "csv":
            filename = (
                f"{output_directory}/prowler-output-{audited_account}-{csv_file_suffix}"
            )
            if file_exists(filename):
                file_descriptor = open_file(
                    filename,
                    "a",
                )
            else:
                file_descriptor = open_file(
                    filename,
                    "a",
                )
                csv_header = [x.upper() for x in csv_fields]
                csv_writer = DictWriter(
                    file_descriptor, fieldnames=csv_header, delimiter=";"
                )
                csv_writer.writeheader()

            file_descriptors.update({output_mode: file_descriptor})

        if output_mode == "json":
            filename = f"{output_directory}/prowler-output-{audited_account}-{json_file_suffix}"
            if file_exists(filename):
                file_descriptor = open_file(
                    filename,
                    "a",
                )
            else:
                file_descriptor = open_file(
                    filename,
                    "a",
                )
                file_descriptor.write("[")

            file_descriptors.update({output_mode: file_descriptor})

        if output_mode == "json-asff":
            filename = f"{output_directory}/prowler-output-{audited_account}-{json_asff_file_suffix}"
            if file_exists(filename):
                file_descriptor = open_file(
                    filename,
                    "a",
                )
            else:
                file_descriptor = open_file(
                    filename,
                    "a",
                )
                file_descriptor.write("[")

            file_descriptors.update({output_mode: file_descriptor})

    return file_descriptors


def set_report_color(status):
    color = ""
    if status == "PASS":
        color = Fore.GREEN
    elif status == "FAIL":
        color = Fore.RED
    elif status == "ERROR":
        color = Fore.BLACK
    elif status == "WARNING":
        color = Fore.YELLOW
    else:
        raise Exception("Invalid Report Status. Must be PASS, FAIL, ERROR or WARNING")
    return color


def generate_csv_fields():
    csv_fields = []
    for field in Check_Output_CSV.__dict__["__annotations__"].keys():
        csv_fields.append(field)
    return csv_fields


def fill_json(finding_output, audit_info, finding):
    finding_output.AssessmentStartTime = timestamp.isoformat()
    finding_output.FindingUniqueId = ""
    finding_output.Profile = audit_info.profile
    finding_output.AccountId = audit_info.audited_account
    if audit_info.organizations_metadata:
        finding_output.OrganizationsInfo = audit_info.organizations_metadata.__dict__
    finding_output.Region = finding.region
    finding_output.Status = finding.status
    finding_output.StatusExtended = finding.status_extended
    finding_output.ResourceId = finding.resource_id
    finding_output.ResourceArn = finding.resource_arn
    finding_output.ResourceDetails = finding.resource_details

    return finding_output


def fill_json_asff(finding_output, audit_info, finding):
    # Check if there are no resources in the finding
    if finding.resource_id == "":
        finding.resource_id = "NONE_PROVIDED"
    finding_output.Id = f"prowler-{finding.check_metadata.CheckID}-{audit_info.audited_account}-{finding.region}-{hash_sha512(finding.resource_id)}"
    finding_output.ProductArn = f"arn:{audit_info.audited_partition}:securityhub:{finding.region}::product/prowler/prowler"
    finding_output.ProductFields = ProductFields(
        ProviderVersion=prowler_version, ProwlerResourceName=finding.resource_id
    )
    finding_output.GeneratorId = "prowler-" + finding.check_metadata.CheckID
    finding_output.AwsAccountId = audit_info.audited_account
    finding_output.Types = [finding.check_metadata.CheckType]
    finding_output.FirstObservedAt = (
        finding_output.UpdatedAt
    ) = finding_output.CreatedAt = timestamp_utc.strftime("%Y-%m-%dT%H:%M:%SZ")
    finding_output.Severity = Severity(Label=finding.check_metadata.Severity.upper())
    finding_output.Title = finding.check_metadata.CheckTitle
    finding_output.Description = finding.check_metadata.Description
    finding_output.Resources = [
        Resource(
            Id=finding.resource_id,
            Type=finding.check_metadata.ResourceType,
            Partition=audit_info.audited_partition,
            Region=finding.region,
        )
    ]
    # Add ED to PASS or FAIL (PASSED/FAILED)
    finding_output.Compliance = Compliance(
        Status=finding.status + "ED",
        RelatedRequirements=[finding.check_metadata.CheckType],
    )
    finding_output.Remediation = {
        "Recommendation": finding.check_metadata.Remediation.Recommendation
    }

    return finding_output


def close_json(output_directory, audited_account, mode):
    suffix = json_file_suffix
    if mode == "json-asff":
        suffix = json_asff_file_suffix
    filename = f"{output_directory}/prowler-output-{audited_account}-{suffix}"
    file_descriptor = open_file(
        filename,
        "a",
    )
    # Replace last comma for square bracket
    file_descriptor.seek(file_descriptor.tell() - 1, os.SEEK_SET)
    file_descriptor.truncate()
    file_descriptor.write("]")
    file_descriptor.close()<|MERGE_RESOLUTION|>--- conflicted
+++ resolved
@@ -41,46 +41,20 @@
             output_options.output_directory,
             csv_fields,
         )
-<<<<<<< HEAD
+
     if check_findings:
         for finding in check_findings:
-            # printing the finding ...
-
+            # Print findings by stdout
             color = set_report_color(finding.status)
             if output_options.is_quiet and "FAIL" in finding.status:
                 print(
-                    f"{color}{finding.status}{Style.RESET_ALL} {finding.region}: {finding.status_extended}"
-=======
-
-    for finding in check_findings:
-        # Print findings by stdout
-        color = set_report_color(finding.status)
-        if output_options.is_quiet and "FAIL" in finding.status:
-            print(
-                f"\t{color}{finding.status}{Style.RESET_ALL} {finding.region}: {finding.status_extended}"
-            )
-        elif not output_options.is_quiet:
-            print(
-                f"\t{color}{finding.status}{Style.RESET_ALL} {finding.region}: {finding.status_extended}"
-            )
-        if file_descriptors:
-
-            # sending the finding to input options
-            if "csv" in file_descriptors:
-                finding_output = Check_Output_CSV(
-                    audit_info.audited_account,
-                    audit_info.profile,
-                    finding,
-                    audit_info.organizations_metadata,
-                )
-                csv_writer = DictWriter(
-                    file_descriptors["csv"], fieldnames=csv_fields, delimiter=";"
->>>>>>> 6e589919
+                    f"\t{color}{finding.status}{Style.RESET_ALL} {finding.region}: {finding.status_extended}"
                 )
             elif not output_options.is_quiet:
                 print(
-                    f"{color}{finding.status}{Style.RESET_ALL} {finding.region}: {finding.status_extended}"
-                )
+                    f"\t{color}{finding.status}{Style.RESET_ALL} {finding.region}: {finding.status_extended}"
+                )
+            
             if file_descriptors:
 
                 # sending the finding to input options
