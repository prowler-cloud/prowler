--- conflicted
+++ resolved
@@ -10,10 +10,7 @@
     json_file_suffix,
     prowler_version,
     timestamp,
-<<<<<<< HEAD
     timestamp_utc,
-=======
->>>>>>> 611bd909
 )
 from lib.outputs.models import (
     Check_Output_CSV,
@@ -24,12 +21,8 @@
     Resource,
     Severity,
 )
-<<<<<<< HEAD
 from lib.utils.utils import file_exists, hash_sha512, open_file
 from providers.aws.aws_provider import send_to_security_hub
-=======
-from lib.utils.utils import file_exists, open_file
->>>>>>> 611bd909
 
 
 def report(check_findings, output_options, audit_info):
@@ -92,15 +85,12 @@
                 )
                 file_descriptors["json-asff"].write(",")
 
-<<<<<<< HEAD
             # Check if it is needed to send findings to security hub
             if output_options.security_hub:
                 send_to_security_hub(
                     finding.region, finding_output, audit_info.audit_session
                 )
 
-=======
->>>>>>> 611bd909
     if file_descriptors:
         # Close all file descriptors
         for file_descriptor in file_descriptors:
@@ -207,33 +197,21 @@
 
 
 def fill_json_asff(finding_output, audit_info, finding):
-<<<<<<< HEAD
     # Check if there are no resources in the finding
     if finding.resource_id == "":
         finding.resource_id = "NONE_PROVIDED"
     finding_output.Id = f"prowler-{finding.check_metadata.CheckID}-{audit_info.audited_account}-{finding.region}-{hash_sha512(finding.resource_id)}"
-=======
-    finding_output.Id = f"prowler-{finding.check_metadata.CheckID}-{audit_info.audited_account}-{finding.region}-{str(hash(finding.resource_id))}"
->>>>>>> 611bd909
     finding_output.ProductArn = f"arn:{audit_info.audited_partition}:securityhub:{finding.region}::product/prowler/prowler"
     finding_output.ProductFields = ProductFields(
         ProviderVersion=prowler_version, ProwlerResourceName=finding.resource_id
     )
     finding_output.GeneratorId = "prowler-" + finding.check_metadata.CheckID
     finding_output.AwsAccountId = audit_info.audited_account
-<<<<<<< HEAD
     finding_output.Types = [finding.check_metadata.CheckType]
     finding_output.FirstObservedAt = (
         finding_output.UpdatedAt
     ) = finding_output.CreatedAt = timestamp_utc.strftime("%Y-%m-%dT%H:%M:%SZ")
     finding_output.Severity = Severity(Label=finding.check_metadata.Severity.upper())
-=======
-    finding_output.Types = finding.check_metadata.CheckType
-    finding_output.FirstObservedAt = (
-        finding_output.UpdatedAt
-    ) = finding_output.CreatedAt = timestamp.isoformat()
-    finding_output.Severity = Severity(Label=finding.check_metadata.Severity)
->>>>>>> 611bd909
     finding_output.Title = finding.check_metadata.CheckTitle
     finding_output.Description = finding.check_metadata.Description
     finding_output.Resources = [
@@ -245,35 +223,21 @@
         )
     ]
     finding_output.Compliance = Compliance(
-<<<<<<< HEAD
         Status=finding.status + "ED",
         RelatedRequirements=[finding.check_metadata.CheckType],
     )
     finding_output.Remediation = {
         "Recommendation": finding.check_metadata.Remediation.Recommendation
     }
-=======
-        Status=finding.status, RelatedRequirements=[finding.check_metadata.CheckType]
-    )
->>>>>>> 611bd909
 
     return finding_output
 
 
 def close_json(output_directory, audited_account, mode):
-<<<<<<< HEAD
-    if mode == "json":
-        filename = (
-            f"{output_directory}/prowler-output-{audited_account}-{json_file_suffix}"
-        )
-    elif mode == "json-asff":
-        filename = f"{output_directory}/prowler-output-{audited_account}-{json_asff_file_suffix}"
-=======
     suffix = json_file_suffix
     if mode == "json-asff":
         suffix = json_asff_file_suffix
     filename = f"{output_directory}/prowler-output-{audited_account}-{suffix}"
->>>>>>> 611bd909
     file_descriptor = open_file(
         filename,
         "a",
