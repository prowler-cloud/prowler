--- conflicted
+++ resolved
@@ -14,11 +14,7 @@
 # https://docs.python.org/3/library/logging.html#logrecord-attributes
 logging.basicConfig(
     stream=sys.stdout,
-<<<<<<< HEAD
-    format=f"%(asctime)s [File: %(filename)s:%(lineno)d] \t[Module: %(module)s]\t %(levelname)s: %(message)s",
-=======
     format="%(asctime)s [File: %(filename)s:%(lineno)d] \t[Module: %(module)s]\t %(levelname)s: %(message)s",
->>>>>>> 9d5e43e6
     datefmt="%m/%d/%Y %I:%M:%S %p",
 )
 
