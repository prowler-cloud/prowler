--- conflicted
+++ resolved
@@ -9,14 +9,9 @@
 from alive_progress import alive_bar
 from colorama import Fore, Style
 
-<<<<<<< HEAD
-from config.config import compliance_specification_dir, groups_file
+from config.config import compliance_specification_dir, groups_file, orange_color
 from lib.check.compliance_models import load_compliance_framework
-from lib.check.models import Output_From_Options, load_check_metadata
-=======
-from config.config import groups_file, orange_color
 from lib.check.models import Check, Output_From_Options, load_check_metadata
->>>>>>> 9204142e
 from lib.logger import logger
 from lib.outputs.outputs import report
 from lib.utils.utils import open_file, parse_json_file
@@ -277,11 +272,8 @@
     security_hub_enabled: bool,
     output_filename: str,
     allowlist_file: str,
-<<<<<<< HEAD
     bulk_checks_metadata: dict,
-=======
     verbose: bool,
->>>>>>> 9204142e
 ):
     """Sets the Output_From_Options to be used in the output modes"""
     global output_options
@@ -292,23 +284,13 @@
         security_hub_enabled=security_hub_enabled,
         output_filename=output_filename,
         allowlist_file=allowlist_file,
-<<<<<<< HEAD
         bulk_checks_metadata=bulk_checks_metadata,
-=======
         verbose=verbose,
->>>>>>> 9204142e
         # set input options here
     )
     return output_options
 
 
-<<<<<<< HEAD
-def run_check(check, audit_info, output_options):
-    print(
-        f"\nCheck ID: {check.CheckID} - {Fore.MAGENTA}{check.ServiceName}{Fore.YELLOW} [{check.Severity}]{Style.RESET_ALL}"
-    )
-    logger.debug(f"Executing check: {check.CheckID}")
-=======
 def run_check(check: Check, output_options: Output_From_Options) -> list:
     findings = []
     if output_options.verbose or output_options.is_quiet:
@@ -316,7 +298,6 @@
             f"\nCheck ID: {check.checkID} - {Fore.MAGENTA}{check.serviceName}{Fore.YELLOW} [{check.severity}]{Style.RESET_ALL}"
         )
     logger.debug(f"Executing check: {check.checkID}")
->>>>>>> 9204142e
     try:
         findings = check.execute()
     except Exception as error:
