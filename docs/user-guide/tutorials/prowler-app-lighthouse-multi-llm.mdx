--- conflicted
+++ resolved
@@ -62,78 +62,54 @@
   </Tab>
 
   <Tab title="Amazon Bedrock">
-    ### Required Information
+    Prowler connects to Amazon Bedrock using either [Amazon Bedrock API keys](https://docs.aws.amazon.com/bedrock/latest/userguide/getting-started-api-keys.html) or IAM credentials.
 
-    To connect Amazon Bedrock, you need:
+    <Note>
+    Amazon Bedrock models depend on AWS region and account entitlements. Lighthouse AI displays only accessible models that support tool calling and text input/output.
+    </Note>
+
+    ### Amazon Bedrock API Key
+
+    <Warning>
+    Recommended only for exploration of Amazon Bedrock with Lighthouse.
+    </Warning>
+
+    Amazon Bedrock API keys provide simpler authentication with automatically assigned permissions.
+
+    #### Required Information
+
+    - **Bedrock API Key**: Amazon Bedrock API key
+    - **AWS Region**: Region where Bedrock is available
+
+    <Note>
+    Amazon Bedrock API keys are automatically assigned the necessary permissions (`AmazonBedrockLimitedAccess` policy).
+
+    Learn more: [Getting Started with Amazon Bedrock API Keys](https://docs.aws.amazon.com/bedrock/latest/userguide/getting-started-api-keys.html)
+    </Note>
+
+    ### AWS IAM Access Keys
+
+    Standard AWS IAM credentials can be used as an alternative authentication method.
+
+    #### Required Information
 
     - **AWS Access Key ID**: AWS access key ID
     - **AWS Secret Access Key**: AWS secret access key
-    - **AWS Region**: Region where Bedrock is available (e.g., `us-east-1`, `us-west-2`)
+    - **AWS Region**: Region where Bedrock is available
 
-<<<<<<< HEAD
-Prowler connects to Amazon Bedrock using either [Amazon Bedrock API keys](https://docs.aws.amazon.com/bedrock/latest/userguide/getting-started-api-keys.html) or IAM credentials.
+    #### Required Permissions
 
-<Note>
-Amazon Bedrock models depend on AWS region and account entitlements. Lighthouse AI displays only accessible models that support tool calling and text input/output.
-</Note>
-
-#### Amazon Bedrock API Key
-
-<Warning>
-Recommended only for exploration of Amazon Bedrock.
-</Warning>
-
-Amazon Bedrock API keys provide simpler authentication with automatically assigned permissions.
-
-##### Required Information
-
-- **Bedrock API Key**: Amazon Bedrock API key
-- **AWS Region**: Region where Bedrock is available (e.g., `us-east-1`, `us-west-2`)
-
-<Note>
-Amazon Bedrock API keys are automatically assigned the necessary permissions (`AmazonBedrockLimitedAccess` policy).
-
-Learn more: [Getting Started with Amazon Bedrock API Keys](https://docs.aws.amazon.com/bedrock/latest/userguide/getting-started-api-keys.html)
-</Note>
-
-#### AWS IAM Access Keys
-
-Standard AWS IAM credentials can be used as an alternative authentication method.
-
-##### Required Information
-=======
-    Available models are region dependent. See [Amazon Bedrock models by region](https://docs.aws.amazon.com/bedrock/latest/userguide/models-regions.html) for details.
->>>>>>> c1bb51cf
-
-    ### Required Permissions
-
-<<<<<<< HEAD
-##### Required Permissions
-
-The AWS IAM user must have the `AmazonBedrockLimitedAccess` managed policy attached:
-=======
     The AWS IAM user must have the `AmazonBedrockLimitedAccess` managed policy attached:
 
     ```text
     arn:aws:iam::aws:policy/AmazonBedrockLimitedAccess
     ```
->>>>>>> c1bb51cf
 
     <Note>
     Access to all Amazon Bedrock foundation models is enabled by default. When you select a model or invoke it for the first time (using Prowler or otherwise), you agree to Amazon's EULA. More info: [Amazon Bedrock Model Access](https://docs.aws.amazon.com/bedrock/latest/userguide/model-access.html)
     </Note>
 
-<<<<<<< HEAD
-### OpenAI Compatible
-=======
-    Prowler provides flexibility to select available models. When you select a model, you are subscribed in the Amazon Marketplace, but you are charged only on a usage basis.
-
-    <Note>
-    Lighthouse AI automatically filters Amazon Bedrock models to display only those that support text input, text output, and tool calling capabilities. This ensures all available models are compatible with Lighthouse AI features.
-    </Note>
-
   </Tab>
->>>>>>> c1bb51cf
 
   <Tab title="OpenAI Compatible">
     Use this option to connect to any LLM provider exposing an OpenAI compatible API endpoint (OpenRouter, Ollama, etc.).
