--- conflicted
+++ resolved
@@ -90,22 +90,14 @@
 
 Assign the following Microsoft Graph permissions:
 
-<<<<<<< HEAD
-- Domain.Read.All
-=======
 - Directory.Read.All
->>>>>>> bf9e38dc
 
 - Policy.Read.All
 
 - UserAuthenticationMethod.Read.All (optional, for MFA checks)
 
-<<<<<<< HEAD
-In order to assign the permissions, you can use the following steps:
-=======
 ???+ note
     You can replace `Directory.Read.All` with `Domain.Read.All` that is a more restrictive permission but you won't be able to run the Entra checks related with DirectoryRoles and GetUsers.
->>>>>>> bf9e38dc
 
 1. Go to your App Registration > `API permissions`
 
