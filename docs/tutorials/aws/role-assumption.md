--- conflicted
+++ resolved
@@ -23,8 +23,6 @@
 prowler aws -T/--session-duration <seconds> -I/--external-id <external_id> -R arn:aws:iam::<account_id>:role/<role_name>
 ```
 
-<<<<<<< HEAD
-=======
 ## Custom Role Session Name
 
 Prowler can use your custom Role Session name with:
@@ -35,14 +33,6 @@
 ???+ note
     It defaults to `ProwlerAssessmentSession`.
 
-## STS Endpoint Region
-
-If you are using Prowler in AWS regions that are not enabled by default you need to use the argument `--sts-endpoint-region` to point the AWS STS API calls `assume-role` and `get-caller-identity` to the non-default region, e.g.: `prowler aws --sts-endpoint-region eu-south-2`.
-
-???+ note
-    Since v3.11.0, Prowler uses a regional token in STS sessions so it can scan all AWS regions without needing the `--sts-endpoint-region` argument. Make sure that you have enabled the AWS Region you want to scan in **BOTH** AWS Accounts (assumed role account and account from which you assume the role).
-
->>>>>>> 06f988b8
 ## Role MFA
 
 If your IAM Role has MFA configured you can use `--mfa` along with  `-R`/`--role <role_arn>` and Prowler will ask you to input the following values to get a new temporary session for the IAM Role provided:
