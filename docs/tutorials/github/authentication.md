--- conflicted
+++ resolved
@@ -37,13 +37,8 @@
 If no login method is explicitly provided, Prowler will automatically attempt to authenticate using environment variables in the following order of precedence:
 
 1. `GITHUB_PERSONAL_ACCESS_TOKEN`
-<<<<<<< HEAD
-2. `OAUTH_APP_TOKEN`
+2. `GITHUB_OAUTH_APP_TOKEN`
 3. `GITHUB_APP_ID` and `GITHUB_APP_KEY` (where the key is the content of the private key file)
-=======
-2. `GITHUB_OAUTH_APP_TOKEN`
-3. `GITHUB_APP_ID` and `GITHUB_APP_KEY`
->>>>>>> a2faf548
 
 ???+ note
   Ensure the corresponding environment variables are set up before running Prowler for automatic detection if you don't plan to specify the login method.