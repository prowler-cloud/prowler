# Prowler App

**Prowler App** is a user-friendly interface for Prowler CLI, providing a visual dashboard to monitor your cloud security posture. This tutorial will guide you through setting up and using Prowler App.

## Accessing Prowler App and API Documentation

After [installing](../index.md#prowler-app-installation) **Prowler App**, access it at [http://localhost:3000](http://localhost:3000). To view the auto-generated **Prowler API** documentation, navigate to [http://localhost:8080/api/v1/docs](http://localhost:8080/api/v1/docs). This documentation provides details on available endpoints, parameters, and responses.

???+ note
    If you are a [Prowler Cloud](https://cloud.prowler.com/sign-in) user, you can access API docs at [https://api.prowler.com/api/v1/docs](https://api.prowler.com/api/v1/docs)

## **Step 1: Sign Up**

### **Sign Up with Email**

To get started, sign up using your email and password:

<img src="../../img/sign-up-button.png" alt="Sign Up Button" width="320"/>
<img src="../../img/sign-up.png" alt="Sign Up" width="285"/>

### **Sign Up with Social Login**

If Social Login is enabled, you can sign up using your preferred provider (e.g., Google, GitHub).

???+ note "How Social Login Works"
    If your email is already registered, you will be logged in, and your social account will be linked.
    If your email is not registered, a new account will be created using your social account email.

???+ note "Enable Social Login"
    See [how to configure Social Login for Prowler](prowler-app-social-login.md) to enable this feature in your own deployments.

## **Step 2: Log In**

Once registered, log in with your email and password to access Prowler App.

<img src="../../img/log-in.png" alt="Log In" width="350"/>

Upon logging in, the Overview page will display. At this stage, no data is present: add a provider to begin scanning your cloud environment.

## **Step 3: Add a Provider**
<<<<<<< HEAD
To run your first scan, you need to add a cloud provider account. Prowler App supports AWS, Azure, GCP, M365, Kubernetes and more.
=======

To perform security scans, link a cloud provider account. Prowler supports the following providers:

- **AWS**

- **Azure**

- **Google Cloud Platform (GCP)**

- **Kubernetes**

- **M365**

Steps to add a provider:
>>>>>>> 1038b11f

1. Navigate to `Settings > Cloud Providers`.
2. Click `Add Account` to set up a new provider and provide your credentials.

<img src="../../img/add-provider.png" alt="Add Provider" width="700"/>

## **Step 4: Configure the Provider**

Select the cloud provider you want to scan.

<img src="../../img/select-provider.png" alt="Select a Provider" width="700"/>

Once chosen, enter the Provider UID for authentication:

- **AWS**: Enter your AWS Account ID.
- **GCP**: Enter your GCP Project ID.
- **Azure**: Enter your Azure Subscription ID.
- **Kubernetes**: Enter your Kubernetes Cluster context of your kubeconfig file.
- **M365**: Enter your M365 Domain ID.

Optionally, provide a **Provider Alias** for easier identification. Follow the instructions provided to add your credentials:

### **Step 4.1: AWS Credentials**

For AWS, enter your `AWS Account ID` and choose one of the following methods to connect:

#### **Step 4.1.1: IAM Access Keys**

1. Select `Connect via Credentials`.

    <img src="../../img/connect-aws-credentials.png" alt="AWS Credentials" width="350"/>

2. Enter your `Access Key ID`, `Secret Access Key` and optionally a `Session Token`:

    <img src="../../img/aws-credentials.png" alt="AWS Credentials" width="350"/>

#### **Step 4.1.2: IAM Role**

1. Select `Connect assuming IAM Role`.

    <img src="../../img/connect-aws-role.png" alt="AWS Role" width="350"/>

2. Enter the `Role ARN` and any optional field like the AWS Access Keys to assume the role, the `External ID`, the `Role Session Name` or the `Session Duration`:

    <img src="../../img/aws-role.png" alt="AWS Role" width="700"/>

???+ note
    Check if your AWS Security Token Service (STS) has the EU (Ireland) endpoint active. If not, we will not be able to connect to your AWS account.

    If that is the case your STS configuration may look like this:

    <img src="../../img/sts-configuration.png" alt="AWS Role" width="800"/>

    To solve this issue, please activate the EU (Ireland) STS endpoint.

### **Step 4.2: Azure Credentials**:

For Azure, Prowler App uses a service principal application to authenticate. For more information about the process of creating and adding permissions to a service principal refer to this [section](../getting-started/requirements.md#azure). When you finish creating and adding the [Entra](./azure/create-prowler-service-principal.md#assigning-the-proper-permissions) and [Subscription](./azure/subscriptions.md#assign-the-appropriate-permissions-to-the-identity-that-is-going-to-be-assumed-by-prowler) scope permissions to the service principal, enter the `Tenant ID`, `Client ID` and `Client Secret` of the service principal application.

<img src="../../img/azure-credentials.png" alt="Azure Credentials" width="700"/>

---
### **Step 4.3: GCP Credentials**

For Google Cloud, first enter your `GCP Project ID` and then select the authentication method you want to use:

- **Service Account Authentication** (**Recommended**)
- **Application Default Credentials**

**Service Account Authentication** is the recommended authentication method for automated systems and machine-to-machine interactions, like Prowler. For detailed information about this, refer to the [Google Cloud documentation](https://cloud.google.com/iam/docs/service-account-overview).

<img src="../img/gcp-auth-methods.png" alt="GCP Authentication Methods" width="700"/>

#### **Step 4.3.1: Service Account Authentication**

First of all, in the same project that you selected in the previous step, you need to create a service account and then generate a key in JSON format for it. For more information about this, you can follow the next Google Cloud documentation tutorials:

- [Create a service account](https://cloud.google.com/iam/docs/creating-managing-service-accounts)
- [Generate a key for a service account](https://cloud.google.com/iam/docs/creating-managing-service-account-keys)

<img src="../img/gcp-service-account-creds.png" alt="GCP Service Account Credentials" width="700"/>

#### **Step 4.3.2: Application Default Credentials**

1. Run the following command in your terminal to authenticate with GCP:

    ```bash
    gcloud auth application-default login
    ```

2. Once authenticated, get the `Client ID`, `Client Secret` and `Refresh Token` from `~/.config/gcloud/application_default_credentials`.

3. Paste the `Client ID`, `Client Secret` and `Refresh Token` into Prowler App.

<img src="../../img/gcp-credentials.png" alt="GCP Credentials" width="700"/>

### **Step 4.4: Kubernetes Credentials**:

For Kubernetes, Prowler App uses a `kubeconfig` file to authenticate, paste the contents of your `kubeconfig` file into the `Kubeconfig content` field.

By default, the `kubeconfig` file is located at `~/.kube/config`.

<img src="../../img/kubernetes-credentials.png" alt="Kubernetes Credentials" width="700"/>

If you are adding an **EKS**, **GKE**, **AKS** or external cluster, follow these additional steps to ensure proper authentication:

**Make sure your cluster allow traffic from the Prowler Cloud IP address `52.48.254.174/32`**

1. Apply the necessary Kubernetes resources to your EKS, GKE, AKS or external cluster (you can find the files in the [`kubernetes` directory of the Prowler repository](https://github.com/prowler-cloud/prowler/tree/master/kubernetes)):

    ```console
    kubectl apply -f kubernetes/prowler-sa.yaml
    kubectl apply -f kubernetes/prowler-role.yaml
    kubectl apply -f kubernetes/prowler-rolebinding.yaml
    ```

2. Generate a long-lived token for authentication:

    ```console
    kubectl create token prowler-sa -n prowler-ns --duration=0
    ```

    - **Security Note:** The `--duration=0` option generates a non-expiring token, which may pose a security risk if not managed properly. Users should decide on an appropriate expiration time based on their security policies. If a limited-time token is preferred, set `--duration=<TIME>` (e.g., `--duration=24h`).
    - **Important:** If the token expires, Prowler Cloud will no longer be able to authenticate with the cluster. In this case, you will need to generate a new token and **remove and re-add the provider in Prowler Cloud** with the updated `kubeconfig`.

3. Update your `kubeconfig` to use the ServiceAccount token:

    ```console
    kubectl config set-credentials prowler-sa --token=<SA_TOKEN>
    kubectl config set-context <CONTEXT_NAME> --user=prowler-sa
    ```

    Replace `<SA_TOKEN>` with the generated token and `<CONTEXT_NAME>` with your KubeConfig Context Name of your EKS, GKE or AKS cluster.

4. Now you can add the modified `kubeconfig` in Prowler Cloud. Then test the connection.

### **Step 4.5: M365 Credentials**
For M365, you must enter your Domain ID and choose the authentication method you want to use:

- Service Principal Authentication (Recommended)
- User Authentication (only works if the user does not have MFA enabled)

???+ note
    User authentication with M365_USER and M365_PASSWORD is optional and will only work if the account does not enforce MFA.

For full setup instructions and requirements, check the [Microsoft 365 provider requirements](./microsoft365/getting-started-m365.md).

<img src="../../img/m365-credentials.png" alt="Prowler Cloud M365 Credentials" width="700"/>

### **Step 4.6: GitHub Credentials**
For GitHub, you must enter your Provider ID (username or organization name) and choose the authentication method you want to use:

- **Personal Access Token** (Recommended for individual users)
- **OAuth App Token** (For applications requiring user consent)
- **GitHub App** (Recommended for organizations and production use)

???+ note
    For full setup instructions and requirements, check the [GitHub provider requirements](./github/getting-started-github.md).

<img src="../img/github-auth-methods.png" alt="GitHub Authentication Methods" width="700"/>

#### **Step 4.6.1: Personal Access Token**

Personal Access Tokens provide the simplest GitHub authentication method and support individual user authentication or testing scenarios.

- Select `Personal Access Token` and enter your `Personal Access Token`:

<img src="../img/github-pat-credentials.png" alt="GitHub Personal Access Token Credentials" width="700"/>

???+ note
    For detailed instructions on creating a Personal Access Token and the exact permissions required, check the [GitHub Personal Access Token tutorial](./github/getting-started-github.md#1-personal-access-token-pat).

#### **Step 4.6.2: OAuth App Token**

OAuth Apps enable applications to act on behalf of users with explicit consent.

- Select `OAuth App Token` and enter your `OAuth App Token`:

<img src="../img/github-oauth-credentials.png" alt="GitHub OAuth App Credentials" width="700"/>

???+ note
    To create an OAuth App, go to GitHub Settings → Developer settings → OAuth Apps → New OAuth App. You'll need to exchange an authorization code for an access token using the OAuth flow.

#### **Step 4.6.3: GitHub App**

GitHub Apps provide the recommended integration method for accessing multiple repositories or organizations.

- Select `GitHub App` and enter your `GitHub App ID` and `GitHub App Private Key`:

    <img src="../img/github-app-credentials.png" alt="GitHub App Credentials" width="700"/>

???+ note
    To create a GitHub App, go to GitHub Settings → Developer settings → GitHub Apps → New GitHub App. Configure the necessary permissions and generate a private key. Install the app to your account or organization and provide the App ID and private key content.

## **Step 5: Test Connection**

After adding your credentials of your cloud account, click the `Launch` button to verify that Prowler App can successfully connect to your provider:

<img src="../../img/test-connection-button.png" alt="Test Connection" width="700"/>

## **Step 6: Scan started**

After successfully adding and testing your credentials, Prowler will start scanning your cloud environment, click the `Go to Scans` button to see the progress:

<img src="../../img/provider-added.png" alt="Start Now" width="700"/>

???+ note
    Prowler will automatically scan all configured providers every **24 hours**, ensuring your cloud environment stays continuously monitored.

## **Step 7: Monitor Scan Progress**

Track the progress of your scan in the `Scans` section:

<img src="../../img/scan-progress.png" alt="Scan Progress" width="700"/>


## **Step 8: Analyze the Findings**

While the scan is running, start exploring the findings in these sections:

- **Overview**: High-level summary of the scans.

    <img src="../../img/overview.png" alt="Overview" width="700"/>

- **Compliance**: Insights into compliance status.

    <img src="../../img/compliance.png" alt="Compliance" width="700"/>

- **Issues**: Types of issues detected.

    <img src="../../img/issues.png" alt="Issues" width="300" style="text-align: center;"/>

- **Browse All Findings**: Detailed list of findings detected, where you can filter by severity, service, and more.

    <img src="../../img/findings.png" alt="Findings" width="700"/>

To view all `new` findings that have not been seen prior to this scan, click the `Delta` filter and select `new`. To view all `changed` findings that have had a status change (from `PASS` to `FAIL` for example), click the `Delta` filter and select `changed`.

## **Step 9: Download the Outputs**

Once a scan is complete, navigate to the Scan Jobs section to download the output files generated by Prowler:

<img src="../../img/scan_jobs_section.png" alt="Scan Jobs section" width="700"/>

You can download the output files generated by Prowler as a single `zip` file. This archive contains the CSV, JSON-OSCF, and HTML reports detailing the findings.

To download these files, click the **Download** button. This button becomes available only after the scan has finished.

<img src="../../img/download_output.png" alt="Download output" width="700"/>

The `zip` file unpacks into a folder named like `prowler-output-<provider_id>-<timestamp>`, which includes all of the above outputs. In the example below, you can see the `.csv`, .`json`, and `.html` reports alongside a subfolder for detailed compliance checks.

<img src="../../img/output_folder.png" alt="Output folder" width="700"/>

???+ note "API Note"
    For more information about the API endpoint used by the UI to download the ZIP archive, refer to: [Prowler API Reference - Download Scan Output](https://api.prowler.com/api/v1/docs#tag/Scan/operation/scans_report_retrieve)

## **Step 10: Download specified compliance report**

Once your scan has finished, you don’t need to grab the entire ZIP—just pull down the specific compliance report you want:

- Navigate to the **Compliance** section of the UI.

<img src="../../img/compliance_section.png" alt="Compliance section" width="700"/>

- Find the Framework report you need.

- Click its **Download** icon to retrieve that report’s CSV file with all the detailed findings.

<img src="../../img/compliance_download.png" alt="Download compliance output" width="700"/>

???+ note "API Note"
    To fetch a single compliance report via API, see the Retrieve compliance report as CSV endpoint in the Prowler API Reference.[Prowler API Reference - Retrieve compliance report as CSV](https://api.prowler.com/api/v1/docs#tag/Scan/operation/scans_compliance_retrieve)<|MERGE_RESOLUTION|>--- conflicted
+++ resolved
@@ -38,11 +38,8 @@
 Upon logging in, the Overview page will display. At this stage, no data is present: add a provider to begin scanning your cloud environment.
 
 ## **Step 3: Add a Provider**
-<<<<<<< HEAD
-To run your first scan, you need to add a cloud provider account. Prowler App supports AWS, Azure, GCP, M365, Kubernetes and more.
-=======
-
-To perform security scans, link a cloud provider account. Prowler supports the following providers:
+
+To perform security scans, link a cloud provider account. Prowler supports the following providers and more:
 
 - **AWS**
 
@@ -54,8 +51,9 @@
 
 - **M365**
 
+- **GitHub**
+
 Steps to add a provider:
->>>>>>> 1038b11f
 
 1. Navigate to `Settings > Cloud Providers`.
 2. Click `Add Account` to set up a new provider and provide your credentials.
