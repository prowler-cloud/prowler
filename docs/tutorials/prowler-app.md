# Prowler App

**Prowler App** is a user-friendly interface for Prowler CLI, providing a visual dashboard to monitor your cloud security posture. This tutorial will guide you through setting up and using Prowler App.

## Accessing Prowler App and API Documentation

After [installing](../index.md#prowler-app-installation) **Prowler App**, access it at [http://localhost:3000](http://localhost:3000). To view the auto-generated **Prowler API** documentation, navigate to [http://localhost:8080/api/v1/docs](http://localhost:8080/api/v1/docs). This documentation provides details on available endpoints, parameters, and responses.

???+ note
    If you are a [Prowler Cloud](https://cloud.prowler.com/sign-in) user, you can access API docs at [https://api.prowler.com/api/v1/docs](https://api.prowler.com/api/v1/docs)

## **Step 1: Sign Up**

### **Sign Up with Email**

To get started, sign up using your email and password:

<img src="../../img/sign-up-button.png" alt="Sign Up Button" width="320"/>
<img src="../../img/sign-up.png" alt="Sign Up" width="285"/>

### **Sign Up with Social Login**

If Social Login is enabled, you can sign up using your preferred provider (e.g., Google, GitHub).

???+ note "How Social Login Works"
    If your email is already registered, you will be logged in, and your social account will be linked.
    If your email is not registered, a new account will be created using your social account email.

???+ note "Enable Social Login"
    See [how to configure Social Login for Prowler](prowler-app-social-login.md) to enable this feature in your own deployments.

## **Step 2: Log In**

Once registered, log in with your email and password to access Prowler App.

<img src="../../img/log-in.png" alt="Log In" width="350"/>

Upon logging in, the Overview page will display. At this stage, no data is present: add a provider to begin scanning your cloud environment.

## **Step 3: Add a Provider**

To perform security scans, link a cloud provider account. Prowler supports the following providers:

- **AWS**

- **Azure**

- **Google Cloud Platform (GCP)**

- **Kubernetes**

- **M365**

Steps to add a provider:

1. Navigate to `Settings > Cloud Providers`.
2. Click `Add Account` to set up a new provider and provide your credentials.

<img src="../../img/add-provider.png" alt="Add Provider" width="700"/>

## **Step 4: Configure the Provider**

Select the cloud provider you want to scan.

<img src="../../img/select-provider.png" alt="Select a Provider" width="700"/>

Once chosen, enter the Provider UID for authentication:

- **AWS**: Enter your AWS Account ID.
- **GCP**: Enter your GCP Project ID.
- **Azure**: Enter your Azure Subscription ID.
- **Kubernetes**: Enter your Kubernetes Cluster context of your kubeconfig file.
- **M365**: Enter your M365 Domain ID.

Optionally, provide a **Provider Alias** for easier identification. Follow the instructions provided to add your credentials:

### **Step 4.1: AWS Credentials**

For AWS, enter your `AWS Account ID` and choose one of the following methods to connect:

#### **Step 4.1.1: IAM Access Keys**

1. Select `Connect via Credentials`.

    <img src="../../img/connect-aws-credentials.png" alt="AWS Credentials" width="350"/>

2. Enter your `Access Key ID`, `Secret Access Key` and optionally a `Session Token`:

    <img src="../../img/aws-credentials.png" alt="AWS Credentials" width="350"/>

#### **Step 4.1.2: IAM Role**

1. Select `Connect assuming IAM Role`.

    <img src="../../img/connect-aws-role.png" alt="AWS Role" width="350"/>

2. Enter the `Role ARN` and any optional field like the AWS Access Keys to assume the role, the `External ID`, the `Role Session Name` or the `Session Duration`:

    <img src="../../img/aws-role.png" alt="AWS Role" width="700"/>

???+ note
    Check if your AWS Security Token Service (STS) has the EU (Ireland) endpoint active. If not, we will not be able to connect to your AWS account.

    If that is the case your STS configuration may look like this:

    <img src="../../img/sts-configuration.png" alt="AWS Role" width="800"/>

    To solve this issue, please activate the EU (Ireland) STS endpoint.

### **Step 4.2: Azure Credentials**:

For Azure, Prowler App uses a service principal application to authenticate. For more information about the process of creating and adding permissions to a service principal refer to this [section](../getting-started/requirements.md#azure). When you finish creating and adding the [Entra](./azure/create-prowler-service-principal.md#assigning-the-proper-permissions) and [Subscription](./azure/subscriptions.md#assign-the-appropriate-permissions-to-the-identity-that-is-going-to-be-assumed-by-prowler) scope permissions to the service principal, enter the `Tenant ID`, `Client ID` and `Client Secret` of the service principal application.

<img src="../../img/azure-credentials.png" alt="Azure Credentials" width="700"/>

<<<<<<< HEAD
### **Step 4.3: GCP Credentials**:

To connect your GCP Project, you need to use the Application Default Credentials (ADC) returned by the `gcloud` CLI. For setting up:
=======
---
### **Step 4.3: GCP Credentials**

For Google Cloud, first enter your `GCP Project ID` and then select the authentication method you want to use:

- **Service Account Authentication** (**Recommended**)
- **Application Default Credentials**

**Service Account Authentication** is the recommended authentication method for automated systems and machine-to-machine interactions, like Prowler. For detailed information about this, refer to the [Google Cloud documentation](https://cloud.google.com/iam/docs/service-account-overview).

<img src="../img/gcp-auth-methods.png" alt="GCP Authentication Methods" width="700"/>

#### **Step 4.3.1: Service Account Authentication**

First of all, in the same project that you selected in the previous step, you need to create a service account and then generate a key in JSON format for it. For more information about this, you can follow the next Google Cloud documentation tutorials:

- [Create a service account](https://cloud.google.com/iam/docs/creating-managing-service-accounts)
- [Generate a key for a service account](https://cloud.google.com/iam/docs/creating-managing-service-account-keys)

<img src="../img/gcp-service-account-creds.png" alt="GCP Service Account Credentials" width="700"/>

#### **Step 4.3.2: Application Default Credentials**
>>>>>>> bf9e38dc

1. Run the following command in your terminal to authenticate with GCP:

    ```bash
    gcloud auth application-default login
    ```

2. Once authenticated, get the `Client ID`, `Client Secret` and `Refresh Token` from `~/.config/gcloud/application_default_credentials`.

3. Paste the `Client ID`, `Client Secret` and `Refresh Token` into Prowler App.

<img src="../../img/gcp-credentials.png" alt="GCP Credentials" width="700"/>

### **Step 4.4: Kubernetes Credentials**:

For Kubernetes, Prowler App uses a `kubeconfig` file to authenticate, paste the contents of your `kubeconfig` file into the `Kubeconfig content` field.

By default, the `kubeconfig` file is located at `~/.kube/config`.

<img src="../../img/kubernetes-credentials.png" alt="Kubernetes Credentials" width="700"/>

If you are adding an **EKS**, **GKE**, **AKS** or external cluster, follow these additional steps to ensure proper authentication:

**Make sure your cluster allow traffic from the Prowler Cloud IP address `52.48.254.174/32`**

1. Apply the necessary Kubernetes resources to your EKS, GKE, AKS or external cluster (you can find the files in the [`kubernetes` directory of the Prowler repository](https://github.com/prowler-cloud/prowler/tree/master/kubernetes)):

    ```console
    kubectl apply -f kubernetes/prowler-sa.yaml
    kubectl apply -f kubernetes/prowler-role.yaml
    kubectl apply -f kubernetes/prowler-rolebinding.yaml
    ```

2. Generate a long-lived token for authentication:

    ```console
    kubectl create token prowler-sa -n prowler-ns --duration=0
    ```

    - **Security Note:** The `--duration=0` option generates a non-expiring token, which may pose a security risk if not managed properly. Users should decide on an appropriate expiration time based on their security policies. If a limited-time token is preferred, set `--duration=<TIME>` (e.g., `--duration=24h`).
    - **Important:** If the token expires, Prowler Cloud will no longer be able to authenticate with the cluster. In this case, you will need to generate a new token and **remove and re-add the provider in Prowler Cloud** with the updated `kubeconfig`.

3. Update your `kubeconfig` to use the ServiceAccount token:

    ```console
    kubectl config set-credentials prowler-sa --token=<SA_TOKEN>
    kubectl config set-context <CONTEXT_NAME> --user=prowler-sa
    ```

    Replace `<SA_TOKEN>` with the generated token and `<CONTEXT_NAME>` with your KubeConfig Context Name of your EKS, GKE or AKS cluster.

4. Now you can add the modified `kubeconfig` in Prowler Cloud. Then test the connection.

### **Step 4.5: M365 Credentials**
For M365, you must enter your Domain ID and choose the authentication method you want to use:

- Service Principal Authentication (Recommended)
- User Authentication (only works if the user does not have MFA enabled)

???+ note
    User authentication with M365_USER and M365_PASSWORD is optional and will only work if the account does not enforce MFA.

For full setup instructions and requirements, check the [Microsoft 365 provider requirements](./microsoft365/getting-started-m365.md).

<img src="../../img/m365-credentials.png" alt="Prowler Cloud M365 Credentials" width="700"/>

## **Step 5: Test Connection**

After adding your credentials of your cloud account, click the `Launch` button to verify that Prowler App can successfully connect to your provider:

<img src="../../img/test-connection-button.png" alt="Test Connection" width="700"/>

## **Step 6: Scan started**

After successfully adding and testing your credentials, Prowler will start scanning your cloud environment, click the `Go to Scans` button to see the progress:

<img src="../../img/provider-added.png" alt="Start Now" width="700"/>

???+ note
    Prowler will automatically scan all configured providers every **24 hours**, ensuring your cloud environment stays continuously monitored.

## **Step 7: Monitor Scan Progress**

Track the progress of your scan in the `Scans` section:

<img src="../../img/scan-progress.png" alt="Scan Progress" width="700"/>


## **Step 8: Analyze the Findings**

While the scan is running, start exploring the findings in these sections:

- **Overview**: High-level summary of the scans.

    <img src="../../img/overview.png" alt="Overview" width="700"/>

- **Compliance**: Insights into compliance status.

    <img src="../../img/compliance.png" alt="Compliance" width="700"/>

- **Issues**: Types of issues detected.

    <img src="../../img/issues.png" alt="Issues" width="300" style="text-align: center;"/>

- **Browse All Findings**: Detailed list of findings detected, where you can filter by severity, service, and more.

    <img src="../../img/findings.png" alt="Findings" width="700"/>

To view all `new` findings that have not been seen prior to this scan, click the `Delta` filter and select `new`. To view all `changed` findings that have had a status change (from `PASS` to `FAIL` for example), click the `Delta` filter and select `changed`.

## **Step 9: Download the Outputs**

Once a scan is complete, navigate to the Scan Jobs section to download the output files generated by Prowler:

<img src="../../img/scan_jobs_section.png" alt="Scan Jobs section" width="700"/>

You can download the output files generated by Prowler as a single `zip` file. This archive contains the CSV, JSON-OSCF, and HTML reports detailing the findings.

To download these files, click the **Download** button. This button becomes available only after the scan has finished.

<img src="../../img/download_output.png" alt="Download output" width="700"/>

The `zip` file unpacks into a folder named like `prowler-output-<provider_id>-<timestamp>`, which includes all of the above outputs. In the example below, you can see the `.csv`, .`json`, and `.html` reports alongside a subfolder for detailed compliance checks.

<img src="../../img/output_folder.png" alt="Output folder" width="700"/>

???+ note "API Note"
    For more information about the API endpoint used by the UI to download the ZIP archive, refer to: [Prowler API Reference - Download Scan Output](https://api.prowler.com/api/v1/docs#tag/Scan/operation/scans_report_retrieve)

## **Step 10: Download specified compliance report**

Once your scan has finished, you don’t need to grab the entire ZIP—just pull down the specific compliance report you want:

- Navigate to the **Compliance** section of the UI.

<img src="../../img/compliance_section.png" alt="Compliance section" width="700"/>

- Find the Framework report you need.

- Click its **Download** icon to retrieve that report’s CSV file with all the detailed findings.

<img src="../../img/compliance_download.png" alt="Download compliance output" width="700"/>

???+ note "API Note"
    To fetch a single compliance report via API, see the Retrieve compliance report as CSV endpoint in the Prowler API Reference.[Prowler API Reference - Retrieve compliance report as CSV](https://api.prowler.com/api/v1/docs#tag/Scan/operation/scans_compliance_retrieve)<|MERGE_RESOLUTION|>--- conflicted
+++ resolved
@@ -113,11 +113,6 @@
 
 <img src="../../img/azure-credentials.png" alt="Azure Credentials" width="700"/>
 
-<<<<<<< HEAD
-### **Step 4.3: GCP Credentials**:
-
-To connect your GCP Project, you need to use the Application Default Credentials (ADC) returned by the `gcloud` CLI. For setting up:
-=======
 ---
 ### **Step 4.3: GCP Credentials**
 
@@ -140,7 +135,6 @@
 <img src="../img/gcp-service-account-creds.png" alt="GCP Service Account Credentials" width="700"/>
 
 #### **Step 4.3.2: Application Default Credentials**
->>>>>>> bf9e38dc
 
 1. Run the following command in your terminal to authenticate with GCP:
 
