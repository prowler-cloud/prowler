--- conflicted
+++ resolved
@@ -78,11 +78,8 @@
 | `app_ensure_python_version_is_latest`                         | `python_latest_version`                          | String          |
 | `app_ensure_java_version_is_latest`                           | `java_latest_version`                            | String          |
 | `sqlserver_recommended_minimal_tls_version`                   | `recommended_minimal_tls_versions`               | List of Strings |
-<<<<<<< HEAD
 | `vm_desired_sku_size`                                         | `desired_vm_sku_sizes`                           | List of Strings |
-=======
-| `defender_attack_path_notifications_properly_configured`           | `defender_attack_path_minimal_risk_level`        | String          |
->>>>>>> 285aea34
+| `defender_attack_path_notifications_properly_configured`      | `defender_attack_path_minimal_risk_level`        | String          |
 
 
 ## GCP
