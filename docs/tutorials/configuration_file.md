--- conflicted
+++ resolved
@@ -43,11 +43,8 @@
 | `ec2_securitygroup_allow_ingress_from_internet_to_any_port`   | `ec2_allowed_interface_types`                    | List of Strings |
 | `ec2_securitygroup_allow_ingress_from_internet_to_any_port`   | `ec2_allowed_instance_owners`                    | List of Strings |
 | `acm_certificates_expiration_check`                           | `days_to_expire_threshold`                       | Integer         |
-<<<<<<< HEAD
 | `sns_topics_not_publicly_accessible`                          | `organization_id`                                | String          |
-=======
 | `eks_control_plane_logging_all_types_enabled`                 | `eks_required_log_types`                         | List of Strings |
->>>>>>> e3f66840
 
 
 ## Azure
@@ -360,11 +357,10 @@
   # aws.acm_certificates_expiration_check
   days_to_expire_threshold: 7
 
-<<<<<<< HEAD
   # AWS SNS Configuration
   # aws.sns_topics_not_publicly_accessible
   organization_id: null
-=======
+
   # AWS EKS Configuration
   # aws.eks_control_plane_logging_all_types_enabled
   # EKS control plane logging types that must be enabled
@@ -376,7 +372,6 @@
       "controllerManager",
       "scheduler",
     ]
->>>>>>> e3f66840
 
 # Azure Configuration
 azure:
