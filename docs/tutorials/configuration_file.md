# Configuration File
Several Prowler's checks have user configurable variables that can be modified in a common **configuration file**. This file can be found in the following [path](https://github.com/prowler-cloud/prowler/blob/master/prowler/config/config.yaml):
```
prowler/config/config.yaml
```

Also you can input a custom configuration file using the `--config-file` argument.

## AWS

### Configurable Checks
The following list includes all the AWS checks with configurable variables that can be changed in the configuration yaml file:

| Check Name                                                    | Value                                            | Type            |
|---------------------------------------------------------------|--------------------------------------------------|-----------------|
| `iam_user_accesskey_unused`                                   | `max_unused_access_keys_days`                    | Integer         |
| `iam_user_console_access_unused`                              | `max_console_access_days`                        | Integer         |
| `ec2_elastic_ip_shodan`                                       | `shodan_api_key`                                 | String          |
| `ec2_securitygroup_with_many_ingress_egress_rules`            | `max_security_group_rules`                       | Integer         |
| `ec2_instance_older_than_specific_days`                       | `max_ec2_instance_age_in_days`                   | Integer         |
| `vpc_endpoint_connections_trust_boundaries`                   | `trusted_account_ids`                            | List of Strings |
| `vpc_endpoint_services_allowed_principals_trust_boundaries`   | `trusted_account_ids`                            | List of Strings |
| `cloudwatch_log_group_retention_policy_specific_days_enabled` | `log_group_retention_days`                       | Integer         |
| `appstream_fleet_session_idle_disconnect_timeout`             | `max_idle_disconnect_timeout_in_seconds`         | Integer         |
| `appstream_fleet_session_disconnect_timeout`                  | `max_disconnect_timeout_in_seconds`              | Integer         |
| `appstream_fleet_maximum_session_duration`                    | `max_session_duration_seconds`                   | Integer         |
| `awslambda_function_using_supported_runtimes`                 | `obsolete_lambda_runtimes`                       | Integer         |
| `organizations_scp_check_deny_regions`                        | `organizations_enabled_regions`                  | List of Strings |
| `organizations_delegated_administrators`                      | `organizations_trusted_delegated_administrators` | List of Strings |
| `ecr_repositories_scan_vulnerabilities_in_latest_image`       | `ecr_repository_vulnerability_minimum_severity`  | String          |
| `trustedadvisor_premium_support_plan_subscribed`              | `verify_premium_support_plans`                   | Boolean         |
| `config_recorder_all_regions_enabled`                         | `mute_non_default_regions`                       | Boolean         |
| `drs_job_exist`                                               | `mute_non_default_regions`                       | Boolean         |
| `guardduty_is_enabled`                                        | `mute_non_default_regions`                       | Boolean         |
| `securityhub_enabled`                                         | `mute_non_default_regions`                       | Boolean         |
| `cloudtrail_threat_detection_privilege_escalation`            | `threat_detection_privilege_escalation_entropy`  | Integer         |
| `cloudtrail_threat_detection_privilege_escalation`            | `threat_detection_privilege_escalation_minutes`  | Integer         |
| `cloudtrail_threat_detection_privilege_escalation`            | `threat_detection_privilege_escalation_actions`  | List of Strings |
| `cloudtrail_threat_detection_enumeration`                     | `threat_detection_enumeration_entropy`           | Integer         |
| `cloudtrail_threat_detection_enumeration`                     | `threat_detection_enumeration_minutes`           | Integer         |
| `cloudtrail_threat_detection_enumeration`                     | `threat_detection_enumeration_actions`           | List of Strings |
| `rds_instance_backup_enabled`                                 | `check_rds_instance_replicas`                    | Boolean         |
| `ec2_securitygroup_allow_ingress_from_internet_to_any_port`   | `ec2_allowed_interface_types`                    | List of Strings |
| `ec2_securitygroup_allow_ingress_from_internet_to_any_port`   | `ec2_allowed_instance_owners`                    | List of Strings |
| `acm_certificates_expiration_check`                           | `days_to_expire_threshold`                       | Integer         |
| `eks_control_plane_logging_all_types_enabled`                 | `eks_required_log_types`                         | List of Strings |
<<<<<<< HEAD
| `codebuild_project_no_secrets_in_variables`                   | `excluded_sensitive_environment_variables`       | List of Strings |

=======
| `eks_cluster_uses_a_supported_version`                        | `eks_cluster_oldest_version_supported`                 | String          |
>>>>>>> 28bed98e

## Azure

### Configurable Checks
The following list includes all the Azure checks with configurable variables that can be changed in the configuration yaml file:

| Check Name                                                    | Value                                            | Type            |
|---------------------------------------------------------------|--------------------------------------------------|-----------------|
| `network_public_ip_shodan`                                    | `shodan_api_key`                                 | String          |
| `app_ensure_php_version_is_latest`                            | `php_latest_version`                             | String          |
| `app_ensure_python_version_is_latest`                         | `python_latest_version`                          | String          |
| `app_ensure_java_version_is_latest`                           | `java_latest_version`                            | String          |


## GCP

### Configurable Checks

## Kubernetes

### Configurable Checks
The following list includes all the Azure checks with configurable variables that can be changed in the configuration yaml file:

| Check Name                                                    | Value                                            | Type            |
|---------------------------------------------------------------|--------------------------------------------------|-----------------|
| `audit_log_maxbackup`                                         | `audit_log_maxbackup`                            | String          |
| `audit_log_maxsize`                                           | `audit_log_maxsize`                              | String          |
| `audit_log_maxage`                                            | `audit_log_maxage`                               | String          |
| `apiserver_strong_ciphers`                                    | `apiserver_strong_ciphers`                       | String          |
| `kubelet_strong_ciphers_only`                                 | `kubelet_strong_ciphers`                         | String          |

## Config YAML File Structure

???+ note
    This is the new Prowler configuration file format. The old one without provider keys is still compatible just for the AWS provider.

```yaml title="config.yaml"
# AWS Configuration
aws:
  # AWS Global Configuration
  # aws.mute_non_default_regions --> Set to True to muted failed findings in non-default regions for AccessAnalyzer, GuardDuty, SecurityHub, DRS and Config
  mute_non_default_regions: False
  # If you want to mute failed findings only in specific regions, create a file with the following syntax and run it with `prowler aws -w mutelist.yaml`:
  # Mutelist:
  #  Accounts:
  #   "*":
  #     Checks:
  #       "*":
  #         Regions:
  #           - "ap-southeast-1"
  #           - "ap-southeast-2"
  #         Resources:
  #           - "*"

  # AWS IAM Configuration
  # aws.iam_user_accesskey_unused --> CIS recommends 45 days
  max_unused_access_keys_days: 45
  # aws.iam_user_console_access_unused --> CIS recommends 45 days
  max_console_access_days: 45

  # AWS EC2 Configuration
  # aws.ec2_elastic_ip_shodan
  # TODO: create common config
  shodan_api_key: null
  # aws.ec2_securitygroup_with_many_ingress_egress_rules --> by default is 50 rules
  max_security_group_rules: 50
  # aws.ec2_instance_older_than_specific_days --> by default is 6 months (180 days)
  max_ec2_instance_age_in_days: 180
  # aws.ec2_securitygroup_allow_ingress_from_internet_to_any_port
  # allowed network interface types for security groups open to the Internet
  ec2_allowed_interface_types:
    [
        "api_gateway_managed",
        "vpc_endpoint",
    ]
  # allowed network interface owners for security groups open to the Internet
  ec2_allowed_instance_owners:
    [
        "amazon-elb"
    ]

  # AWS VPC Configuration (vpc_endpoint_connections_trust_boundaries, vpc_endpoint_services_allowed_principals_trust_boundaries)
  # Single account environment: No action required. The AWS account number will be automatically added by the checks.
  # Multi account environment: Any additional trusted account number should be added as a space separated list, e.g.
  # trusted_account_ids : ["123456789012", "098765432109", "678901234567"]
  trusted_account_ids: []

  # AWS Cloudwatch Configuration
  # aws.cloudwatch_log_group_retention_policy_specific_days_enabled --> by default is 365 days
  log_group_retention_days: 365

  # AWS AppStream Session Configuration
  # aws.appstream_fleet_session_idle_disconnect_timeout
  max_idle_disconnect_timeout_in_seconds: 600 # 10 Minutes
  # aws.appstream_fleet_session_disconnect_timeout
  max_disconnect_timeout_in_seconds: 300 # 5 Minutes
  # aws.appstream_fleet_maximum_session_duration
  max_session_duration_seconds: 36000 # 10 Hours

  # AWS Lambda Configuration
  # aws.awslambda_function_using_supported_runtimes
  obsolete_lambda_runtimes:
    [
      "java8",
      "go1.x",
      "provided",
      "python3.6",
      "python2.7",
      "python3.7",
      "nodejs4.3",
      "nodejs4.3-edge",
      "nodejs6.10",
      "nodejs",
      "nodejs8.10",
      "nodejs10.x",
      "nodejs12.x",
      "nodejs14.x",
      "dotnet5.0",
      "dotnetcore1.0",
      "dotnetcore2.0",
      "dotnetcore2.1",
      "dotnetcore3.1",
      "ruby2.5",
      "ruby2.7",
    ]

  # AWS Organizations
  # aws.organizations_scp_check_deny_regions
  # aws.organizations_enabled_regions: [
  #   "eu-central-1",
  #   "eu-west-1",
  #   "us-east-1"
  # ]
  organizations_enabled_regions: []
  organizations_trusted_delegated_administrators: []

  # AWS ECR
  # aws.ecr_repositories_scan_vulnerabilities_in_latest_image
  # CRITICAL
  # HIGH
  # MEDIUM
  ecr_repository_vulnerability_minimum_severity: "MEDIUM"

  # AWS Trusted Advisor
  # aws.trustedadvisor_premium_support_plan_subscribed
  verify_premium_support_plans: True

  # AWS CloudTrail Configuration
  # aws.cloudtrail_threat_detection_privilege_escalation
  threat_detection_privilege_escalation_threshold: 0.1 # Percentage of actions found to decide if it is an privilege_escalation attack event, by default is 0.1 (10%)
  threat_detection_privilege_escalation_minutes: 1440 # Past minutes to search from now for privilege_escalation attacks, by default is 1440 minutes (24 hours)
  threat_detection_privilege_escalation_actions:
    [
      "AddPermission",
      "AddRoleToInstanceProfile",
      "AddUserToGroup",
      "AssociateAccessPolicy",
      "AssumeRole",
      "AttachGroupPolicy",
      "AttachRolePolicy",
      "AttachUserPolicy",
      "ChangePassword",
      "CreateAccessEntry",
      "CreateAccessKey",
      "CreateDevEndpoint",
      "CreateEventSourceMapping",
      "CreateFunction",
      "CreateGroup",
      "CreateJob",
      "CreateKeyPair",
      "CreateLoginProfile",
      "CreatePipeline",
      "CreatePolicyVersion",
      "CreateRole",
      "CreateStack",
      "DeleteRolePermissionsBoundary",
      "DeleteRolePolicy",
      "DeleteUserPermissionsBoundary",
      "DeleteUserPolicy",
      "DetachRolePolicy",
      "DetachUserPolicy",
      "GetCredentialsForIdentity",
      "GetId",
      "GetPolicyVersion",
      "GetUserPolicy",
      "Invoke",
      "ModifyInstanceAttribute",
      "PassRole",
      "PutGroupPolicy",
      "PutPipelineDefinition",
      "PutRolePermissionsBoundary",
      "PutRolePolicy",
      "PutUserPermissionsBoundary",
      "PutUserPolicy",
      "ReplaceIamInstanceProfileAssociation",
      "RunInstances",
      "SetDefaultPolicyVersion",
      "UpdateAccessKey",
      "UpdateAssumeRolePolicy",
      "UpdateDevEndpoint",
      "UpdateEventSourceMapping",
      "UpdateFunctionCode",
      "UpdateJob",
      "UpdateLoginProfile",
    ]
  # aws.cloudtrail_threat_detection_enumeration
  threat_detection_enumeration_threshold: 0.1 # Percentage of actions found to decide if it is an enumeration attack event, by default is 0.1 (10%)
  threat_detection_enumeration_minutes: 1440 # Past minutes to search from now for enumeration attacks, by default is 1440 minutes (24 hours)
  threat_detection_enumeration_actions:
    [
      "DescribeAccessEntry",
      "DescribeAccountAttributes",
      "DescribeAvailabilityZones",
      "DescribeBundleTasks",
      "DescribeCarrierGateways",
      "DescribeClientVpnRoutes",
      "DescribeCluster",
      "DescribeDhcpOptions",
      "DescribeFlowLogs",
      "DescribeImages",
      "DescribeInstanceAttribute",
      "DescribeInstanceInformation",
      "DescribeInstanceTypes",
      "DescribeInstances",
      "DescribeInstances",
      "DescribeKeyPairs",
      "DescribeLogGroups",
      "DescribeLogStreams",
      "DescribeOrganization",
      "DescribeRegions",
      "DescribeSecurityGroups",
      "DescribeSnapshotAttribute",
      "DescribeSnapshotTierStatus",
      "DescribeSubscriptionFilters",
      "DescribeTransitGatewayMulticastDomains",
      "DescribeVolumes",
      "DescribeVolumesModifications",
      "DescribeVpcEndpointConnectionNotifications",
      "DescribeVpcs",
      "GetAccount",
      "GetAccountAuthorizationDetails",
      "GetAccountSendingEnabled",
      "GetBucketAcl",
      "GetBucketLogging",
      "GetBucketPolicy",
      "GetBucketReplication",
      "GetBucketVersioning",
      "GetCallerIdentity",
      "GetCertificate",
      "GetConsoleScreenshot",
      "GetCostAndUsage",
      "GetDetector",
      "GetEbsDefaultKmsKeyId",
      "GetEbsEncryptionByDefault",
      "GetFindings",
      "GetFlowLogsIntegrationTemplate",
      "GetIdentityVerificationAttributes",
      "GetInstances",
      "GetIntrospectionSchema",
      "GetLaunchTemplateData",
      "GetLaunchTemplateData",
      "GetLogRecord",
      "GetParameters",
      "GetPolicyVersion",
      "GetPublicAccessBlock",
      "GetQueryResults",
      "GetRegions",
      "GetSMSAttributes",
      "GetSMSSandboxAccountStatus",
      "GetSendQuota",
      "GetTransitGatewayRouteTableAssociations",
      "GetUserPolicy",
      "HeadObject",
      "ListAccessKeys",
      "ListAccounts",
      "ListAllMyBuckets",
      "ListAssociatedAccessPolicies",
      "ListAttachedUserPolicies",
      "ListClusters",
      "ListDetectors",
      "ListDomains",
      "ListFindings",
      "ListHostedZones",
      "ListIPSets",
      "ListIdentities",
      "ListInstanceProfiles",
      "ListObjects",
      "ListOrganizationalUnitsForParent",
      "ListOriginationNumbers",
      "ListPolicyVersions",
      "ListRoles",
      "ListRoles",
      "ListRules",
      "ListServiceQuotas",
      "ListSubscriptions",
      "ListTargetsByRule",
      "ListTopics",
      "ListUsers",
      "LookupEvents",
      "Search",
    ]

  # AWS RDS Configuration
  # aws.rds_instance_backup_enabled
  # Whether to check RDS instance replicas or not
  check_rds_instance_replicas: False

  # AWS ACM Configuration
  # aws.acm_certificates_expiration_check
  days_to_expire_threshold: 7

  # AWS EKS Configuration
  # aws.eks_control_plane_logging_all_types_enabled
  # EKS control plane logging types that must be enabled
  eks_required_log_types:
    [
      "api",
      "audit",
      "authenticator",
      "controllerManager",
      "scheduler",
    ]

  # aws.eks_cluster_uses_a_supported_version
  # EKS clusters must be version 1.28 or higher
  eks_cluster_oldest_version_supported: "1.28"

# Azure Configuration
azure:
  # Azure Network Configuration
  # azure.network_public_ip_shodan
  # TODO: create common config
  shodan_api_key: null

  # Azure App Service
  # azure.app_ensure_php_version_is_latest
  php_latest_version: "8.2"
  # azure.app_ensure_python_version_is_latest
  python_latest_version: "3.12"
  # azure.app_ensure_java_version_is_latest
  java_latest_version: "17"

# GCP Configuration
gcp:
  # GCP Compute Configuration
  # gcp.compute_public_address_shodan
  shodan_api_key: null

# Kubernetes Configuration
kubernetes:
  # Kubernetes API Server
  # kubernetes.apiserver_audit_log_maxbackup_set
  audit_log_maxbackup: 10
  # kubernetes.apiserver_audit_log_maxsize_set
  audit_log_maxsize: 100
  # kubernetes.apiserver_audit_log_maxage_set
  audit_log_maxage: 30
  # kubernetes.apiserver_strong_ciphers_only
  apiserver_strong_ciphers:
    [
      "TLS_AES_128_GCM_SHA256",
      "TLS_AES_256_GCM_SHA384",
      "TLS_CHACHA20_POLY1305_SHA256",
    ]
  # Kubelet
  # kubernetes.kubelet_strong_ciphers_only
  kubelet_strong_ciphers:
    [
      "TLS_ECDHE_ECDSA_WITH_AES_128_GCM_SHA256",
      "TLS_ECDHE_RSA_WITH_AES_128_GCM_SHA256",
      "TLS_ECDHE_ECDSA_WITH_CHACHA20_POLY1305",
      "TLS_ECDHE_RSA_WITH_AES_256_GCM_SHA384",
      "TLS_ECDHE_RSA_WITH_CHACHA20_POLY1305",
      "TLS_ECDHE_ECDSA_WITH_AES_256_GCM_SHA384",
      "TLS_RSA_WITH_AES_256_GCM_SHA384",
      "TLS_RSA_WITH_AES_128_GCM_SHA256",
    ]

```<|MERGE_RESOLUTION|>--- conflicted
+++ resolved
@@ -39,17 +39,14 @@
 | `cloudtrail_threat_detection_enumeration`                     | `threat_detection_enumeration_entropy`           | Integer         |
 | `cloudtrail_threat_detection_enumeration`                     | `threat_detection_enumeration_minutes`           | Integer         |
 | `cloudtrail_threat_detection_enumeration`                     | `threat_detection_enumeration_actions`           | List of Strings |
+| `codebuild_project_no_secrets_in_variables`                   | `excluded_sensitive_environment_variables`       | List of Strings |
 | `rds_instance_backup_enabled`                                 | `check_rds_instance_replicas`                    | Boolean         |
 | `ec2_securitygroup_allow_ingress_from_internet_to_any_port`   | `ec2_allowed_interface_types`                    | List of Strings |
 | `ec2_securitygroup_allow_ingress_from_internet_to_any_port`   | `ec2_allowed_instance_owners`                    | List of Strings |
 | `acm_certificates_expiration_check`                           | `days_to_expire_threshold`                       | Integer         |
 | `eks_control_plane_logging_all_types_enabled`                 | `eks_required_log_types`                         | List of Strings |
-<<<<<<< HEAD
-| `codebuild_project_no_secrets_in_variables`                   | `excluded_sensitive_environment_variables`       | List of Strings |
-
-=======
 | `eks_cluster_uses_a_supported_version`                        | `eks_cluster_oldest_version_supported`                 | String          |
->>>>>>> 28bed98e
+
 
 ## Azure
 
