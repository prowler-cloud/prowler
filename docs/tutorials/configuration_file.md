--- conflicted
+++ resolved
@@ -41,14 +41,11 @@
 
 | Check Name                                                    | Value                                            | Type            |
 |---------------------------------------------------------------|--------------------------------------------------|-----------------|
-<<<<<<< HEAD
 | `network_public_ip_shodan`                                   | `shodan_api_key`                    | String         |
-=======
 | `app_ensure_php_version_is_latest`                            | `php_latest_version`                             | String          |
 | `app_ensure_python_version_is_latest`                         | `python_latest_version`                          | String          |
 | `app_ensure_java_version_is_latest`                           | `java_latest_version`                            | String          |
 
->>>>>>> ab14efa3
 
 ## GCP
 
