# Configuration File
Several Prowler's checks have user configurable variables that can be modified in a common **configuration file**. This file can be found in the following [path](https://github.com/prowler-cloud/prowler/blob/master/prowler/config/config.yaml):
```
prowler/config/config.yaml
```

Also you can input a custom configuration file using the `--config-file` argument.

## AWS

### Configurable Checks
The following list includes all the AWS checks with configurable variables that can be changed in the configuration yaml file:

| Check Name                                                    | Value                                            | Type            |
|---------------------------------------------------------------|--------------------------------------------------|-----------------|
| `iam_user_accesskey_unused`                                   | `max_unused_access_keys_days`                    | Integer         |
| `iam_user_console_access_unused`                              | `max_console_access_days`                        | Integer         |
| `ec2_elastic_ip_shodan`                                       | `shodan_api_key`                                 | String          |
| `ec2_securitygroup_with_many_ingress_egress_rules`            | `max_security_group_rules`                       | Integer         |
| `ec2_instance_older_than_specific_days`                       | `max_ec2_instance_age_in_days`                   | Integer         |
| `ec2_securitygroup_allow_ingress_from_internet_to_high_risk_tcp_ports`| `ec2_sg_high_risk_ports`                 | List of Integer |
| `vpc_endpoint_connections_trust_boundaries`                   | `trusted_account_ids`                            | List of Strings |
| `vpc_endpoint_services_allowed_principals_trust_boundaries`   | `trusted_account_ids`                            | List of Strings |
| `cloudwatch_log_group_retention_policy_specific_days_enabled` | `log_group_retention_days`                       | Integer         |
| `appstream_fleet_session_idle_disconnect_timeout`             | `max_idle_disconnect_timeout_in_seconds`         | Integer         |
| `appstream_fleet_session_disconnect_timeout`                  | `max_disconnect_timeout_in_seconds`              | Integer         |
| `appstream_fleet_maximum_session_duration`                    | `max_session_duration_seconds`                   | Integer         |
| `awslambda_function_using_supported_runtimes`                 | `obsolete_lambda_runtimes`                       | Integer         |
| `organizations_scp_check_deny_regions`                        | `organizations_enabled_regions`                  | List of Strings |
| `organizations_delegated_administrators`                      | `organizations_trusted_delegated_administrators` | List of Strings |
| `ecr_repositories_scan_vulnerabilities_in_latest_image`       | `ecr_repository_vulnerability_minimum_severity`  | String          |
| `trustedadvisor_premium_support_plan_subscribed`              | `verify_premium_support_plans`                   | Boolean         |
| `config_recorder_all_regions_enabled`                         | `mute_non_default_regions`                       | Boolean         |
| `drs_job_exist`                                               | `mute_non_default_regions`                       | Boolean         |
| `guardduty_is_enabled`                                        | `mute_non_default_regions`                       | Boolean         |
| `securityhub_enabled`                                         | `mute_non_default_regions`                       | Boolean         |
| `cloudtrail_threat_detection_privilege_escalation`            | `threat_detection_privilege_escalation_entropy`  | Integer         |
| `cloudtrail_threat_detection_privilege_escalation`            | `threat_detection_privilege_escalation_minutes`  | Integer         |
| `cloudtrail_threat_detection_privilege_escalation`            | `threat_detection_privilege_escalation_actions`  | List of Strings |
| `cloudtrail_threat_detection_enumeration`                     | `threat_detection_enumeration_entropy`           | Integer         |
| `cloudtrail_threat_detection_enumeration`                     | `threat_detection_enumeration_minutes`           | Integer         |
| `cloudtrail_threat_detection_enumeration`                     | `threat_detection_enumeration_actions`           | List of Strings |
| `codebuild_project_no_secrets_in_variables`                   | `excluded_sensitive_environment_variables`       | List of Strings |
| `rds_instance_backup_enabled`                                 | `check_rds_instance_replicas`                    | Boolean         |
| `ec2_securitygroup_allow_ingress_from_internet_to_any_port`   | `ec2_allowed_interface_types`                    | List of Strings |
| `ec2_securitygroup_allow_ingress_from_internet_to_any_port`   | `ec2_allowed_instance_owners`                    | List of Strings |
| `acm_certificates_expiration_check`                           | `days_to_expire_threshold`                       | Integer         |
| `eks_control_plane_logging_all_types_enabled`                 | `eks_required_log_types`                         | List of Strings |
| `eks_cluster_uses_a_supported_version`                        | `eks_cluster_oldest_version_supported`           | String          |
| `elbv2_is_in_multiple_az`                                     | `elbv2_min_azs`                                  | Integer         |
| `elb_is_in_multiple_az`                                       | `elb_min_azs`                                    | Integer         |
<<<<<<< HEAD
| `awslambda_function_vpc_is_in_multiple_az`                    | `lambda_min_azs`                                 | Integer         |
=======
| `autoscaling_find_secrets_ec2_launch_configuration`           | `secrets_ignore_patterns`                        | List of Strings |
| `awslambda_function_no_secrets_in_code`                       | `secrets_ignore_patterns`                        | List of Strings |
| `awslambda_function_no_secrets_in_variables`                  | `secrets_ignore_patterns`                        | List of Strings |
| `cloudformation_stack_outputs_find_secrets`                   | `secrets_ignore_patterns`                        | List of Strings |
| `cloudwatch_log_group_no_secrets_in_logs`                     | `secrets_ignore_patterns`                        | List of Strings |
| `codebuild_project_no_secrets_in_variables`                   | `secrets_ignore_patterns`                        | List of Strings |
| `ec2_instance_secrets_user_data`                              | `secrets_ignore_patterns`                        | List of Strings |
| `ec2_launch_template_no_secrets`                              | `secrets_ignore_patterns`                        | List of Strings |
| `ecs_task_definitions_no_environment_secrets`                 | `secrets_ignore_patterns`                        | List of Strings |
| `ssm_document_secrets`                                        | `secrets_ignore_patterns`                        | List of Strings |

>>>>>>> 1298620d

## Azure

### Configurable Checks
The following list includes all the Azure checks with configurable variables that can be changed in the configuration yaml file:

| Check Name                                                    | Value                                            | Type            |
|---------------------------------------------------------------|--------------------------------------------------|-----------------|
| `network_public_ip_shodan`                                    | `shodan_api_key`                                 | String          |
| `app_ensure_php_version_is_latest`                            | `php_latest_version`                             | String          |
| `app_ensure_python_version_is_latest`                         | `python_latest_version`                          | String          |
| `app_ensure_java_version_is_latest`                           | `java_latest_version`                            | String          |


## GCP

### Configurable Checks

## Kubernetes

### Configurable Checks
The following list includes all the Azure checks with configurable variables that can be changed in the configuration yaml file:

| Check Name                                                    | Value                                            | Type            |
|---------------------------------------------------------------|--------------------------------------------------|-----------------|
| `audit_log_maxbackup`                                         | `audit_log_maxbackup`                            | String          |
| `audit_log_maxsize`                                           | `audit_log_maxsize`                              | String          |
| `audit_log_maxage`                                            | `audit_log_maxage`                               | String          |
| `apiserver_strong_ciphers`                                    | `apiserver_strong_ciphers`                       | String          |
| `kubelet_strong_ciphers_only`                                 | `kubelet_strong_ciphers`                         | String          |

## Config YAML File Structure

???+ note
    This is the new Prowler configuration file format. The old one without provider keys is still compatible just for the AWS provider.

```yaml title="config.yaml"
# AWS Configuration
aws:
  # AWS Global Configuration
  # aws.mute_non_default_regions --> Set to True to muted failed findings in non-default regions for AccessAnalyzer, GuardDuty, SecurityHub, DRS and Config
  mute_non_default_regions: False
  # If you want to mute failed findings only in specific regions, create a file with the following syntax and run it with `prowler aws -w mutelist.yaml`:
  # Mutelist:
  #  Accounts:
  #   "*":
  #     Checks:
  #       "*":
  #         Regions:
  #           - "ap-southeast-1"
  #           - "ap-southeast-2"
  #         Resources:
  #           - "*"

  # AWS IAM Configuration
  # aws.iam_user_accesskey_unused --> CIS recommends 45 days
  max_unused_access_keys_days: 45
  # aws.iam_user_console_access_unused --> CIS recommends 45 days
  max_console_access_days: 45

  # AWS EC2 Configuration
  # aws.ec2_elastic_ip_shodan
  # TODO: create common config
  shodan_api_key: null
  # aws.ec2_securitygroup_with_many_ingress_egress_rules --> by default is 50 rules
  max_security_group_rules: 50
  # aws.ec2_instance_older_than_specific_days --> by default is 6 months (180 days)
  max_ec2_instance_age_in_days: 180
  # aws.ec2_securitygroup_allow_ingress_from_internet_to_any_port
  # allowed network interface types for security groups open to the Internet
  ec2_allowed_interface_types:
    [
        "api_gateway_managed",
        "vpc_endpoint",
    ]
  # allowed network interface owners for security groups open to the Internet
  ec2_allowed_instance_owners:
    [
        "amazon-elb"
    ]
  # aws.ec2_securitygroup_allow_ingress_from_internet_to_high_risk_tcp_ports
  ec2_sg_high_risk_ports:
    [
        25,
        110,
        135,
        143,
        445,
        3000,
        4333,
        5000,
        5500,
        8080,
        8088,
    ]

  # AWS VPC Configuration (vpc_endpoint_connections_trust_boundaries, vpc_endpoint_services_allowed_principals_trust_boundaries)
  # Single account environment: No action required. The AWS account number will be automatically added by the checks.
  # Multi account environment: Any additional trusted account number should be added as a space separated list, e.g.
  # trusted_account_ids : ["123456789012", "098765432109", "678901234567"]
  trusted_account_ids: []

  # AWS Cloudwatch Configuration
  # aws.cloudwatch_log_group_retention_policy_specific_days_enabled --> by default is 365 days
  log_group_retention_days: 365

  # AWS AppStream Session Configuration
  # aws.appstream_fleet_session_idle_disconnect_timeout
  max_idle_disconnect_timeout_in_seconds: 600 # 10 Minutes
  # aws.appstream_fleet_session_disconnect_timeout
  max_disconnect_timeout_in_seconds: 300 # 5 Minutes
  # aws.appstream_fleet_maximum_session_duration
  max_session_duration_seconds: 36000 # 10 Hours

  # AWS Lambda Configuration
  # aws.awslambda_function_using_supported_runtimes
  obsolete_lambda_runtimes:
    [
      "java8",
      "go1.x",
      "provided",
      "python3.6",
      "python2.7",
      "python3.7",
      "nodejs4.3",
      "nodejs4.3-edge",
      "nodejs6.10",
      "nodejs",
      "nodejs8.10",
      "nodejs10.x",
      "nodejs12.x",
      "nodejs14.x",
      "dotnet5.0",
      "dotnetcore1.0",
      "dotnetcore2.0",
      "dotnetcore2.1",
      "dotnetcore3.1",
      "ruby2.5",
      "ruby2.7",
    ]

  # AWS Organizations
  # aws.organizations_scp_check_deny_regions
  # aws.organizations_enabled_regions: [
  #   "eu-central-1",
  #   "eu-west-1",
  #   "us-east-1"
  # ]
  organizations_enabled_regions: []
  organizations_trusted_delegated_administrators: []

  # AWS ECR
  # aws.ecr_repositories_scan_vulnerabilities_in_latest_image
  # CRITICAL
  # HIGH
  # MEDIUM
  ecr_repository_vulnerability_minimum_severity: "MEDIUM"

  # AWS Trusted Advisor
  # aws.trustedadvisor_premium_support_plan_subscribed
  verify_premium_support_plans: True

  # AWS CloudTrail Configuration
  # aws.cloudtrail_threat_detection_privilege_escalation
  threat_detection_privilege_escalation_threshold: 0.1 # Percentage of actions found to decide if it is an privilege_escalation attack event, by default is 0.1 (10%)
  threat_detection_privilege_escalation_minutes: 1440 # Past minutes to search from now for privilege_escalation attacks, by default is 1440 minutes (24 hours)
  threat_detection_privilege_escalation_actions:
    [
      "AddPermission",
      "AddRoleToInstanceProfile",
      "AddUserToGroup",
      "AssociateAccessPolicy",
      "AssumeRole",
      "AttachGroupPolicy",
      "AttachRolePolicy",
      "AttachUserPolicy",
      "ChangePassword",
      "CreateAccessEntry",
      "CreateAccessKey",
      "CreateDevEndpoint",
      "CreateEventSourceMapping",
      "CreateFunction",
      "CreateGroup",
      "CreateJob",
      "CreateKeyPair",
      "CreateLoginProfile",
      "CreatePipeline",
      "CreatePolicyVersion",
      "CreateRole",
      "CreateStack",
      "DeleteRolePermissionsBoundary",
      "DeleteRolePolicy",
      "DeleteUserPermissionsBoundary",
      "DeleteUserPolicy",
      "DetachRolePolicy",
      "DetachUserPolicy",
      "GetCredentialsForIdentity",
      "GetId",
      "GetPolicyVersion",
      "GetUserPolicy",
      "Invoke",
      "ModifyInstanceAttribute",
      "PassRole",
      "PutGroupPolicy",
      "PutPipelineDefinition",
      "PutRolePermissionsBoundary",
      "PutRolePolicy",
      "PutUserPermissionsBoundary",
      "PutUserPolicy",
      "ReplaceIamInstanceProfileAssociation",
      "RunInstances",
      "SetDefaultPolicyVersion",
      "UpdateAccessKey",
      "UpdateAssumeRolePolicy",
      "UpdateDevEndpoint",
      "UpdateEventSourceMapping",
      "UpdateFunctionCode",
      "UpdateJob",
      "UpdateLoginProfile",
    ]
  # aws.cloudtrail_threat_detection_enumeration
  threat_detection_enumeration_threshold: 0.1 # Percentage of actions found to decide if it is an enumeration attack event, by default is 0.1 (10%)
  threat_detection_enumeration_minutes: 1440 # Past minutes to search from now for enumeration attacks, by default is 1440 minutes (24 hours)
  threat_detection_enumeration_actions:
    [
      "DescribeAccessEntry",
      "DescribeAccountAttributes",
      "DescribeAvailabilityZones",
      "DescribeBundleTasks",
      "DescribeCarrierGateways",
      "DescribeClientVpnRoutes",
      "DescribeCluster",
      "DescribeDhcpOptions",
      "DescribeFlowLogs",
      "DescribeImages",
      "DescribeInstanceAttribute",
      "DescribeInstanceInformation",
      "DescribeInstanceTypes",
      "DescribeInstances",
      "DescribeInstances",
      "DescribeKeyPairs",
      "DescribeLogGroups",
      "DescribeLogStreams",
      "DescribeOrganization",
      "DescribeRegions",
      "DescribeSecurityGroups",
      "DescribeSnapshotAttribute",
      "DescribeSnapshotTierStatus",
      "DescribeSubscriptionFilters",
      "DescribeTransitGatewayMulticastDomains",
      "DescribeVolumes",
      "DescribeVolumesModifications",
      "DescribeVpcEndpointConnectionNotifications",
      "DescribeVpcs",
      "GetAccount",
      "GetAccountAuthorizationDetails",
      "GetAccountSendingEnabled",
      "GetBucketAcl",
      "GetBucketLogging",
      "GetBucketPolicy",
      "GetBucketReplication",
      "GetBucketVersioning",
      "GetCallerIdentity",
      "GetCertificate",
      "GetConsoleScreenshot",
      "GetCostAndUsage",
      "GetDetector",
      "GetEbsDefaultKmsKeyId",
      "GetEbsEncryptionByDefault",
      "GetFindings",
      "GetFlowLogsIntegrationTemplate",
      "GetIdentityVerificationAttributes",
      "GetInstances",
      "GetIntrospectionSchema",
      "GetLaunchTemplateData",
      "GetLaunchTemplateData",
      "GetLogRecord",
      "GetParameters",
      "GetPolicyVersion",
      "GetPublicAccessBlock",
      "GetQueryResults",
      "GetRegions",
      "GetSMSAttributes",
      "GetSMSSandboxAccountStatus",
      "GetSendQuota",
      "GetTransitGatewayRouteTableAssociations",
      "GetUserPolicy",
      "HeadObject",
      "ListAccessKeys",
      "ListAccounts",
      "ListAllMyBuckets",
      "ListAssociatedAccessPolicies",
      "ListAttachedUserPolicies",
      "ListClusters",
      "ListDetectors",
      "ListDomains",
      "ListFindings",
      "ListHostedZones",
      "ListIPSets",
      "ListIdentities",
      "ListInstanceProfiles",
      "ListObjects",
      "ListOrganizationalUnitsForParent",
      "ListOriginationNumbers",
      "ListPolicyVersions",
      "ListRoles",
      "ListRoles",
      "ListRules",
      "ListServiceQuotas",
      "ListSubscriptions",
      "ListTargetsByRule",
      "ListTopics",
      "ListUsers",
      "LookupEvents",
      "Search",
    ]

  # AWS RDS Configuration
  # aws.rds_instance_backup_enabled
  # Whether to check RDS instance replicas or not
  check_rds_instance_replicas: False

  # AWS ACM Configuration
  # aws.acm_certificates_expiration_check
  days_to_expire_threshold: 7

  # AWS EKS Configuration
  # aws.eks_control_plane_logging_all_types_enabled
  # EKS control plane logging types that must be enabled
  eks_required_log_types:
    [
      "api",
      "audit",
      "authenticator",
      "controllerManager",
      "scheduler",
    ]

  # aws.eks_cluster_uses_a_supported_version
  # EKS clusters must be version 1.28 or higher
  eks_cluster_oldest_version_supported: "1.28"

  # AWS CodeBuild Configuration
  # aws.codebuild_project_no_secrets_in_variables
  # CodeBuild sensitive variables that are excluded from the check
  excluded_sensitive_environment_variables:
    [

    ]

# Azure Configuration
azure:
  # Azure Network Configuration
  # azure.network_public_ip_shodan
  # TODO: create common config
  shodan_api_key: null

  # Azure App Service
  # azure.app_ensure_php_version_is_latest
  php_latest_version: "8.2"
  # azure.app_ensure_python_version_is_latest
  python_latest_version: "3.12"
  # azure.app_ensure_java_version_is_latest
  java_latest_version: "17"

# GCP Configuration
gcp:
  # GCP Compute Configuration
  # gcp.compute_public_address_shodan
  shodan_api_key: null

# Kubernetes Configuration
kubernetes:
  # Kubernetes API Server
  # kubernetes.apiserver_audit_log_maxbackup_set
  audit_log_maxbackup: 10
  # kubernetes.apiserver_audit_log_maxsize_set
  audit_log_maxsize: 100
  # kubernetes.apiserver_audit_log_maxage_set
  audit_log_maxage: 30
  # kubernetes.apiserver_strong_ciphers_only
  apiserver_strong_ciphers:
    [
      "TLS_AES_128_GCM_SHA256",
      "TLS_AES_256_GCM_SHA384",
      "TLS_CHACHA20_POLY1305_SHA256",
    ]
  # Kubelet
  # kubernetes.kubelet_strong_ciphers_only
  kubelet_strong_ciphers:
    [
      "TLS_ECDHE_ECDSA_WITH_AES_128_GCM_SHA256",
      "TLS_ECDHE_RSA_WITH_AES_128_GCM_SHA256",
      "TLS_ECDHE_ECDSA_WITH_CHACHA20_POLY1305",
      "TLS_ECDHE_RSA_WITH_AES_256_GCM_SHA384",
      "TLS_ECDHE_RSA_WITH_CHACHA20_POLY1305",
      "TLS_ECDHE_ECDSA_WITH_AES_256_GCM_SHA384",
      "TLS_RSA_WITH_AES_256_GCM_SHA384",
      "TLS_RSA_WITH_AES_128_GCM_SHA256",
    ]

```<|MERGE_RESOLUTION|>--- conflicted
+++ resolved
@@ -49,9 +49,7 @@
 | `eks_cluster_uses_a_supported_version`                        | `eks_cluster_oldest_version_supported`           | String          |
 | `elbv2_is_in_multiple_az`                                     | `elbv2_min_azs`                                  | Integer         |
 | `elb_is_in_multiple_az`                                       | `elb_min_azs`                                    | Integer         |
-<<<<<<< HEAD
-| `awslambda_function_vpc_is_in_multiple_az`                    | `lambda_min_azs`                                 | Integer         |
-=======
+| `awslambda_function_vpc_is_in_multi_azs`                      | `lambda_min_azs`                                 | Integer         |
 | `autoscaling_find_secrets_ec2_launch_configuration`           | `secrets_ignore_patterns`                        | List of Strings |
 | `awslambda_function_no_secrets_in_code`                       | `secrets_ignore_patterns`                        | List of Strings |
 | `awslambda_function_no_secrets_in_variables`                  | `secrets_ignore_patterns`                        | List of Strings |
@@ -62,8 +60,6 @@
 | `ec2_launch_template_no_secrets`                              | `secrets_ignore_patterns`                        | List of Strings |
 | `ecs_task_definitions_no_environment_secrets`                 | `secrets_ignore_patterns`                        | List of Strings |
 | `ssm_document_secrets`                                        | `secrets_ignore_patterns`                        | List of Strings |
-
->>>>>>> 1298620d
 
 ## Azure
 
