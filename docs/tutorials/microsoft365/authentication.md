--- conflicted
+++ resolved
@@ -25,8 +25,4 @@
 prowler m365 --browser-auth --tenant-id "XXXXXXXX"
 ```
 
-<<<<<<< HEAD
-To use Prowler you need to set up also the permissions required to access your resources in your Microsoft 365 account, to more details refer to [Requirements](../../getting-started/requirements.md)
-=======
-To use Prowler you need to set up also the permissions required to access your resources in your Microsoft 365 account, to more details refer to [Requirements](../../getting-started/requirements.md#microsoft-365)
->>>>>>> 19476632
+To use Prowler you need to set up also the permissions required to access your resources in your Microsoft 365 account, to more details refer to [Requirements](../../getting-started/requirements.md#microsoft-365)