# Getting Started with M365 on Prowler Cloud/App

Set up your M365 account to enable security scanning using Prowler Cloud/App.

## Requirements

To configure your M365 account, you'll need:

1. Obtain a domain from the Entra ID portal.

2. Access Prowler Cloud/App and add a new cloud provider `Microsoft 365`.

3. Configure your M365 account:

    3.1 Create the Service Principal app.

    3.2 Grant the required API permissions.

    3.3 Assign the required roles to your user.

4. Add the credentials to Prowler Cloud/App.

## Step 1: Obtain your Domain

Go to the Entra ID portal, then you can search for `Domain` or go to Identity > Settings > Domain Names.

![Search Domain Names](./img/search-domain-names.png)

<br>

![Custom Domain Names](./img/custom-domain-names.png)

Once you are there just select the domain you want to use.

---

## Step 2: Access Prowler Cloud/App

1. Go to [Prowler Cloud](https://cloud.prowler.com/) or launch [Prowler App](../prowler-app.md)
2. Navigate to `Configuration` > `Cloud Providers`

    ![Cloud Providers Page](../img/cloud-providers-page.png)

3. Click on `Add Cloud Provider`

    ![Add a Cloud Provider](../img/add-cloud-provider.png)

4. Select `Microsoft 365`

    ![Select Microsoft 365](./img/select-m365-prowler-cloud.png)

5. Add the Domain ID and an optional alias, then click `Next`

    ![Add Domain ID](./img/add-domain-id.png)

---

## Step 3: Configure your M365 account


### Create the Service Principal app

A Service Principal is required to grant Prowler the necessary privileges.

1. Access **Microsoft Entra ID**

    ![Overview of Microsoft Entra ID](./img/microsoft-entra-id.png)

2. Navigate to `Applications` > `App registrations`

    ![App Registration nav](./img/app-registration-menu.png)

3. Click `+ New registration`, complete the form, and click `Register`

    ![New Registration](./img/new-registration.png)

4. Go to `Certificates & secrets` > `Client secrets` > `+ New client secret`

    ![Certificate & Secrets nav](./img/certificates-and-secrets.png)

5. Fill in the required fields and click `Add`, then copy the generated `value` (that value will be `AZURE_CLIENT_SECRET`)

    ![New Client Secret](./img/new-client-secret.png)

With this done you will have all the needed keys, summarized in the following table

| Value | Description |
|-------|-------------|
| Client ID | Application (client) ID |
| Client Secret | AZURE_CLIENT_SECRET |
| Tenant ID | Directory (tenant) ID |

---

### Grant required Graph API permissions

Assign the following Microsoft Graph permissions:

- `AuditLog.Read.All`: Required for Entra service.
- `Directory.Read.All`: Required for all services.
- `Policy.Read.All`: Required for all services.
- `SharePointTenantSettings.Read.All`: Required for SharePoint service.
- `User.Read` (IMPORTANT: this is set as **delegated**): Required for the sign-in.

???+ note
    You can replace `Directory.Read.All` with `Domain.Read.All` is a more restrictive permission but you won't be able to run the Entra checks related with DirectoryRoles and GetUsers.

    > If you do this you will need to add also the `Organization.Read.All` permission to the service principal application in order to authenticate.

Follow these steps to assign the permissions:

1. Go to your App Registration > Select your Prowler App created before > click on `API permissions`

    ![API Permission Page](./img/api-permissions-page.png)

2. Click `+ Add a permission` > `Microsoft Graph` > `Application permissions`

    ![Add API Permission](./img/add-app-api-permission.png)

3. Search and select every permission below and once all are selected click on `Add permissions`:
    - `AuditLog.Read.All`: Required for Entra service.
    - `Directory.Read.All`
    - `Policy.Read.All`
    - `SharePointTenantSettings.Read.All`


    ![Permission Screenshots](./img/directory-permission.png)

    ![Application Permissions](./img/app-permissions.png)


4. Click `+ Add a permission` > `Microsoft Graph` > `Delegated permissions`

    ![Add API Permission](./img/add-delegated-api-permission.png)


### Grant PowerShell modules permissions

The permissions you need to grant depends on whether you are using user credentials or service principal to authenticate to the M365 modules.

<<<<<<< HEAD
???+ warning "Warning"
    Make sure you add the correct set of permissions for the authentication method you are using.
=======
6. After adding all the permissions, click on `Grant admin consent`
>>>>>>> eb5dbab8

#### If using application(service principal) authentication

???+ warning "Warning"
    Currently Prowler Cloud only supports user authentication.

To grant the permissions for the PowerShell modules via application authentication, you need to add the necessary APIs to your app registration.

???+ warning "Warning"
    You need to have a license that allows you to use the APIs.

1. Add Exchange API:

    - Search and select`Office 365 Exchange Online` API in **APIs my organization uses**.

    ![Office 365 Exchange Online API](./img/search-exchange-api.png)

    - Select `Exchange.ManageAsApp` permission and click on `Add permissions`.

    ![Exchange.ManageAsApp Permission](./img/exchange-permission.png)

    You also need to assign the `Exchange Administrator` role to the app. For that go to `Roles and administrators` and in the `Administrative roles` section click `here` to go to the directory level assignment:

    ![Roles and administrators](./img/here.png)

    Once in the directory level assignment, search for `Exchange Administrator` and click on it to open the assginments page of that role.

    ![Exchange Administrator Role](./img/exchange-administrator-role.png)

    Click on `Add assignments`, search for your app and click on `Assign`.

    You have to select it as `Active` and click on `Assign` to assign the role to the app.

    ![Assign Exchange Administrator Role](./img/assign-exchange-administrator-role.png)

2. Add Teams API:

    - Search and select `Skype and Teams Tenant Admin API` API in **APIs my organization uses**.

    ![Skype and Teams Tenant Admin API](./img/search-skype-teams-tenant-admin-api.png)

    - Select `application_access` permission and click on `Add permissions`.

    ![application_access Permission](./img/teams-permission.png)

3. Click on `Grant admin consent for <your-tenant-name>` to grant admin consent.

    ![Grant Admin Consent](./img/grant-external-api-permissions.png)

    The final result of permission assignment should be this:

    ![Final Permission Assignment](./img/final-permissions.png)

???+ warning
    Remember that if the user is newly created, you need to sign in with that account first, as Microsoft will prompt you to change the password. If you don’t complete this step, user authentication will fail because Microsoft marks the initial password as expired.

---

## Step 4: Add credentials to Prowler Cloud/App

1. Go to your App Registration overview and copy the `Client ID` and `Tenant ID`

    ![App Overview](./img/app-overview.png)


2. Go to Prowler Cloud/App and paste:

    - `Client ID`
    - `Tenant ID`
    - `AZURE_CLIENT_SECRET` from earlier
    - `M365_USER` the user using the correct assigned domain, more info [here](../../getting-started/requirements.md#service-principal-and-user-credentials-authentication-recommended)
    - `M365_PASSWORD` the password of the user

    ![Prowler Cloud M365 Credentials](./img/m365-credentials.png)

3. Click `Next`

    ![Next Detail](./img/click-next-m365.png)

4. Click `Launch Scan`

    ![Launch Scan M365](./img/launch-scan.png)

#### If using user authentication (Currently Prowler Cloud only supports this method)

1. Search and select:

    - `User.Read`

    ![Permission Screenshots](./img/directory-permission-delegated.png)

2. Click `Add permissions`, then **grant admin consent**

    ![Grant Admin Consent](./img/grant-admin-consent.png)

    The final result of permission assignment should be this:

    ![Final Permission Assignment](./img/final-permissions-m365.png)

3. Assign **required roles** to your **user**

    Assign one of the following roles to your User:

    - `Global Reader` (recommended): this allows you to read all roles needed.
    - `Exchange Administrator` and `Teams Administrator`: user needs both roles but with this [roles](https://learn.microsoft.com/en-us/exchange/permissions-exo/permissions-exo#microsoft-365-permissions-in-exchange-online) you can access to the same information as a Global Reader (here you only read so that's why we recomend that role).

    Follow these steps to assign the role:

    1. Go to Users > All Users > Click on the email for the user you will use

        ![User Overview](./img/user-info-page.png)

    2. Click `Assigned Roles`

        ![User Roles](./img/user-role-page.png)

    3. Click on `Add assignments`, then search and select:

        - `Global Reader` This is the recommended, if you want to use the others just search for them

        ![Global Reader Screenshots](./img/global-reader.png)

    4. Click on next, then assign the role as `Active`, and click on `Assign` to grant admin consent

        ![Grant Admin Consent for Role](./img/grant-admin-consent-for-role.png)<|MERGE_RESOLUTION|>--- conflicted
+++ resolved
@@ -100,7 +100,7 @@
 - `Directory.Read.All`: Required for all services.
 - `Policy.Read.All`: Required for all services.
 - `SharePointTenantSettings.Read.All`: Required for SharePoint service.
-- `User.Read` (IMPORTANT: this is set as **delegated**): Required for the sign-in.
+- `User.Read` (IMPORTANT: this is set as **delegated**): Required for the sign-in only if using user authentication.
 
 ???+ note
     You can replace `Directory.Read.All` with `Domain.Read.All` is a more restrictive permission but you won't be able to run the Entra checks related with DirectoryRoles and GetUsers.
@@ -128,22 +128,16 @@
 
     ![Application Permissions](./img/app-permissions.png)
 
-
-4. Click `+ Add a permission` > `Microsoft Graph` > `Delegated permissions`
-
-    ![Add API Permission](./img/add-delegated-api-permission.png)
+---
 
 
 ### Grant PowerShell modules permissions
 
 The permissions you need to grant depends on whether you are using user credentials or service principal to authenticate to the M365 modules.
 
-<<<<<<< HEAD
 ???+ warning "Warning"
     Make sure you add the correct set of permissions for the authentication method you are using.
-=======
-6. After adding all the permissions, click on `Grant admin consent`
->>>>>>> eb5dbab8
+
 
 #### If using application(service principal) authentication
 
@@ -199,6 +193,51 @@
 
 ???+ warning
     Remember that if the user is newly created, you need to sign in with that account first, as Microsoft will prompt you to change the password. If you don’t complete this step, user authentication will fail because Microsoft marks the initial password as expired.
+
+---
+
+#### If using user authentication (Currently Prowler Cloud only supports this method)
+
+1. Search and select:
+
+    - `User.Read`
+
+    ![Permission Screenshots](./img/directory-permission-delegated.png)
+
+2. Click `Add permissions`, then **grant admin consent**
+
+    ![Grant Admin Consent](./img/grant-admin-consent.png)
+
+    The final result of permission assignment should be this:
+
+    ![Final Permission Assignment](./img/final-permissions-m365.png)
+
+3. Assign **required roles** to your **user**
+
+    Assign one of the following roles to your User:
+
+    - `Global Reader` (recommended): this allows you to read all roles needed.
+    - `Exchange Administrator` and `Teams Administrator`: user needs both roles but with this [roles](https://learn.microsoft.com/en-us/exchange/permissions-exo/permissions-exo#microsoft-365-permissions-in-exchange-online) you can access to the same information as a Global Reader (here you only read so that's why we recomend that role).
+
+    Follow these steps to assign the role:
+
+    1. Go to Users > All Users > Click on the email for the user you will use
+
+        ![User Overview](./img/user-info-page.png)
+
+    2. Click `Assigned Roles`
+
+        ![User Roles](./img/user-role-page.png)
+
+    3. Click on `Add assignments`, then search and select:
+
+        - `Global Reader` This is the recommended, if you want to use the others just search for them
+
+        ![Global Reader Screenshots](./img/global-reader.png)
+
+    4. Click on next, then assign the role as `Active`, and click on `Assign` to grant admin consent
+
+        ![Grant Admin Consent for Role](./img/grant-admin-consent-for-role.png)
 
 ---
 
@@ -225,47 +264,4 @@
 
 4. Click `Launch Scan`
 
-    ![Launch Scan M365](./img/launch-scan.png)
-
-#### If using user authentication (Currently Prowler Cloud only supports this method)
-
-1. Search and select:
-
-    - `User.Read`
-
-    ![Permission Screenshots](./img/directory-permission-delegated.png)
-
-2. Click `Add permissions`, then **grant admin consent**
-
-    ![Grant Admin Consent](./img/grant-admin-consent.png)
-
-    The final result of permission assignment should be this:
-
-    ![Final Permission Assignment](./img/final-permissions-m365.png)
-
-3. Assign **required roles** to your **user**
-
-    Assign one of the following roles to your User:
-
-    - `Global Reader` (recommended): this allows you to read all roles needed.
-    - `Exchange Administrator` and `Teams Administrator`: user needs both roles but with this [roles](https://learn.microsoft.com/en-us/exchange/permissions-exo/permissions-exo#microsoft-365-permissions-in-exchange-online) you can access to the same information as a Global Reader (here you only read so that's why we recomend that role).
-
-    Follow these steps to assign the role:
-
-    1. Go to Users > All Users > Click on the email for the user you will use
-
-        ![User Overview](./img/user-info-page.png)
-
-    2. Click `Assigned Roles`
-
-        ![User Roles](./img/user-role-page.png)
-
-    3. Click on `Add assignments`, then search and select:
-
-        - `Global Reader` This is the recommended, if you want to use the others just search for them
-
-        ![Global Reader Screenshots](./img/global-reader.png)
-
-    4. Click on next, then assign the role as `Active`, and click on `Assign` to grant admin consent
-
-        ![Grant Admin Consent for Role](./img/grant-admin-consent-for-role.png)+    ![Launch Scan M365](./img/launch-scan.png)