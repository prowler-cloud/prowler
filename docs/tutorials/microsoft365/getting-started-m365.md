--- conflicted
+++ resolved
@@ -97,29 +97,15 @@
 Assign the following Microsoft Graph permissions:
 
 - `AuditLog.Read.All`: Required for Entra service.
-<<<<<<< HEAD
-
-- `Domain.Read.All`: Required for all services.
-
-- `Organization.Read.All`: Required for all services.
-
-=======
 - `Directory.Read.All`: Required for all services.
->>>>>>> bf9e38dc
 - `Policy.Read.All`: Required for all services.
-
 - `SharePointTenantSettings.Read.All`: Required for SharePoint service.
-<<<<<<< HEAD
-
-- `User.Read` (IMPORTANT: this is set as **delegated**): Required for the sign-in.
-=======
 - `User.Read` (IMPORTANT: this is set as **delegated**): Required for the sign-in only if using user authentication.
 
 ???+ note
     You can replace `Directory.Read.All` with `Domain.Read.All` is a more restrictive permission but you won't be able to run the Entra checks related with DirectoryRoles and GetUsers.
 
     > If you do this you will need to add also the `Organization.Read.All` permission to the service principal application in order to authenticate.
->>>>>>> bf9e38dc
 
 Follow these steps to assign the permissions:
 
@@ -271,7 +257,7 @@
     - `AZURE_CLIENT_SECRET` from earlier
 
     If you are using user authentication, also add:
-    - `M365_USER` the user using the correct assigned domain, more info [here](../../getting-started/requirements.md#service-principal-and-user-credentials-authentication-recommended)
+    - `M365_USER` the user using the correct assigned domain, more info [here](../../getting-started/requirements.md#service-principal-and-user-credentials-authentication)
     - `M365_PASSWORD` the password of the user
 
     ![Prowler Cloud M365 Credentials](./img/m365-credentials.png)
