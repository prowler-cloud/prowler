# Getting Started with M365 on Prowler Cloud/App

Set up your M365 account to enable security scanning using Prowler Cloud/App.

## Requirements

To configure your M365 account, you’ll need:

1. Obtain a domain from the Entra ID portal.

2. Access Prowler Cloud/App and add a new cloud provider `Microsoft 365`.

3. Configure your M365 account:

    3.1 Create the Service Principal app.

    3.2 Grant the required API permissions.

    3.3 Assign the required roles to your user.

4. Add the credentials to Prowler Cloud/App.

## Step 1: Obtain your Domain

Go to the Entra ID portal, then you can search for `Domain` or go to Identity > Settings > Domain Names.

![Search Domain Names](./img/search-domain-names.png)

<br>

![Custom Domain Names](./img/custom-domain-names.png)

Once you are there just select the domain you want to use.

---

## Step 2: Access Prowler Cloud/App

1. Go to [Prowler Cloud](https://cloud.prowler.com/) or launch [Prowler App](../prowler-app.md)
2. Navigate to `Configuration` > `Cloud Providers`

    ![Cloud Providers Page](../img/cloud-providers-page.png)

3. Click on `Add Cloud Provider`

    ![Add a Cloud Provider](../img/add-cloud-provider.png)

4. Select `Microsoft 365`

    ![Select Microsoft 365](./img/select-m365-prowler-cloud.png)

5. Add the Domain ID and an optional alias, then click `Next`

    ![Add Domain ID](./img/add-domain-id.png)

---

## Step 3: Configure your M365 account


### Create the Service Principal app

A Service Principal is required to grant Prowler the necessary privileges.

1. Access **Microsoft Entra ID**

    ![Overview of Microsoft Entra ID](./img/microsoft-entra-id.png)

2. Navigate to `Applications` > `App registrations`

    ![App Registration nav](./img/app-registration-menu.png)

3. Click `+ New registration`, complete the form, and click `Register`

    ![New Registration](./img/new-registration.png)

4. Go to `Certificates & secrets` > `Client secrets` > `+ New client secret`

    ![Certificate & Secrets nav](./img/certificates-and-secrets.png)

5. Fill in the required fields and click `Add`, then copy the generated `value` (that value will be `AZURE_CLIENT_SECRET`)

    ![New Client Secret](./img/new-client-secret.png)

With this done you will have all the needed keys, summarized in the following table

| Value | Description |
|-------|-------------|
| Client ID | Application (client) ID |
| Client Secret | AZURE_CLIENT_SECRET |
| Tenant ID | Directory (tenant) ID |

---

### Grant required API permissions

Assign the following Microsoft Graph permissions:

- `Directory.Read.All`: Required for all services.
- `Policy.Read.All`: Required for all services.
- `SharePointTenantSettings.Read.All`: Required for SharePoint service.
- `AuditLog.Read.All`: Required for Entra service.
- `User.Read` (IMPORTANT: this is set as **delegated**): Required for the sign-in.

Follow these steps to assign the permissions:

1. Go to your App Registration > Select your Prowler App created before > click on `API permissions`

    ![API Permission Page](./img/api-permissions-page.png)

2. Click `+ Add a permission` > `Microsoft Graph` > `Application permissions`

    ![Add API Permission](./img/add-app-api-permission.png)

3. Search and select every permission below and once all are selected click on `Add permissions`:

    - `Directory.Read.All`
    - `Policy.Read.All`
    - `SharePointTenantSettings.Read.All`
    - `AuditLog.Read.All`: Required for Entra service.

    ![Permission Screenshots](./img/directory-permission.png)

4. Click `Add permissions`, then grant admin consent

    ![Grant Admin Consent](./img/grant-admin-consent.png)

5. Click `+ Add a permission` > `Microsoft Graph` > `Delegated permissions`

    ![Add API Permission](./img/add-delegated-api-permission.png)

6. Search and select:

    - `User.Read`

    ![Permission Screenshots](./img/directory-permission-delegated.png)

7. Click `Add permissions`, then grant admin consent

    ![Grant Admin Consent](./img/grant-admin-consent-delegated.png)

---

### Assign required roles to your user

Assign one of the following roles to your User:

- `Global Reader` (recommended): this allows you to read all roles needed.
- `Exchange Administrator` and `Teams Administrator`: user needs both roles but with this [roles](https://learn.microsoft.com/en-us/exchange/permissions-exo/permissions-exo#microsoft-365-permissions-in-exchange-online) you can access to the same information as a Global Reader (here you only read so that's why we recomend that role).

Follow these steps to assign the role:

1. Go to Users > All Users > Click on the email for the user you will use

    ![User Overview](./img/user-info-page.png)

2. Click `Assigned Roles`

    ![User Roles](./img/user-role-page.png)

3. Click on `Add assignments`, then search and select:

    - `Global Reader` This is the recommended, if you want to use the others just search for them

    ![Global Reader Screenshots](./img/global-reader.png)

4. Click on next, then assign the role as `Active`, and click on `Assign` to grant admin consent

    ![Grant Admin Consent for Role](./img/grant-admin-consent-for-role.png)

---

### Get your encrypted password

For this step you will need to use PowerShell, here you will have to create your Encrypted Password based on the password of the User that you are going to use. For more information about how to generate this Password go [here](../../getting-started/requirements.md#service-principal-and-user-credentials-authentication-recommended) and follow the steps needed to obtain `M365_PASSWORD`.

---

## Step 4: Add credentials to Prowler Cloud/App

1. Go to your App Registration overview and copy the `Client ID` and `Tenant ID`

    ![App Overview](./img/app-overview.png)

2. Go to Prowler Cloud/App and paste:

    - `Client ID`
    - `Tenant ID`
    - `AZURE_CLIENT_SECRET` from earlier
<<<<<<< HEAD
    - `M365_USER` the user using the correct assigned domain, more info [here](../../getting-started/requirements.md#service-principal-and-user-credentials-authentication-recommended)
    - `M365_PASSWORD` the password of the user
=======
    - `M365_USER` your user using the default domain, more info [here](../../getting-started/requirements.md#service-principal-and-user-credentials-authentication-recommended)
    - `M365_PASSWORD` generated before
>>>>>>> 60b5a79b

    ![Prowler Cloud M365 Credentials](./img/m365-credentials.png)

3. Click `Next`

    ![Next Detail](./img/click-next-m365.png)

4. Click `Launch Scan`

    ![Launch Scan M365](./img/launch-scan.png)<|MERGE_RESOLUTION|>--- conflicted
+++ resolved
@@ -187,13 +187,8 @@
     - `Client ID`
     - `Tenant ID`
     - `AZURE_CLIENT_SECRET` from earlier
-<<<<<<< HEAD
     - `M365_USER` the user using the correct assigned domain, more info [here](../../getting-started/requirements.md#service-principal-and-user-credentials-authentication-recommended)
     - `M365_PASSWORD` the password of the user
-=======
-    - `M365_USER` your user using the default domain, more info [here](../../getting-started/requirements.md#service-principal-and-user-credentials-authentication-recommended)
-    - `M365_PASSWORD` generated before
->>>>>>> 60b5a79b
 
     ![Prowler Cloud M365 Credentials](./img/m365-credentials.png)
 
