**Prowler** is the open source cloud security platform trusted by thousands to **automate security and compliance** in any cloud environment. With hundreds of ready-to-use checks and compliance frameworks, Prowler delivers real-time, customizable monitoring and seamless integrations, making cloud security simple, scalable, and cost-effective for organizations of any size.

The official supported providers right now are:

- **AWS**
- **Azure**
- **Google Cloud**
- **Kubernetes**
- **M365**
- **Github**

Prowler supports **auditing, incident response, continuous monitoring, hardening, forensic readiness, and remediation**.

### Prowler Components

- **Prowler CLI** (Command Line Interface) – Known as **Prowler Open Source**.
- **Prowler Cloud** – A managed service built on top of Prowler CLI.
  More information: [Prowler Cloud](https://prowler.com)

## Prowler App

![Prowler App](img/overview.png)

Prowler App is a web application that simplifies running Prowler. It provides:

- A **user-friendly interface** for configuring and executing scans.
- A dashboard to **view results** and manage **security findings**.

### Installation Guide
Refer to the [Quick Start](#prowler-app-installation) section for installation steps.

## Prowler CLI

```console
prowler <provider>
```
![Prowler CLI Execution](img/short-display.png)

## Prowler Dashboard

```console
prowler dashboard
```
![Prowler Dashboard](img/dashboard.png)

Prowler includes hundreds of security controls aligned with widely recognized industry frameworks and standards, including:

- CIS Benchmarks (AWS, Azure, Microsoft 365, Kubernetes, GitHub)
- NIST SP 800-53 (rev. 4 and 5) and NIST SP 800-171
- NIST Cybersecurity Framework (CSF)
- CISA Guidelines
- FedRAMP Low & Moderate
- PCI DSS v3.2.1 and v4.0
- ISO/IEC 27001:2013 and 2022
- SOC 2
- GDPR (General Data Protection Regulation)
- HIPAA (Health Insurance Portability and Accountability Act)
- FFIEC (Federal Financial Institutions Examination Council)
- ENS RD2022 (Spanish National Security Framework)
- GxP 21 CFR Part 11 and EU Annex 11
- RBI Cybersecurity Framework (Reserve Bank of India)
- KISA ISMS-P (Korean Information Security Management System)
- MITRE ATT&CK
- AWS Well-Architected Framework (Security & Reliability Pillars)
- AWS Foundational Technical Review (FTR)
- Microsoft NIS2 Directive (EU)
- Custom threat scoring frameworks (prowler_threatscore)
- Custom security frameworks for enterprise needs

## Quick Start

### Prowler App Installation

Prowler App supports multiple installation methods based on your environment.

Refer to the [Prowler App Tutorial](tutorials/prowler-app.md) for detailed usage instructions.

=== "Docker Compose"

    _Requirements_:

    * `Docker Compose` installed: https://docs.docker.com/compose/install/.

    _Commands_:

    ``` bash
    curl -LO https://raw.githubusercontent.com/prowler-cloud/prowler/refs/heads/master/docker-compose.yml
    curl -LO https://raw.githubusercontent.com/prowler-cloud/prowler/refs/heads/master/.env
    docker compose up -d
    ```

    > Containers are built for `linux/amd64`. If your workstation's architecture is different, please set `DOCKER_DEFAULT_PLATFORM=linux/amd64` in your environment or use the `--platform linux/amd64` flag in the docker command.

    > Enjoy Prowler App at http://localhost:3000 by signing up with your email and password.

    ???+ note
        You can change the environment variables in the `.env` file. Note that it is not recommended to use the default values in production environments.

    ???+ note
        There is a development mode available, you can use the file https://github.com/prowler-cloud/prowler/blob/master/docker-compose-dev.yml to run the app in development mode.

    ???+ warning
        Google and GitHub authentication is only available in [Prowler Cloud](https://prowler.com).

=== "GitHub"

    _Requirements_:

    * `git` installed.
    * `poetry` installed: [poetry installation](https://python-poetry.org/docs/#installation).
    * `npm` installed: [npm installation](https://docs.npmjs.com/downloading-and-installing-node-js-and-npm).
    * `Docker Compose` installed: https://docs.docker.com/compose/install/.

    ???+ warning
        Make sure to have `api/.env` and `ui/.env.local` files with the required environment variables. You can find the required environment variables in the [`api/.env.template`](https://github.com/prowler-cloud/prowler/blob/master/api/.env.example) and [`ui/.env.template`](https://github.com/prowler-cloud/prowler/blob/master/ui/.env.template) files.

    _Commands to run the API_:

    ``` bash
    git clone https://github.com/prowler-cloud/prowler \
    cd prowler/api \
    poetry install \
    eval $(poetry env activate) \
    set -a \
    source .env \
    docker compose up postgres valkey -d \
    cd src/backend \
    python manage.py migrate --database admin \
    gunicorn -c config/guniconf.py config.wsgi:application
    ```

    ???+ important
        Starting from Poetry v2.0.0, `poetry shell` has been deprecated in favor of `poetry env activate`.

        If your poetry version is below 2.0.0 you must keep using `poetry shell` to activate your environment.
        In case you have any doubts, consult the Poetry environment activation guide: https://python-poetry.org/docs/managing-environments/#activating-the-environment

    > Now, you can access the API documentation at http://localhost:8080/api/v1/docs.

    _Commands to run the API Worker_:

    ``` bash
    git clone https://github.com/prowler-cloud/prowler \
    cd prowler/api \
    poetry install \
    eval $(poetry env activate) \
    set -a \
    source .env \
    cd src/backend \
    python -m celery -A config.celery worker -l info -E
    ```

    _Commands to run the API Scheduler_:

    ``` bash
    git clone https://github.com/prowler-cloud/prowler \
    cd prowler/api \
    poetry install \
    eval $(poetry env activate) \
    set -a \
    source .env \
    cd src/backend \
    python -m celery -A config.celery beat -l info --scheduler django_celery_beat.schedulers:DatabaseScheduler
    ```

    _Commands to run the UI_:

    ``` bash
    git clone https://github.com/prowler-cloud/prowler \
    cd prowler/ui \
    npm install \
    npm run build \
    npm start
    ```

    > Enjoy Prowler App at http://localhost:3000 by signing up with your email and password.

    ???+ warning
        Google and GitHub authentication is only available in [Prowler Cloud](https://prowler.com).

### Prowler CLI Installation

Prowler is available as a project in [PyPI](https://pypi.org/project/prowler/). Consequently, it can be installed as Python package with `Python >= 3.9, <= 3.12`:

=== "pipx"

    [pipx](https://pipx.pypa.io/stable/) is a tool to install Python applications in isolated environments. It is recommended to use `pipx` for a global installation.

    _Requirements_:

    * `Python >= 3.9, <= 3.12`
    * `pipx` installed: [pipx installation](https://pipx.pypa.io/stable/installation/).
    * AWS, GCP, Azure and/or Kubernetes credentials

    _Commands_:

    ``` bash
    pipx install prowler
    prowler -v
    ```

    To upgrade Prowler to the latest version, run:

    ``` bash
    pipx upgrade prowler
    ```

=== "pip"

    ???+ warning
        This method is not recommended because it will modify the environment which you choose to install. Consider using [pipx](https://docs.prowler.com/projects/prowler-open-source/en/latest/#__tabbed_1_1) for a global installation.

    _Requirements_:

    * `Python >= 3.9, <= 3.12`
    * `Python pip >= 21.0.0`
    * AWS, GCP, Azure, M365 and/or Kubernetes credentials

    _Commands_:

    ``` bash
    pip install prowler
    prowler -v
    ```

    To upgrade Prowler to the latest version, run:

    ``` bash
    pip install --upgrade prowler
    ```

=== "Docker"

    _Requirements_:

    * Have `docker` installed: https://docs.docker.com/get-docker/.
    * In the command below, change `-v` to your local directory path in order to access the reports.
    * AWS, GCP, Azure and/or Kubernetes credentials

    > Containers are built for `linux/amd64`. If your workstation's architecture is different, please set `DOCKER_DEFAULT_PLATFORM=linux/amd64` in your environment or use the `--platform linux/amd64` flag in the docker command.

    _Commands_:

    ``` bash
    docker run -ti --rm -v /your/local/dir/prowler-output:/home/prowler/output \
    --name prowler \
    --env AWS_ACCESS_KEY_ID \
    --env AWS_SECRET_ACCESS_KEY \
    --env AWS_SESSION_TOKEN toniblyx/prowler:latest
    ```

=== "GitHub"

    _Requirements for Developers_:

    * `git`
    * `poetry` installed: [poetry installation](https://python-poetry.org/docs/#installation).
    * AWS, GCP, Azure and/or Kubernetes credentials

    _Commands_:

    ```
    git clone https://github.com/prowler-cloud/prowler
    cd prowler
    poetry install
    poetry run python prowler-cli.py -v
    ```
    ???+ note
        If you want to clone Prowler from Windows, use `git config core.longpaths true` to allow long file paths.

=== "Amazon Linux 2"

    _Requirements_:

    * `Python >= 3.9, <= 3.12`
    * AWS, GCP, Azure and/or Kubernetes credentials

    _Commands_:

    ```
    python3 -m pip install --user pipx
    python3 -m pipx ensurepath
    pipx install prowler
    prowler -v
    ```

=== "Ubuntu"

    _Requirements_:

    * `Ubuntu 23.04` or above, if you are using an older version of Ubuntu check [pipx installation](https://docs.prowler.com/projects/prowler-open-source/en/latest/#__tabbed_1_1) and ensure you have `Python >= 3.9, <= 3.12`.
    * `Python >= 3.9, <= 3.12`
    * AWS, GCP, Azure and/or Kubernetes credentials

    _Commands_:

    ``` bash
    sudo apt update
    sudo apt install pipx
    pipx ensurepath
    pipx install prowler
    prowler -v
    ```

=== "Brew"

    _Requirements_:

    * `Brew` installed in your Mac or Linux
    * AWS, GCP, Azure and/or Kubernetes credentials

    _Commands_:

    ``` bash
    brew install prowler
    prowler -v
    ```

=== "AWS CloudShell"

    After the migration of AWS CloudShell from Amazon Linux 2 to Amazon Linux 2023 [[1]](https://aws.amazon.com/about-aws/whats-new/2023/12/aws-cloudshell-migrated-al2023/) [[2]](https://docs.aws.amazon.com/cloudshell/latest/userguide/cloudshell-AL2023-migration.html), there is no longer a need to manually compile Python 3.9 as it is already included in AL2023. Prowler can thus be easily installed following the generic method of installation via pip. Follow the steps below to successfully execute Prowler v4 in AWS CloudShell:

    _Requirements_:

    * Open AWS CloudShell `bash`.

    _Commands_:

    ```bash
    sudo bash
    adduser prowler
    su prowler
    python3 -m pip install --user pipx
    python3 -m pipx ensurepath
    pipx install prowler
    cd /tmp
    prowler aws
    ```

    ???+ note
        To download the results from AWS CloudShell, select Actions -> Download File and add the full path of each file. For the CSV file it will be something like `/tmp/output/prowler-output-123456789012-20221220191331.csv`

=== "Azure CloudShell"

    _Requirements_:

    * Open Azure CloudShell `bash`.

    _Commands_:

    ```bash
    python3 -m pip install --user pipx
    python3 -m pipx ensurepath
    pipx install prowler
    cd /tmp
    prowler azure --az-cli-auth
    ```
<<<<<<< HEAD
=======

### Prowler App Update

You have two options to upgrade your Prowler App installation:

#### Option 1: Change env file with the following values

Edit your `.env` file and change the version values:

```env
PROWLER_UI_VERSION="5.9.0"
PROWLER_API_VERSION="5.9.0"
```

#### Option 2: Run the following command

```bash
docker compose pull --policy always
```

The `--policy always` flag ensures that Docker pulls the latest images even if they already exist locally.


???+ note "What Gets Preserved During Upgrade"

    Everything is preserved, nothing will be deleted after the update.

#### Troubleshooting

If containers don't start, check logs for errors:

```bash
# Check logs for errors
docker compose logs

# Verify image versions
docker images | grep prowler
```

If you encounter issues, you can rollback to the previous version by changing the `.env` file back to your previous version and running:

```bash
docker compose pull
docker compose up -d
```

>>>>>>> d4e66c4a
## Prowler container versions

The available versions of Prowler CLI are the following:

- `latest`: in sync with `master` branch (please note that it is not a stable version)
- `v4-latest`: in sync with `v4` branch (please note that it is not a stable version)
- `v3-latest`: in sync with `v3` branch (please note that it is not a stable version)
- `<x.y.z>` (release): you can find the releases [here](https://github.com/prowler-cloud/prowler/releases), those are stable releases.
- `stable`: this tag always point to the latest release.
- `v4-stable`: this tag always point to the latest release for v4.
- `v3-stable`: this tag always point to the latest release for v3.

The container images are available here:

- Prowler CLI:

    - [DockerHub](https://hub.docker.com/r/toniblyx/prowler/tags)
    - [AWS Public ECR](https://gallery.ecr.aws/prowler-cloud/prowler)

- Prowler App:

    - [DockerHub - Prowler UI](https://hub.docker.com/r/prowlercloud/prowler-ui/tags)
    - [DockerHub - Prowler API](https://hub.docker.com/r/prowlercloud/prowler-api/tags)

## High level architecture

You can run Prowler from your workstation, a Kubernetes Job, a Google Compute Engine, an Azure VM, an EC2 instance, Fargate or any other container, CloudShell and many more.

![Architecture](img/architecture.png)

### Prowler App

The **Prowler App** consists of three main components:

- **Prowler UI**: A user-friendly web interface for running Prowler and viewing results, powered by Next.js.
- **Prowler API**: The backend API that executes Prowler scans and stores the results, built with Django REST Framework.
- **Prowler SDK**: A Python SDK that integrates with Prowler CLI for advanced functionality.

The app leverages the following supporting infrastructure:

- **PostgreSQL**: Used for persistent storage of scan results.
- **Celery Workers**: Facilitate asynchronous execution of Prowler scans.
- **Valkey**: An in-memory database serving as a message broker for the Celery workers.

![Prowler App Architecture](img/prowler-app-architecture.png)

## Deprecations from v3

The following are the deprecations carried out from v3.

### General

- `Allowlist` now is called `Mutelist`.
- The `--quiet` option has been deprecated. From now on use the `--status` flag to select the finding's status you want to get: PASS, FAIL or MANUAL.
- All `INFO` finding's status has changed to `MANUAL`.
- The CSV output format is common for all providers.

Some output formats are now deprecated:

- The native JSON is replaced for the JSON [OCSF](https://schema.ocsf.io/) v1.1.0, common for all the providers.

### AWS
- Deprecate the AWS flag `--sts-endpoint-region` since AWS STS regional tokens are used.
- To send only FAILS to AWS Security Hub, now you must use either `--send-sh-only-fails` or `--security-hub --status FAIL`.

## Basic Usage

### Prowler App

#### **Access the App**

Go to [http://localhost:3000](http://localhost:3000) after installing the app (see [Quick Start](#prowler-app-installation)). Sign up with your email and password.

<img src="img/sign-up-button.png" alt="Sign Up Button" width="320"/>
<img src="img/sign-up.png" alt="Sign Up" width="285"/>

???+ note "User creation and default tenant behavior"

    When creating a new user, the behavior depends on whether an invitation is provided:

    - **Without an invitation**:

        - A new tenant is automatically created.
        - The new user is assigned to this tenant.
        - A set of **RBAC admin permissions** is generated and assigned to the user for the newly-created tenant.

    - **With an invitation**: The user is added to the specified tenant with the permissions defined in the invitation.

    This mechanism ensures that the first user in a newly created tenant has administrative permissions within that tenant.

#### Log In

Log in using your **email and password** to access the Prowler App.

<img src="img/log-in.png" alt="Log In" width="285"/>

#### Add a Cloud Provider

To configure a cloud provider for scanning:

1. Navigate to `Settings > Cloud Providers` and click `Add Account`.
2. Select the cloud provider you wish to scan (**AWS, GCP, Azure, Kubernetes**).
3. Enter the provider's identifier (Optional: Add an alias):
    - **AWS**: Account ID
    - **GCP**: Project ID
    - **Azure**: Subscription ID
    - **Kubernetes**: Cluster ID
    - **M36**: Domain ID
4. Follow the guided instructions to add and authenticate your credentials.

#### Start a Scan

Once credentials are successfully added and validated, Prowler initiates a scan of your cloud environment.

Click `Go to Scans` to monitor progress.

#### View Results

While the scan is running, you can review findings in the following sections:

- **Overview** – Provides a high-level summary of your scans.
  <img src="img/overview.png" alt="Overview" width="700"/>

- **Compliance** – Displays compliance insights based on security frameworks.
  <img src="img/compliance.png" alt="Compliance" width="700"/>

> For detailed usage instructions, refer to the [Prowler App Guide](tutorials/prowler-app.md).

???+ note
    Prowler will automatically scan all configured providers every **24 hours**, ensuring your cloud environment stays continuously monitored.

### Prowler CLI

#### Running Prowler

To run Prowler, you will need to specify the provider (e.g `aws`, `gcp`, `azure`, `m365`, `github` or `kubernetes`):

???+ note
    If no provider is specified, AWS is used by default for backward compatibility with Prowler v2.

```console
prowler <provider>
```
![Prowler Execution](img/short-display.png)

???+ note
    Running the `prowler` command without options will uses environment variable credentials. Refer to the [Requirements](./getting-started/requirements.md) section for credential configuration details.

#### Verbose Output

If you prefer the former verbose output, use: `--verbose`. This allows seeing more info while Prowler is running, minimal output is displayed unless verbosity is enabled.

#### Report Generation

By default, Prowler generates CSV, JSON-OCSF, and HTML reports. To generate a JSON-ASFF report (used by AWS Security Hub), specify `-M` or `--output-modes`:

```console
prowler <provider> -M csv json-asff json-ocsf html
```
The HTML report is saved in the output directory, alongside other reports. It will look like this:

![Prowler Execution](img/html-output.png)

#### Listing Available Checks and Services

To view all available checks or services within a provider:, use `-l`/`--list-checks` or `--list-services`.

```console
prowler <provider> --list-checks
prowler <provider> --list-services
```
#### Running Specific Checks or Services

Execute specific checks or services using `-c`/`checks` or `-s`/`services`:

```console
prowler azure --checks storage_blob_public_access_level_is_disabled
prowler aws --services s3 ec2
prowler gcp --services iam compute
prowler kubernetes --services etcd apiserver
```
#### Excluding Checks and Services

Checks and services can be excluded with `-e`/`--excluded-checks` or `--excluded-services`:

```console
prowler aws --excluded-checks s3_bucket_public_access
prowler azure --excluded-services defender iam
prowler gcp --excluded-services kms
prowler kubernetes --excluded-services controllermanager
```
#### Additional Options

Explore more advanced time-saving execution methods in the [Miscellaneous](tutorials/misc.md) section.

To access the help menu and view all available options, use: `-h`/`--help`:

```console
prowler --help
```

#### AWS

Use a custom AWS profile with `-p`/`--profile` and/or the AWS regions you want to audit with `-f`/`--filter-region`:

```console
prowler aws --profile custom-profile -f us-east-1 eu-south-2
```

???+ note
    By default, `prowler` will scan all AWS regions.

See more details about AWS Authentication in the [Requirements](getting-started/requirements.md#aws) section.

#### Azure

Azure requires specifying the auth method:

```console
# To use service principal authentication
prowler azure --sp-env-auth

# To use az cli authentication
prowler azure --az-cli-auth

# To use browser authentication
prowler azure --browser-auth --tenant-id "XXXXXXXX"

# To use managed identity auth
prowler azure --managed-identity-auth
```

See more details about Azure Authentication in [Requirements](getting-started/requirements.md#azure)

By default, Prowler scans all the subscriptions for which it has permissions. To scan a single or various specific subscription you can use the following flag (using az cli auth as example):

```console
prowler azure --az-cli-auth --subscription-ids <subscription ID 1> <subscription ID 2> ... <subscription ID N>
```
#### Google Cloud

- **User Account Credentials**

    By default, Prowler uses **User Account credentials**. You can configure your account using:

    - `gcloud init` – Set up a new account.
    - `gcloud config set account <account>` – Switch to an existing account.

    Once configured, obtain access credentials using: `gcloud auth application-default login`.

- **Service Account Authentication**

    Alternatively, you can use Service Account credentials:

    Generate and download Service Account keys in JSON format. Refer to [Google IAM documentation](https://cloud.google.com/iam/docs/creating-managing-service-account-keys) for details.

    Provide the key file location using this argument:

    ```console
    prowler gcp --credentials-file path
    ```

- **Scanning Specific GCP Projects**

    By default, Prowler scans all accessible GCP projects. To scan specific projects, use the `--project-ids` flag:

    ```console
    prowler gcp --project-ids <Project ID 1> <Project ID 2> ... <Project ID N>
    ```

#### Kubernetes

Prowler enables security scanning of Kubernetes clusters, supporting both **in-cluster** and **external** execution.

- **Non In-Cluster Execution**

    ```console
    prowler kubernetes --kubeconfig-file path
    ```
    ???+ note
        If no `--kubeconfig-file` is provided, Prowler will use the default KubeConfig file location (`~/.kube/config`).

- **In-Cluster Execution**

    To run Prowler inside the cluster, apply the provided YAML configuration to deploy a job in a new namespace:

    ```console
    kubectl apply -f kubernetes/prowler-sa.yaml
    kubectl apply -f kubernetes/job.yaml
    kubectl apply -f kubernetes/prowler-role.yaml
    kubectl apply -f kubernetes/prowler-rolebinding.yaml
    kubectl get pods --namespace prowler-ns --> prowler-XXXXX
    kubectl logs prowler-XXXXX --namespace prowler-ns
    ```

    ???+ note
        By default, Prowler scans all namespaces in the active Kubernetes context. Use the `--context`flag to specify the context to be scanned and `--namespaces` to restrict scanning to specific namespaces.

#### Microsoft 365

Microsoft 365 requires specifying the auth method:

```console

# To use service principal authentication for MSGraph and PowerShell modules
prowler m365 --sp-env-auth

# To use both service principal (for MSGraph) and user credentials (for PowerShell modules)
prowler m365 --env-auth

# To use az cli authentication
prowler m365 --az-cli-auth

# To use browser authentication
prowler m365 --browser-auth --tenant-id "XXXXXXXX"

```

See more details about M365 Authentication in the [Requirements](getting-started/requirements.md#microsoft-365) section.

#### GitHub

Prowler enables security scanning of your **GitHub account**, including **Repositories**, **Organizations** and **Applications**.

- **Supported Authentication Methods**

    Authenticate using one of the following methods:

    ```console
    # Personal Access Token (PAT):
    prowler github --personal-access-token pat

    # OAuth App Token:
    prowler github --oauth-app-token oauth_token

    # GitHub App Credentials:
    prowler github --github-app-id app_id --github-app-key app_key
    ```

    ???+ note
        If no login method is explicitly provided, Prowler will automatically attempt to authenticate using environment variables in the following order of precedence:

        1. `GITHUB_PERSONAL_ACCESS_TOKEN`
        2. `OAUTH_APP_TOKEN`
        3. `GITHUB_APP_ID` and `GITHUB_APP_KEY`

#### Infrastructure as Code (IaC)

Prowler's Infrastructure as Code (IaC) provider enables you to scan local or remote infrastructure code for security and compliance issues using [Checkov](https://www.checkov.io/). This provider supports a wide range of IaC frameworks, allowing you to assess your code before deployment.

```console
# Scan a directory for IaC files
prowler iac --scan-path ./my-iac-directory

# Scan a remote GitHub repository (public or private)
prowler iac --scan-repository-url https://github.com/user/repo.git

# Authenticate to a private repo with GitHub username and PAT
prowler iac --scan-repository-url https://github.com/user/repo.git \
  --github-username <username> --personal-access-token <token>

# Authenticate to a private repo with OAuth App Token
prowler iac --scan-repository-url https://github.com/user/repo.git \
  --oauth-app-token <oauth_token>

# Specify frameworks to scan (default: all)
prowler iac --scan-path ./my-iac-directory --frameworks terraform kubernetes

# Exclude specific paths
prowler iac --scan-path ./my-iac-directory --exclude-path ./my-iac-directory/test,./my-iac-directory/examples
```

???+ note
    - `--scan-path` and `--scan-repository-url` are mutually exclusive; only one can be specified at a time.
    - For remote repository scans, authentication can be provided via CLI flags or environment variables (`GITHUB_OAUTH_APP_TOKEN`, `GITHUB_USERNAME`, `GITHUB_PERSONAL_ACCESS_TOKEN`). CLI flags take precedence.
    - The IaC provider does not require cloud authentication for local scans.
    - It is ideal for CI/CD pipelines and local development environments.
    - For more details on supported frameworks and rules, see the [Checkov documentation](https://www.checkov.io/1.Welcome/Quick%20Start.html)

See more details about IaC scanning in the [IaC Tutorial](tutorials/iac/getting-started-iac.md) section.

## Prowler v2 Documentation

For **Prowler v2 Documentation**, refer to the [official repository](https://github.com/prowler-cloud/prowler/blob/8818f47333a0c1c1a457453c87af0ea5b89a385f/README.md).<|MERGE_RESOLUTION|>--- conflicted
+++ resolved
@@ -355,8 +355,6 @@
     cd /tmp
     prowler azure --az-cli-auth
     ```
-<<<<<<< HEAD
-=======
 
 ### Prowler App Update
 
@@ -403,7 +401,6 @@
 docker compose up -d
 ```
 
->>>>>>> d4e66c4a
 ## Prowler container versions
 
 The available versions of Prowler CLI are the following:
