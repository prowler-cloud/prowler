--- conflicted
+++ resolved
@@ -19,782 +19,7 @@
 
 Prowler supports **auditing, incident response, continuous monitoring, hardening, forensic readiness, and remediation**.
 
-<<<<<<< HEAD
-### Prowler Components
-
-- **Prowler CLI** (Command Line Interface) – Known as **Prowler Open Source**.
-- **Prowler Cloud** – A managed service built on top of Prowler CLI.
-  More information: [Prowler Cloud](https://prowler.com)
-
-## Prowler App
-
-![Prowler App](img/overview.png)
-
-Prowler App is a web application that simplifies running Prowler. It provides:
-
-- A **user-friendly interface** for configuring and executing scans.
-- A dashboard to **view results** and manage **security findings**.
-
-### Installation Guide
-Refer to the [Quick Start](#prowler-app-installation) section for installation steps.
-
-## Prowler CLI
-
-```console
-prowler <provider>
-```
-![Prowler CLI Execution](img/short-display.png)
-
-## Prowler Dashboard
-
-```console
-prowler dashboard
-```
-![Prowler Dashboard](img/dashboard.png)
-
-Prowler includes hundreds of security controls aligned with widely recognized industry frameworks and standards, including:
-
-- CIS Benchmarks (AWS, Azure, Microsoft 365, Kubernetes, GitHub)
-- NIST SP 800-53 (rev. 4 and 5) and NIST SP 800-171
-- NIST Cybersecurity Framework (CSF)
-- CISA Guidelines
-- FedRAMP Low & Moderate
-- PCI DSS v3.2.1 and v4.0
-- ISO/IEC 27001:2013 and 2022
-- SOC 2
-- GDPR (General Data Protection Regulation)
-- HIPAA (Health Insurance Portability and Accountability Act)
-- FFIEC (Federal Financial Institutions Examination Council)
-- ENS RD2022 (Spanish National Security Framework)
-- GxP 21 CFR Part 11 and EU Annex 11
-- RBI Cybersecurity Framework (Reserve Bank of India)
-- KISA ISMS-P (Korean Information Security Management System)
-- MITRE ATT&CK
-- AWS Well-Architected Framework (Security & Reliability Pillars)
-- AWS Foundational Technical Review (FTR)
-- Microsoft NIS2 Directive (EU)
-- Custom threat scoring frameworks (prowler_threatscore)
-- Custom security frameworks for enterprise needs
-
-## Quick Start
-
-### Prowler App Installation
-
-Prowler App supports multiple installation methods based on your environment.
-
-Refer to the [Prowler App Tutorial](tutorials/prowler-app.md) for detailed usage instructions.
-
-=== "Docker Compose"
-
-    _Requirements_:
-
-    * `Docker Compose` installed: https://docs.docker.com/compose/install/.
-
-    _Commands_:
-
-    ``` bash
-    curl -LO https://raw.githubusercontent.com/prowler-cloud/prowler/refs/heads/master/docker-compose.yml
-    curl -LO https://raw.githubusercontent.com/prowler-cloud/prowler/refs/heads/master/.env
-    docker compose up -d
-    ```
-
-    > Containers are built for `linux/amd64`. If your workstation's architecture is different, please set `DOCKER_DEFAULT_PLATFORM=linux/amd64` in your environment or use the `--platform linux/amd64` flag in the docker command.
-
-    > Enjoy Prowler App at http://localhost:3000 by signing up with your email and password.
-
-    ???+ note
-        You can change the environment variables in the `.env` file. Note that it is not recommended to use the default values in production environments.
-
-    ???+ note
-        There is a development mode available, you can use the file https://github.com/prowler-cloud/prowler/blob/master/docker-compose-dev.yml to run the app in development mode.
-
-    ???+ warning
-        Google and GitHub authentication is only available in [Prowler Cloud](https://prowler.com).
-
-=== "GitHub"
-
-    _Requirements_:
-
-    * `git` installed.
-    * `poetry` installed: [poetry installation](https://python-poetry.org/docs/#installation).
-    * `npm` installed: [npm installation](https://docs.npmjs.com/downloading-and-installing-node-js-and-npm).
-    * `Docker Compose` installed: https://docs.docker.com/compose/install/.
-
-    ???+ warning
-        Make sure to have `api/.env` and `ui/.env.local` files with the required environment variables. You can find the required environment variables in the [`api/.env.template`](https://github.com/prowler-cloud/prowler/blob/master/api/.env.example) and [`ui/.env.template`](https://github.com/prowler-cloud/prowler/blob/master/ui/.env.template) files.
-
-    _Commands to run the API_:
-
-    ``` bash
-    git clone https://github.com/prowler-cloud/prowler \
-    cd prowler/api \
-    poetry install \
-    eval $(poetry env activate) \
-    set -a \
-    source .env \
-    docker compose up postgres valkey -d \
-    cd src/backend \
-    python manage.py migrate --database admin \
-    gunicorn -c config/guniconf.py config.wsgi:application
-    ```
-
-    ???+ important
-        Starting from Poetry v2.0.0, `poetry shell` has been deprecated in favor of `poetry env activate`.
-
-        If your poetry version is below 2.0.0 you must keep using `poetry shell` to activate your environment.
-        In case you have any doubts, consult the Poetry environment activation guide: https://python-poetry.org/docs/managing-environments/#activating-the-environment
-
-    > Now, you can access the API documentation at http://localhost:8080/api/v1/docs.
-
-    _Commands to run the API Worker_:
-
-    ``` bash
-    git clone https://github.com/prowler-cloud/prowler \
-    cd prowler/api \
-    poetry install \
-    eval $(poetry env activate) \
-    set -a \
-    source .env \
-    cd src/backend \
-    python -m celery -A config.celery worker -l info -E
-    ```
-
-    _Commands to run the API Scheduler_:
-
-    ``` bash
-    git clone https://github.com/prowler-cloud/prowler \
-    cd prowler/api \
-    poetry install \
-    eval $(poetry env activate) \
-    set -a \
-    source .env \
-    cd src/backend \
-    python -m celery -A config.celery beat -l info --scheduler django_celery_beat.schedulers:DatabaseScheduler
-    ```
-
-    _Commands to run the UI_:
-
-    ``` bash
-    git clone https://github.com/prowler-cloud/prowler \
-    cd prowler/ui \
-    npm install \
-    npm run build \
-    npm start
-    ```
-
-    > Enjoy Prowler App at http://localhost:3000 by signing up with your email and password.
-
-    ???+ warning
-        Google and GitHub authentication is only available in [Prowler Cloud](https://prowler.com).
-
-### Prowler CLI Installation
-
-Prowler is available as a project in [PyPI](https://pypi.org/project/prowler/). Consequently, it can be installed as Python package with `Python >= 3.9, <= 3.12`:
-
-=== "pipx"
-
-    [pipx](https://pipx.pypa.io/stable/) is a tool to install Python applications in isolated environments. It is recommended to use `pipx` for a global installation.
-
-    _Requirements_:
-
-    * `Python >= 3.9, <= 3.12`
-    * `pipx` installed: [pipx installation](https://pipx.pypa.io/stable/installation/).
-    * AWS, GCP, Azure and/or Kubernetes credentials
-
-    _Commands_:
-
-    ``` bash
-    pipx install prowler
-    prowler -v
-    ```
-
-    To upgrade Prowler to the latest version, run:
-
-    ``` bash
-    pipx upgrade prowler
-    ```
-
-=== "pip"
-
-    ???+ warning
-        This method is not recommended because it will modify the environment which you choose to install. Consider using [pipx](https://docs.prowler.com/projects/prowler-open-source/en/latest/#__tabbed_1_1) for a global installation.
-
-    _Requirements_:
-
-    * `Python >= 3.9, <= 3.12`
-    * `Python pip >= 21.0.0`
-    * AWS, GCP, Azure, M365 and/or Kubernetes credentials
-
-    _Commands_:
-
-    ``` bash
-    pip install prowler
-    prowler -v
-    ```
-
-    To upgrade Prowler to the latest version, run:
-
-    ``` bash
-    pip install --upgrade prowler
-    ```
-
-=== "Docker"
-
-    _Requirements_:
-
-    * Have `docker` installed: https://docs.docker.com/get-docker/.
-    * In the command below, change `-v` to your local directory path in order to access the reports.
-    * AWS, GCP, Azure and/or Kubernetes credentials
-
-    > Containers are built for `linux/amd64`. If your workstation's architecture is different, please set `DOCKER_DEFAULT_PLATFORM=linux/amd64` in your environment or use the `--platform linux/amd64` flag in the docker command.
-
-    _Commands_:
-
-    ``` bash
-    docker run -ti --rm -v /your/local/dir/prowler-output:/home/prowler/output \
-    --name prowler \
-    --env AWS_ACCESS_KEY_ID \
-    --env AWS_SECRET_ACCESS_KEY \
-    --env AWS_SESSION_TOKEN toniblyx/prowler:latest
-    ```
-
-=== "GitHub"
-
-    _Requirements for Developers_:
-
-    * `git`
-    * `poetry` installed: [poetry installation](https://python-poetry.org/docs/#installation).
-    * AWS, GCP, Azure and/or Kubernetes credentials
-
-    _Commands_:
-
-    ```
-    git clone https://github.com/prowler-cloud/prowler
-    cd prowler
-    poetry install
-    poetry run python prowler-cli.py -v
-    ```
-    ???+ note
-        If you want to clone Prowler from Windows, use `git config core.longpaths true` to allow long file paths.
-
-=== "Amazon Linux 2"
-
-    _Requirements_:
-
-    * `Python >= 3.9, <= 3.12`
-    * AWS, GCP, Azure and/or Kubernetes credentials
-
-    _Commands_:
-
-    ```
-    python3 -m pip install --user pipx
-    python3 -m pipx ensurepath
-    pipx install prowler
-    prowler -v
-    ```
-
-=== "Ubuntu"
-
-    _Requirements_:
-
-    * `Ubuntu 23.04` or above, if you are using an older version of Ubuntu check [pipx installation](https://docs.prowler.com/projects/prowler-open-source/en/latest/#__tabbed_1_1) and ensure you have `Python >= 3.9, <= 3.12`.
-    * `Python >= 3.9, <= 3.12`
-    * AWS, GCP, Azure and/or Kubernetes credentials
-
-    _Commands_:
-
-    ``` bash
-    sudo apt update
-    sudo apt install pipx
-    pipx ensurepath
-    pipx install prowler
-    prowler -v
-    ```
-
-=== "Brew"
-
-    _Requirements_:
-
-    * `Brew` installed in your Mac or Linux
-    * AWS, GCP, Azure and/or Kubernetes credentials
-
-    _Commands_:
-
-    ``` bash
-    brew install prowler
-    prowler -v
-    ```
-
-=== "AWS CloudShell"
-
-    After the migration of AWS CloudShell from Amazon Linux 2 to Amazon Linux 2023 [[1]](https://aws.amazon.com/about-aws/whats-new/2023/12/aws-cloudshell-migrated-al2023/) [[2]](https://docs.aws.amazon.com/cloudshell/latest/userguide/cloudshell-AL2023-migration.html), there is no longer a need to manually compile Python 3.9 as it is already included in AL2023. Prowler can thus be easily installed following the generic method of installation via pip. Follow the steps below to successfully execute Prowler v4 in AWS CloudShell:
-
-    _Requirements_:
-
-    * Open AWS CloudShell `bash`.
-
-    _Commands_:
-
-    ```bash
-    sudo bash
-    adduser prowler
-    su prowler
-    python3 -m pip install --user pipx
-    python3 -m pipx ensurepath
-    pipx install prowler
-    cd /tmp
-    prowler aws
-    ```
-
-    ???+ note
-        To download the results from AWS CloudShell, select Actions -> Download File and add the full path of each file. For the CSV file it will be something like `/tmp/output/prowler-output-123456789012-20221220191331.csv`
-
-=== "Azure CloudShell"
-
-    _Requirements_:
-
-    * Open Azure CloudShell `bash`.
-
-    _Commands_:
-
-    ```bash
-    python3 -m pip install --user pipx
-    python3 -m pipx ensurepath
-    pipx install prowler
-    cd /tmp
-    prowler azure --az-cli-auth
-    ```
-
-### Prowler App Update
-
-You have two options to upgrade your Prowler App installation:
-
-#### Option 1: Change env file with the following values
-
-Edit your `.env` file and change the version values:
-
-```env
-PROWLER_UI_VERSION="5.9.0"
-PROWLER_API_VERSION="5.9.0"
-```
-
-#### Option 2: Run the following command
-
-```bash
-docker compose pull --policy always
-```
-
-The `--policy always` flag ensures that Docker pulls the latest images even if they already exist locally.
-
-
-???+ note "What Gets Preserved During Upgrade"
-
-    Everything is preserved, nothing will be deleted after the update.
-
-#### Troubleshooting
-
-If containers don't start, check logs for errors:
-
-```bash
-# Check logs for errors
-docker compose logs
-
-# Verify image versions
-docker images | grep prowler
-```
-
-If you encounter issues, you can rollback to the previous version by changing the `.env` file back to your previous version and running:
-
-```bash
-docker compose pull
-docker compose up -d
-```
-
-## Prowler container versions
-
-The available versions of Prowler CLI are the following:
-
-- `latest`: in sync with `master` branch (please note that it is not a stable version)
-- `v4-latest`: in sync with `v4` branch (please note that it is not a stable version)
-- `v3-latest`: in sync with `v3` branch (please note that it is not a stable version)
-- `<x.y.z>` (release): you can find the releases [here](https://github.com/prowler-cloud/prowler/releases), those are stable releases.
-- `stable`: this tag always point to the latest release.
-- `v4-stable`: this tag always point to the latest release for v4.
-- `v3-stable`: this tag always point to the latest release for v3.
-
-The container images are available here:
-
-- Prowler CLI:
-
-    - [DockerHub](https://hub.docker.com/r/toniblyx/prowler/tags)
-    - [AWS Public ECR](https://gallery.ecr.aws/prowler-cloud/prowler)
-
-- Prowler App:
-
-    - [DockerHub - Prowler UI](https://hub.docker.com/r/prowlercloud/prowler-ui/tags)
-    - [DockerHub - Prowler API](https://hub.docker.com/r/prowlercloud/prowler-api/tags)
-
-## High level architecture
-
-You can run Prowler from your workstation, a Kubernetes Job, a Google Compute Engine, an Azure VM, an EC2 instance, Fargate or any other container, CloudShell and many more.
-
-![Architecture](img/architecture.png)
-
-### Prowler App
-
-The **Prowler App** consists of three main components:
-
-- **Prowler UI**: A user-friendly web interface for running Prowler and viewing results, powered by Next.js.
-- **Prowler API**: The backend API that executes Prowler scans and stores the results, built with Django REST Framework.
-- **Prowler SDK**: A Python SDK that integrates with Prowler CLI for advanced functionality.
-
-The app leverages the following supporting infrastructure:
-
-- **PostgreSQL**: Used for persistent storage of scan results.
-- **Celery Workers**: Facilitate asynchronous execution of Prowler scans.
-- **Valkey**: An in-memory database serving as a message broker for the Celery workers.
-
-![Prowler App Architecture](img/prowler-app-architecture.png)
-
-## Deprecations from v3
-
-The following are the deprecations carried out from v3.
-
-### General
-
-- `Allowlist` now is called `Mutelist`.
-- The `--quiet` option has been deprecated. From now on use the `--status` flag to select the finding's status you want to get: PASS, FAIL or MANUAL.
-- All `INFO` finding's status has changed to `MANUAL`.
-- The CSV output format is common for all providers.
-
-Some output formats are now deprecated:
-
-- The native JSON is replaced for the JSON [OCSF](https://schema.ocsf.io/) v1.1.0, common for all the providers.
-
-### AWS
-- Deprecate the AWS flag `--sts-endpoint-region` since AWS STS regional tokens are used.
-- To send only FAILS to AWS Security Hub, now you must use either `--send-sh-only-fails` or `--security-hub --status FAIL`.
-
-## Basic Usage
-
-### Prowler App
-
-#### **Access the App**
-
-Go to [http://localhost:3000](http://localhost:3000) after installing the app (see [Quick Start](#prowler-app-installation)). Sign up with your email and password.
-
-<img src="img/sign-up-button.png" alt="Sign Up Button" width="320"/>
-<img src="img/sign-up.png" alt="Sign Up" width="285"/>
-
-???+ note "User creation and default tenant behavior"
-
-    When creating a new user, the behavior depends on whether an invitation is provided:
-
-    - **Without an invitation**:
-
-        - A new tenant is automatically created.
-        - The new user is assigned to this tenant.
-        - A set of **RBAC admin permissions** is generated and assigned to the user for the newly-created tenant.
-
-    - **With an invitation**: The user is added to the specified tenant with the permissions defined in the invitation.
-
-    This mechanism ensures that the first user in a newly created tenant has administrative permissions within that tenant.
-
-#### Log In
-
-Log in using your **email and password** to access the Prowler App.
-
-<img src="img/log-in.png" alt="Log In" width="285"/>
-
-#### Add a Cloud Provider
-
-To configure a cloud provider for scanning:
-
-1. Navigate to `Settings > Cloud Providers` and click `Add Account`.
-2. Select the cloud provider you wish to scan (**AWS, GCP, Azure, Kubernetes**).
-3. Enter the provider's identifier (Optional: Add an alias):
-    - **AWS**: Account ID
-    - **GCP**: Project ID
-    - **Azure**: Subscription ID
-    - **Kubernetes**: Cluster ID
-    - **M36**: Domain ID
-4. Follow the guided instructions to add and authenticate your credentials.
-
-#### Start a Scan
-
-Once credentials are successfully added and validated, Prowler initiates a scan of your cloud environment.
-
-Click `Go to Scans` to monitor progress.
-
-#### View Results
-
-While the scan is running, you can review findings in the following sections:
-
-- **Overview** – Provides a high-level summary of your scans.
-  <img src="img/overview.png" alt="Overview" width="700"/>
-
-- **Compliance** – Displays compliance insights based on security frameworks.
-  <img src="img/compliance.png" alt="Compliance" width="700"/>
-
-> For detailed usage instructions, refer to the [Prowler App Guide](tutorials/prowler-app.md).
-
-???+ note
-    Prowler will automatically scan all configured providers every **24 hours**, ensuring your cloud environment stays continuously monitored.
-
-### Prowler CLI
-
-#### Running Prowler
-
-To run Prowler, you will need to specify the provider (e.g `aws`, `gcp`, `azure`, `m365`, `github` or `kubernetes`):
-
-???+ note
-    If no provider is specified, AWS is used by default for backward compatibility with Prowler v2.
-
-```console
-prowler <provider>
-```
-![Prowler Execution](img/short-display.png)
-
-???+ note
-    Running the `prowler` command without options will uses environment variable credentials. Refer to the [Requirements](./getting-started/requirements.md) section for credential configuration details.
-
-#### Verbose Output
-
-If you prefer the former verbose output, use: `--verbose`. This allows seeing more info while Prowler is running, minimal output is displayed unless verbosity is enabled.
-
-#### Report Generation
-
-By default, Prowler generates CSV, JSON-OCSF, and HTML reports. To generate a JSON-ASFF report (used by AWS Security Hub), specify `-M` or `--output-modes`:
-
-```console
-prowler <provider> -M csv json-asff json-ocsf html
-```
-The HTML report is saved in the output directory, alongside other reports. It will look like this:
-
-![Prowler Execution](img/html-output.png)
-
-#### Listing Available Checks and Services
-
-To view all available checks or services within a provider:, use `-l`/`--list-checks` or `--list-services`.
-
-```console
-prowler <provider> --list-checks
-prowler <provider> --list-services
-```
-#### Running Specific Checks or Services
-
-Execute specific checks or services using `-c`/`checks` or `-s`/`services`:
-
-```console
-prowler azure --checks storage_blob_public_access_level_is_disabled
-prowler aws --services s3 ec2
-prowler gcp --services iam compute
-prowler kubernetes --services etcd apiserver
-```
-#### Excluding Checks and Services
-
-Checks and services can be excluded with `-e`/`--excluded-checks` or `--excluded-services`:
-
-```console
-prowler aws --excluded-checks s3_bucket_public_access
-prowler azure --excluded-services defender iam
-prowler gcp --excluded-services kms
-prowler kubernetes --excluded-services controllermanager
-```
-#### Additional Options
-
-Explore more advanced time-saving execution methods in the [Miscellaneous](tutorials/misc.md) section.
-
-To access the help menu and view all available options, use: `-h`/`--help`:
-
-```console
-prowler --help
-```
-
-#### AWS
-
-Use a custom AWS profile with `-p`/`--profile` and/or the AWS regions you want to audit with `-f`/`--filter-region`:
-
-```console
-prowler aws --profile custom-profile -f us-east-1 eu-south-2
-```
-
-???+ note
-    By default, `prowler` will scan all AWS regions.
-
-See more details about AWS Authentication in the [Requirements](getting-started/requirements.md#aws) section.
-
-#### Azure
-
-Azure requires specifying the auth method:
-
-```console
-# To use service principal authentication
-prowler azure --sp-env-auth
-
-# To use az cli authentication
-prowler azure --az-cli-auth
-
-# To use browser authentication
-prowler azure --browser-auth --tenant-id "XXXXXXXX"
-
-# To use managed identity auth
-prowler azure --managed-identity-auth
-```
-
-See more details about Azure Authentication in [Requirements](getting-started/requirements.md#azure)
-
-By default, Prowler scans all the subscriptions for which it has permissions. To scan a single or various specific subscription you can use the following flag (using az cli auth as example):
-
-```console
-prowler azure --az-cli-auth --subscription-ids <subscription ID 1> <subscription ID 2> ... <subscription ID N>
-```
-#### Google Cloud
-
-- **User Account Credentials**
-
-    By default, Prowler uses **User Account credentials**. You can configure your account using:
-
-    - `gcloud init` – Set up a new account.
-    - `gcloud config set account <account>` – Switch to an existing account.
-
-    Once configured, obtain access credentials using: `gcloud auth application-default login`.
-
-- **Service Account Authentication**
-
-    Alternatively, you can use Service Account credentials:
-
-    Generate and download Service Account keys in JSON format. Refer to [Google IAM documentation](https://cloud.google.com/iam/docs/creating-managing-service-account-keys) for details.
-
-    Provide the key file location using this argument:
-
-    ```console
-    prowler gcp --credentials-file path
-    ```
-
-- **Scanning Specific GCP Projects**
-
-    By default, Prowler scans all accessible GCP projects. To scan specific projects, use the `--project-ids` flag:
-
-    ```console
-    prowler gcp --project-ids <Project ID 1> <Project ID 2> ... <Project ID N>
-    ```
-
-#### Kubernetes
-
-Prowler enables security scanning of Kubernetes clusters, supporting both **in-cluster** and **external** execution.
-
-- **Non In-Cluster Execution**
-
-    ```console
-    prowler kubernetes --kubeconfig-file path
-    ```
-    ???+ note
-        If no `--kubeconfig-file` is provided, Prowler will use the default KubeConfig file location (`~/.kube/config`).
-
-- **In-Cluster Execution**
-
-    To run Prowler inside the cluster, apply the provided YAML configuration to deploy a job in a new namespace:
-
-    ```console
-    kubectl apply -f kubernetes/prowler-sa.yaml
-    kubectl apply -f kubernetes/job.yaml
-    kubectl apply -f kubernetes/prowler-role.yaml
-    kubectl apply -f kubernetes/prowler-rolebinding.yaml
-    kubectl get pods --namespace prowler-ns --> prowler-XXXXX
-    kubectl logs prowler-XXXXX --namespace prowler-ns
-    ```
-
-    ???+ note
-        By default, Prowler scans all namespaces in the active Kubernetes context. Use the `--context`flag to specify the context to be scanned and `--namespaces` to restrict scanning to specific namespaces.
-
-#### Microsoft 365
-
-Microsoft 365 requires specifying the auth method:
-
-```console
-
-# To use service principal authentication for MSGraph and PowerShell modules
-prowler m365 --sp-env-auth
-
-# To use both service principal (for MSGraph) and user credentials (for PowerShell modules)
-prowler m365 --env-auth
-
-# To use az cli authentication
-prowler m365 --az-cli-auth
-
-# To use browser authentication
-prowler m365 --browser-auth --tenant-id "XXXXXXXX"
-
-```
-
-See more details about M365 Authentication in the [Requirements](getting-started/requirements.md#microsoft-365) section.
-
-#### GitHub
-
-Prowler enables security scanning of your **GitHub account**, including **Repositories**, **Organizations** and **Applications**.
-
-- **Supported Authentication Methods**
-
-    Authenticate using one of the following methods:
-
-    ```console
-    # Personal Access Token (PAT):
-    prowler github --personal-access-token pat
-
-    # OAuth App Token:
-    prowler github --oauth-app-token oauth_token
-
-    # GitHub App Credentials:
-    prowler github --github-app-id app_id --github-app-key /path/to/private-key.pem
-    ```
-
-    ???+ note
-        If no login method is explicitly provided, Prowler will automatically attempt to authenticate using environment variables in the following order of precedence:
-
-        1. `GITHUB_PERSONAL_ACCESS_TOKEN`
-        2. `OAUTH_APP_TOKEN`
-        3. `GITHUB_APP_ID` and `GITHUB_APP_KEY`
-
-#### Infrastructure as Code (IaC)
-
-Prowler's Infrastructure as Code (IaC) provider enables you to scan local or remote infrastructure code for security and compliance issues using [Checkov](https://www.checkov.io/). This provider supports a wide range of IaC frameworks, allowing you to assess your code before deployment.
-
-```console
-# Scan a directory for IaC files
-prowler iac --scan-path ./my-iac-directory
-
-# Scan a remote GitHub repository (public or private)
-prowler iac --scan-repository-url https://github.com/user/repo.git
-
-# Authenticate to a private repo with GitHub username and PAT
-prowler iac --scan-repository-url https://github.com/user/repo.git \
-  --github-username <username> --personal-access-token <token>
-
-# Authenticate to a private repo with OAuth App Token
-prowler iac --scan-repository-url https://github.com/user/repo.git \
-  --oauth-app-token <oauth_token>
-
-# Specify frameworks to scan (default: all)
-prowler iac --scan-path ./my-iac-directory --frameworks terraform kubernetes
-
-# Exclude specific paths
-prowler iac --scan-path ./my-iac-directory --exclude-path ./my-iac-directory/test,./my-iac-directory/examples
-```
-
-???+ note
-    - `--scan-path` and `--scan-repository-url` are mutually exclusive; only one can be specified at a time.
-    - For remote repository scans, authentication can be provided via CLI flags or environment variables (`GITHUB_OAUTH_APP_TOKEN`, `GITHUB_USERNAME`, `GITHUB_PERSONAL_ACCESS_TOKEN`). CLI flags take precedence.
-    - The IaC provider does not require cloud authentication for local scans.
-    - It is ideal for CI/CD pipelines and local development environments.
-    - For more details on supported frameworks and rules, see the [Checkov documentation](https://www.checkov.io/1.Welcome/Quick%20Start.html)
-
-See more details about IaC scanning in the [IaC Tutorial](tutorials/iac/getting-started-iac.md) section.
-
-## Prowler v2 Documentation
-=======
 ### Products
->>>>>>> 0d549ea3
 
 - **Prowler CLI** (Command Line Interface)
 - **Prowler App** (Web Application)
