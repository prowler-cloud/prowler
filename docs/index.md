--- conflicted
+++ resolved
@@ -4,18 +4,6 @@
 
 The official supported providers right now are:
 
-<<<<<<< HEAD
-- **AWS**
-- **Azure**
-- **Google Cloud**
-- **Kubernetes**
-- **M365**
-- **Github**
-- **IaC**
-- **MongoDB Atlas**
-
-Unofficially, Prowler supports: NHN.
-=======
 | Provider | Support | Stage | Interface |
 |----------|--------|-------|----------|
 | **AWS** | Official | Stable | UI, API, CLI |
@@ -25,8 +13,8 @@
 | **M365** | Official | Stable | UI, API, CLI |
 | **Github** | Official | Stable | UI, API, CLI |
 | **IaC** | Official | Beta | CLI |
+| **MongoDB Atlas** | Official | Beta | CLI |
 | **NHN** | Unofficial | Beta | CLI |
->>>>>>> 7916425e
 
 Prowler supports **auditing, incident response, continuous monitoring, hardening, forensic readiness, and remediation**.
 
