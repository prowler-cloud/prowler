# What is Prowler?

**Prowler** is the open source cloud security platform trusted by thousands to **automate security and compliance** in any cloud environment. With hundreds of ready-to-use checks and compliance frameworks, Prowler delivers real-time, customizable monitoring and seamless integrations, making cloud security simple, scalable, and cost-effective for organizations of any size.

The official supported providers right now are:

- **AWS**
- **Azure**
- **Google Cloud**
- **Kubernetes**
- **M365**
- **Github**
- **IaC**

Unofficially, Prowler supports: NHN.

<<<<<<< HEAD
![Architecture](img/architecture.png)

### Prowler App

The **Prowler App** consists of three main components:

- **Prowler UI**: A user-friendly web interface for running Prowler and viewing results, powered by Next.js.
- **Prowler API**: The backend API that executes Prowler scans and stores the results, built with Django REST Framework.
- **Prowler SDK**: A Python SDK that integrates with Prowler CLI for advanced functionality.

The app leverages the following supporting infrastructure:

- **PostgreSQL**: Used for persistent storage of scan results.
- **Celery Workers**: Facilitate asynchronous execution of Prowler scans.
- **Valkey**: An in-memory database serving as a message broker for the Celery workers.

![Prowler App Architecture](img/prowler-app-architecture.png)

## Deprecations from v3

The following are the deprecations carried out from v3.

### General

- `Allowlist` now is called `Mutelist`.
- The `--quiet` option has been deprecated. From now on use the `--status` flag to select the finding's status you want to get: PASS, FAIL or MANUAL.
- All `INFO` finding's status has changed to `MANUAL`.
- The CSV output format is common for all providers.

Some output formats are now deprecated:

- The native JSON is replaced for the JSON [OCSF](https://schema.ocsf.io/) v1.1.0, common for all the providers.

### AWS
- Deprecate the AWS flag `--sts-endpoint-region` since AWS STS regional tokens are used.
- To send only FAILS to AWS Security Hub, now you must use either `--send-sh-only-fails` or `--security-hub --status FAIL`.

## Basic Usage

### Prowler App

#### **Access the App**

Go to [http://localhost:3000](http://localhost:3000) after installing the app (see [Quick Start](#prowler-app-installation)). Sign up with your email and password.

<img src="img/sign-up-button.png" alt="Sign Up Button" width="320"/>
<img src="img/sign-up.png" alt="Sign Up" width="285"/>

???+ note "User creation and default tenant behavior"

    When creating a new user, the behavior depends on whether an invitation is provided:

    - **Without an invitation**:

        - A new tenant is automatically created.
        - The new user is assigned to this tenant.
        - A set of **RBAC admin permissions** is generated and assigned to the user for the newly-created tenant.

    - **With an invitation**: The user is added to the specified tenant with the permissions defined in the invitation.

    This mechanism ensures that the first user in a newly created tenant has administrative permissions within that tenant.

#### Log In

Log in using your **email and password** to access the Prowler App.

<img src="img/log-in.png" alt="Log In" width="285"/>

#### Add a Cloud Provider

To configure a cloud provider for scanning:

1. Navigate to `Settings > Cloud Providers` and click `Add Account`.
2. Select the cloud provider you wish to scan (**AWS, GCP, Azure, Kubernetes**).
3. Enter the provider's identifier (Optional: Add an alias):
    - **AWS**: Account ID
    - **GCP**: Project ID
    - **Azure**: Subscription ID
    - **Kubernetes**: Cluster ID
    - **M36**: Domain ID
4. Follow the guided instructions to add and authenticate your credentials.

#### Start a Scan

Once credentials are successfully added and validated, Prowler initiates a scan of your cloud environment.

Click `Go to Scans` to monitor progress.

#### View Results

While the scan is running, you can review findings in the following sections:

- **Overview** – Provides a high-level summary of your scans.
  <img src="img/overview.png" alt="Overview" width="700"/>

- **Compliance** – Displays compliance insights based on security frameworks.
  <img src="img/compliance.png" alt="Compliance" width="700"/>

> For detailed usage instructions, refer to the [Prowler App Guide](tutorials/prowler-app.md).

???+ note
    Prowler will automatically scan all configured providers every **24 hours**, ensuring your cloud environment stays continuously monitored.

### Prowler CLI

#### Running Prowler

To run Prowler, you will need to specify the provider (e.g `aws`, `gcp`, `azure`, `m365`, `github` or `kubernetes`):

???+ note
    If no provider is specified, AWS is used by default for backward compatibility with Prowler v2.

```console
prowler <provider>
```
![Prowler Execution](img/short-display.png)

???+ note
    Running the `prowler` command without options will uses environment variable credentials. Refer to the [Requirements](./getting-started/requirements.md) section for credential configuration details.

#### Verbose Output

If you prefer the former verbose output, use: `--verbose`. This allows seeing more info while Prowler is running, minimal output is displayed unless verbosity is enabled.

#### Report Generation

By default, Prowler generates CSV, JSON-OCSF, and HTML reports. To generate a JSON-ASFF report (used by AWS Security Hub), specify `-M` or `--output-modes`:

```console
prowler <provider> -M csv json-asff json-ocsf html
```
The HTML report is saved in the output directory, alongside other reports. It will look like this:

![Prowler Execution](img/html-output.png)

#### Listing Available Checks and Services

To view all available checks or services within a provider:, use `-l`/`--list-checks` or `--list-services`.

```console
prowler <provider> --list-checks
prowler <provider> --list-services
```
#### Running Specific Checks or Services

Execute specific checks or services using `-c`/`checks` or `-s`/`services`:

```console
prowler azure --checks storage_blob_public_access_level_is_disabled
prowler aws --services s3 ec2
prowler gcp --services iam compute
prowler kubernetes --services etcd apiserver
```
#### Excluding Checks and Services

Checks and services can be excluded with `-e`/`--excluded-checks` or `--excluded-services`:

```console
prowler aws --excluded-checks s3_bucket_public_access
prowler azure --excluded-services defender iam
prowler gcp --excluded-services kms
prowler kubernetes --excluded-services controllermanager
```
#### Additional Options

Explore more advanced time-saving execution methods in the [Miscellaneous](tutorials/misc.md) section.

To access the help menu and view all available options, use: `-h`/`--help`:

```console
prowler --help
```

#### AWS

Use a custom AWS profile with `-p`/`--profile` and/or the AWS regions you want to audit with `-f`/`--filter-region`:

```console
prowler aws --profile custom-profile -f us-east-1 eu-south-2
```

???+ note
    By default, `prowler` will scan all AWS regions.

See more details about AWS Authentication in the [Requirements](getting-started/requirements.md#aws) section.

#### Azure

Azure requires specifying the auth method:

```console
# To use service principal authentication
prowler azure --sp-env-auth

# To use az cli authentication
prowler azure --az-cli-auth

# To use browser authentication
prowler azure --browser-auth --tenant-id "XXXXXXXX"

# To use managed identity auth
prowler azure --managed-identity-auth
```

See more details about Azure Authentication in [Requirements](getting-started/requirements.md#azure)

By default, Prowler scans all the subscriptions for which it has permissions. To scan a single or various specific subscription you can use the following flag (using az cli auth as example):

```console
prowler azure --az-cli-auth --subscription-ids <subscription ID 1> <subscription ID 2> ... <subscription ID N>
```
#### Google Cloud

- **User Account Credentials**

    By default, Prowler uses **User Account credentials**. You can configure your account using:

    - `gcloud init` – Set up a new account.
    - `gcloud config set account <account>` – Switch to an existing account.

    Once configured, obtain access credentials using: `gcloud auth application-default login`.

- **Service Account Authentication**

    Alternatively, you can use Service Account credentials:

    Generate and download Service Account keys in JSON format. Refer to [Google IAM documentation](https://cloud.google.com/iam/docs/creating-managing-service-account-keys) for details.

    Provide the key file location using this argument:

    ```console
    prowler gcp --credentials-file path
    ```

- **Scanning Specific GCP Projects**

    By default, Prowler scans all accessible GCP projects. To scan specific projects, use the `--project-ids` flag:

    ```console
    prowler gcp --project-ids <Project ID 1> <Project ID 2> ... <Project ID N>
    ```

- **GCP Retry Configuration**

    To configure the maximum number of retry attempts for Google Cloud SDK API calls, use the `--gcp-retries-max-attempts` flag:

    ```console
    prowler gcp --gcp-retries-max-attempts 5
    ```

    This is useful when experiencing quota exceeded errors (HTTP 429) to increase the number of automatic retry attempts.

#### Kubernetes

Prowler enables security scanning of Kubernetes clusters, supporting both **in-cluster** and **external** execution.

- **Non In-Cluster Execution**

    ```console
    prowler kubernetes --kubeconfig-file path
    ```
    ???+ note
        If no `--kubeconfig-file` is provided, Prowler will use the default KubeConfig file location (`~/.kube/config`).

- **In-Cluster Execution**

    To run Prowler inside the cluster, apply the provided YAML configuration to deploy a job in a new namespace:

    ```console
    kubectl apply -f kubernetes/prowler-sa.yaml
    kubectl apply -f kubernetes/job.yaml
    kubectl apply -f kubernetes/prowler-role.yaml
    kubectl apply -f kubernetes/prowler-rolebinding.yaml
    kubectl get pods --namespace prowler-ns --> prowler-XXXXX
    kubectl logs prowler-XXXXX --namespace prowler-ns
    ```

    ???+ note
        By default, Prowler scans all namespaces in the active Kubernetes context. Use the `--context`flag to specify the context to be scanned and `--namespaces` to restrict scanning to specific namespaces.

#### Microsoft 365

Microsoft 365 requires specifying the auth method:

```console

# To use service principal authentication for MSGraph and PowerShell modules
prowler m365 --sp-env-auth

# To use both service principal (for MSGraph) and user credentials (for PowerShell modules)
prowler m365 --env-auth

# To use az cli authentication
prowler m365 --az-cli-auth

# To use browser authentication
prowler m365 --browser-auth --tenant-id "XXXXXXXX"

```

See more details about M365 Authentication in the [Requirements](getting-started/requirements.md#microsoft-365) section.

#### GitHub

Prowler enables security scanning of your **GitHub account**, including **Repositories**, **Organizations** and **Applications**.

- **Supported Authentication Methods**

    Authenticate using one of the following methods:

    ```console
    # Personal Access Token (PAT):
    prowler github --personal-access-token pat

    # OAuth App Token:
    prowler github --oauth-app-token oauth_token

    # GitHub App Credentials:
    prowler github --github-app-id app_id --github-app-key app_key
    ```

    ???+ note
        If no login method is explicitly provided, Prowler will automatically attempt to authenticate using environment variables in the following order of precedence:

        1. `GITHUB_PERSONAL_ACCESS_TOKEN`
        2. `OAUTH_APP_TOKEN`
        3. `GITHUB_APP_ID` and `GITHUB_APP_KEY`

#### Infrastructure as Code (IaC)

Prowler's Infrastructure as Code (IaC) provider enables you to scan local or remote infrastructure code for security and compliance issues using [Trivy](https://trivy.dev/). This provider supports a wide range of IaC frameworks, allowing you to assess your code before deployment.

```console
# Scan a directory for IaC files
prowler iac --scan-path ./my-iac-directory

# Scan a remote GitHub repository (public or private)
prowler iac --scan-repository-url https://github.com/user/repo.git

# Authenticate to a private repo with GitHub username and PAT
prowler iac --scan-repository-url https://github.com/user/repo.git \
  --github-username <username> --personal-access-token <token>

# Authenticate to a private repo with OAuth App Token
prowler iac --scan-repository-url https://github.com/user/repo.git \
  --oauth-app-token <oauth_token>

# Specify frameworks to scan (default: all)
prowler iac --scan-path ./my-iac-directory --frameworks terraform kubernetes

# Exclude specific paths
prowler iac --scan-path ./my-iac-directory --exclude-path ./my-iac-directory/test,./my-iac-directory/examples
```

???+ note
    - `--scan-path` and `--scan-repository-url` are mutually exclusive; only one can be specified at a time.
    - For remote repository scans, authentication can be provided via CLI flags or environment variables (`GITHUB_OAUTH_APP_TOKEN`, `GITHUB_USERNAME`, `GITHUB_PERSONAL_ACCESS_TOKEN`). CLI flags take precedence.
    - The IaC provider does not require cloud authentication for local scans.
    - It is ideal for CI/CD pipelines and local development environments.
    - For more details on supported scanners, see the [Trivy documentation](https://trivy.dev/latest/docs/scanner/vulnerability/)

See more details about IaC scanning in the [IaC Tutorial](tutorials/iac/getting-started-iac.md) section.
=======
Prowler supports **auditing, incident response, continuous monitoring, hardening, forensic readiness, and remediation**.
>>>>>>> cefa7083

### Products

- **Prowler CLI** (Command Line Interface)
- **Prowler App** (Web Application)
- [**Prowler Cloud**](https://cloud.prowler.com) – A managed service built on top of Prowler App.
- [**Prowler Hub**](https://hub.prowler.com) – A public library of versioned checks, cloud service artifacts, and compliance frameworks.<|MERGE_RESOLUTION|>--- conflicted
+++ resolved
@@ -14,372 +14,7 @@
 
 Unofficially, Prowler supports: NHN.
 
-<<<<<<< HEAD
-![Architecture](img/architecture.png)
-
-### Prowler App
-
-The **Prowler App** consists of three main components:
-
-- **Prowler UI**: A user-friendly web interface for running Prowler and viewing results, powered by Next.js.
-- **Prowler API**: The backend API that executes Prowler scans and stores the results, built with Django REST Framework.
-- **Prowler SDK**: A Python SDK that integrates with Prowler CLI for advanced functionality.
-
-The app leverages the following supporting infrastructure:
-
-- **PostgreSQL**: Used for persistent storage of scan results.
-- **Celery Workers**: Facilitate asynchronous execution of Prowler scans.
-- **Valkey**: An in-memory database serving as a message broker for the Celery workers.
-
-![Prowler App Architecture](img/prowler-app-architecture.png)
-
-## Deprecations from v3
-
-The following are the deprecations carried out from v3.
-
-### General
-
-- `Allowlist` now is called `Mutelist`.
-- The `--quiet` option has been deprecated. From now on use the `--status` flag to select the finding's status you want to get: PASS, FAIL or MANUAL.
-- All `INFO` finding's status has changed to `MANUAL`.
-- The CSV output format is common for all providers.
-
-Some output formats are now deprecated:
-
-- The native JSON is replaced for the JSON [OCSF](https://schema.ocsf.io/) v1.1.0, common for all the providers.
-
-### AWS
-- Deprecate the AWS flag `--sts-endpoint-region` since AWS STS regional tokens are used.
-- To send only FAILS to AWS Security Hub, now you must use either `--send-sh-only-fails` or `--security-hub --status FAIL`.
-
-## Basic Usage
-
-### Prowler App
-
-#### **Access the App**
-
-Go to [http://localhost:3000](http://localhost:3000) after installing the app (see [Quick Start](#prowler-app-installation)). Sign up with your email and password.
-
-<img src="img/sign-up-button.png" alt="Sign Up Button" width="320"/>
-<img src="img/sign-up.png" alt="Sign Up" width="285"/>
-
-???+ note "User creation and default tenant behavior"
-
-    When creating a new user, the behavior depends on whether an invitation is provided:
-
-    - **Without an invitation**:
-
-        - A new tenant is automatically created.
-        - The new user is assigned to this tenant.
-        - A set of **RBAC admin permissions** is generated and assigned to the user for the newly-created tenant.
-
-    - **With an invitation**: The user is added to the specified tenant with the permissions defined in the invitation.
-
-    This mechanism ensures that the first user in a newly created tenant has administrative permissions within that tenant.
-
-#### Log In
-
-Log in using your **email and password** to access the Prowler App.
-
-<img src="img/log-in.png" alt="Log In" width="285"/>
-
-#### Add a Cloud Provider
-
-To configure a cloud provider for scanning:
-
-1. Navigate to `Settings > Cloud Providers` and click `Add Account`.
-2. Select the cloud provider you wish to scan (**AWS, GCP, Azure, Kubernetes**).
-3. Enter the provider's identifier (Optional: Add an alias):
-    - **AWS**: Account ID
-    - **GCP**: Project ID
-    - **Azure**: Subscription ID
-    - **Kubernetes**: Cluster ID
-    - **M36**: Domain ID
-4. Follow the guided instructions to add and authenticate your credentials.
-
-#### Start a Scan
-
-Once credentials are successfully added and validated, Prowler initiates a scan of your cloud environment.
-
-Click `Go to Scans` to monitor progress.
-
-#### View Results
-
-While the scan is running, you can review findings in the following sections:
-
-- **Overview** – Provides a high-level summary of your scans.
-  <img src="img/overview.png" alt="Overview" width="700"/>
-
-- **Compliance** – Displays compliance insights based on security frameworks.
-  <img src="img/compliance.png" alt="Compliance" width="700"/>
-
-> For detailed usage instructions, refer to the [Prowler App Guide](tutorials/prowler-app.md).
-
-???+ note
-    Prowler will automatically scan all configured providers every **24 hours**, ensuring your cloud environment stays continuously monitored.
-
-### Prowler CLI
-
-#### Running Prowler
-
-To run Prowler, you will need to specify the provider (e.g `aws`, `gcp`, `azure`, `m365`, `github` or `kubernetes`):
-
-???+ note
-    If no provider is specified, AWS is used by default for backward compatibility with Prowler v2.
-
-```console
-prowler <provider>
-```
-![Prowler Execution](img/short-display.png)
-
-???+ note
-    Running the `prowler` command without options will uses environment variable credentials. Refer to the [Requirements](./getting-started/requirements.md) section for credential configuration details.
-
-#### Verbose Output
-
-If you prefer the former verbose output, use: `--verbose`. This allows seeing more info while Prowler is running, minimal output is displayed unless verbosity is enabled.
-
-#### Report Generation
-
-By default, Prowler generates CSV, JSON-OCSF, and HTML reports. To generate a JSON-ASFF report (used by AWS Security Hub), specify `-M` or `--output-modes`:
-
-```console
-prowler <provider> -M csv json-asff json-ocsf html
-```
-The HTML report is saved in the output directory, alongside other reports. It will look like this:
-
-![Prowler Execution](img/html-output.png)
-
-#### Listing Available Checks and Services
-
-To view all available checks or services within a provider:, use `-l`/`--list-checks` or `--list-services`.
-
-```console
-prowler <provider> --list-checks
-prowler <provider> --list-services
-```
-#### Running Specific Checks or Services
-
-Execute specific checks or services using `-c`/`checks` or `-s`/`services`:
-
-```console
-prowler azure --checks storage_blob_public_access_level_is_disabled
-prowler aws --services s3 ec2
-prowler gcp --services iam compute
-prowler kubernetes --services etcd apiserver
-```
-#### Excluding Checks and Services
-
-Checks and services can be excluded with `-e`/`--excluded-checks` or `--excluded-services`:
-
-```console
-prowler aws --excluded-checks s3_bucket_public_access
-prowler azure --excluded-services defender iam
-prowler gcp --excluded-services kms
-prowler kubernetes --excluded-services controllermanager
-```
-#### Additional Options
-
-Explore more advanced time-saving execution methods in the [Miscellaneous](tutorials/misc.md) section.
-
-To access the help menu and view all available options, use: `-h`/`--help`:
-
-```console
-prowler --help
-```
-
-#### AWS
-
-Use a custom AWS profile with `-p`/`--profile` and/or the AWS regions you want to audit with `-f`/`--filter-region`:
-
-```console
-prowler aws --profile custom-profile -f us-east-1 eu-south-2
-```
-
-???+ note
-    By default, `prowler` will scan all AWS regions.
-
-See more details about AWS Authentication in the [Requirements](getting-started/requirements.md#aws) section.
-
-#### Azure
-
-Azure requires specifying the auth method:
-
-```console
-# To use service principal authentication
-prowler azure --sp-env-auth
-
-# To use az cli authentication
-prowler azure --az-cli-auth
-
-# To use browser authentication
-prowler azure --browser-auth --tenant-id "XXXXXXXX"
-
-# To use managed identity auth
-prowler azure --managed-identity-auth
-```
-
-See more details about Azure Authentication in [Requirements](getting-started/requirements.md#azure)
-
-By default, Prowler scans all the subscriptions for which it has permissions. To scan a single or various specific subscription you can use the following flag (using az cli auth as example):
-
-```console
-prowler azure --az-cli-auth --subscription-ids <subscription ID 1> <subscription ID 2> ... <subscription ID N>
-```
-#### Google Cloud
-
-- **User Account Credentials**
-
-    By default, Prowler uses **User Account credentials**. You can configure your account using:
-
-    - `gcloud init` – Set up a new account.
-    - `gcloud config set account <account>` – Switch to an existing account.
-
-    Once configured, obtain access credentials using: `gcloud auth application-default login`.
-
-- **Service Account Authentication**
-
-    Alternatively, you can use Service Account credentials:
-
-    Generate and download Service Account keys in JSON format. Refer to [Google IAM documentation](https://cloud.google.com/iam/docs/creating-managing-service-account-keys) for details.
-
-    Provide the key file location using this argument:
-
-    ```console
-    prowler gcp --credentials-file path
-    ```
-
-- **Scanning Specific GCP Projects**
-
-    By default, Prowler scans all accessible GCP projects. To scan specific projects, use the `--project-ids` flag:
-
-    ```console
-    prowler gcp --project-ids <Project ID 1> <Project ID 2> ... <Project ID N>
-    ```
-
-- **GCP Retry Configuration**
-
-    To configure the maximum number of retry attempts for Google Cloud SDK API calls, use the `--gcp-retries-max-attempts` flag:
-
-    ```console
-    prowler gcp --gcp-retries-max-attempts 5
-    ```
-
-    This is useful when experiencing quota exceeded errors (HTTP 429) to increase the number of automatic retry attempts.
-
-#### Kubernetes
-
-Prowler enables security scanning of Kubernetes clusters, supporting both **in-cluster** and **external** execution.
-
-- **Non In-Cluster Execution**
-
-    ```console
-    prowler kubernetes --kubeconfig-file path
-    ```
-    ???+ note
-        If no `--kubeconfig-file` is provided, Prowler will use the default KubeConfig file location (`~/.kube/config`).
-
-- **In-Cluster Execution**
-
-    To run Prowler inside the cluster, apply the provided YAML configuration to deploy a job in a new namespace:
-
-    ```console
-    kubectl apply -f kubernetes/prowler-sa.yaml
-    kubectl apply -f kubernetes/job.yaml
-    kubectl apply -f kubernetes/prowler-role.yaml
-    kubectl apply -f kubernetes/prowler-rolebinding.yaml
-    kubectl get pods --namespace prowler-ns --> prowler-XXXXX
-    kubectl logs prowler-XXXXX --namespace prowler-ns
-    ```
-
-    ???+ note
-        By default, Prowler scans all namespaces in the active Kubernetes context. Use the `--context`flag to specify the context to be scanned and `--namespaces` to restrict scanning to specific namespaces.
-
-#### Microsoft 365
-
-Microsoft 365 requires specifying the auth method:
-
-```console
-
-# To use service principal authentication for MSGraph and PowerShell modules
-prowler m365 --sp-env-auth
-
-# To use both service principal (for MSGraph) and user credentials (for PowerShell modules)
-prowler m365 --env-auth
-
-# To use az cli authentication
-prowler m365 --az-cli-auth
-
-# To use browser authentication
-prowler m365 --browser-auth --tenant-id "XXXXXXXX"
-
-```
-
-See more details about M365 Authentication in the [Requirements](getting-started/requirements.md#microsoft-365) section.
-
-#### GitHub
-
-Prowler enables security scanning of your **GitHub account**, including **Repositories**, **Organizations** and **Applications**.
-
-- **Supported Authentication Methods**
-
-    Authenticate using one of the following methods:
-
-    ```console
-    # Personal Access Token (PAT):
-    prowler github --personal-access-token pat
-
-    # OAuth App Token:
-    prowler github --oauth-app-token oauth_token
-
-    # GitHub App Credentials:
-    prowler github --github-app-id app_id --github-app-key app_key
-    ```
-
-    ???+ note
-        If no login method is explicitly provided, Prowler will automatically attempt to authenticate using environment variables in the following order of precedence:
-
-        1. `GITHUB_PERSONAL_ACCESS_TOKEN`
-        2. `OAUTH_APP_TOKEN`
-        3. `GITHUB_APP_ID` and `GITHUB_APP_KEY`
-
-#### Infrastructure as Code (IaC)
-
-Prowler's Infrastructure as Code (IaC) provider enables you to scan local or remote infrastructure code for security and compliance issues using [Trivy](https://trivy.dev/). This provider supports a wide range of IaC frameworks, allowing you to assess your code before deployment.
-
-```console
-# Scan a directory for IaC files
-prowler iac --scan-path ./my-iac-directory
-
-# Scan a remote GitHub repository (public or private)
-prowler iac --scan-repository-url https://github.com/user/repo.git
-
-# Authenticate to a private repo with GitHub username and PAT
-prowler iac --scan-repository-url https://github.com/user/repo.git \
-  --github-username <username> --personal-access-token <token>
-
-# Authenticate to a private repo with OAuth App Token
-prowler iac --scan-repository-url https://github.com/user/repo.git \
-  --oauth-app-token <oauth_token>
-
-# Specify frameworks to scan (default: all)
-prowler iac --scan-path ./my-iac-directory --frameworks terraform kubernetes
-
-# Exclude specific paths
-prowler iac --scan-path ./my-iac-directory --exclude-path ./my-iac-directory/test,./my-iac-directory/examples
-```
-
-???+ note
-    - `--scan-path` and `--scan-repository-url` are mutually exclusive; only one can be specified at a time.
-    - For remote repository scans, authentication can be provided via CLI flags or environment variables (`GITHUB_OAUTH_APP_TOKEN`, `GITHUB_USERNAME`, `GITHUB_PERSONAL_ACCESS_TOKEN`). CLI flags take precedence.
-    - The IaC provider does not require cloud authentication for local scans.
-    - It is ideal for CI/CD pipelines and local development environments.
-    - For more details on supported scanners, see the [Trivy documentation](https://trivy.dev/latest/docs/scanner/vulnerability/)
-
-See more details about IaC scanning in the [IaC Tutorial](tutorials/iac/getting-started-iac.md) section.
-=======
 Prowler supports **auditing, incident response, continuous monitoring, hardening, forensic readiness, and remediation**.
->>>>>>> cefa7083
 
 ### Products
 
