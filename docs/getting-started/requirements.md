--- conflicted
+++ resolved
@@ -265,24 +265,6 @@
 
 
 ???+ note
-<<<<<<< HEAD
-    By default, `prowler` will scan all accessible GCP Projects, use flag `--project-ids` to specify the projects to be scanned.
-
-## GitHub
-
-Prowler supports multiple methods to [authenticate with GitHub](https://docs.github.com/en/rest/authentication/authenticating-to-the-rest-api). These include:
-
-- **Personal Access Token (PAT)**
-- **OAuth App Token**
-- **GitHub App Credentials**
-
-This flexibility allows you to scan and analyze your GitHub account, including repositories, organizations, and applications, using the method that best suits your use case.
-
-The provided credentials must have the appropriate permissions to perform all the required checks.
-
-???+ note
-    GitHub app credentials support less checks than other authentication methods.
-=======
     Installing powershell will be only needed if you install prowler from pip or other sources, these means that the SDK and API containers contain PowerShell installed by default.
 
 Installing PowerShell is different depending on your OS.
@@ -484,4 +466,18 @@
 
 - [ExchangeOnlineManagement](https://www.powershellgallery.com/packages/ExchangeOnlineManagement/3.6.0): Minimum version 3.6.0. Required for several checks across Exchange, Defender, and Purview.
 - [MicrosoftTeams](https://www.powershellgallery.com/packages/MicrosoftTeams/6.6.0): Minimum version 6.6.0. Required for all Teams checks.
->>>>>>> 413b948c
+
+## GitHub
+
+Prowler supports multiple methods to [authenticate with GitHub](https://docs.github.com/en/rest/authentication/authenticating-to-the-rest-api). These include:
+
+- **Personal Access Token (PAT)**
+- **OAuth App Token**
+- **GitHub App Credentials**
+
+This flexibility allows you to scan and analyze your GitHub account, including repositories, organizations, and applications, using the method that best suits your use case.
+
+The provided credentials must have the appropriate permissions to perform all the required checks.
+
+???+ note
+    GitHub app credentials support less checks than other authentication methods.