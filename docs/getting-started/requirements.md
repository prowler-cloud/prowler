--- conflicted
+++ resolved
@@ -1,594 +1,590 @@
-# Prowler Requirements
-
-Prowler is built in Python and utilizes the following SDKs:
-
-- [AWS SDK (Boto3)](https://boto3.amazonaws.com/v1/documentation/api/latest/index.html#)
-- [Azure SDK](https://azure.github.io/azure-sdk-for-python/)
-- [GCP API Python Client](https://github.com/googleapis/google-api-python-client/)
-- [Kubernetes SDK](https://github.com/kubernetes-client/python)
-- [M365 Graph SDK](https://github.com/microsoftgraph/msgraph-sdk-python)
-- [Github REST API SDK](https://github.com/PyGithub/PyGithub)
-
-## AWS
-
-Prowler requires AWS credentials to function properly. You can authenticate using any method outlined in the [AWS CLI configuration guide](https://docs.aws.amazon.com/cli/latest/userguide/cli-configure-quickstart.html#cli-configure-quickstart-precedence).
-
-### Authentication Steps
-
-Ensure your AWS CLI is correctly configured with valid credentials and region settings. You can achieve this via:
-
-```console
-aws configure
-```
-
-or
-
-```console
-export AWS_ACCESS_KEY_ID="ASXXXXXXX"
-export AWS_SECRET_ACCESS_KEY="XXXXXXXXX"
-export AWS_SESSION_TOKEN="XXXXXXXXX"
-```
-
-#### Required IAM Permissions
-
-The credentials used must be associated with a user or role that has appropriate permissions for security checks. Attach the following AWS managed policies to ensure access:
-
-- `arn:aws:iam::aws:policy/SecurityAudit`
-- `arn:aws:iam::aws:policy/job-function/ViewOnlyAccess`
-
-#### Additional Permissions
-
-For certain checks, additional read-only permissions are required. Attach the following custom policy to your role:
-
-[prowler-additions-policy.json](https://github.com/prowler-cloud/prowler/blob/master/permissions/prowler-additions-policy.json)
-
-If you intend to send findings to
-[AWS Security Hub](https://aws.amazon.com/security-hub), attach the following custom policy:
-
-[prowler-security-hub.json](https://github.com/prowler-cloud/prowler/blob/master/permissions/prowler-security-hub.json).
-
-### Multi-Factor Authentication (MFA)
-
-If your IAM entity requires Multi-Factor Authentication (MFA), you can use the `--mfa` flag. Prowler will prompt you to enter the following values to initiate a new session:
-
-- **ARN of your MFA device**
-- **TOTP (Time-Based One-Time Password)**
-
-## Azure
-
-Prowler for Azure supports multiple authentication types. To use a specific method, pass the appropriate flag during execution:
-
-- [**Service Principal Application**](https://learn.microsoft.com/en-us/entra/identity-platform/app-objects-and-service-principals?tabs=browser#service-principal-object) (**Recommended**)
-- Existing **AZ CLI credentials**
-- **Interactive browser authentication**
-- [**Managed Identity**](https://learn.microsoft.com/en-us/entra/identity/managed-identities-azure-resources/overview) authentication
-
-> ⚠️ **Important:** For Prowler App, only Service Principal authentication is supported.
-
-### Service Principal Application Authentication
-
-To allow Prowler to authenticate using a Service Principal Application, set up the following environment variables:
-
-```console
-export AZURE_CLIENT_ID="XXXXXXXXX"
-export AZURE_TENANT_ID="XXXXXXXXX"
-export AZURE_CLIENT_SECRET="XXXXXXX"
-```
-
-If you execute Prowler with the `--sp-env-auth` flag and these variables are not set or exported, execution will fail.
-
-Refer to the [Create Prowler Service Principal](../tutorials/azure/create-prowler-service-principal.md#how-to-create-prowler-service-principal-application) guide for detailed setup instructions.
-
-### Azure Authentication Methods
-
-Prowler for Azure supports the following authentication methods:
-
-- **AZ CLI Authentication (`--az-cli-auth`)** – Automated authentication using stored AZ CLI credentials.
-- **Managed Identity Authentication (`--managed-identity-auth`)** – Automated authentication via Azure Managed Identity.
-- **Browser Authentication (`--browser-auth`)** – Requires the user to authenticate using the default browser. The `tenant-id` parameter is mandatory for this method.
-
-### Required Permissions
-
-Prowler for Azure requires two types of permission scopes:
-
-#### Microsoft Entra ID Permissions
-
-These permissions allow Prowler to retrieve metadata from the assumed identity and perform specific Entra checks. While not mandatory for execution, they enhance functionality.
-
-Required permissions:
-
-- `Directory.Read.All`
-- `Policy.Read.All`
-- `UserAuthenticationMethod.Read.All` (used for Entra multifactor authentication checks)
-
-  ???+ note
-  You can replace `Directory.Read.All` with `Domain.Read.All` that is a more restrictive permission but you won't be able to run the Entra checks related with DirectoryRoles and GetUsers.
-
-#### Subscription Scope Permissions
-
-These permissions are required to perform security checks against Azure resources. The following **RBAC roles** must be assigned per subscription to the entity used by Prowler:
-
-- `Reader` – Grants read-only access to Azure resources.
-- `ProwlerRole` – A custom role with minimal permissions, defined in the [prowler-azure-custom-role](https://github.com/prowler-cloud/prowler/blob/master/permissions/prowler-azure-custom-role.json).
-
-???+ note
-The `assignableScopes` field in the JSON custom role file must be updated to reflect the correct subscription or management group. Use one of the following formats: `/subscriptions/<subscription-id>` or `/providers/Microsoft.Management/managementGroups/<management-group-id>`.
-
-### Assigning Permissions
-
-To properly configure permissions, follow these guides:
-
-- [Microsoft Entra ID permissions](../tutorials/azure/create-prowler-service-principal.md#assigning-the-proper-permissions)
-- [Azure subscription permissions](../tutorials/azure/subscriptions.md#assign-the-appropriate-permissions-to-the-identity-that-is-going-to-be-assumed-by-prowler)
-
-???+ warning
-Some permissions in `ProwlerRole` involve **write access**. If a `ReadOnly` lock is attached to certain resources, you may encounter errors, and findings for those checks will not be available.
-
-#### Checks Requiring `ProwlerRole`
-
-The following security checks require the `ProwlerRole` permissions for execution. Ensure the role is assigned to the identity assumed by Prowler before running these checks:
-
-- `app_function_access_keys_configured`
-- `app_function_ftps_deployment_disabled`
-
-## Google Cloud
-
-### Authentication
-
-Prowler follows the same credential discovery process as the [Google authentication libraries](https://cloud.google.com/docs/authentication/application-default-credentials#search_order):
-
-1. **Environment Variable Authentication** – Uses the [`GOOGLE_APPLICATION_CREDENTIALS` environment variable](https://cloud.google.com/docs/authentication/application-default-credentials#GAC).
-2. **Google Cloud CLI Credentials** – Uses credentials configured via the [Google Cloud CLI](https://cloud.google.com/docs/authentication/application-default-credentials#personal).
-3. **Service Account Authentication** – Retrieves the attached service account credentials from the metadata server. More details [here](https://cloud.google.com/docs/authentication/application-default-credentials#attached-sa).
-
-### Required Permissions
-
-Prowler for Google Cloud requires the following permissions:
-
-#### IAM Roles
-
-- **Reader (`roles/reader`)** – Must be granted at the **project, folder, or organization** level to allow scanning of target projects.
-
-#### Project-Level Settings
-
-At least one project must have the following configurations:
-
-- **Identity and Access Management (IAM) API (`iam.googleapis.com`)** – Must be enabled via:
-
-    - The [Google Cloud API UI](https://console.cloud.google.com/apis/api/iam.googleapis.com/metrics), or
-    - The `gcloud` CLI:
-    ```sh
-    gcloud services enable iam.googleapis.com --project <your-project-id>
-    ```
-
-- **Service Usage Consumer (`roles/serviceusage.serviceUsageConsumer`)** IAM Role – Required for resource scanning.
-
-- **Quota Project Setting** – Define a quota project using either:
-
-    - The `gcloud` CLI:
-    ```sh
-    gcloud auth application-default set-quota-project <project-id>
-    ```
-    - Setting an environment variable:
-    ```sh
-    export GOOGLE_CLOUD_QUOTA_PROJECT=<project-id>
-    ```
-
-### Default Project Scanning
-
-By default, Prowler scans **all accessible GCP projects**. To limit the scan to specific projects, use the `--project-ids` flag.
-
-## Microsoft 365
-
-Prowler for Microsoft 365 (M365) supports the following authentication methods:
-
-- [**Service Principal Application**](https://learn.microsoft.com/en-us/entra/identity-platform/app-objects-and-service-principals?tabs=browser#service-principal-object) (**Recommended**)
-- **Service Principal Application with Microsoft User Credentials**
-- **Stored AZ CLI credentials**
-- **Interactive browser authentication**
-
-???+ warning
-Prowler App supports the **Service Principal** authentication method and the **Service Principal with User Credentials** authentication method, but this last one will be deprecated in September once Microsoft will enforce MFA in all tenants not allowing User authentication without interactive method.
-
-### Service Principal Authentication (Recommended)
-
-**Authentication flag:** `--sp-env-auth`
-
-To enable Prowler to authenticate as the **Service Principal Application**, configure the following environment variables:
-
-```console
-export AZURE_CLIENT_ID="XXXXXXXXX"
-export AZURE_CLIENT_SECRET="XXXXXXXXX"
-export AZURE_TENANT_ID="XXXXXXXXX"
-```
-
-If these variables are not set or exported, execution using `--sp-env-auth` will fail.
-
-Refer to the [Create Prowler Service Principal](../tutorials/microsoft365/getting-started-m365.md#create-the-service-principal-app) guide for setup instructions.
-
-If the external API permissions described in the mentioned section above are not added only checks that work through MS Graph will be executed. This means that the full provider will not be executed.
-
-???+ note
-<<<<<<< HEAD
-    In order to scan all the checks from M365 required permissions to the service principal application must be added. Refer to the [External API Permissions Assignment](../tutorials/microsoft365/getting-started-m365.md#grant-powershell-modules-permissions) section for more information.
-=======
-In order to scan all the checks from M365 required permissions to the service principal application must be added. Refer to the [External API Permissions Assignment](../tutorials/microsoft365/getting-started-m365.md#if-using-applicationservice-principal-authentication-recommended) section for more information.
->>>>>>> 753d9fb3
-
-### Service Principal and User Credentials Authentication
-
-Authentication flag: `--env-auth`
-
-???+ warning
-    This method is not recommended anymore, we recommend just use the **Service Principal Application** authentication method instead.
-
-This method builds upon the Service Principal authentication by adding User Credentials. Configure the following environment variables: `M365_USER` and `M365_PASSWORD`.
-
-```console
-export AZURE_CLIENT_ID="XXXXXXXXX"
-export AZURE_CLIENT_SECRET="XXXXXXXXX"
-export AZURE_TENANT_ID="XXXXXXXXX"
-export M365_USER="your_email@example.com"
-export M365_PASSWORD="examplepassword"
-```
-
-These two new environment variables are **required** in this authentication method to execute the PowerShell modules needed to retrieve information from M365 services. Prowler uses Service Principal authentication to access Microsoft Graph and user credentials to authenticate to Microsoft PowerShell modules.
-
-- `M365_USER` should be your Microsoft account email using the **assigned domain in the tenant**. This means it must look like `example@YourCompany.onmicrosoft.com` or `example@YourCompany.com`, but it must be the exact domain assigned to that user in the tenant.
-
-  ???+ warning
-  If the user is newly created, you need to sign in with that account first, as Microsoft will prompt you to change the password. If you don’t complete this step, user authentication will fail because Microsoft marks the initial password as expired.
-
-  ???+ warning
-  If the user is newly created, you need to sign in with that account first, as Microsoft will prompt you to change the password. If you don’t complete this step, user authentication will fail because Microsoft marks the initial password as expired.
-
-  ???+ warning
-  The user must not be MFA capable. Microsoft does not allow MFA capable users to authenticate programmatically. See [Microsoft documentation](https://learn.microsoft.com/en-us/entra/identity-platform/scenario-desktop-acquire-token-username-password?tabs=dotnet) for more information.
-
-  ???+ warning
-  Using a tenant domain other than the one assigned — even if it belongs to the same tenant — will cause Prowler to fail, as Microsoft authentication will not succeed.
-
-  Ensure you are using the right domain for the user you are trying to authenticate with.
-
-  ![User Domains](../tutorials/microsoft365/img/user-domains.png)
-
-- `M365_PASSWORD` must be the user password.
-
-  ???+ note
-  Before we asked for a encrypted password, but now we ask for the user password directly. Prowler will now handle the password encryption for you.
-
-### Interactive Browser Authentication
-
-**Authentication flag:** `--browser-auth`
-
-This authentication method requires the user to authenticate against Azure using the default browser to start the scan. The `--tenant-id` flag is also required.
-
-With these credentials, you will only be able to run checks that rely on Microsoft Graph. This means you won't be able to run the entire provider. To perform a full M365 security scan, use the **recommended authentication method**.
-
-Since this is a **delegated permission** authentication method, necessary permissions should be assigned to the user rather than the application.
-
-### Required Permissions
-
-To run the full Prowler provider, including PowerShell checks, two types of permission scopes must be set in **Microsoft Entra ID**.
-
-#### For Service Principal Authentication (`--sp-env-auth`) - Recommended
-
-When using service principal authentication, you need to add the following **Application Permissions** configured to:
-
-**Microsoft Graph API Permissions:**
-
-- `AuditLog.Read.All`: Required for Entra service.
-- `Directory.Read.All`: Required for all services.
-- `Policy.Read.All`: Required for all services.
-- `SharePointTenantSettings.Read.All`: Required for SharePoint service.
-- `User.Read` (IMPORTANT: this must be set as **delegated**): Required for the sign-in.
-
-**External API Permissions:**
-
-- `Exchange.ManageAsApp` from external API `Office 365 Exchange Online`: Required for Exchange PowerShell module app authentication. You also need to assign the `Global Reader` role to the app.
-- `application_access` from external API `Skype and Teams Tenant Admin API`: Required for Teams PowerShell module app authentication.
-
-???+ note
-`Directory.Read.All` can be replaced with `Domain.Read.All` that is a more restrictive permission but you won't be able to run the Entra checks related with DirectoryRoles and GetUsers.
-
-    > If you do this you will need to add also the `Organization.Read.All` permission to the service principal application in order to authenticate.
-
-???+ note
-This is the **recommended authentication method** because it allows you to run the full M365 provider including PowerShell checks, providing complete coverage of all available security checks, same as the Service Principal Authentication + User Credentials Authentication but this last one will be deprecated in September once Microsoft will enforce MFA in all tenants not allowing User authentication without interactive method.
-
-#### For Service Principal + User Credentials Authentication (`--env-auth`)
-
-When using service principal with user credentials authentication, you need **both** sets of permissions:
-
-**1. Service Principal Application Permissions**:
-
-- You **will need** all the Microsoft Graph API permissions listed above.
-- You **won't need** the External API permissions listed above.
-
-**2. User-Level Permissions**: These are set at the `M365_USER` level, so the user used to run Prowler must have one of the following roles:
-
-- `Global Reader` (recommended): this allows you to read all roles needed.
-- `Exchange Administrator` and `Teams Administrator`: user needs both roles but with this [roles](https://learn.microsoft.com/en-us/exchange/permissions-exo/permissions-exo#microsoft-365-permissions-in-exchange-online) you can access to the same information as a Global Reader (since only read access is needed, Global Reader is recommended).
-
-#### For Browser Authentication (`--browser-auth`)
-
-When using browser authentication, permissions are delegated to the user, so the user must have the appropriate permissions rather than the application.
-
-???+ warning
-With browser authentication, you will only be able to run checks that work through MS Graph API. PowerShell module checks will not be executed.
-
-### Assigning Permissions and Roles
-
-For guidance on assigning the necessary permissions and roles, follow these instructions:
-
-- [Grant API Permissions](../tutorials/microsoft365/getting-started-m365.md#grant-required-graph-api-permissions)
-- [Assign Required Roles](../tutorials/microsoft365/getting-started-m365.md#if-using-user-authentication)
-
-### Supported PowerShell Versions
-
-PowerShell is required to run certain M365 checks.
-
-**Supported versions:**
-
-- **PowerShell 7.4 or higher** (7.5 is recommended)
-
-#### Why Is PowerShell 7.4+ Required?
-
-- **PowerShell 5.1** (default on some Windows systems) does not support required cmdlets.
-- Older [cross-platform PowerShell versions](https://learn.microsoft.com/en-us/powershell/scripting/install/powershell-support-lifecycle?view=powershell-7.5) are **unsupported**, leading to potential errors.
-
-???+ note
-Installing PowerShell is only necessary if you install Prowler via **pip or other sources**. **SDK and API containers include PowerShell by default.**
-
-### Installing PowerShell
-
-Installing PowerShell is different depending on your OS.
-
-- [Windows](https://learn.microsoft.com/es-es/powershell/scripting/install/installing-powershell-on-windows?view=powershell-7.5#install-powershell-using-winget-recommended): you will need to update PowerShell to +7.4 to be able to run prowler, if not some checks will not show findings and the provider could not work as expected. This version of PowerShell is [supported](https://learn.microsoft.com/es-es/powershell/scripting/install/installing-powershell-on-windows?view=powershell-7.4#supported-versions-of-windows) on Windows 10, Windows 11, Windows Server 2016 and higher versions.
-
-```console
-winget install --id Microsoft.PowerShell --source winget
-```
-
-- [MacOS](https://learn.microsoft.com/es-es/powershell/scripting/install/installing-powershell-on-macos?view=powershell-7.5#install-the-latest-stable-release-of-powershell): installing PowerShell on MacOS needs to have installed [brew](https://brew.sh/), once you have it is just running the command above, Pwsh is only supported in macOS 15 (Sequoia) x64 and Arm64, macOS 14 (Sonoma) x64 and Arm64, macOS 13 (Ventura) x64 and Arm64
-
-```console
-brew install powershell/tap/powershell
-```
-
-Once it's installed run `pwsh` on your terminal to verify it's working.
-
-- Linux: installing PowerShell on Linux depends on the distro you are using:
-
-  - [Ubuntu](https://learn.microsoft.com/es-es/powershell/scripting/install/install-ubuntu?view=powershell-7.5#installation-via-package-repository-the-package-repository): The required version for installing PowerShell +7.4 on Ubuntu are Ubuntu 22.04 and Ubuntu 24.04. The recommended way to install it is downloading the package available on PMC. You just need to follow the following steps:
-
-  ```console
-  ###################################
-  # Prerequisites
-
-  # Update the list of packages
-  sudo apt-get update
-
-  # Install pre-requisite packages.
-  sudo apt-get install -y wget apt-transport-https software-properties-common
-
-  # Get the version of Ubuntu
-  source /etc/os-release
-
-  # Download the Microsoft repository keys
-  wget -q https://packages.microsoft.com/config/ubuntu/$VERSION_ID/packages-microsoft-prod.deb
-
-  # Register the Microsoft repository keys
-  sudo dpkg -i packages-microsoft-prod.deb
-
-  # Delete the Microsoft repository keys file
-  rm packages-microsoft-prod.deb
-
-  # Update the list of packages after we added packages.microsoft.com
-  sudo apt-get update
-
-  ###################################
-  # Install PowerShell
-  sudo apt-get install -y powershell
-
-  # Start PowerShell
-  pwsh
-  ```
-
-  - [Alpine](https://learn.microsoft.com/es-es/powershell/scripting/install/install-alpine?view=powershell-7.5#installation-steps): The only supported version for installing PowerShell +7.4 on Alpine is Alpine 3.20. The unique way to install it is downloading the tar.gz package available on [PowerShell github](https://github.com/PowerShell/PowerShell/releases/download/v7.5.0/powershell-7.5.0-linux-musl-x64.tar.gz). You just need to follow the following steps:
-
-  ```console
-  # Install the requirements
-  sudo apk add --no-cache \
-      ca-certificates \
-      less \
-      ncurses-terminfo-base \
-      krb5-libs \
-      libgcc \
-      libintl \
-      libssl3 \
-      libstdc++ \
-      tzdata \
-      userspace-rcu \
-      zlib \
-      icu-libs \
-      curl
-
-  apk -X https://dl-cdn.alpinelinux.org/alpine/edge/main add --no-cache \
-      lttng-ust \
-      openssh-client \
-
-  # Download the powershell '.tar.gz' archive
-  curl -L https://github.com/PowerShell/PowerShell/releases/download/v7.5.0/powershell-7.5.0-linux-musl-x64.tar.gz -o /tmp/powershell.tar.gz
-
-  # Create the target folder where powershell will be placed
-  sudo mkdir -p /opt/microsoft/powershell/7
-
-  # Expand powershell to the target folder
-  sudo tar zxf /tmp/powershell.tar.gz -C /opt/microsoft/powershell/7
-
-  # Set execute permissions
-  sudo chmod +x /opt/microsoft/powershell/7/pwsh
-
-  # Create the symbolic link that points to pwsh
-  sudo ln -s /opt/microsoft/powershell/7/pwsh /usr/bin/pwsh
-
-  # Start PowerShell
-  pwsh
-  ```
-
-  - [Debian](https://learn.microsoft.com/es-es/powershell/scripting/install/install-debian?view=powershell-7.5#installation-on-debian-11-or-12-via-the-package-repository): The required version for installing PowerShell +7.4 on Debian are Debian 11 and Debian 12. The recommended way to install it is downloading the package available on PMC. You just need to follow the following steps:
-
-  ```console
-  ###################################
-  # Prerequisites
-
-  # Update the list of packages
-  sudo apt-get update
-
-  # Install pre-requisite packages.
-  sudo apt-get install -y wget
-
-  # Get the version of Debian
-  source /etc/os-release
-
-  # Download the Microsoft repository GPG keys
-  wget -q https://packages.microsoft.com/config/debian/$VERSION_ID/packages-microsoft-prod.deb
-
-  # Register the Microsoft repository GPG keys
-  sudo dpkg -i packages-microsoft-prod.deb
-
-  # Delete the Microsoft repository GPG keys file
-  rm packages-microsoft-prod.deb
-
-  # Update the list of packages after we added packages.microsoft.com
-  sudo apt-get update
-
-  ###################################
-  # Install PowerShell
-  sudo apt-get install -y powershell
-
-  # Start PowerShell
-  pwsh
-  ```
-
-  - [Rhel](https://learn.microsoft.com/es-es/powershell/scripting/install/install-rhel?view=powershell-7.5#installation-via-the-package-repository): The required version for installing PowerShell +7.4 on Red Hat are RHEL 8 and RHEL 9. The recommended way to install it is downloading the package available on PMC. You just need to follow the following steps:
-
-  ```console
-  ###################################
-  # Prerequisites
-
-  # Get version of RHEL
-  source /etc/os-release
-  if [ ${VERSION_ID%.*} -lt 8 ]
-  then majorver=7
-  elif [ ${VERSION_ID%.*} -lt 9 ]
-  then majorver=8
-  else majorver=9
-  fi
-
-  # Download the Microsoft RedHat repository package
-  curl -sSL -O https://packages.microsoft.com/config/rhel/$majorver/packages-microsoft-prod.rpm
-
-  # Register the Microsoft RedHat repository
-  sudo rpm -i packages-microsoft-prod.rpm
-
-  # Delete the downloaded package after installing
-  rm packages-microsoft-prod.rpm
-
-  # Update package index files
-  sudo dnf update
-  # Install PowerShell
-  sudo dnf install powershell -y
-  ```
-
-- [Docker](https://learn.microsoft.com/es-es/powershell/scripting/install/powershell-in-docker?view=powershell-7.5#use-powershell-in-a-container): The following command download the latest stable versions of PowerShell:
-
-  ```console
-  docker pull mcr.microsoft.com/dotnet/sdk:9.0
-  ```
-
-  To start an interactive shell of Pwsh you just need to run:
-
-  ```console
-  docker run -it mcr.microsoft.com/dotnet/sdk:9.0 pwsh
-  ```
-
-### Required PowerShell Modules
-
-Prowler relies on several PowerShell cmdlets to retrieve necessary data.
-These cmdlets come from different modules that must be installed.
-
-#### Automatic Installation
-
-The required modules are automatically installed when running Prowler with the `--init-modules` flag.
-
-Example command:
-
-```console
-python3 prowler-cli.py m365 --verbose --log-level ERROR --env-auth --init-modules
-```
-
-If the modules are already installed, running this command will not cause issues—it will simply verify that the necessary modules are available.
-
-???+ note
-Prowler installs the modules using `-Scope CurrentUser`.
-If you encounter any issues with services not working after the automatic installation, try installing the modules manually using `-Scope AllUsers` (administrator permissions are required for this).
-The command needed to install a module manually is:
-`powershell
-    Install-Module -Name "ModuleName" -Scope AllUsers -Force
-    `
-
-#### Modules Version
-
-- [ExchangeOnlineManagement](https://www.powershellgallery.com/packages/ExchangeOnlineManagement/3.6.0) (Minimum version: 3.6.0) Required for checks across Exchange, Defender, and Purview.
-- [MicrosoftTeams](https://www.powershellgallery.com/packages/MicrosoftTeams/6.6.0) (Minimum version: 6.6.0) Required for all Teams checks.
-- [MSAL.PS](https://www.powershellgallery.com/packages/MSAL.PS/4.32.0): Required for Exchange module via application authentication.
-
-[MSAL.PS](https://www.powershellgallery.com/packages/MSAL.PS/4.32.0): Required for Exchange module via application authentication.
-
-## GitHub
-
-Prowler supports multiple [authentication methods for GitHub](https://docs.github.com/en/rest/authentication/authenticating-to-the-rest-api).
-
-### Supported Authentication Methods
-
-- **Personal Access Token (PAT)**
-- **OAuth App Token**
-- **GitHub App Credentials**
-
-These options provide flexibility for scanning and analyzing your GitHub account, repositories, organizations, and applications. Choose the authentication method that best suits your security needs.
-
-???+ note
-GitHub App Credentials support less checks than other authentication methods.
-
-## Infrastructure as Code (IaC)
-
-Prowler's Infrastructure as Code (IaC) provider enables you to scan local or remote infrastructure code for security and compliance issues using [Checkov](https://www.checkov.io/). This provider supports a wide range of IaC frameworks and requires no cloud authentication for local scans.
-
-### Authentication
-
-- For local scans, no authentication is required.
-- For remote repository scans, authentication can be provided via:
-  - [**GitHub Username and Personal Access Token (PAT)**](https://docs.github.com/en/authentication/keeping-your-account-and-data-secure/managing-your-personal-access-tokens#creating-a-personal-access-token-classic)
-  - [**GitHub OAuth App Token**](https://docs.github.com/en/authentication/keeping-your-account-and-data-secure/managing-your-personal-access-tokens#creating-a-fine-grained-personal-access-token)
-  - [**Git URL**](https://git-scm.com/docs/git-clone#_git_urls)
-
-### Supported Frameworks
-
-The IaC provider leverages Checkov to support multiple frameworks, including:
-
-- Terraform
-- CloudFormation
-- Kubernetes
-- ARM (Azure Resource Manager)
-- Serverless
-- Dockerfile
-- YAML/JSON (generic IaC)
-- Bicep
-- Helm
-- GitHub Actions, GitLab CI, Bitbucket Pipelines, Azure Pipelines, CircleCI, Argo Workflows
-- Ansible
-- Kustomize
-- OpenAPI
-- SAST, SCA (Software Composition Analysis)
+# Prowler Requirements
+
+Prowler is built in Python and utilizes the following SDKs:
+
+- [AWS SDK (Boto3)](https://boto3.amazonaws.com/v1/documentation/api/latest/index.html#)
+- [Azure SDK](https://azure.github.io/azure-sdk-for-python/)
+- [GCP API Python Client](https://github.com/googleapis/google-api-python-client/)
+- [Kubernetes SDK](https://github.com/kubernetes-client/python)
+- [M365 Graph SDK](https://github.com/microsoftgraph/msgraph-sdk-python)
+- [Github REST API SDK](https://github.com/PyGithub/PyGithub)
+
+## AWS
+
+Prowler requires AWS credentials to function properly. You can authenticate using any method outlined in the [AWS CLI configuration guide](https://docs.aws.amazon.com/cli/latest/userguide/cli-configure-quickstart.html#cli-configure-quickstart-precedence).
+
+### Authentication Steps
+
+Ensure your AWS CLI is correctly configured with valid credentials and region settings. You can achieve this via:
+
+```console
+aws configure
+```
+
+or
+
+```console
+export AWS_ACCESS_KEY_ID="ASXXXXXXX"
+export AWS_SECRET_ACCESS_KEY="XXXXXXXXX"
+export AWS_SESSION_TOKEN="XXXXXXXXX"
+```
+
+#### Required IAM Permissions
+
+The credentials used must be associated with a user or role that has appropriate permissions for security checks. Attach the following AWS managed policies to ensure access:
+
+- `arn:aws:iam::aws:policy/SecurityAudit`
+- `arn:aws:iam::aws:policy/job-function/ViewOnlyAccess`
+
+#### Additional Permissions
+
+For certain checks, additional read-only permissions are required. Attach the following custom policy to your role:
+
+[prowler-additions-policy.json](https://github.com/prowler-cloud/prowler/blob/master/permissions/prowler-additions-policy.json)
+
+If you intend to send findings to
+[AWS Security Hub](https://aws.amazon.com/security-hub), attach the following custom policy:
+
+[prowler-security-hub.json](https://github.com/prowler-cloud/prowler/blob/master/permissions/prowler-security-hub.json).
+
+### Multi-Factor Authentication (MFA)
+
+If your IAM entity requires Multi-Factor Authentication (MFA), you can use the `--mfa` flag. Prowler will prompt you to enter the following values to initiate a new session:
+
+- **ARN of your MFA device**
+- **TOTP (Time-Based One-Time Password)**
+
+## Azure
+
+Prowler for Azure supports multiple authentication types. To use a specific method, pass the appropriate flag during execution:
+
+- [**Service Principal Application**](https://learn.microsoft.com/en-us/entra/identity-platform/app-objects-and-service-principals?tabs=browser#service-principal-object) (**Recommended**)
+- Existing **AZ CLI credentials**
+- **Interactive browser authentication**
+- [**Managed Identity**](https://learn.microsoft.com/en-us/entra/identity/managed-identities-azure-resources/overview) authentication
+
+> ⚠️ **Important:** For Prowler App, only Service Principal authentication is supported.
+
+### Service Principal Application Authentication
+
+To allow Prowler to authenticate using a Service Principal Application, set up the following environment variables:
+
+```console
+export AZURE_CLIENT_ID="XXXXXXXXX"
+export AZURE_TENANT_ID="XXXXXXXXX"
+export AZURE_CLIENT_SECRET="XXXXXXX"
+```
+
+If you execute Prowler with the `--sp-env-auth` flag and these variables are not set or exported, execution will fail.
+
+Refer to the [Create Prowler Service Principal](../tutorials/azure/create-prowler-service-principal.md#how-to-create-prowler-service-principal-application) guide for detailed setup instructions.
+
+### Azure Authentication Methods
+
+Prowler for Azure supports the following authentication methods:
+
+- **AZ CLI Authentication (`--az-cli-auth`)** – Automated authentication using stored AZ CLI credentials.
+- **Managed Identity Authentication (`--managed-identity-auth`)** – Automated authentication via Azure Managed Identity.
+- **Browser Authentication (`--browser-auth`)** – Requires the user to authenticate using the default browser. The `tenant-id` parameter is mandatory for this method.
+
+### Required Permissions
+
+Prowler for Azure requires two types of permission scopes:
+
+#### Microsoft Entra ID Permissions
+
+These permissions allow Prowler to retrieve metadata from the assumed identity and perform specific Entra checks. While not mandatory for execution, they enhance functionality.
+
+Required permissions:
+
+- `Directory.Read.All`
+- `Policy.Read.All`
+- `UserAuthenticationMethod.Read.All` (used for Entra multifactor authentication checks)
+
+  ???+ note
+  You can replace `Directory.Read.All` with `Domain.Read.All` that is a more restrictive permission but you won't be able to run the Entra checks related with DirectoryRoles and GetUsers.
+
+#### Subscription Scope Permissions
+
+These permissions are required to perform security checks against Azure resources. The following **RBAC roles** must be assigned per subscription to the entity used by Prowler:
+
+- `Reader` – Grants read-only access to Azure resources.
+- `ProwlerRole` – A custom role with minimal permissions, defined in the [prowler-azure-custom-role](https://github.com/prowler-cloud/prowler/blob/master/permissions/prowler-azure-custom-role.json).
+
+???+ note
+The `assignableScopes` field in the JSON custom role file must be updated to reflect the correct subscription or management group. Use one of the following formats: `/subscriptions/<subscription-id>` or `/providers/Microsoft.Management/managementGroups/<management-group-id>`.
+
+### Assigning Permissions
+
+To properly configure permissions, follow these guides:
+
+- [Microsoft Entra ID permissions](../tutorials/azure/create-prowler-service-principal.md#assigning-the-proper-permissions)
+- [Azure subscription permissions](../tutorials/azure/subscriptions.md#assign-the-appropriate-permissions-to-the-identity-that-is-going-to-be-assumed-by-prowler)
+
+???+ warning
+Some permissions in `ProwlerRole` involve **write access**. If a `ReadOnly` lock is attached to certain resources, you may encounter errors, and findings for those checks will not be available.
+
+#### Checks Requiring `ProwlerRole`
+
+The following security checks require the `ProwlerRole` permissions for execution. Ensure the role is assigned to the identity assumed by Prowler before running these checks:
+
+- `app_function_access_keys_configured`
+- `app_function_ftps_deployment_disabled`
+
+## Google Cloud
+
+### Authentication
+
+Prowler follows the same credential discovery process as the [Google authentication libraries](https://cloud.google.com/docs/authentication/application-default-credentials#search_order):
+
+1. **Environment Variable Authentication** – Uses the [`GOOGLE_APPLICATION_CREDENTIALS` environment variable](https://cloud.google.com/docs/authentication/application-default-credentials#GAC).
+2. **Google Cloud CLI Credentials** – Uses credentials configured via the [Google Cloud CLI](https://cloud.google.com/docs/authentication/application-default-credentials#personal).
+3. **Service Account Authentication** – Retrieves the attached service account credentials from the metadata server. More details [here](https://cloud.google.com/docs/authentication/application-default-credentials#attached-sa).
+
+### Required Permissions
+
+Prowler for Google Cloud requires the following permissions:
+
+#### IAM Roles
+
+- **Reader (`roles/reader`)** – Must be granted at the **project, folder, or organization** level to allow scanning of target projects.
+
+#### Project-Level Settings
+
+At least one project must have the following configurations:
+
+- **Identity and Access Management (IAM) API (`iam.googleapis.com`)** – Must be enabled via:
+
+    - The [Google Cloud API UI](https://console.cloud.google.com/apis/api/iam.googleapis.com/metrics), or
+    - The `gcloud` CLI:
+    ```sh
+    gcloud services enable iam.googleapis.com --project <your-project-id>
+    ```
+
+- **Service Usage Consumer (`roles/serviceusage.serviceUsageConsumer`)** IAM Role – Required for resource scanning.
+
+- **Quota Project Setting** – Define a quota project using either:
+
+    - The `gcloud` CLI:
+    ```sh
+    gcloud auth application-default set-quota-project <project-id>
+    ```
+    - Setting an environment variable:
+    ```sh
+    export GOOGLE_CLOUD_QUOTA_PROJECT=<project-id>
+    ```
+
+### Default Project Scanning
+
+By default, Prowler scans **all accessible GCP projects**. To limit the scan to specific projects, use the `--project-ids` flag.
+
+## Microsoft 365
+
+Prowler for Microsoft 365 (M365) supports the following authentication methods:
+
+- [**Service Principal Application**](https://learn.microsoft.com/en-us/entra/identity-platform/app-objects-and-service-principals?tabs=browser#service-principal-object) (**Recommended**)
+- **Service Principal Application with Microsoft User Credentials**
+- **Stored AZ CLI credentials**
+- **Interactive browser authentication**
+
+???+ warning
+Prowler App supports the **Service Principal** authentication method and the **Service Principal with User Credentials** authentication method, but this last one will be deprecated in September once Microsoft will enforce MFA in all tenants not allowing User authentication without interactive method.
+
+### Service Principal Authentication (Recommended)
+
+**Authentication flag:** `--sp-env-auth`
+
+To enable Prowler to authenticate as the **Service Principal Application**, configure the following environment variables:
+
+```console
+export AZURE_CLIENT_ID="XXXXXXXXX"
+export AZURE_CLIENT_SECRET="XXXXXXXXX"
+export AZURE_TENANT_ID="XXXXXXXXX"
+```
+
+If these variables are not set or exported, execution using `--sp-env-auth` will fail.
+
+Refer to the [Create Prowler Service Principal](../tutorials/microsoft365/getting-started-m365.md#create-the-service-principal-app) guide for setup instructions.
+
+If the external API permissions described in the mentioned section above are not added only checks that work through MS Graph will be executed. This means that the full provider will not be executed.
+
+???+ note
+In order to scan all the checks from M365 required permissions to the service principal application must be added. Refer to the [External API Permissions Assignment](../tutorials/microsoft365/getting-started-m365.md#if-using-applicationservice-principal-authentication-recommended) section for more information.
+
+### Service Principal and User Credentials Authentication
+
+Authentication flag: `--env-auth`
+
+???+ warning
+    This method is not recommended anymore, we recommend just use the **Service Principal Application** authentication method instead.
+
+This method builds upon the Service Principal authentication by adding User Credentials. Configure the following environment variables: `M365_USER` and `M365_PASSWORD`.
+
+```console
+export AZURE_CLIENT_ID="XXXXXXXXX"
+export AZURE_CLIENT_SECRET="XXXXXXXXX"
+export AZURE_TENANT_ID="XXXXXXXXX"
+export M365_USER="your_email@example.com"
+export M365_PASSWORD="examplepassword"
+```
+
+These two new environment variables are **required** in this authentication method to execute the PowerShell modules needed to retrieve information from M365 services. Prowler uses Service Principal authentication to access Microsoft Graph and user credentials to authenticate to Microsoft PowerShell modules.
+
+- `M365_USER` should be your Microsoft account email using the **assigned domain in the tenant**. This means it must look like `example@YourCompany.onmicrosoft.com` or `example@YourCompany.com`, but it must be the exact domain assigned to that user in the tenant.
+
+  ???+ warning
+  If the user is newly created, you need to sign in with that account first, as Microsoft will prompt you to change the password. If you don’t complete this step, user authentication will fail because Microsoft marks the initial password as expired.
+
+  ???+ warning
+  If the user is newly created, you need to sign in with that account first, as Microsoft will prompt you to change the password. If you don’t complete this step, user authentication will fail because Microsoft marks the initial password as expired.
+
+  ???+ warning
+  The user must not be MFA capable. Microsoft does not allow MFA capable users to authenticate programmatically. See [Microsoft documentation](https://learn.microsoft.com/en-us/entra/identity-platform/scenario-desktop-acquire-token-username-password?tabs=dotnet) for more information.
+
+  ???+ warning
+  Using a tenant domain other than the one assigned — even if it belongs to the same tenant — will cause Prowler to fail, as Microsoft authentication will not succeed.
+
+  Ensure you are using the right domain for the user you are trying to authenticate with.
+
+  ![User Domains](../tutorials/microsoft365/img/user-domains.png)
+
+- `M365_PASSWORD` must be the user password.
+
+  ???+ note
+  Before we asked for a encrypted password, but now we ask for the user password directly. Prowler will now handle the password encryption for you.
+
+### Interactive Browser Authentication
+
+**Authentication flag:** `--browser-auth`
+
+This authentication method requires the user to authenticate against Azure using the default browser to start the scan. The `--tenant-id` flag is also required.
+
+With these credentials, you will only be able to run checks that rely on Microsoft Graph. This means you won't be able to run the entire provider. To perform a full M365 security scan, use the **recommended authentication method**.
+
+Since this is a **delegated permission** authentication method, necessary permissions should be assigned to the user rather than the application.
+
+### Required Permissions
+
+To run the full Prowler provider, including PowerShell checks, two types of permission scopes must be set in **Microsoft Entra ID**.
+
+#### For Service Principal Authentication (`--sp-env-auth`) - Recommended
+
+When using service principal authentication, you need to add the following **Application Permissions** configured to:
+
+**Microsoft Graph API Permissions:**
+
+- `AuditLog.Read.All`: Required for Entra service.
+- `Directory.Read.All`: Required for all services.
+- `Policy.Read.All`: Required for all services.
+- `SharePointTenantSettings.Read.All`: Required for SharePoint service.
+- `User.Read` (IMPORTANT: this must be set as **delegated**): Required for the sign-in.
+
+**External API Permissions:**
+
+- `Exchange.ManageAsApp` from external API `Office 365 Exchange Online`: Required for Exchange PowerShell module app authentication. You also need to assign the `Global Reader` role to the app.
+- `application_access` from external API `Skype and Teams Tenant Admin API`: Required for Teams PowerShell module app authentication.
+
+???+ note
+`Directory.Read.All` can be replaced with `Domain.Read.All` that is a more restrictive permission but you won't be able to run the Entra checks related with DirectoryRoles and GetUsers.
+
+    > If you do this you will need to add also the `Organization.Read.All` permission to the service principal application in order to authenticate.
+
+???+ note
+This is the **recommended authentication method** because it allows you to run the full M365 provider including PowerShell checks, providing complete coverage of all available security checks, same as the Service Principal Authentication + User Credentials Authentication but this last one will be deprecated in September once Microsoft will enforce MFA in all tenants not allowing User authentication without interactive method.
+
+#### For Service Principal + User Credentials Authentication (`--env-auth`)
+
+When using service principal with user credentials authentication, you need **both** sets of permissions:
+
+**1. Service Principal Application Permissions**:
+
+- You **will need** all the Microsoft Graph API permissions listed above.
+- You **won't need** the External API permissions listed above.
+
+**2. User-Level Permissions**: These are set at the `M365_USER` level, so the user used to run Prowler must have one of the following roles:
+
+- `Global Reader` (recommended): this allows you to read all roles needed.
+- `Exchange Administrator` and `Teams Administrator`: user needs both roles but with this [roles](https://learn.microsoft.com/en-us/exchange/permissions-exo/permissions-exo#microsoft-365-permissions-in-exchange-online) you can access to the same information as a Global Reader (since only read access is needed, Global Reader is recommended).
+
+#### For Browser Authentication (`--browser-auth`)
+
+When using browser authentication, permissions are delegated to the user, so the user must have the appropriate permissions rather than the application.
+
+???+ warning
+With browser authentication, you will only be able to run checks that work through MS Graph API. PowerShell module checks will not be executed.
+
+### Assigning Permissions and Roles
+
+For guidance on assigning the necessary permissions and roles, follow these instructions:
+
+- [Grant API Permissions](../tutorials/microsoft365/getting-started-m365.md#grant-required-graph-api-permissions)
+- [Assign Required Roles](../tutorials/microsoft365/getting-started-m365.md#if-using-user-authentication)
+
+### Supported PowerShell Versions
+
+PowerShell is required to run certain M365 checks.
+
+**Supported versions:**
+
+- **PowerShell 7.4 or higher** (7.5 is recommended)
+
+#### Why Is PowerShell 7.4+ Required?
+
+- **PowerShell 5.1** (default on some Windows systems) does not support required cmdlets.
+- Older [cross-platform PowerShell versions](https://learn.microsoft.com/en-us/powershell/scripting/install/powershell-support-lifecycle?view=powershell-7.5) are **unsupported**, leading to potential errors.
+
+???+ note
+Installing PowerShell is only necessary if you install Prowler via **pip or other sources**. **SDK and API containers include PowerShell by default.**
+
+### Installing PowerShell
+
+Installing PowerShell is different depending on your OS.
+
+- [Windows](https://learn.microsoft.com/es-es/powershell/scripting/install/installing-powershell-on-windows?view=powershell-7.5#install-powershell-using-winget-recommended): you will need to update PowerShell to +7.4 to be able to run prowler, if not some checks will not show findings and the provider could not work as expected. This version of PowerShell is [supported](https://learn.microsoft.com/es-es/powershell/scripting/install/installing-powershell-on-windows?view=powershell-7.4#supported-versions-of-windows) on Windows 10, Windows 11, Windows Server 2016 and higher versions.
+
+```console
+winget install --id Microsoft.PowerShell --source winget
+```
+
+- [MacOS](https://learn.microsoft.com/es-es/powershell/scripting/install/installing-powershell-on-macos?view=powershell-7.5#install-the-latest-stable-release-of-powershell): installing PowerShell on MacOS needs to have installed [brew](https://brew.sh/), once you have it is just running the command above, Pwsh is only supported in macOS 15 (Sequoia) x64 and Arm64, macOS 14 (Sonoma) x64 and Arm64, macOS 13 (Ventura) x64 and Arm64
+
+```console
+brew install powershell/tap/powershell
+```
+
+Once it's installed run `pwsh` on your terminal to verify it's working.
+
+- Linux: installing PowerShell on Linux depends on the distro you are using:
+
+  - [Ubuntu](https://learn.microsoft.com/es-es/powershell/scripting/install/install-ubuntu?view=powershell-7.5#installation-via-package-repository-the-package-repository): The required version for installing PowerShell +7.4 on Ubuntu are Ubuntu 22.04 and Ubuntu 24.04. The recommended way to install it is downloading the package available on PMC. You just need to follow the following steps:
+
+  ```console
+  ###################################
+  # Prerequisites
+
+  # Update the list of packages
+  sudo apt-get update
+
+  # Install pre-requisite packages.
+  sudo apt-get install -y wget apt-transport-https software-properties-common
+
+  # Get the version of Ubuntu
+  source /etc/os-release
+
+  # Download the Microsoft repository keys
+  wget -q https://packages.microsoft.com/config/ubuntu/$VERSION_ID/packages-microsoft-prod.deb
+
+  # Register the Microsoft repository keys
+  sudo dpkg -i packages-microsoft-prod.deb
+
+  # Delete the Microsoft repository keys file
+  rm packages-microsoft-prod.deb
+
+  # Update the list of packages after we added packages.microsoft.com
+  sudo apt-get update
+
+  ###################################
+  # Install PowerShell
+  sudo apt-get install -y powershell
+
+  # Start PowerShell
+  pwsh
+  ```
+
+  - [Alpine](https://learn.microsoft.com/es-es/powershell/scripting/install/install-alpine?view=powershell-7.5#installation-steps): The only supported version for installing PowerShell +7.4 on Alpine is Alpine 3.20. The unique way to install it is downloading the tar.gz package available on [PowerShell github](https://github.com/PowerShell/PowerShell/releases/download/v7.5.0/powershell-7.5.0-linux-musl-x64.tar.gz). You just need to follow the following steps:
+
+  ```console
+  # Install the requirements
+  sudo apk add --no-cache \
+      ca-certificates \
+      less \
+      ncurses-terminfo-base \
+      krb5-libs \
+      libgcc \
+      libintl \
+      libssl3 \
+      libstdc++ \
+      tzdata \
+      userspace-rcu \
+      zlib \
+      icu-libs \
+      curl
+
+  apk -X https://dl-cdn.alpinelinux.org/alpine/edge/main add --no-cache \
+      lttng-ust \
+      openssh-client \
+
+  # Download the powershell '.tar.gz' archive
+  curl -L https://github.com/PowerShell/PowerShell/releases/download/v7.5.0/powershell-7.5.0-linux-musl-x64.tar.gz -o /tmp/powershell.tar.gz
+
+  # Create the target folder where powershell will be placed
+  sudo mkdir -p /opt/microsoft/powershell/7
+
+  # Expand powershell to the target folder
+  sudo tar zxf /tmp/powershell.tar.gz -C /opt/microsoft/powershell/7
+
+  # Set execute permissions
+  sudo chmod +x /opt/microsoft/powershell/7/pwsh
+
+  # Create the symbolic link that points to pwsh
+  sudo ln -s /opt/microsoft/powershell/7/pwsh /usr/bin/pwsh
+
+  # Start PowerShell
+  pwsh
+  ```
+
+  - [Debian](https://learn.microsoft.com/es-es/powershell/scripting/install/install-debian?view=powershell-7.5#installation-on-debian-11-or-12-via-the-package-repository): The required version for installing PowerShell +7.4 on Debian are Debian 11 and Debian 12. The recommended way to install it is downloading the package available on PMC. You just need to follow the following steps:
+
+  ```console
+  ###################################
+  # Prerequisites
+
+  # Update the list of packages
+  sudo apt-get update
+
+  # Install pre-requisite packages.
+  sudo apt-get install -y wget
+
+  # Get the version of Debian
+  source /etc/os-release
+
+  # Download the Microsoft repository GPG keys
+  wget -q https://packages.microsoft.com/config/debian/$VERSION_ID/packages-microsoft-prod.deb
+
+  # Register the Microsoft repository GPG keys
+  sudo dpkg -i packages-microsoft-prod.deb
+
+  # Delete the Microsoft repository GPG keys file
+  rm packages-microsoft-prod.deb
+
+  # Update the list of packages after we added packages.microsoft.com
+  sudo apt-get update
+
+  ###################################
+  # Install PowerShell
+  sudo apt-get install -y powershell
+
+  # Start PowerShell
+  pwsh
+  ```
+
+  - [Rhel](https://learn.microsoft.com/es-es/powershell/scripting/install/install-rhel?view=powershell-7.5#installation-via-the-package-repository): The required version for installing PowerShell +7.4 on Red Hat are RHEL 8 and RHEL 9. The recommended way to install it is downloading the package available on PMC. You just need to follow the following steps:
+
+  ```console
+  ###################################
+  # Prerequisites
+
+  # Get version of RHEL
+  source /etc/os-release
+  if [ ${VERSION_ID%.*} -lt 8 ]
+  then majorver=7
+  elif [ ${VERSION_ID%.*} -lt 9 ]
+  then majorver=8
+  else majorver=9
+  fi
+
+  # Download the Microsoft RedHat repository package
+  curl -sSL -O https://packages.microsoft.com/config/rhel/$majorver/packages-microsoft-prod.rpm
+
+  # Register the Microsoft RedHat repository
+  sudo rpm -i packages-microsoft-prod.rpm
+
+  # Delete the downloaded package after installing
+  rm packages-microsoft-prod.rpm
+
+  # Update package index files
+  sudo dnf update
+  # Install PowerShell
+  sudo dnf install powershell -y
+  ```
+
+- [Docker](https://learn.microsoft.com/es-es/powershell/scripting/install/powershell-in-docker?view=powershell-7.5#use-powershell-in-a-container): The following command download the latest stable versions of PowerShell:
+
+  ```console
+  docker pull mcr.microsoft.com/dotnet/sdk:9.0
+  ```
+
+  To start an interactive shell of Pwsh you just need to run:
+
+  ```console
+  docker run -it mcr.microsoft.com/dotnet/sdk:9.0 pwsh
+  ```
+
+### Required PowerShell Modules
+
+Prowler relies on several PowerShell cmdlets to retrieve necessary data.
+These cmdlets come from different modules that must be installed.
+
+#### Automatic Installation
+
+The required modules are automatically installed when running Prowler with the `--init-modules` flag.
+
+Example command:
+
+```console
+python3 prowler-cli.py m365 --verbose --log-level ERROR --env-auth --init-modules
+```
+
+If the modules are already installed, running this command will not cause issues—it will simply verify that the necessary modules are available.
+
+???+ note
+Prowler installs the modules using `-Scope CurrentUser`.
+If you encounter any issues with services not working after the automatic installation, try installing the modules manually using `-Scope AllUsers` (administrator permissions are required for this).
+The command needed to install a module manually is:
+`powershell
+    Install-Module -Name "ModuleName" -Scope AllUsers -Force
+    `
+
+#### Modules Version
+
+- [ExchangeOnlineManagement](https://www.powershellgallery.com/packages/ExchangeOnlineManagement/3.6.0) (Minimum version: 3.6.0) Required for checks across Exchange, Defender, and Purview.
+- [MicrosoftTeams](https://www.powershellgallery.com/packages/MicrosoftTeams/6.6.0) (Minimum version: 6.6.0) Required for all Teams checks.
+- [MSAL.PS](https://www.powershellgallery.com/packages/MSAL.PS/4.32.0): Required for Exchange module via application authentication.
+
+[MSAL.PS](https://www.powershellgallery.com/packages/MSAL.PS/4.32.0): Required for Exchange module via application authentication.
+
+## GitHub
+
+Prowler supports multiple [authentication methods for GitHub](https://docs.github.com/en/rest/authentication/authenticating-to-the-rest-api).
+
+### Supported Authentication Methods
+
+- **Personal Access Token (PAT)**
+- **OAuth App Token**
+- **GitHub App Credentials**
+
+These options provide flexibility for scanning and analyzing your GitHub account, repositories, organizations, and applications. Choose the authentication method that best suits your security needs.
+
+???+ note
+GitHub App Credentials support less checks than other authentication methods.
+
+## Infrastructure as Code (IaC)
+
+Prowler's Infrastructure as Code (IaC) provider enables you to scan local or remote infrastructure code for security and compliance issues using [Checkov](https://www.checkov.io/). This provider supports a wide range of IaC frameworks and requires no cloud authentication for local scans.
+
+### Authentication
+
+- For local scans, no authentication is required.
+- For remote repository scans, authentication can be provided via:
+  - [**GitHub Username and Personal Access Token (PAT)**](https://docs.github.com/en/authentication/keeping-your-account-and-data-secure/managing-your-personal-access-tokens#creating-a-personal-access-token-classic)
+  - [**GitHub OAuth App Token**](https://docs.github.com/en/authentication/keeping-your-account-and-data-secure/managing-your-personal-access-tokens#creating-a-fine-grained-personal-access-token)
+  - [**Git URL**](https://git-scm.com/docs/git-clone#_git_urls)
+
+### Supported Frameworks
+
+The IaC provider leverages Checkov to support multiple frameworks, including:
+
+- Terraform
+- CloudFormation
+- Kubernetes
+- ARM (Azure Resource Manager)
+- Serverless
+- Dockerfile
+- YAML/JSON (generic IaC)
+- Bicep
+- Helm
+- GitHub Actions, GitLab CI, Bitbucket Pipelines, Azure Pipelines, CircleCI, Argo Workflows
+- Ansible
+- Kustomize
+- OpenAPI
+- SAST, SCA (Software Composition Analysis)