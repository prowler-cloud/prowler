--- conflicted
+++ resolved
@@ -23,21 +23,6 @@
 
 The supported providers right now are:
 
-<<<<<<< HEAD
-| Provider | Support | Interface |
-|----------|--------|----------|
-| [AWS](/user-guide/providers/aws/getting-started-aws) | Official | UI, API, CLI |
-| [Azure](/user-guide/providers/azure/getting-started-azure) | Official | UI, API, CLI |
-| [Google Cloud](/user-guide/providers/gcp/getting-started-gcp) | Official | UI, API, CLI |
-| [Kubernetes](/user-guide/providers/kubernetes/in-cluster) | Official | UI, API, CLI |
-| [M365](/user-guide/providers/microsoft365/getting-started-m365) | Official | UI, API, CLI |
-| [Github](/user-guide/providers/github/getting-started-github) | Official | UI, API, CLI |
-| [Oracle Cloud](/user-guide/providers/oci/getting-started-oci) | Official | API, CLI |
-| [Infra as Code](/user-guide/providers/iac/getting-started-iac) | Official | CLI |
-| [MongoDB Atlas](/user-guide/providers/mongodbatlas/getting-started-mongodbatlas) | Official | CLI |
-| [LLM](/user-guide/providers/llm/getting-started-llm) | Official | CLI |
-| **NHN** | Unofficial | CLI |
-=======
 | Provider                                                                         | Support    | Interface    |
 | -------------------------------------------------------------------------------- | ---------- | ------------ |
 | [AWS](/user-guide/providers/aws/getting-started-aws)                             | Official   | UI, API, CLI |
@@ -46,12 +31,11 @@
 | [Kubernetes](/user-guide/providers/kubernetes/in-cluster)                        | Official   | UI, API, CLI |
 | [M365](/user-guide/providers/microsoft365/getting-started-m365)                  | Official   | UI, API, CLI |
 | [Github](/user-guide/providers/github/getting-started-github)                    | Official   | UI, API, CLI |
-| [Oracle Cloud](/user-guide/providers/oci/getting-started-oci)                    | Official   | CLI          |
+| [Oracle Cloud](/user-guide/providers/oci/getting-started-oci)                    | Official   | CLI, API     |
 | [Infra as Code](/user-guide/providers/iac/getting-started-iac)                   | Official   | CLI          |
 | [MongoDB Atlas](/user-guide/providers/mongodbatlas/getting-started-mongodbatlas) | Official   | CLI          |
 | [LLM](/user-guide/providers/llm/getting-started-llm)                             | Official   | CLI          |
 | **NHN**                                                                          | Unofficial | CLI          |
->>>>>>> 5e85ef58
 
 For more information about the checks and compliance of each provider visit [Prowler Hub](https://hub.prowler.com).
 
