--- conflicted
+++ resolved
@@ -71,6 +71,7 @@
 | GCP         | SDK    | Official google-auth SDK, service accounts, ADC support           |
 | Kubernetes  | SDK    | Official kubernetes SDK, service accounts, ADC support            |
 | NHN Cloud   | API    | Custom REST API, no official SDK, community provider              |
+| MongoDB Atlas| API    | Custom REST API, no official SDK                                 |
 | IAC         | Tool   | Third-party security tool that uses trivy, no auth needed, output conversion|
 | M365        | Hybrid | Combines msgraph SDK for auth + PowerShell wrapper for operations |
 | GitHub      | Hybrid | Non-Official PyGithub SDK but it's been updated and maintained + Official graphql API requests|
@@ -102,7 +103,7 @@
 #### Implementation Complexity
 
 - **SDK Providers**: Low complexity. You have mature examples like AWS, Azure, GCP, Kubernetes, etc. that you can leverage to implement your provider.
-- **API Providers**: Medium complexity. You need to implement the authentication and session management, and the API calls to the provider. You now have NHN as example to follow.
+- **API Providers**: Medium complexity. You need to implement the authentication and session management, and the API calls to the provider. You now have NHN and MongoDB Atlas as example to follow.
 - **Tool/Wrapper Providers**: High complexity. You need to implement the argument/output mapping to the provider and handle problems that the tool/wrapper may have. You now have IAC and the PowerShell wrapper as example to follow.
 - **Hybrid Providers**: High complexity. You need to "customize" your provider, mixing the other types of providers in order to achieve the desired result. You have M365 (msgraph SDK + PowerShell wrapper) and Github (PyGithub SDK + graphql API requests) as examples.
 
@@ -178,17 +179,7 @@
 
 #### Region Discovery
 
-<<<<<<< HEAD
 Region discovery is the process of getting the list of regions that are available for the account. This is done by the provider and is stored in the `prowler/providers/<provider_name>/lib/regions/<provider_name>_regions.py` file.
-=======
-- [AWS](https://github.com/prowler-cloud/prowler/blob/master/prowler/providers/aws/aws_provider.py)
-- [GCP](https://github.com/prowler-cloud/prowler/blob/master/prowler/providers/gcp/gcp_provider.py)
-- [Azure](https://github.com/prowler-cloud/prowler/blob/master/prowler/providers/azure/azure_provider.py)
-- [Kubernetes](https://github.com/prowler-cloud/prowler/blob/master/prowler/providers/kubernetes/kubernetes_provider.py)
-- [Microsoft365](https://github.com/prowler-cloud/prowler/blob/master/prowler/providers/microsoft365/microsoft365_provider.py)
-- [GitHub](https://github.com/prowler-cloud/prowler/blob/master/prowler/providers/github/github_provider.py)
-- [MongoDB Atlas](https://github.com/prowler-cloud/prowler/blob/master/prowler/providers/mongodbatlas/mongodbatlas_provider.py)
->>>>>>> 3598514c
 
 ```python
 # File: prowler/providers/aws/aws_provider.py
@@ -3308,6 +3299,7 @@
 - [GitHub (SDK)](https://github.com/prowler-cloud/prowler/blob/master/prowler/providers/github/github_provider.py)
 - [NHN (API)](https://github.com/prowler-cloud/prowler/blob/master/prowler/providers/nhn/nhn_provider.py)
 - [IAC (Tool)](https://github.com/prowler-cloud/prowler/blob/master/prowler/providers/iac/iac_provider.py)
+- [MongoDB Atlas](https://github.com/prowler-cloud/prowler/blob/master/prowler/providers/mongodbatlas/mongodbatlas_provider.py)
 
 ---
 
