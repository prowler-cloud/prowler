# Prowler Checks

This guide explains how to create new checks in Prowler.

## Introduction

Checks are the core component of Prowler. A check is a piece of code designed to validate whether a configuration aligns with cybersecurity best practices. Execution of a check yields a finding, which includes the result and contextual metadata (e.g., outcome, risks, remediation).

### Creating a Check

The most common high level steps to create a new check are:

1. Prerequisites:
    - Verify the check does not already exist by searching [Prowler Hub](https://hub.prowler.com) or checking `prowler/providers/<provider>/services/<service>/<check_name_want_to_implement>/`.
    - Ensure required provider and service exist. If not, follow the [Provider](./provider.md) and [Service](./services.md) documentation to create them.
    - Confirm the service has implemented all required methods and attributes for the check (in most cases, you will need to add or modify some methods in the service to get the data you need for the check).
2. Navigate to the service directory. The path should be as follows: `prowler/providers/<provider>/services/<service>`.
3. Create a check-specific folder. The path should follow this pattern: `prowler/providers/<provider>/services/<service>/<check_name_want_to_implement>`. Adhere to the [Naming Format for Checks](#naming-format-for-checks).
4. Populate the folder with files as specified in [File Creation](#file-creation).
5. Run the check locally to ensure it works as expected. For checking you can use the CLI in the next way:
    - To ensure the check has been detected by Prowler: `poetry run python prowler-cli.py <provider> --list-checks | grep <check_name>`.
    - To run the check, to find possible issues: `poetry run python prowler-cli.py <provider> --log-level ERROR --verbose --check <check_name>`.
6. Create comprehensive tests for the check that cover multiple scenarios including both PASS (compliant) and FAIL (non-compliant) cases. For detailed information about test structure and implementation guidelines, refer to the [Testing](./unit-testing.md) documentation.
7. If the check and its corresponding tests are working as expected, you can submit a PR to Prowler.

### Naming Format for Checks

Checks must be named following the format: `service_subservice_resource_action`.

The name components are:

- `service` – The main service being audited (e.g., ec2, entra, iam, etc.)
- `subservice` – An individual component or subset of functionality within the service that is being audited. This may correspond to a shortened version of the class attribute accessed within the check. If there is no subservice, just omit.
- `resource` – The specific resource type being evaluated (e.g., instance, policy, role, etc.)
- `action` – The security aspect or configuration being checked (e.g., public, encrypted, enabled, etc.)

### File Creation

Each check in Prowler follows a straightforward structure. Within the newly created folder, three files must be added to implement the check logic:

- `__init__.py` (empty file) – Ensures Python treats the check folder as a package.
- `<check_name>.py` (code file) – Contains the check logic, following the prescribed format. Please refer to the [prowler's check code structure](./checks.md#prowlers-check-code-structure) for more information.
- `<check_name>.metadata.json` (metadata file) – Defines the check's metadata for contextual information. Please refer to the [check metadata](./checks.md#metadata-structure-for-prowler-checks) for more information.

## Prowler's Check Code Structure

Prowler's check structure is designed for clarity and maintainability. It follows a dynamic loading approach based on predefined paths, ensuring seamless integration of new checks into a provider's service without additional manual steps.

Below the code for a generic check is presented. It is strongly recommended to consult other checks from the same provider and service to understand provider-specific details and patterns. This will help ensure consistency and proper implementation of provider-specific requirements.

Report fields are the most dependent on the provider, consult the `CheckReport<Provider>` class for more information on what can be included in the report [here](https://github.com/prowler-cloud/prowler/blob/master/prowler/lib/check/models.py).

???+ note
    Legacy providers (AWS, Azure, GCP, Kubernetes) follow the `Check_Report_<Provider>` naming convention. This is not recommended for current instances. Newer providers adopt the `CheckReport<Provider>` naming convention. Learn more at [Prowler Code](https://github.com/prowler-cloud/prowler/tree/master/prowler/lib/check/models.py).

```python title="Generic Check Class"
# Required Imports
# Import the base Check class and the provider-specific CheckReport class
from prowler.lib.check.models import Check, CheckReport<Provider>
# Import the provider service client
from prowler.providers.<provider>.services.<service>.<service>_client import <service>_client

# Defining the Check Class
# Each check must be implemented as a Python class with the same name as its corresponding file.
# The class must inherit from the Check base class.
class <check_name>(Check):
    """
    Ensure that <resource> meets <security_requirement>.

    This check evaluates whether <specific_condition> to ensure <security_benefit>.
    - PASS: <description_of_compliant_state(s)>.
    - FAIL: <description_of_non_compliant_state(s)>.
    """

    def execute(self):
        """Execute the check logic.

        Returns:
            A list of reports containing the result of the check.
        """
        findings = []
        # Iterate over the target resources using the provider service client
        for resource in <service>_client.<resources>:
            # Initialize the provider-specific report class, passing metadata and resource
            report = Check_Report_<Provider>(metadata=self.metadata(), resource=resource)
            # Set required fields and implement check logic
            report.status = "PASS"
            report.status_extended = f"<Description about why the resource is compliant>"
            # If some of the information needed for the report is not inside the resource, it can be set it manually here.
            # This depends on the provider and the resource that is being audited.
            # report.region = resource.region
            # report.resource_tags = getattr(resource, "tags", [])
            # ...
            # Example check logic (replace with actual logic):
            if <non_compliant_condition>:
                report.status = "FAIL"
                report.status_extended = f"<Description about why the resource is not compliant>"
            findings.append(report)
        return findings
```

### Data Requirements for Checks in Prowler

One of the most important aspects when creating a new check is ensuring that all required data is available from the service client. Often, default API calls are insufficient. Extending the service class with new methods or resource attributes may be required to fetch and store requisite data.

### Statuses for Checks in Prowler

Required Fields: status and status\_extended

Each check **must** populate the `report.status` and `report.status_extended` fields according to the following criteria:

- Status field: `report.status`
    - `PASS` – Assigned when the check confirms compliance with the configured value.
    - `FAIL` – Assigned when the check detects non-compliance with the configured value.
    - `MANUAL` – This status must not be used unless manual verification is necessary to determine whether the status (`report.status`) passes (`PASS`) or fails (`FAIL`).

- Status extended field: `report.status_extended`
    - It **must** end with a period (`.`).
    - It **must** include the audited service, the resource, and a concise explanation of the check result, for instance: `EC2 AMI ami-0123456789 is not public.`.

### Prowler's Check Severity Levels

The severity of each check is defined in the metadata file using the `Severity` field. Severity values are always lowercase and must be one of the predefined categories below.

- `critical` – Issue that must be addressed immediately.
- `high` – Issue that should be addressed as soon as possible.
- `medium` – Issue that should be addressed within a reasonable timeframe.
- `low` – Issue that can be addressed in the future.
- `informational` – Not an issue but provides valuable information.

If the check involves multiple scenarios that may alter its severity, adjustments can be made dynamically within the check's logic using the severity `report.check_metadata.Severity` attribute:

```python
if <generic_condition_1>:
    report.status = "PASS"
    report.check_metadata.Severity = "informational"
    report.status_extended = f"<Resource> is compliant with <requirement>."
elif <generic_condition_2>:
    report.status = "FAIL"
    report.check_metadata.Severity = "low"
    report.status_extended = f"<Resource> is not compliant with <requirement>: <reason>."
elif <generic_condition_3>:
    report.status = "FAIL"
    report.check_metadata.Severity = "medium"
    report.status_extended = f"<Resource> is not compliant with <requirement>: <reason>."
elif <generic_condition_4>:
    report.status = "FAIL"
    report.check_metadata.Severity = "high"
    report.status_extended = f"<Resource> is not compliant with <requirement>: <reason>."
else:
    report.status = "FAIL"
    report.check_metadata.Severity = "critical"
    report.status_extended = f"<Resource> is not compliant with <requirement>: <critical reason>."
```

### Resource Identification in Prowler

Each check **must** populate the report with an unique identifier for the audited resource. This identifier or identifiers are going to depend on the provider and the resource that is being audited. Here are the criteria for each provider:

- AWS
    - Amazon Resource ID — `report.resource_id`.
        - The resource identifier. This is the name of the resource, the ID of the resource, or a resource path. Some resource identifiers include a parent resource (sub-resource-type/parent-resource/sub-resource) or a qualifier such as a version (resource-type:resource-name:qualifier).
        - If the resource ID cannot be retrieved directly from the audited resource, it can be extracted from the ARN. It is the last part of the ARN after the last slash (`/`) or colon (`:`).
        - If no actual resource to audit exists, this format can be used: `<resource_type>/unknown`
    - Amazon Resource Name — `report.resource_arn`.
        - The [Amazon Resource Name (ARN)](https://docs.aws.amazon.com/IAM/latest/UserGuide/reference-arns.html) of the audited entity.
        - If the ARN cannot be retrieved directly from the audited resource, construct a valid ARN using the `resource_id` component as the audited entity. Examples:
            - Bedrock — `arn:<partition>:bedrock:<region>:<account-id>:model-invocation-logging`.
            - DirectConnect — `arn:<partition>:directconnect:<region>:<account-id>:dxcon`.
        - If no actual resource to audit exists, this format can be used: `arn:<partition>:<service>:<region>:<account-id>:<resource_type>/unknown`.
            - Examples:
                - AWS Security Hub — `arn:<partition>:security-hub:<region>:<account-id>:hub/unknown`.
                - Access Analyzer — `arn:<partition>:access-analyzer:<region>:<account-id>:analyzer/unknown`.
                - GuardDuty — `arn:<partition>:guardduty:<region>:<account-id>:detector/unknown`.
- GCP
    - Resource ID — `report.resource_id`.
        - Resource ID represents the full, [unambiguous path to a resource](https://google.aip.dev/122#full-resource-names), known as the full resource name. Typically, it follows the format: `//{api_service/resource_path}`.
        - If the resource ID cannot be retrieved directly from the audited resource, by default the resource name is used.
    - Resource Name — `report.resource_name`.
        - Resource Name usually refers to the name of a resource within its service.
- Azure
    - Resource ID — `report.resource_id`.
        - Resource ID represents the full Azure Resource Manager path to a resource, which follows the format: `/subscriptions/{subscriptionId}/resourceGroups/{resourceGroupName}/providers/{resourceProviderNamespace}/{resourceType}/{resourceName}`.
    - Resource Name — `report.resource_name`.
        - Resource Name usually refers to the name of a resource within its service.
        - If the [resource name](https://learn.microsoft.com/en-us/azure/azure-resource-manager/management/resource-name-rules) cannot be retrieved directly from the audited resource, the last part of the resource ID can be used.
- Kubernetes
    - Resource ID — `report.resource_id`.
        - The UID of the Kubernetes object. This is a system-generated string that uniquely identifies the object within the cluster for its entire lifetime. See [Kubernetes Object Names and IDs - UIDs](https://kubernetes.io/docs/concepts/overview/working-with-objects/names/#uids).
    - Resource Name — `report.resource_name`.
        - The name of the Kubernetes object. This is a client-provided string that must be unique for the resource type within a namespace (for namespaced resources) or cluster (for cluster-scoped resources). Names typically follow DNS subdomain or label conventions. See [Kubernetes Object Names and IDs - Names](https://kubernetes.io/docs/concepts/overview/working-with-objects/names/#names).
- M365
    - Resource ID — `report.resource_id`.
        - If the audited resource has a globally unique identifier such as a `guid`, use it as the `resource_id`.
        - If no `guid` exists, use another unique and relevant identifier for the resource, such as the tenant domain, the internal policy ID, or a representative string following the format `<resource_type>/<name_or_id>`.
    - Resource Name — `report.resource_name`.
        - Use the visible or descriptive name of the audited resource. If no explicit name is available, use a clear description of the resource or configuration being evaluated.
    - Examples:
        - For an organization:
            - `resource_id`: Organization GUID
            - `resource_name`: Organization name
        - For a policy:
            - `resource_id`: Unique policy ID
            - `resource_name`: Policy display name
        - For global configurations:
            - `resource_id`: Tenant domain or representative string (e.g., "userSettings")
            - `resource_name`: Description of the configuration (e.g., "SharePoint Settings")
- GitHub
    - Resource ID — `report.resource_id`.
        - The ID of the Github resource. This is a system-generated integer that uniquely identifies the resource within the Github platform.
    - Resource Name — `report.resource_name`.
        - The name of the Github resource. In the case of a repository, this is just the repository name. For full repository names use the resource `full_name`.

### Configurable Checks in Prowler

See [Configurable Checks](./configurable-checks.md) for detailed information on making checks configurable using the `audit_config` object and configuration file.

## Metadata Structure for Prowler Checks

Each Prowler check must include a metadata file named `<check_name>.metadata.json` that must be located in its directory. This file supplies crucial information for execution, reporting, and context.

### Example Metadata File

Below is a generic example of a check metadata file. **Do not include comments in actual JSON files.**

```json
{
  "Provider": "aws",
  "CheckID": "service_resource_security_setting",
  "CheckTitle": "Service resource has security setting enabled",
  "CheckType": [],
  "ServiceName": "service",
  "SubServiceName": "",
  "ResourceIdTemplate": "",
  "Severity": "medium",
  "ResourceType": "Other",
  "Description": "This check verifies that the service resource has the required **security setting** enabled to protect against potential vulnerabilities.\n\nIt ensures that the resource follows security best practices and maintains proper access controls. The check evaluates whether the security configuration is properly implemented and active.",
  "Risk": "Without proper security settings, the resource may be vulnerable to:\n\n- **Unauthorized access** - Malicious actors could gain entry\n- **Data breaches** - Sensitive information could be compromised\n- **Security threats** - Various attack vectors could be exploited\n\nThis could result in compliance violations and potential financial or reputational damage.",
  "RelatedUrl": "",
  "AdditionalURLs": ["https://example.com/security-documentation", "https://example.com/best-practices"],
  "Remediation": {
    "Code": {
      "CLI": "provider-cli service enable-security-setting --resource-id resource-123",
      "NativeIaC": "```yaml\nType: Provider::Service::Resource\nProperties:\n  SecuritySetting: enabled\n  ResourceId: resource-123\n```",
      "Other": "1. Open the provider management console\n2. Navigate to the service section\n3. Select the resource\n4. Enable the security setting\n5. Save the configuration",
      "Terraform": "```hcl\nresource \"provider_service_resource\" \"example\" {\n  resource_id      = \"resource-123\"\n  security_setting = true\n}\n```"
    },
    "Recommendation": {
      "Text": "Enable security settings on all service resources to ensure proper protection. Regularly review and update security configurations to align with current best practices.",
      "Url": "https://hub.prowler.com/check/service_resource_security_setting"
    }
  },
  "Categories": ["internet-exposed", "secrets"],
  "DependsOn": [],
  "RelatedTo": ["service_resource_security_setting", "service_resource_security_setting_2"],
  "Notes": "This is a generic example check that should be customized for specific provider and service requirements."
}
```

### Metadata Fields and Their Purpose

<<<<<<< HEAD
#### Provider

The Prowler provider related to the check. The name **must** be lowercase and match the provider folder name. For supported providers refer to [Prowler Hub](https://hub.prowler.com/check) or directly to [Prowler Code](https://github.com/prowler-cloud/prowler/tree/master/prowler/providers).

#### CheckID

The unique identifier for the check inside the provider. This field **must** match the check's folder, Python file, and JSON metadata file name. For more information about naming, refer to the [Naming Format for Checks](#naming-format-for-checks) section.

#### CheckTitle

The `CheckTitle` field must be plain text, clearly and succinctly define **the best practice being evaluated and which resource(s) each finding applies to**. The title should be specific, concise (no more than 150 characters), and reference the relevant resource(s) involved.

**Always write the `CheckTitle` to describe the *PASS* case**, the desired secure or compliant state of the resource(s). This helps ensure that findings are easy to interpret and that the title always reflects the best practice being met.

For detailed guidelines on writing effective check titles, including how to determine singular vs. plural scope and common mistakes to avoid, see [CheckTitle Guidelines](./check-metadata-guidelines.md#checktitle-guidelines).

#### CheckType

???+ warning
    This field is only applicable to the AWS provider.

It follows the [AWS Security Hub Types](https://docs.aws.amazon.com/securityhub/latest/userguide/asff-required-attributes.html#Types) format using the pattern `namespace/category/classifier`.

For the complete AWS Security Hub selection guidelines, see [CheckType Guidelines](./check-metadata-guidelines.md#checktype-guidelines-aws-only).

#### ServiceName

The name of the provider service being audited. Must be lowercase and match the service folder name. For supported services refer to [Prowler Hub](https://hub.prowler.com/check) or the [Prowler Code](https://github.com/prowler-cloud/prowler/tree/master/prowler/providers).

#### SubServiceName

This field is in the process of being deprecated and should be **left empty**.

#### ResourceIdTemplate

This field is in the process of being deprecated and should be **left empty**.

#### Severity

Severity level if the check fails. Must be one of: `critical`, `high`, `medium`, `low`, or `informational`, and written in lowercase. See [Prowler's Check Severity Levels](#prowlers-check-severity-levels) for details.

#### ResourceType

The type of resource being audited. This field helps categorize and organize findings by resource type for better analysis and reporting. For each provider:

- **AWS**: Use [Security Hub resource types](https://docs.aws.amazon.com/securityhub/latest/userguide/asff-resources.html) or PascalCase CloudFormation types removing the `::` separator used in CloudFormation templates (e.g., in CloudFormation template the type of an EC2 instance is `AWS::EC2::Instance` but in the check it should be `AwsEc2Instance`). Use `Other` if none apply.
- **Azure**: Use types from [Azure Resource Graph](https://learn.microsoft.com/en-us/azure/governance/resource-graph/reference/supported-tables-resources), for example: `Microsoft.Storage/storageAccounts`.
- **Google Cloud**: Use [Cloud Asset Inventory asset types](https://cloud.google.com/asset-inventory/docs/asset-types), for example: `compute.googleapis.com/Instance`.
- **Kubernetes**: Use types shown under `KIND` from `kubectl api-resources`.
- **M365 / GitHub**: Leave empty due to lack of standardized types.

#### Description

A concise, natural language explanation that **clearly describes what the finding means**, focusing on clarity and context rather than technical implementation details. Use simple paragraphs with line breaks if needed, but avoid sections, code blocks, or complex formatting. This field is limited to maximum 400 characters.

For detailed writing guidelines and common mistakes to avoid, see [Description Guidelines](./check-metadata-guidelines.md#description-guidelines).

#### Risk

A clear, natural language explanation of **why this finding poses a cybersecurity risk**. Focus on how it may impact confidentiality, integrity, or availability. If those do not apply, describe any relevant operational or financial risks. Use simple paragraphs with line breaks if needed, but avoid sections, code blocks, or complex formatting. Limit your explanation to 400 characters.

For detailed writing guidelines and common mistakes to avoid, see [Risk Guidelines](./check-metadata-guidelines.md#risk-guidelines).

#### RelatedUrl

*Deprecated*. Use `RelatedUrl` instead.

#### AdditionalURLs

A list of official documentation URLs for further reading. These should be authoritative sources that provide additional context, best practices, or detailed information about the security control being checked. Prefer official provider documentation, security standards, or well-established security resources. Avoid third-party blogs or unofficial sources unless they are highly reputable and directly relevant.

#### Remediation

Provides both code examples and best practice recommendations for addressing the security issue.

- **Code**: Contains remediation examples in different formats:
    - **CLI**: Command-line interface commands to make the finding compliant in runtime.
    - **NativeIaC**: Native Infrastructure as Code templates with an example of a compliant configuration. For now it applies to:
        - **AWS**: CloudFormation YAML formatted code (do not use JSON format).
        - **Azure**: Bicep formatted code (do not use ARM templates).
    - **Terraform**: HashiCorp Configuration Language (HCL) code with an example of a compliant configuration.
    - **Other**: Manual steps through web interfaces or other tools to make the finding compliant.

    For detailed guidelines on writing remediation code, see [Remediation Code Guidelines](./check-metadata-guidelines.md#remediation-code-guidelines).

- **Recommendation**
    - **Text**: Generic best practice guidance in natural language using Markdown format (maximum 400 characters). For writing guidelines, see [Recommendation Guidelines](./check-metadata-guidelines.md#recommendation-guidelines).
    - **Url**: [Prowler Hub URL](https://hub.prowler.com/) of the check. This URL is always composed by `https://hub.prowler.com/check/<check_id>`.

#### Categories

One or more functional groupings used for execution filtering (e.g., `internet-exposed`). You can define new categories just by adding to this field.

For the complete list of available categories, see [Categories Guidelines](./check-metadata-guidelines.md#categories-guidelines).

#### DependsOn

List of check IDs of checks that if are compliant, this check will be a compliant too or it is not going to give any finding.

#### RelatedTo

List of check IDs of checks that are conceptually related, even if they do not share a technical dependency.

#### Notes

Any additional information not covered in the above fields.
=======
- **Provider** — The Prowler provider related to the check. The name **must** be lowercase and match the provider folder name. For supported providers refer to [Prowler Hub](https://hub.prowler.com/check) or directly to [Prowler Code](https://github.com/prowler-cloud/prowler/tree/master/prowler/providers).
- **CheckID** — The unique identifier for the check inside the provider, this field **must** match the check's folder and python file and json metadata file name. For more information about the naming refer to the [Naming Format for Checks](#naming-format-for-checks) section.
- **CheckTitle** — A concise, descriptive title for the check.
- **CheckType** — *For now this field is only standardized for the AWS provider*.
    - For AWS this field must follow the [AWS Security Hub Types](https://docs.aws.amazon.com/securityhub/latest/userguide/asff-required-attributes.html#Types) format. So the common pattern to follow is `namespace/category/classifier`, refer to the attached documentation for the valid values for this fields.
- **ServiceName** — The name of the provider service being audited. This field **must** be in lowercase and match with the service folder name. For supported services refer to [Prowler Hub](https://hub.prowler.com/check) or directly to [Prowler Code](https://github.com/prowler-cloud/prowler/tree/master/prowler/providers).
- **SubServiceName** — The subservice or resource within the service, if applicable. For more information refer to the [Naming Format for Checks](#naming-format-for-checks) section.
- **ResourceIdTemplate** — A template for the unique resource identifier. For more information refer to the [Resource Identification in Prowler](#resource-identification-in-prowler) section.
- **Severity** — The severity of the finding if the check fails. Must be one of: `critical`, `high`, `medium`, `low`, or `informational`, this field **must** be in lowercase. To get more information about the severity levels refer to the [Prowler's Check Severity Levels](#prowlers-check-severity-levels) section.
- **ResourceType** — The type of resource being audited. *For now this field is only standardized for the AWS provider*.
    - For AWS use the [Security Hub resource types](https://docs.aws.amazon.com/securityhub/latest/userguide/asff-resources.html) or, if not available, the PascalCase version of the [CloudFormation type](https://docs.aws.amazon.com/AWSCloudFormation/latest/UserGuide/aws-template-resource-type-ref.html) (e.g., `AwsEc2Instance`). Use "Other" if no match exists.
- **Description** — A short description of what the check does.
- **Risk** — The risk or impact if the check fails, explaining why the finding matters.
- **RelatedUrl** — A URL to official documentation or further reading about the check's purpose. If no official documentation is available, use the risk and recommendation text from trusted third-party sources.
- **Remediation** — Guidance for fixing a failed check, including:
    - **Code** — Remediation commands or code snippets for CLI, Terraform, native IaC, or other tools like the Web Console.
    - **Recommendation** — A textual human readable recommendation. Here it is not necessary to include actual steps, but rather a general recommendation about what to do to fix the check.
- **Categories** — One or more categories for grouping checks in execution (e.g., `internet-exposed`). For the current list of categories, refer to the [Prowler Hub](https://hub.prowler.com/check).
- **DependsOn** — Currently not used.
- **RelatedTo** — Currently not used.
- **Notes** — Any additional information not covered by other fields.

### Remediation Code Guidelines

When providing remediation steps, reference the following sources:

- Official provider documentation.
- [Prowler Checks Remediation Index](https://docs.prowler.com/checks/checks-index)
- [TrendMicro Cloud One Conformity](https://www.trendmicro.com/cloudoneconformity)
- [CloudMatos Remediation Repository](https://github.com/cloudmatos/matos/tree/master/remediations)
>>>>>>> 8cd90e07

### Python Model Reference

The metadata structure is enforced in code using a Pydantic model. For reference, see the [`CheckMetadata`](https://github.com/prowler-cloud/prowler/blob/master/prowler/lib/check/models.py).

## Generic Check Patterns and Best Practices

### Common Patterns

- Every check is implemented as a class inheriting from `Check` (from `prowler.lib.check.models`).
- The main logic is implemented in the `execute()` method (**only method that must be implemented**), which always returns a list of provider-specific report objects (e.g., `CheckReport<Provider>`)—one per finding/resource. If there are no findings/resources, return an empty list.
- **Never** use the provider's client directly; instead, use the service client (e.g., `<service>_client`) and iterate over its resources.
- For each resource, create a provider-specific report object, populate it with metadata, resource details, status (`PASS`, `FAIL`, etc.), and a human-readable `status_extended` message.
- Use the `metadata()` method to attach check metadata to each report.
- Checks are designed to be idempotent and stateless: they do not modify resources, only report on their state.

### Best Practices

- Use clear, actionable, and user-friendly language in `status_extended` to explain the result. Always provide information to identify the resource.
- Use helper functions/utilities for repeated logic to avoid code duplication. Save them in the `lib` folder of the service.
- Handle exceptions gracefully: catch errors per resource, log them, and continue processing other resources.
- Document the check with a class and function level docstring explaining what it does, what it checks, and any caveats or provider-specific behaviors.
- Use type hints for the `execute()` method (e.g., `-> list[CheckReport<Provider>]`) for clarity and static analysis.
- Ensure checks are efficient; avoid excessive nested loops. If the complexity is high, consider refactoring the check.
- Keep the check logic focused: one check = one control/requirement. Avoid combining unrelated logic in a single check.

## Specific Check Patterns

Details for specific providers can be found in documentation pages named using the pattern `<provider_name>-details`.<|MERGE_RESOLUTION|>--- conflicted
+++ resolved
@@ -259,7 +259,6 @@
 
 ### Metadata Fields and Their Purpose
 
-<<<<<<< HEAD
 #### Provider
 
 The Prowler provider related to the check. The name **must** be lowercase and match the provider folder name. For supported providers refer to [Prowler Hub](https://hub.prowler.com/check) or directly to [Prowler Code](https://github.com/prowler-cloud/prowler/tree/master/prowler/providers).
@@ -366,38 +365,6 @@
 #### Notes
 
 Any additional information not covered in the above fields.
-=======
-- **Provider** — The Prowler provider related to the check. The name **must** be lowercase and match the provider folder name. For supported providers refer to [Prowler Hub](https://hub.prowler.com/check) or directly to [Prowler Code](https://github.com/prowler-cloud/prowler/tree/master/prowler/providers).
-- **CheckID** — The unique identifier for the check inside the provider, this field **must** match the check's folder and python file and json metadata file name. For more information about the naming refer to the [Naming Format for Checks](#naming-format-for-checks) section.
-- **CheckTitle** — A concise, descriptive title for the check.
-- **CheckType** — *For now this field is only standardized for the AWS provider*.
-    - For AWS this field must follow the [AWS Security Hub Types](https://docs.aws.amazon.com/securityhub/latest/userguide/asff-required-attributes.html#Types) format. So the common pattern to follow is `namespace/category/classifier`, refer to the attached documentation for the valid values for this fields.
-- **ServiceName** — The name of the provider service being audited. This field **must** be in lowercase and match with the service folder name. For supported services refer to [Prowler Hub](https://hub.prowler.com/check) or directly to [Prowler Code](https://github.com/prowler-cloud/prowler/tree/master/prowler/providers).
-- **SubServiceName** — The subservice or resource within the service, if applicable. For more information refer to the [Naming Format for Checks](#naming-format-for-checks) section.
-- **ResourceIdTemplate** — A template for the unique resource identifier. For more information refer to the [Resource Identification in Prowler](#resource-identification-in-prowler) section.
-- **Severity** — The severity of the finding if the check fails. Must be one of: `critical`, `high`, `medium`, `low`, or `informational`, this field **must** be in lowercase. To get more information about the severity levels refer to the [Prowler's Check Severity Levels](#prowlers-check-severity-levels) section.
-- **ResourceType** — The type of resource being audited. *For now this field is only standardized for the AWS provider*.
-    - For AWS use the [Security Hub resource types](https://docs.aws.amazon.com/securityhub/latest/userguide/asff-resources.html) or, if not available, the PascalCase version of the [CloudFormation type](https://docs.aws.amazon.com/AWSCloudFormation/latest/UserGuide/aws-template-resource-type-ref.html) (e.g., `AwsEc2Instance`). Use "Other" if no match exists.
-- **Description** — A short description of what the check does.
-- **Risk** — The risk or impact if the check fails, explaining why the finding matters.
-- **RelatedUrl** — A URL to official documentation or further reading about the check's purpose. If no official documentation is available, use the risk and recommendation text from trusted third-party sources.
-- **Remediation** — Guidance for fixing a failed check, including:
-    - **Code** — Remediation commands or code snippets for CLI, Terraform, native IaC, or other tools like the Web Console.
-    - **Recommendation** — A textual human readable recommendation. Here it is not necessary to include actual steps, but rather a general recommendation about what to do to fix the check.
-- **Categories** — One or more categories for grouping checks in execution (e.g., `internet-exposed`). For the current list of categories, refer to the [Prowler Hub](https://hub.prowler.com/check).
-- **DependsOn** — Currently not used.
-- **RelatedTo** — Currently not used.
-- **Notes** — Any additional information not covered by other fields.
-
-### Remediation Code Guidelines
-
-When providing remediation steps, reference the following sources:
-
-- Official provider documentation.
-- [Prowler Checks Remediation Index](https://docs.prowler.com/checks/checks-index)
-- [TrendMicro Cloud One Conformity](https://www.trendmicro.com/cloudoneconformity)
-- [CloudMatos Remediation Repository](https://github.com/cloudmatos/matos/tree/master/remediations)
->>>>>>> 8cd90e07
 
 ### Python Model Reference
 
