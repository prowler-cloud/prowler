--- conflicted
+++ resolved
@@ -44,10 +44,5 @@
 # Text
 *.txt
 
-<<<<<<< HEAD
-#.env
-*.env
-=======
 # .env
-.env
->>>>>>> 8ae989cc
+.env