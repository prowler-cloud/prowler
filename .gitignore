--- conflicted
+++ resolved
@@ -42,13 +42,9 @@
 # VSCode files
 .vscode/
 
-<<<<<<< HEAD
-# Cursor
-.cursor/
-=======
 # Cursor files
 .cursorignore
->>>>>>> 1c1c58c9
+.cursor/
 
 # Terraform
 .terraform*
