#!/usr/bin/env bash

# Prowler - the handy cloud security tool (copyright 2018) by Toni de la Fuente
#
# Licensed under the Apache License, Version 2.0 (the "License"); you may not
# use this file except in compliance with the License. You may obtain a copy
# of the License at http://www.apache.org/licenses/LICENSE-2.0
#
# Unless required by applicable law or agreed to in writing, software distributed
# under the License is distributed on an "AS IS" BASIS, WITHOUT WARRANTIES OR
# CONDITIONS OF ANY KIND, either express or implied. See the License for the
# specific language governing permissions and limitations under the License.

# Checks that the correct mode (json-asff) has been specified if wanting to send check output to AWS Security Hub
# and that Security Hub is enabled in the chosen region
checkSecurityHubCompatibility(){

  local regx
  if [[ ! "${MODE}" =~ "json-asff" ]]; then
    echo -e "\n$RED ERROR!$NORMAL Output can only be sent to Security Hub when the output mode is json-asff, i.e. -M json-asff -S\n"
    EXITCODE=1
    exit $EXITCODE
  fi
  for regx in $REGIONS; do
    SECURITY_HUB_ENABLED=$($AWSCLI securityhub --region "$regx" $PROFILE_OPT describe-hub 2>/dev/null)
    if [[ -z "${SECURITY_HUB_ENABLED}" ]]; then
      if [[ -z "${PROWLER_PRODUCT_SUBSCRIPTION_ENABLED}" ]]; then
        echo -e "\n$RED ERROR!$NORMAL Security Hub is not enabled in $regx. Enable it running '$AWSCLI securityhub --region $regx $PROFILE_OPT enable-security-hub'. More info: https://github.com/prowler-cloud/prowler/#security-hub-integration\n"
        EXITCODE=1
        exit $EXITCODE
      fi
    else
      PROWLER_PRODUCT_SUBSCRIPTION_ENABLED=$($AWSCLI securityhub --region "$regx" $PROFILE_OPT list-enabled-products-for-import --output text | grep "prowler/prowler" )
      if [[ -z "${PROWLER_PRODUCT_SUBSCRIPTION_ENABLED}" ]]; then
        echo -e "\n$RED ERROR!$NORMAL Security Hub is enabled in $regx but Prowler integration does not accept findings. Enable it running '$AWSCLI securityhub --region $regx $PROFILE_OPT enable-import-findings-for-product --product-arn arn:aws:securityhub:$regx::product/prowler/prowler'. More info: https://github.com/prowler-cloud/prowler/#security-hub-integration\n"
        EXITCODE=1
        exit $EXITCODE
      fi
    fi
  done
}

resolveSecurityHubPreviousFails(){
  # Move previous check findings RecordState to ARCHIVED (as prowler didn't re-detect them)
    SH_TEMP_FOLDER="$PROWLER_DIR/SH-$ACCOUNT_NUM"
    if [[ ! -d $SH_TEMP_FOLDER ]]; then
      # this folder is deleted once the security hub update is completed
      mkdir "$SH_TEMP_FOLDER"
    fi
  for regx in $REGIONS; do
    REGION_FOLDER="$SH_TEMP_FOLDER/$regx"
    if [[ ! -d $REGION_FOLDER ]]; then
      mkdir "$REGION_FOLDER"
    fi
    local check="$1"
    NEW_TIMESTAMP=$(get_iso8601_timestamp)

    FILTER="{\"GeneratorId\":[{\"Value\": \"prowler-$check\",\"Comparison\":\"EQUALS\"}],\"RecordState\":[{\"Value\": \"ACTIVE\",\"Comparison\":\"EQUALS\"}],\"AwsAccountId\":[{\"Value\": \"$ACCOUNT_NUM\",\"Comparison\":\"EQUALS\"}]}"

    NEW_FINDING_FILE="$REGION_FOLDER/findings.json"
    NEW_FINDING_IDS=$(echo -n "${SECURITYHUB_NEW_FINDINGS_IDS[@]}" | jq -cRs 'split(" ")' > $NEW_FINDING_FILE)
    EXISTING_FILE="$REGION_FOLDER/existing.json"
    EXISTING_FINDINGS=$($AWSCLI securityhub --region "$regx" $PROFILE_OPT get-findings --filters "${FILTER}" > $EXISTING_FILE)

    SECURITY_HUB_PREVIOUS_FINDINGS=$(for id in $(comm -23 <(jq '[.Findings[].Id] | sort | .[]' $EXISTING_FILE) <(jq '[.[]] | sort | .[]' $NEW_FINDING_FILE));
      do
        jq --arg updated_at $NEW_TIMESTAMP '.Findings[] | select(.Id == '"$id"') | .RecordState = "ARCHIVED" | .UpdatedAt = $updated_at ' < $EXISTING_FILE
      done | jq -s '.')


    if [[ $SECURITY_HUB_PREVIOUS_FINDINGS != "[]" ]]; then
      FINDINGS_COUNT=$(echo $SECURITY_HUB_PREVIOUS_FINDINGS | jq '. | length')
      for i in $(seq 0 50 $FINDINGS_COUNT);
      do
        BATCH_FINDINGS=$(echo $SECURITY_HUB_PREVIOUS_FINDINGS | jq -c '.['"$i:$i+50"']')
        BATCH_FINDINGS_COUNT=$(echo $BATCH_FINDINGS | jq '. | length')
        if [ "$BATCH_FINDINGS_COUNT" -gt 0 ]; then
          BATCH_IMPORT_RESULT=$($AWSCLI securityhub --region "$regx" $PROFILE_OPT batch-import-findings --findings "${BATCH_FINDINGS}")
          if [[ -z "${BATCH_IMPORT_RESULT}" ]] || jq -e '.FailedCount >= 1' <<< "${BATCH_IMPORT_RESULT}" > /dev/null 2>&1; then
            echo -e "\n$RED ERROR!$NORMAL Failed to send check output to AWS Security Hub\n"
          fi
        fi
      done
    fi
  done
  rm -rf "$SH_TEMP_FOLDER"
}

sendToSecurityHub(){

  local findings="$1"
  local region="$2"

  local finding_id=$(echo ${findings} | jq -r .Id )
  SECURITYHUB_NEW_FINDINGS_IDS+=( "$finding_id" )
<<<<<<< HEAD
  BATCH_IMPORT_RESULT=$($AWSCLI securityhub --region "$region" $PROFILE_OPT batch-import-findings --findings "${findings}")

=======
  BATCH_IMPORT_RESULT=$($AWSCLI securityhub --region "$region" $PROFILE_OPT batch-import-findings --findings "${findings}" 2>&1)
  
>>>>>>> 74a9b42d
  # Check for success if imported
  if [[ -z "${BATCH_IMPORT_RESULT}" ]] || ! jq -e '.SuccessCount == 1' <<< "${BATCH_IMPORT_RESULT}" > /dev/null 2>&1; then
    echo "${BAD} ERROR! Failed to send check output to AWS Security Hub.${NORMAL}"
  fi

}<|MERGE_RESOLUTION|>--- conflicted
+++ resolved
@@ -93,13 +93,7 @@
 
   local finding_id=$(echo ${findings} | jq -r .Id )
   SECURITYHUB_NEW_FINDINGS_IDS+=( "$finding_id" )
-<<<<<<< HEAD
-  BATCH_IMPORT_RESULT=$($AWSCLI securityhub --region "$region" $PROFILE_OPT batch-import-findings --findings "${findings}")
-
-=======
   BATCH_IMPORT_RESULT=$($AWSCLI securityhub --region "$region" $PROFILE_OPT batch-import-findings --findings "${findings}" 2>&1)
-  
->>>>>>> 74a9b42d
   # Check for success if imported
   if [[ -z "${BATCH_IMPORT_RESULT}" ]] || ! jq -e '.SuccessCount == 1' <<< "${BATCH_IMPORT_RESULT}" > /dev/null 2>&1; then
     echo "${BAD} ERROR! Failed to send check output to AWS Security Hub.${NORMAL}"
