import { toUIMessageStream } from "@ai-sdk/langchain";
import * as Sentry from "@sentry/nextjs";
import { createUIMessageStreamResponse, UIMessage } from "ai";

import { getTenantConfig } from "@/actions/lighthouse/lighthouse";
import { getErrorMessage } from "@/lib/helper";
import { getCurrentDataSection } from "@/lib/lighthouse/data";
import { convertVercelMessageToLangChainMessage } from "@/lib/lighthouse/utils";
<<<<<<< HEAD
import {
  initLighthouseWorkflow,
  type RuntimeConfig,
} from "@/lib/lighthouse/workflow";
=======
import { initLighthouseWorkflow } from "@/lib/lighthouse/workflow";
import { SentryErrorSource, SentryErrorType } from "@/sentry";
>>>>>>> 07ac9666

export async function POST(req: Request) {
  try {
    const {
      messages,
      model,
      provider,
    }: {
      messages: UIMessage[];
      model?: string;
      provider?: string;
    } = await req.json();

    if (!messages) {
      return Response.json({ error: "No messages provided" }, { status: 400 });
    }

    // Create a new array for processed messages
    const processedMessages = [...messages];

    // Get AI configuration to access business context
    const tenantConfigResult = await getTenantConfig();
    const businessContext =
      tenantConfigResult?.data?.attributes?.business_context;

    // Get current user data
    const currentData = await getCurrentDataSection();

    // Add context messages at the beginning
    const contextMessages: UIMessage[] = [];

    // Add business context if available
    if (businessContext) {
      contextMessages.push({
        id: "business-context",
        role: "assistant",
        parts: [
          {
            type: "text",
            text: `Business Context Information:\n${businessContext}`,
          },
        ],
      });
    }

    // Add current data if available
    if (currentData) {
      contextMessages.push({
        id: "current-data",
        role: "assistant",
        parts: [
          {
            type: "text",
            text: currentData,
          },
        ],
      });
    }

    // Insert all context messages at the beginning
    processedMessages.unshift(...contextMessages);

    // Prepare runtime config with client-provided model
    const runtimeConfig: RuntimeConfig = {
      model,
      provider,
    };

    const app = await initLighthouseWorkflow(runtimeConfig);

    const agentStream = app.streamEvents(
      {
        messages: processedMessages
          .filter(
            (message: UIMessage) =>
              message.role === "user" || message.role === "assistant",
          )
          .map(convertVercelMessageToLangChainMessage),
      },
      {
        streamMode: ["values", "messages", "custom"],
        version: "v2",
      },
    );

    const stream = new ReadableStream({
      async start(controller) {
        try {
          for await (const streamEvent of agentStream) {
            const { event, data, tags } = streamEvent;
            if (event === "on_chat_model_stream") {
              if (data.chunk.content && !!tags && tags.includes("supervisor")) {
                // Pass the raw LangChain stream event - toUIMessageStream will handle conversion
                controller.enqueue(streamEvent);
              }
            }
          }
          controller.close();
        } catch (error) {
          const errorMessage =
            error instanceof Error ? error.message : String(error);

          // Capture stream processing errors
          Sentry.captureException(error, {
            tags: {
              api_route: "lighthouse_analyst",
              error_type: SentryErrorType.STREAM_PROCESSING,
              error_source: SentryErrorSource.API_ROUTE,
            },
            level: "error",
            contexts: {
              lighthouse: {
                event_type: "stream_error",
                message_count: processedMessages.length,
              },
            },
          });

          controller.enqueue(`[LIGHTHOUSE_ANALYST_ERROR]: ${errorMessage}`);
          controller.close();
        }
      },
    });

    // Convert LangChain stream to UI message stream and return as SSE response
    return createUIMessageStreamResponse({
      stream: toUIMessageStream(stream),
    });
  } catch (error) {
    console.error("Error in POST request:", error);

    // Capture API route errors
    Sentry.captureException(error, {
      tags: {
        api_route: "lighthouse_analyst",
        error_type: SentryErrorType.REQUEST_PROCESSING,
        error_source: SentryErrorSource.API_ROUTE,
        method: "POST",
      },
      level: "error",
      contexts: {
        request: {
          method: req.method,
          url: req.url,
          headers: Object.fromEntries(req.headers.entries()),
        },
      },
    });

    return Response.json(
      { error: await getErrorMessage(error) },
      { status: 500 },
    );
  }
}<|MERGE_RESOLUTION|>--- conflicted
+++ resolved
@@ -6,15 +6,11 @@
 import { getErrorMessage } from "@/lib/helper";
 import { getCurrentDataSection } from "@/lib/lighthouse/data";
 import { convertVercelMessageToLangChainMessage } from "@/lib/lighthouse/utils";
-<<<<<<< HEAD
 import {
   initLighthouseWorkflow,
   type RuntimeConfig,
 } from "@/lib/lighthouse/workflow";
-=======
-import { initLighthouseWorkflow } from "@/lib/lighthouse/workflow";
 import { SentryErrorSource, SentryErrorType } from "@/sentry";
->>>>>>> 07ac9666
 
 export async function POST(req: Request) {
   try {
