--- conflicted
+++ resolved
@@ -14,18 +14,8 @@
 import { ContentLayout } from "@/components/ui";
 import { DataTable, DataTableFilterCustom } from "@/components/ui/table";
 import { createDict } from "@/lib";
-<<<<<<< HEAD
-import { ProviderAttributes } from "@/types";
-import {
-  FindingProps,
-  ProviderProps,
-  ScanProps,
-  SearchParamsProps,
-} from "@/types/components";
-=======
-import { ProviderProps } from "@/types";
+import { ProviderAttributes, ProviderProps } from "@/types";
 import { FindingProps, ScanProps, SearchParamsProps } from "@/types/components";
->>>>>>> 413b948c
 
 export default async function Findings({
   searchParams,
@@ -220,16 +210,16 @@
   // Expand each finding with its corresponding resource, scan, and provider
   const expandedFindings = findingsData?.data
     ? findingsData.data.map((finding: FindingProps) => {
-        const scan = scanDict[finding.relationships?.scan?.data?.id];
-        const resource =
-          resourceDict[finding.relationships?.resources?.data?.[0]?.id];
-        const provider = providerDict[scan?.relationships?.provider?.data?.id];
-
-        return {
-          ...finding,
-          relationships: { scan, resource, provider },
-        };
-      })
+      const scan = scanDict[finding.relationships?.scan?.data?.id];
+      const resource =
+        resourceDict[finding.relationships?.resources?.data?.[0]?.id];
+      const provider = providerDict[scan?.relationships?.provider?.data?.id];
+
+      return {
+        ...finding,
+        relationships: { scan, resource, provider },
+      };
+    })
     : [];
 
   // Create the new object while maintaining the original structure
