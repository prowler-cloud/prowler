--- conflicted
+++ resolved
@@ -4,24 +4,13 @@
 import { ContentLayout } from "@/components/ui";
 import { SearchParamsProps } from "@/types";
 
-<<<<<<< HEAD
 import { AccountsSelector } from "./_new-overview/_components/accounts-selector";
 import { ProviderTypeSelector } from "./_new-overview/_components/provider-type-selector";
+import { AttackSurfaceSkeleton, AttackSurfaceSSR } from "./_new-overview/attack-surface";
 import { CheckFindingsSSR } from "./_new-overview/check-findings";
 import { GraphsTabsWrapper } from "./_new-overview/graphs-tabs/graphs-tabs-wrapper";
 import { RiskPipelineViewSkeleton } from "./_new-overview/graphs-tabs/risk-pipeline-view";
 import { RiskSeverityChartSkeleton, RiskSeverityChartSSR } from "./_new-overview/risk-severity";
-=======
-import { AccountsSelector } from "./_new-overview/components/accounts-selector";
-import {
-  AttackSurfaceSkeleton,
-  AttackSurfaceSSR,
-} from "./_new-overview/components/attack-surface";
-import { CheckFindingsSSR } from "./_new-overview/components/check-findings";
-import { GraphsTabsWrapper } from "./_new-overview/components/graphs-tabs/graphs-tabs-wrapper";
-import { RiskPipelineViewSkeleton } from "./_new-overview/components/graphs-tabs/risk-pipeline-view";
-import { ProviderTypeSelector } from "./_new-overview/components/provider-type-selector";
->>>>>>> 9c387d57
 import {
   FindingSeverityOverTimeSkeleton,
   FindingSeverityOverTimeSSR,
@@ -58,10 +47,6 @@
           <RiskSeverityChartSSR searchParams={resolvedSearchParams} />
         </Suspense>
       </div>
-<<<<<<< HEAD
-
-      <div className="mt-6 flex flex-col gap-6 xl:flex-row">
-=======
 
       <div className="mt-6">
         <Suspense fallback={<AttackSurfaceSkeleton />}>
@@ -69,8 +54,7 @@
         </Suspense>
       </div>
 
-      <div className="mt-6 flex flex-col gap-6 md:flex-row">
->>>>>>> 9c387d57
+      <div className="mt-6 flex flex-col gap-6 xl:flex-row">
         <Suspense fallback={<WatchlistCardSkeleton />}>
           <ServiceWatchlistSSR searchParams={resolvedSearchParams} />
         </Suspense>
