import { Spacer } from "@heroui/spacer";
import { Suspense } from "react";

import { getLatestFindings } from "@/actions/findings/findings";
import { getProviders } from "@/actions/providers";
import { LinkToFindings } from "@/components/overview";
import { ColumnNewFindingsToDate } from "@/components/overview/new-findings-table/table/column-new-findings-to-date";
import { SkeletonTableNewFindings } from "@/components/overview/new-findings-table/table/skeleton-table-new-findings";
import { ContentLayout } from "@/components/ui";
import { DataTable } from "@/components/ui/table";
import { createDict } from "@/lib/helper";
import { FindingProps, SearchParamsProps } from "@/types";

import { LighthouseBanner } from "../../components/lighthouse/banner";
import { AccountsSelector } from "./_new-overview/components/accounts-selector";
import { CheckFindingsSSR } from "./_new-overview/components/check-findings";
import { ProviderTypeSelector } from "./_new-overview/components/provider-type-selector";
import {
  RiskSeverityChartSkeleton,
  RiskSeverityChartSSR,
} from "./_new-overview/components/risk-severity-chart";
import { StatusChartSkeleton } from "./_new-overview/components/status-chart";
import {
  ThreatScoreSkeleton,
  ThreatScoreSSR,
<<<<<<< HEAD
} from "./new-overview/components/threat-score";
import {
  ComplianceWatchlistSSR,
  WatchlistCardSkeleton,
} from "./new-overview/components/watchlist";
=======
} from "./_new-overview/components/threat-score";
>>>>>>> 8e7e376e

const FILTER_PREFIX = "filter[";

// Extract only query params that start with "filter[" for API calls
function pickFilterParams(
  params: SearchParamsProps | undefined | null,
): Record<string, string | string[] | undefined> {
  if (!params) return {};
  return Object.fromEntries(
    Object.entries(params).filter(([key]) => key.startsWith(FILTER_PREFIX)),
  );
}

export default async function Home({
  searchParams,
}: {
  searchParams: Promise<SearchParamsProps>;
}) {
  const resolvedSearchParams = await searchParams;
  const searchParamsKey = JSON.stringify(resolvedSearchParams || {});
  const providersData = await getProviders({ page: 1, pageSize: 200 });

  return (
    <ContentLayout title="Overview" icon="lucide:square-chart-gantt">
      <div className="xxl:grid-cols-4 mb-6 grid grid-cols-1 gap-6 sm:grid-cols-2 xl:grid-cols-3 2xl:grid-cols-4">
        <ProviderTypeSelector providers={providersData?.data ?? []} />
        <AccountsSelector providers={providersData?.data ?? []} />
      </div>

      <div className="flex flex-col gap-6 md:flex-row md:flex-wrap md:items-stretch">
        <Suspense fallback={<WatchlistCardSkeleton />}>
          <ComplianceWatchlistSSR searchParams={resolvedSearchParams} />
        </Suspense>

        <Suspense fallback={<ThreatScoreSkeleton />}>
          <ThreatScoreSSR searchParams={resolvedSearchParams} />
        </Suspense>

        <Suspense fallback={<StatusChartSkeleton />}>
          <CheckFindingsSSR searchParams={resolvedSearchParams} />
        </Suspense>

        <Suspense fallback={<RiskSeverityChartSkeleton />}>
          <RiskSeverityChartSSR searchParams={resolvedSearchParams} />
        </Suspense>
      </div>

      <div className="mt-6">
        <Spacer y={16} />
        <Suspense key={searchParamsKey} fallback={<SkeletonTableNewFindings />}>
          <SSRDataNewFindingsTable searchParams={resolvedSearchParams} />
        </Suspense>
      </div>
    </ContentLayout>
  );
}

const SSRDataNewFindingsTable = async ({
  searchParams,
}: {
  searchParams: SearchParamsProps | undefined | null;
}) => {
  const page = 1;
  const sort = "severity,-inserted_at";

  const defaultFilters = {
    "filter[status]": "FAIL",
    "filter[delta]": "new",
  };

  const filters = pickFilterParams(searchParams);

  const combinedFilters = { ...defaultFilters, ...filters };

  const findingsData = await getLatestFindings({
    query: undefined,
    page,
    sort,
    filters: combinedFilters,
  });

  // Create dictionaries for resources, scans, and providers
  const resourceDict = createDict("resources", findingsData);
  const scanDict = createDict("scans", findingsData);
  const providerDict = createDict("providers", findingsData);

  // Expand each finding with its corresponding resource, scan, and provider
  const expandedFindings = findingsData?.data
    ? findingsData.data.map((finding: FindingProps) => {
        const scan = scanDict[finding.relationships?.scan?.data?.id];
        const resource =
          resourceDict[finding.relationships?.resources?.data?.[0]?.id];
        const provider = providerDict[scan?.relationships?.provider?.data?.id];

        return {
          ...finding,
          relationships: { scan, resource, provider },
        };
      })
    : [];

  // Create the new object while maintaining the original structure
  const expandedResponse = {
    ...findingsData,
    data: expandedFindings,
  };

  return (
    <>
      <LighthouseBanner />
      <div className="relative flex w-full">
        <div className="flex w-full items-center gap-2">
          <h3 className="text-sm font-bold uppercase">
            Latest new failing findings
          </h3>
          <p className="text-xs text-gray-500">
            Showing the latest 10 new failing findings by severity.
          </p>
        </div>
        <div className="absolute -top-6 right-0">
          <LinkToFindings />
        </div>
      </div>
      <Spacer y={4} />

      <DataTable
        key={`dashboard-${Date.now()}`}
        columns={ColumnNewFindingsToDate}
        data={expandedResponse?.data || []}
        // metadata={findingsData?.meta}
      />
    </>
  );
};<|MERGE_RESOLUTION|>--- conflicted
+++ resolved
@@ -23,15 +23,11 @@
 import {
   ThreatScoreSkeleton,
   ThreatScoreSSR,
-<<<<<<< HEAD
-} from "./new-overview/components/threat-score";
+} from "./_new-overview/components/threat-score";
 import {
   ComplianceWatchlistSSR,
   WatchlistCardSkeleton,
-} from "./new-overview/components/watchlist";
-=======
-} from "./_new-overview/components/threat-score";
->>>>>>> 8e7e376e
+} from "./_new-overview/components/watchlist";
 
 const FILTER_PREFIX = "filter[";
 
@@ -120,7 +116,7 @@
 
   // Expand each finding with its corresponding resource, scan, and provider
   const expandedFindings = findingsData?.data
-    ? findingsData.data.map((finding: FindingProps) => {
+    ? (findingsData.data as FindingProps[]).map((finding) => {
         const scan = scanDict[finding.relationships?.scan?.data?.id];
         const resource =
           resourceDict[finding.relationships?.resources?.data?.[0]?.id];
@@ -160,7 +156,7 @@
       <DataTable
         key={`dashboard-${Date.now()}`}
         columns={ColumnNewFindingsToDate}
-        data={expandedResponse?.data || []}
+        data={(expandedResponse?.data || []) as FindingProps[]}
         // metadata={findingsData?.meta}
       />
     </>
