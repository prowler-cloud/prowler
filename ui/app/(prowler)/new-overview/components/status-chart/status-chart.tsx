--- conflicted
+++ resolved
@@ -11,13 +11,10 @@
   CardHeader,
   CardTitle,
   CardVariant,
+  ResourceStatsCard,
   Skeleton,
 } from "@/components/shadcn";
 import { calculatePercentage } from "@/lib/utils";
-
-<<<<<<< HEAD
-import { ResourceStatsCard } from "../resource-stats-card";
-=======
 interface FindingsData {
   total: number;
   new: number;
@@ -32,7 +29,6 @@
   id: string;
   attributes: ProviderAttributes;
 }
->>>>>>> de5aba6d
 
 interface StatusChartProps {
   failFindingsData: FindingsData;
