--- conflicted
+++ resolved
@@ -1,24 +1,17 @@
 import { Suspense } from "react";
 
-<<<<<<< HEAD
 import {
   getFindingsBySeverity,
   getFindingsByStatus,
 } from "@/actions/overview/overview";
-=======
-import { getFindingsByStatus } from "@/actions/overview/overview";
 import { getProviders } from "@/actions/providers";
->>>>>>> be768078
 import { ContentLayout } from "@/components/ui";
 import { SearchParamsProps } from "@/types";
 
 import { AccountsSelector } from "./components/accounts-selector";
 import { CheckFindings } from "./components/check-findings";
-<<<<<<< HEAD
+import { ProviderTypeSelector } from "./components/provider-type-selector";
 import { RiskSeverityChart } from "./components/risk-severity-chart";
-=======
-import { ProviderTypeSelector } from "./components/provider-type-selector";
->>>>>>> be768078
 
 const FILTER_PREFIX = "filter[";
 
@@ -42,15 +35,11 @@
 
   return (
     <ContentLayout title="New Overview" icon="lucide:square-chart-gantt">
-<<<<<<< HEAD
-      <div className="grid auto-rows-fr gap-6 p-6 md:grid-cols-2">
-=======
       <div className="xxl:grid-cols-4 mb-6 grid grid-cols-1 gap-6 sm:grid-cols-2 xl:grid-cols-3 2xl:grid-cols-4">
         <ProviderTypeSelector providers={providersData?.data ?? []} />
         <AccountsSelector providers={providersData?.data ?? []} />
       </div>
-      <div className="flex flex-col gap-6 md:flex-row">
->>>>>>> be768078
+      <div className="grid auto-rows-fr gap-6 md:grid-cols-2">
         <Suspense
           fallback={
             <div className="flex h-[400px] w-full items-center justify-center rounded-xl border border-zinc-900 bg-stone-950">
