import * as React from "react";

import { IconSvgProps } from "@/types";

export const TwitterIcon: React.FC<IconSvgProps> = ({
  size = 24,
  width,
  height,
  ...props
}) => {
  return (
    <svg
      height={size || height}
      viewBox="0 0 24 24"
      width={size || width}
      {...props}
    >
      <path
        d="M19.633 7.997c.013.175.013.349.013.523 0 5.325-4.053 11.461-11.46 11.461-2.282 0-4.402-.661-6.186-1.809.324.037.636.05.973.05a8.07 8.07 0 0 0 5.001-1.721 4.036 4.036 0 0 1-3.767-2.793c.249.037.499.062.761.062.361 0 .724-.05 1.061-.137a4.027 4.027 0 0 1-3.23-3.953v-.05c.537.299 1.16.486 1.82.511a4.022 4.022 0 0 1-1.796-3.354c0-.748.199-1.434.548-2.032a11.457 11.457 0 0 0 8.306 4.215c-.062-.3-.1-.611-.1-.923a4.026 4.026 0 0 1 4.028-4.028c1.16 0 2.207.486 2.943 1.272a7.957 7.957 0 0 0 2.556-.973 4.02 4.02 0 0 1-1.771 2.22 8.073 8.073 0 0 0 2.319-.624 8.645 8.645 0 0 1-2.019 2.083z"
        fill="currentColor"
      />
    </svg>
  );
};

export const GithubIcon: React.FC<IconSvgProps> = ({
  size = 24,
  width,
  height,
  ...props
}) => {
  return (
    <svg
      height={size || height}
      viewBox="0 0 24 24"
      width={size || width}
      {...props}
    >
      <path
        clipRule="evenodd"
        d="M12.026 2c-5.509 0-9.974 4.465-9.974 9.974 0 4.406 2.857 8.145 6.821 9.465.499.09.679-.217.679-.481 0-.237-.008-.865-.011-1.696-2.775.602-3.361-1.338-3.361-1.338-.452-1.152-1.107-1.459-1.107-1.459-.905-.619.069-.605.069-.605 1.002.07 1.527 1.028 1.527 1.028.89 1.524 2.336 1.084 2.902.829.091-.645.351-1.085.635-1.334-2.214-.251-4.542-1.107-4.542-4.93 0-1.087.389-1.979 1.024-2.675-.101-.253-.446-1.268.099-2.64 0 0 .837-.269 2.742 1.021a9.582 9.582 0 0 1 2.496-.336 9.554 9.554 0 0 1 2.496.336c1.906-1.291 2.742-1.021 2.742-1.021.545 1.372.203 2.387.099 2.64.64.696 1.024 1.587 1.024 2.675 0 3.833-2.33 4.675-4.552 4.922.355.308.675.916.675 1.846 0 1.334-.012 2.41-.012 2.737 0 .267.178.577.687.479C19.146 20.115 22 16.379 22 11.974 22 6.465 17.535 2 12.026 2z"
        fill="currentColor"
        fillRule="evenodd"
      />
    </svg>
  );
};

export const MoonFilledIcon: React.FC<IconSvgProps> = ({
  size = 24,
  width,
  height,
  ...props
}) => (
  <svg
    aria-hidden="true"
    focusable="false"
    height={size || height}
    role="presentation"
    viewBox="0 0 24 24"
    width={size || width}
    {...props}
  >
    <path
      d="M21.53 15.93c-.16-.27-.61-.69-1.73-.49a8.46 8.46 0 01-1.88.13 8.409 8.409 0 01-5.91-2.82 8.068 8.068 0 01-1.44-8.66c.44-1.01.13-1.54-.09-1.76s-.77-.55-1.83-.11a10.318 10.318 0 00-6.32 10.21 10.475 10.475 0 007.04 8.99 10 10 0 002.89.55c.16.01.32.02.48.02a10.5 10.5 0 008.47-4.27c.67-.93.49-1.519.32-1.79z"
      fill="currentColor"
    />
  </svg>
);

export const SunFilledIcon: React.FC<IconSvgProps> = ({
  size = 24,
  width,
  height,
  ...props
}) => (
  <svg
    aria-hidden="true"
    focusable="false"
    height={size || height}
    role="presentation"
    viewBox="0 0 24 24"
    width={size || width}
    {...props}
  >
    <g fill="currentColor">
      <path d="M19 12a7 7 0 11-7-7 7 7 0 017 7z" />
      <path d="M12 22.96a.969.969 0 01-1-.96v-.08a1 1 0 012 0 1.038 1.038 0 01-1 1.04zm7.14-2.82a1.024 1.024 0 01-.71-.29l-.13-.13a1 1 0 011.41-1.41l.13.13a1 1 0 010 1.41.984.984 0 01-.7.29zm-14.28 0a1.024 1.024 0 01-.71-.29 1 1 0 010-1.41l.13-.13a1 1 0 011.41 1.41l-.13.13a1 1 0 01-.7.29zM22 13h-.08a1 1 0 010-2 1.038 1.038 0 011.04 1 .969.969 0 01-.96 1zM2.08 13H2a1 1 0 010-2 1.038 1.038 0 011.04 1 .969.969 0 01-.96 1zm16.93-7.01a1.024 1.024 0 01-.71-.29 1 1 0 010-1.41l.13-.13a1 1 0 011.41 1.41l-.13.13a.984.984 0 01-.7.29zm-14.02 0a1.024 1.024 0 01-.71-.29l-.13-.14a1 1 0 011.41-1.41l.13.13a1 1 0 010 1.41.97.97 0 01-.7.3zM12 3.04a.969.969 0 01-1-.96V2a1 1 0 012 0 1.038 1.038 0 01-1 1.04z" />
    </g>
  </svg>
);

export const SearchIcon: React.FC<IconSvgProps> = ({
  size = 24,
  width,
  height,
  ...props
}) => (
  <svg
    aria-hidden="true"
    fill="none"
    focusable="false"
    height={size || height}
    role="presentation"
    viewBox="0 0 24 24"
    width={size || width}
    {...props}
  >
    <path
      d="M11.5 21C16.7467 21 21 16.7467 21 11.5C21 6.25329 16.7467 2 11.5 2C6.25329 2 2 6.25329 2 11.5C2 16.7467 6.25329 21 11.5 21Z"
      stroke="currentColor"
      strokeLinecap="round"
      strokeLinejoin="round"
      strokeWidth="2"
    />
    <path
      d="M22 22L20 20"
      stroke="currentColor"
      strokeLinecap="round"
      strokeLinejoin="round"
      strokeWidth="2"
    />
  </svg>
);

export const ChevronDownIcon: React.FC<IconSvgProps> = ({
  size = 24,
  width,
  height,
  strokeWidth = 1.5,
  ...props
}) => (
  <svg
    aria-hidden="true"
    fill="none"
    focusable="false"
    height={size || height}
    role="presentation"
    viewBox="0 0 24 24"
    width={size || width}
    {...props}
  >
    <path
      d="M19.92 8.95l-6.52 6.52c-.77.77-2.03.77-2.8 0L4.08 8.95"
      stroke="currentColor"
      strokeLinecap="round"
      strokeLinejoin="round"
      strokeMiterlimit={10}
      strokeWidth={strokeWidth}
    />
  </svg>
);

export const PlusIcon: React.FC<IconSvgProps> = ({
  size = 24,
  width,
  height,
  ...props
}) => (
  <svg
    aria-hidden="true"
    fill="none"
    focusable="false"
    height={size || height}
    role="presentation"
    viewBox="0 0 24 24"
    width={size || width}
    {...props}
  >
    <g
      fill="none"
      stroke="currentColor"
      strokeLinecap="round"
      strokeLinejoin="round"
      strokeWidth={1.5}
    >
      <path d="M6 12h12" />
      <path d="M12 18V6" />
    </g>
  </svg>
);

export const VerticalDotsIcon: React.FC<IconSvgProps> = ({
  size = 24,
  width,
  height,
  ...props
}) => (
  <svg
    aria-hidden="true"
    fill="none"
    focusable="false"
    height={size || height}
    role="presentation"
    viewBox="0 0 24 24"
    width={size || width}
    {...props}
  >
    <g fill="currentColor">
      <path d="M12 10c-1.1 0-2 .9-2 2s.9 2 2 2 2-.9 2-2-.9-2-2-2zM12 4c-1.1 0-2 .9-2 2s.9 2 2 2 2-.9 2-2-.9-2-2-2zM12 16c-1.1 0-2 .9-2 2s.9 2 2 2 2-.9 2-2-.9-2-2-2z" />
    </g>
  </svg>
);

export const DeleteIcon: React.FC<IconSvgProps> = ({
  size,
  height,
  width,
  ...props
}) => {
  return (
    <svg
      xmlns="http://www.w3.org/2000/svg"
      fill="none"
      height={size || height || 48}
      viewBox="0 0 24 24"
      width={size || width || 48}
      aria-hidden="true"
      {...props}
    >
      <g fill="none">
        <path d="m12.593 23.258-.011.002-.071.035-.02.004-.014-.004-.071-.035q-.016-.005-.024.005l-.004.01-.017.428.005.02.01.013.104.074.015.004.012-.004.104-.074.012-.016.004-.017-.017-.427q-.004-.016-.017-.018m.265-.113-.013.002-.185.093-.01.01-.003.011.018.43.005.012.008.007.201.093q.019.005.029-.008l.004-.014-.034-.614q-.005-.018-.02-.022m-.715.002a.02.02 0 0 0-.027.006l-.006.014-.034.614q.001.018.017.024l.015-.002.201-.093.01-.008.004-.011.017-.43-.003-.012-.01-.01z" />
        <path
          fill="currentColor"
          d="M14.28 2a2 2 0 0 1 1.897 1.368L16.72 5H20a1 1 0 1 1 0 2l-.003.071-.867 12.143A3 3 0 0 1 16.138 22H7.862a3 3 0 0 1-2.992-2.786L4.003 7.07 4 7a1 1 0 0 1 0-2h3.28l.543-1.632A2 2 0 0 1 9.721 2zm3.717 5H6.003l.862 12.071a1 1 0 0 0 .997.929h8.276a1 1 0 0 0 .997-.929zM10 10a1 1 0 0 1 .993.883L11 11v5a1 1 0 0 1-1.993.117L9 16v-5a1 1 0 0 1 1-1m4 0a1 1 0 0 1 1 1v5a1 1 0 1 1-2 0v-5a1 1 0 0 1 1-1m.28-6H9.72l-.333 1h5.226z"
        />
      </g>
    </svg>
  );
};

export const CheckIcon: React.FC<IconSvgProps> = ({
  size = 24,
  width,
  height,
  ...props
}) => (
  <svg
    xmlns="http://www.w3.org/2000/svg"
    width={size || width}
    height={size || height}
    viewBox="0 0 2048 2048"
    {...props}
  >
    <path
      fill="currentColor"
      d="M2048 1024q0 142-36 272t-103 245t-160 207t-208 160t-245 103t-272 37q-142 0-272-36t-245-103t-207-160t-160-208t-103-245t-37-272q0-141 36-272t103-245t160-207t208-160T752 37t272-37q141 0 272 36t245 103t207 160t160 208t103 245t37 272m-1024 896q123 0 237-32t214-90t182-141t140-181t91-214t32-238q0-123-32-237t-90-214t-141-182t-181-140t-214-91t-238-32q-124 0-238 32t-213 90t-182 141t-140 181t-91 214t-32 238q0 124 32 238t90 213t141 182t181 140t214 91t238 32m0-512q55 0 107-15t98-45t81-69t61-91l116 56q-32 67-80 121t-109 92t-130 58t-144 21q-110 0-210-45t-174-128v173H512v-384h384v128H738q54 60 129 94t157 34m384-723V512h128v384h-384V768h158q-54-60-129-94t-157-34q-55 0-107 15t-98 45t-81 69t-61 91l-116-56q32-67 80-121t109-92t130-58t144-21q110 0 210 45t174 128"
    />
  </svg>
);

export const CrossIcon: React.FC<IconSvgProps> = ({
  size = 24,
  width,
  height,
  ...props
}) => (
  <svg
    xmlns="http://www.w3.org/2000/svg"
    width={size || width}
    height={size || height}
    viewBox="0 0 24 24"
    {...props}
  >
    <path
      fill="currentColor"
      d="M16.066 8.995a.75.75 0 1 0-1.06-1.061L12 10.939L8.995 7.934a.75.75 0 1 0-1.06 1.06L10.938 12l-3.005 3.005a.75.75 0 0 0 1.06 1.06L12 13.06l3.005 3.006a.75.75 0 0 0 1.06-1.06L13.062 12z"
    />
  </svg>
);

export const PassIcon: React.FC<IconSvgProps> = ({
  size = 24,
  width,
  height,
  ...props
}) => (
  <svg
    xmlns="http://www.w3.org/2000/svg"
    width={size || width}
    height={size || height}
    viewBox="0 0 16 16"
    {...props}
  >
    <g fill="currentColor">
      <path d="M6.27 10.87h.71l4.56-4.56l-.71-.71l-4.2 4.21l-1.92-1.92L4 8.6z" />
      <path
        fillRule="evenodd"
        d="M8.6 1c1.6.1 3.1.9 4.2 2c1.3 1.4 2 3.1 2 5.1c0 1.6-.6 3.1-1.6 4.4c-1 1.2-2.4 2.1-4 2.4s-3.2.1-4.6-.7s-2.5-2-3.1-3.5S.8 7.5 1.3 6c.5-1.6 1.4-2.9 2.8-3.8C5.4 1.3 7 .9 8.6 1m.5 12.9c1.3-.3 2.5-1 3.4-2.1c.8-1.1 1.3-2.4 1.2-3.8c0-1.6-.6-3.2-1.7-4.3c-1-1-2.2-1.6-3.6-1.7c-1.3-.1-2.7.2-3.8 1S2.7 4.9 2.3 6.3c-.4 1.3-.4 2.7.2 4q.9 1.95 2.7 3c1.2.7 2.6.9 3.9.6"
        clipRule="evenodd"
      />
    </g>
  </svg>
);

export const RocketIcon: React.FC<IconSvgProps> = ({
  size = 24,
  width,
  height,
  ...props
}) => {
  return (
    <svg
      xmlns="http://www.w3.org/2000/svg"
      width={size || width}
      height={size || height}
      viewBox="0 0 24 24"
      {...props}
    >
      <path
        fill="currentColor"
        d="m5.65 10.025l1.95.825q.35-.7.725-1.35t.825-1.3l-1.4-.275zM9.2 12.1l2.85 2.825q1.05-.4 2.25-1.225t2.25-1.875q1.75-1.75 2.738-3.887T20.15 4q-1.8-.125-3.95.863T12.3 7.6q-1.05 1.05-1.875 2.25T9.2 12.1m4.45-1.625q-.575-.575-.575-1.412t.575-1.413t1.425-.575t1.425.575t.575 1.413t-.575 1.412t-1.425.575t-1.425-.575m.475 8.025l2.1-2.1l-.275-1.4q-.65.45-1.3.812t-1.35.713zM21.95 2.175q.475 3.025-.587 5.888T17.7 13.525L18.2 16q.1.5-.05.975t-.5.825l-4.2 4.2l-2.1-4.925L7.075 12.8L2.15 10.7l4.175-4.2q.35-.35.838-.5t.987-.05l2.475.5q2.6-2.6 5.45-3.675t5.875-.6m-18.025 13.8q.875-.875 2.138-.887t2.137.862t.863 2.138t-.888 2.137q-.625.625-2.087 1.075t-4.038.8q.35-2.575.8-4.038t1.075-2.087m1.425 1.4q-.25.25-.5.913t-.35 1.337q.675-.1 1.338-.337t.912-.488q.3-.3.325-.725T6.8 17.35t-.725-.288t-.725.313"
      />
    </svg>
  );
};

export const AlertIcon: React.FC<IconSvgProps> = ({
  size = 24,
  width,
  height,
  ...props
}) => (
  <svg
    xmlns="http://www.w3.org/2000/svg"
    aria-hidden="true"
    fill="none"
    focusable="false"
    height={size || height}
    role="presentation"
    viewBox="0 0 24 24"
    width={size || width}
    {...props}
  >
    <g fill="none">
      <path d="M24 0v24H0V0zM12.593 23.258l-.011.002l-.071.035l-.02.004l-.014-.004l-.071-.035q-.016-.005-.024.005l-.004.01l-.017.428l.005.02l.01.013l.104.074l.015.004l.012-.004l.104-.074l.012-.016l.004-.017l-.017-.427q-.004-.016-.017-.018m.265-.113l-.013.002l-.185.093l-.01.01l-.003.011l.018.43l.005.012l.008.007l.201.093q.019.005.029-.008l.004-.014l-.034-.614q-.005-.019-.02-.022m-.715.002a.02.02 0 0 0-.027.006l-.006.014l-.034.614q.001.018.017.024l.015-.002l.201-.093l.01-.008l.004-.011l.017-.43l-.003-.012l-.01-.01z" />
      <path
        fill="currentColor"
        d="m13.299 3.148l8.634 14.954a1.5 1.5 0 0 1-1.299 2.25H3.366a1.5 1.5 0 0 1-1.299-2.25l8.634-14.954c.577-1 2.02-1 2.598 0M12 4.898L4.232 18.352h15.536zM12 15a1 1 0 1 1 0 2a1 1 0 0 1 0-2m0-7a1 1 0 0 1 1 1v4a1 1 0 1 1-2 0V9a1 1 0 0 1 1-1"
      />
    </g>
  </svg>
);

export const NotificationIcon: React.FC<IconSvgProps> = ({
  size = 24,
  width,
  height,
  ...props
}) => (
  <svg
    fill="none"
    height={size || height || 24}
    viewBox="0 0 24 24"
    width={size || width || 24}
    xmlns="http://www.w3.org/2000/svg"
    {...props}
  >
    <path
      clipRule="evenodd"
      d="M18.707 8.796c0 1.256.332 1.997 1.063 2.85.553.628.73 1.435.73 2.31 0 .874-.287 1.704-.863 2.378a4.537 4.537 0 01-2.9 1.413c-1.571.134-3.143.247-4.736.247-1.595 0-3.166-.068-4.737-.247a4.532 4.532 0 01-2.9-1.413 3.616 3.616 0 01-.864-2.378c0-.875.178-1.682.73-2.31.754-.854 1.064-1.594 1.064-2.85V8.37c0-1.682.42-2.781 1.283-3.858C7.861 2.942 9.919 2 11.956 2h.09c2.08 0 4.204.987 5.466 2.625.82 1.054 1.195 2.108 1.195 3.745v.426zM9.074 20.061c0-.504.462-.734.89-.833.5-.106 3.545-.106 4.045 0 .428.099.89.33.89.833-.025.48-.306.904-.695 1.174a3.635 3.635 0 01-1.713.731 3.795 3.795 0 01-1.008 0 3.618 3.618 0 01-1.714-.732c-.39-.269-.67-.694-.695-1.173z"
      fill="currentColor"
      fillRule="evenodd"
    />
  </svg>
);

export const IdIcon: React.FC<IconSvgProps> = ({
  size = 24,
  width,
  height,
  ...props
}) => (
  <svg
    xmlns="http://www.w3.org/2000/svg"
    fill="currentColor"
    height={size || height || 24}
    viewBox="0 0 24 24"
    width={size || width || 24}
    {...props}
  >
    <path d="M18 4v16H6V8.8L10.8 4zm0-2h-8L4 8v12c0 1.1.9 2 2 2h12c1.1 0 2-.9 2-2V4c0-1.1-.9-2-2-2M9.5 19h-2v-2h2zm7 0h-2v-2h2zm-7-4h-2v-4h2zm3.5 4h-2v-4h2zm0-6h-2v-2h2zm3.5 2h-2v-4h2z" />
  </svg>
);

export const DoneIcon: React.FC<IconSvgProps> = ({
  size,
  height,
  width,
  ...props
}) => {
  return (
    <svg
      width={size || width || 24}
      height={size || height || 24}
      viewBox="0 0 24 24"
      fill="currentColor"
      xmlns="http://www.w3.org/2000/svg"
      {...props}
    >
      <path d="m2.394 13.742 4.743 3.62 7.616-8.704-1.506-1.316-6.384 7.296-3.257-2.486zm19.359-5.084-1.506-1.316-6.369 7.279-.753-.602-1.25 1.562 2.247 1.798z" />
    </svg>
  );
};

export const CopyIcon: React.FC<IconSvgProps> = ({
  size,
  height,
  width,
  ...props
}) => {
  return (
    <svg
      fill="none"
      height={size || height || 20}
      shapeRendering="geometricPrecision"
      stroke="currentColor"
      strokeLinecap="round"
      strokeLinejoin="round"
      strokeWidth="1.5"
      viewBox="0 0 24 24"
      width={size || width || 20}
      {...props}
    >
      <path d="M6 17C4.89543 17 4 16.1046 4 15V5C4 3.89543 4.89543 3 6 3H13C13.7403 3 14.3866 3.4022 14.7324 4M11 21H18C19.1046 21 20 20.1046 20 19V9C20 7.89543 19.1046 7 18 7H11C9.89543 7 9 7.89543 9 9V19C9 20.1046 9.89543 21 11 21Z" />
    </svg>
  );
};

export const FlowIcon: React.FC<IconSvgProps> = ({
  size,
  height,
  width,
  ...props
}) => {
  return (
    <svg
      xmlns="http://www.w3.org/2000/svg"
      fill="none"
      height={size || height || 20}
      viewBox="0 0 20 20"
      width={size || width || 20}
      {...props}
    >
      <path
        fill="currentColor"
        d="M16.4 4a2.4 2.4 0 1 0-4.8 0c0 .961.568 1.784 1.384 2.167c-.082 1.584-1.27 2.122-3.335 2.896c-.87.327-1.829.689-2.649 1.234V6.176A2.396 2.396 0 0 0 6 1.6a2.397 2.397 0 0 0-1 4.576v7.649A2.39 2.39 0 0 0 3.6 16a2.4 2.4 0 1 0 4.8 0c0-.961-.568-1.784-1.384-2.167c.082-1.583 1.271-2.122 3.335-2.896c2.03-.762 4.541-1.711 4.64-4.756A2.4 2.4 0 0 0 16.4 4M6 2.615a1.384 1.384 0 1 1 0 2.768a1.384 1.384 0 0 1 0-2.768m0 14.77a1.385 1.385 0 1 1 0-2.77a1.385 1.385 0 0 1 0 2.77m8-12a1.385 1.385 0 1 1 0-2.77a1.385 1.385 0 0 1 0 2.77"
      />
    </svg>
  );
};

export const ConnectionIcon: React.FC<IconSvgProps> = ({
  size,
  height,
  width,
  ...props
}) => {
  return (
    <svg
      xmlns="http://www.w3.org/2000/svg"
      fill="none"
      height={size || height || 20}
      viewBox="0 0 20 20"
      width={size || width || 20}
      {...props}
    >
      <path
        fill="currentColor"
        d="M18 14.824V12.5A3.5 3.5 0 0 0 14.5 9h-2A1.5 1.5 0 0 1 11 7.5V5.176A2.4 2.4 0 0 0 12.4 3a2.4 2.4 0 1 0-4.8 0c0 .967.576 1.796 1.4 2.176V7.5A1.5 1.5 0 0 1 7.5 9h-2A3.5 3.5 0 0 0 2 12.5v2.324A2.396 2.396 0 0 0 3 19.4a2.397 2.397 0 0 0 1-4.576V12.5A1.5 1.5 0 0 1 5.5 11h2c.539 0 1.044-.132 1.5-.35v4.174a2.396 2.396 0 0 0 1 4.576a2.397 2.397 0 0 0 1-4.576V10.65c.456.218.961.35 1.5.35h2a1.5 1.5 0 0 1 1.5 1.5v2.324A2.4 2.4 0 0 0 14.6 17a2.4 2.4 0 1 0 4.8 0c0-.967-.575-1.796-1.4-2.176M10 1.615a1.384 1.384 0 1 1 0 2.768a1.384 1.384 0 0 1 0-2.768m-7 16.77a1.385 1.385 0 1 1 0-2.77a1.385 1.385 0 0 1 0 2.77m7 0a1.385 1.385 0 1 1 0-2.77a1.385 1.385 0 0 1 0 2.77m7 0a1.385 1.385 0 1 1 0-2.77a1.385 1.385 0 0 1 0 2.77"
      />
    </svg>
  );
};

export const ConnectionTrue: React.FC<IconSvgProps> = ({
  size = 24,
  width,
  height,
  ...props
}) => (
  <svg
    xmlns="http://www.w3.org/2000/svg"
    fill="none"
    stroke="currentColor"
    strokeLinecap="round"
    strokeLinejoin="round"
    strokeWidth="1.5"
    height={size || height || 24}
    viewBox="0 0 24 24"
    width={size || width || 24}
    {...props}
  >
    <path
      d="M12 20h.012M8.25 17c2-2 5.5-2 7.5 0m2.75-3c-3.768-3.333-9-3.333-13 0M2 11c3.158-2.667 6.579-4 10-4m3 .5s1 0 2 2c0 0 2.477-3.9 5-5.5"
      color="currentColor"
    />
  </svg>
);

export const ConnectionFalse: React.FC<IconSvgProps> = ({
  size = 24,
  width,
  height,
  ...props
}) => (
  <svg
    xmlns="http://www.w3.org/2000/svg"
    fill="none"
    stroke="currentColor"
    strokeLinecap="round"
    strokeLinejoin="round"
    strokeWidth="1.5"
    height={size || height || 24}
    viewBox="0 0 24 24"
    width={size || width || 24}
    {...props}
  >
    <path
      d="M12 18h.012M8.25 15c2-2 5.5-2 7.5 0m2.75-3a11 11 0 0 0-.231-.199M5.5 12c2.564-2.136 5.634-2.904 8.5-2.301M2 9c3.466-2.927 7.248-4.247 11-3.962M22 5l-6 6m6 0-6-6"
      color="currentColor"
    />
  </svg>
);

export const ConnectionPending: React.FC<IconSvgProps> = ({
  size = 24,
  width,
  height,
  ...props
}) => (
  <svg
    xmlns="http://www.w3.org/2000/svg"
    fill="none"
    stroke="currentColor"
    strokeWidth="1.05"
    height={size || height || 24}
    viewBox="0 0 24 24"
    width={size || width || 24}
    {...props}
  >
    <g fill="none" stroke="currentColor" strokeWidth="1.05">
      <circle cx="12" cy="18" r="2" />
      <path strokeOpacity=".2" d="M7.757 13.757a6 6 0 0 1 8.486 0" />
      <path
        strokeOpacity=".2"
        d="M4.929 10.93c3.905-3.905 10.237-3.905 14.142 0"
        opacity=".8"
      />
      <path
        strokeOpacity=".2"
        d="M2.101 8.1c5.467-5.468 14.331-5.468 19.798 0"
        opacity=".8"
      />
    </g>
  </svg>
);

export const SuccessIcon: React.FC<IconSvgProps> = ({
  size = 24,
  width,
  height,
  ...props
}) => (
  <svg
    width={size || width || 24}
    height={size || height || 24}
    viewBox="0 0 24 24"
    fill="none"
    xmlns="http://www.w3.org/2000/svg"
    {...props}
  >
    <path
      d="M12 2C6.49 2 2 6.49 2 12C2 17.51 6.49 22 12 22C17.51 22 22 17.51 22 12C22 6.49 17.51 2 12 2ZM16.78 9.7L11.11 15.37C10.97 15.51 10.78 15.59 10.58 15.59C10.38 15.59 10.19 15.51 10.05 15.37L7.22 12.54C6.93 12.25 6.93 11.77 7.22 11.48C7.51 11.19 7.99 11.19 8.28 11.48L10.58 13.78L15.72 8.64C16.01 8.35 16.49 8.35 16.78 8.64C17.07 8.93 17.07 9.4 16.78 9.7Z"
      fill="currentColor"
    />
  </svg>
);

export const ArrowUpIcon: React.FC<IconSvgProps> = ({
  size,
  height,
  width,
  ...props
}) => {
  return (
    <svg
      xmlns="http://www.w3.org/2000/svg"
      fill="none"
      height={size || height || "1em"}
      viewBox="0 0 12 12"
      width={size || width || "1em"}
      aria-hidden="true"
      focusable="false"
      role="presentation"
      {...props}
    >
      <path
        d="M3 7.5L6 4.5L9 7.5"
        stroke="currentColor"
        strokeLinecap="round"
        strokeLinejoin="round"
        strokeWidth="1.5"
      />
    </svg>
  );
};

export const ArrowDownIcon: React.FC<IconSvgProps> = ({
  size,
  height,
  width,
  ...props
}) => {
  return (
    <svg
      xmlns="http://www.w3.org/2000/svg"
      fill="none"
      height={size || height || "1em"}
      viewBox="0 0 12 12"
      width={size || width || "1em"}
      aria-hidden="true"
      focusable="false"
      role="presentation"
      {...props}
    >
      <path
        d="M3 4.5L6 7.5L9 4.5"
        stroke="currentColor"
        strokeLinecap="round"
        strokeLinejoin="round"
        strokeWidth="1.5"
      />
    </svg>
  );
};

export const ChevronsLeftRightIcon: React.FC<IconSvgProps> = ({
  size,
  height,
  width,
  ...props
}) => {
  return (
    <svg
      xmlns="http://www.w3.org/2000/svg"
      fill="none"
      height={size || height || 24}
      viewBox="0 0 24 24"
      width={size || width || 24}
      stroke="currentColor"
      strokeWidth="2"
      strokeLinecap="round"
      strokeLinejoin="round"
      className="lucide lucide-chevrons-left-right ml-2 h-4 w-4 rotate-90"
      {...props}
    >
      <path d="m9 7-5 5 5 5M15 7l5 5-5 5" />
    </svg>
  );
};

export const PlusCircleIcon: React.FC<IconSvgProps> = ({
  size,
  height,
  width,
  ...props
}) => {
  return (
    <svg
      xmlns="http://www.w3.org/2000/svg"
      fill="none"
      height={size || height || 15}
      viewBox="0 0 15 15"
      width={size || width || 15}
      className="mr-2 size-4"
      {...props}
    >
      <path
        d="M7.5.877a6.623 6.623 0 1 0 0 13.246A6.623 6.623 0 0 0 7.5.877ZM1.827 7.5a5.673 5.673 0 1 1 11.346 0 5.673 5.673 0 0 1-11.346 0ZM7.5 4a.5.5 0 0 1 .5.5V7h2.5a.5.5 0 1 1 0 1H8v2.5a.5.5 0 0 1-1 0V8H4.5a.5.5 0 0 1 0-1H7V4.5a.5.5 0 0 1 .5-.5Z"
        fill="currentColor"
        fillRule="evenodd"
        clipRule="evenodd"
      />
    </svg>
  );
};

export const CustomFilterIcon: React.FC<IconSvgProps> = ({
  size,
  height,
  width,
  ...props
}) => {
  return (
    <svg
      xmlns="http://www.w3.org/2000/svg"
      aria-hidden="true"
      height={size || height || 16}
      width={size || width || 16}
      viewBox="0 0 24 24"
      {...props}
    >
      <g fill="none" stroke="currentColor" strokeWidth="1.5">
        <path d="M9.5 14a3 3 0 1 1 0 6 3 3 0 0 1 0-6Zm5-10a3 3 0 1 0 0 6 3 3 0 0 0 0-6Z" />
        <path strokeLinecap="round" d="M15 16.959h7m-13-10H2m0 10h2m18-10h-2" />
      </g>
    </svg>
  );
};

export const SaveIcon: React.FC<IconSvgProps> = ({
  size,
  height,
  width,
  ...props
}) => {
  return (
    <svg
      xmlns="http://www.w3.org/2000/svg"
      fill="none"
      height={size || height || 48}
      viewBox="0 0 24 24"
      width={size || width || 48}
      aria-hidden="true"
      {...props}
    >
      <path
        d="m20.71 9.29l-6-6a1 1 0 0 0-.32-.21A1.1 1.1 0 0 0 14 3H6a3 3 0 0 0-3 3v12a3 3 0 0 0 3 3h12a3 3 0 0 0 3-3v-8a1 1 0 0 0-.29-.71M9 5h4v2H9Zm6 14H9v-3a1 1 0 0 1 1-1h4a1 1 0 0 1 1 1Zm4-1a1 1 0 0 1-1 1h-1v-3a3 3 0 0 0-3-3h-4a3 3 0 0 0-3 3v3H6a1 1 0 0 1-1-1V6a1 1 0 0 1 1-1h1v3a1 1 0 0 0 1 1h6a1 1 0 0 0 1-1V6.41l4 4Z"
        fill="currentColor"
      />
    </svg>
  );
};

export const AddIcon: React.FC<IconSvgProps> = ({
  size,
  height,
  width,
  ...props
}) => {
  return (
    <svg
      xmlns="http://www.w3.org/2000/svg"
      fill="none"
      height={size || height || 20}
      viewBox="0 0 24 24"
      width={size || width || 20}
      aria-hidden="true"
      {...props}
    >
      <path
        fill="currentColor"
        fillRule="evenodd"
        d="M12 22c5.523 0 10-4.477 10-10S17.523 2 12 2 2 6.477 2 12s4.477 10 10 10m.75-13a.75.75 0 0 0-1.5 0v2.25H9a.75.75 0 0 0 0 1.5h2.25V15a.75.75 0 0 0 1.5 0v-2.25H15a.75.75 0 0 0 0-1.5h-2.25z"
        clipRule="evenodd"
      />
    </svg>
  );
};

export const ScheduleIcon: React.FC<IconSvgProps> = ({
  size = 24,
  height,
  width,
  ...props
}) => {
  return (
    <svg
      xmlns="http://www.w3.org/2000/svg"
      width={size || width}
      height={size || height}
      viewBox="0 0 24 24" // <- AÑADÍ ESTO
      fill="none"
      stroke="currentColor"
      strokeWidth="2"
      strokeLinecap="round"
      strokeLinejoin="round"
      aria-hidden="true"
      {...props}
    >
      <path d="M21 7.5V6a2 2 0 0 0-2-2H5a2 2 0 0 0-2 2v14a2 2 0 0 0 2 2h3.5" />
      <path d="M16 2v4M8 2v4M3 10h5" />
      <path d="M17.5 17.5L16 16.3V14" />
      <circle cx="16" cy="16" r="6" />
    </svg>
  );
};

export const InfoIcon: React.FC<IconSvgProps> = ({
  size = 24,
  width,
  height,
  ...props
}) => (
  <svg
    xmlns="http://www.w3.org/2000/svg"
    width={size || width}
    height={size || height}
    viewBox="0 0 24 24"
    fill="none"
    stroke="currentColor"
    strokeLinecap="round"
    strokeLinejoin="round"
    strokeWidth="2"
    {...props}
  >
    <circle cx="12" cy="12" r="10" />
    <path d="M12 16v-4M12 8h.01" />
  </svg>
);

export const ManualIcon: React.FC<IconSvgProps> = ({
  size = 24,
  width,
  height,
  ...props
}) => (
  <svg
    xmlns="http://www.w3.org/2000/svg"
    width={size || width}
    height={size || height}
    viewBox="0 0 24 24"
    fill="none"
    stroke="currentColor"
    strokeWidth="2"
    strokeLinecap="round"
    strokeLinejoin="round"
    aria-hidden="true"
    {...props}
  >
    <circle cx="12" cy="12" r="10" />
    <polygon points="10 8 16 12 10 16 10 8" />
  </svg>
);

export const SpinnerIcon: React.FC<IconSvgProps> = ({
  size = 24,
  width,
  height,
  className,
  ...props
}) => (
  <svg
    xmlns="http://www.w3.org/2000/svg"
    width={size || width}
    height={size || height}
    viewBox="0 0 24 24"
    fill="none"
    stroke="currentColor"
    strokeLinecap="round"
    strokeLinejoin="round"
    strokeWidth="2"
    className={className}
    {...props}
  >
    <path d="M20 4v5h-.582m0 0a8.001 8.001 0 00-15.356 2m15.356-2H15M4 20v-5h.581m0 0a8.003 8.003 0 0015.357-2M4.581 15H9" />
  </svg>
);

export const DocIcon: React.FC<IconSvgProps> = ({
  size = 24,
  width,
  height,
  ...props
}) => {
  return (
    <svg
      xmlns="http://www.w3.org/2000/svg"
      viewBox="0 0 24 24"
      width={size || width}
      height={size || height}
      fill="none"
      stroke="currentColor"
      strokeWidth="2"
      strokeLinecap="round"
      strokeLinejoin="round"
      {...props}
    >
      <path d="M14 3v4a1 1 0 0 0 1 1h4" />
      <path d="M5 12V5a2 2 0 0 1 2-2h7l5 5v4" />
      <path d="M5 15v6h1a2 2 0 0 0 2-2v-2a2 2 0 0 0-2-2z" />
      <path d="M20 16.5a1.5 1.5 0 0 0-3 0v3a1.5 1.5 0 0 0 3 0" />
      <path d="M12.5 15a1.5 1.5 0 0 1 1.5 1.5v3a1.5 1.5 0 0 1-3 0v-3a1.5 1.5 0 0 1 1.5-1.5" />
    </svg>
  );
};

export const APIdocIcon: React.FC<IconSvgProps> = ({
  size = 24,
  width,
  height,
  ...props
}) => {
  return (
    <svg
      xmlns="http://www.w3.org/2000/svg"
      viewBox="0 0 24 24"
      width={size || width}
      height={size || height}
      fill="none"
      stroke="currentColor"
      strokeWidth="2"
      strokeLinecap="round"
      strokeLinejoin="round"
      {...props}
    >
      <path d="M4 13h5m3 3V8h3a2 2 0 0 1 2 2v1a2 2 0 0 1-2 2h-3m8-5v8M9 16v-5.5a2.5 2.5 0 0 0-5 0V16" />
    </svg>
  );
};

export const SupportIcon: React.FC<IconSvgProps> = ({
  size = 24,
  width,
  height,
  ...props
}) => {
  return (
    <svg
      xmlns="http://www.w3.org/2000/svg"
      viewBox="0 0 24 24"
      width={size || width}
      height={size || height}
      fill="none"
      stroke="currentColor"
      strokeWidth="2"
      strokeLinecap="round"
      strokeLinejoin="round"
      {...props}
    >
      <circle cx="12" cy="12" r="10" />
      <path d="M12 7h.01" strokeLinecap="round" />
      <path
        d="M10 11h2v5m-2 0h4"
        strokeLinecap="round"
        strokeLinejoin="round"
      />
    </svg>
  );
};

export const CircleHelpIcon: React.FC<IconSvgProps> = ({
  size = 24,
  width,
  height,
  ...props
}) => {
  return (
    <svg
      xmlns="http://www.w3.org/2000/svg"
      viewBox="0 0 24 24"
      width={size || width}
      height={size || height}
      fill="none"
      stroke="currentColor"
      strokeWidth="2"
      strokeLinecap="round"
      strokeLinejoin="round"
      {...props}
    >
      <circle cx="12" cy="12" r="10" />
      <path d="M9.09 9a3 3 0 0 1 5.83 1c0 2-3 3-3 3" />
      <path d="M12 17h.01" />
    </svg>
  );
};

export const AWSIcon: React.FC<IconSvgProps> = ({
  size = 24,
  width,
  height,
  ...props
}) => {
  return (
    <svg
      xmlns="http://www.w3.org/2000/svg"
      viewBox="0 0 24 24"
      width={size || width}
      height={size || height}
      fill="currentColor"
      {...props}
    >
      <path d="M15.626 14.62c-1.107 1.619-2.728 2.384-4.625 2.384c-2.304 0-4.277-1.773-3.993-4.124c.314-2.608 2.34-3.73 5.708-4.143c.601-.073.85-.094 2.147-.19l.138-.01v-.215C15 6.526 13.933 5.3 12.5 5.3c-1.437 0-2.44.747-3.055 2.526l-1.89-.652C8.442 4.604 10.193 3.3 12.5 3.3c2.602 0 4.5 2.178 4.5 5.022c0 2.649.163 4.756.483 5.557c.356.893.486 1.117.884 1.613l-1.56 1.251c-.524-.652-.753-1.048-1.182-2.122m5.631 5.925c-.27.2-.741.081-.528-.44c.264-.648.547-1.408.262-1.752c-.21-.255-.468-.382-1.027-.382c-.46 0-.69.06-.995.08c-.204.014-.294-.297-.091-.44c.261-.185.544-.33.87-.428c1.15-.344 2.505-.155 2.67.083c.365.53-.2 2.569-1.16 3.28m-1.182-1.084a8 8 0 0 1-.829.695c-2.122 1.616-4.871 2.46-7.258 2.46c-3.843 0-7.28-1.793-9.888-4.795c-.224-.23-.039-.566.223-.384c2.81 2.077 6.288 3.333 9.888 3.333c2.266 0 4.708-.537 7.035-1.692c.163-.077.345-.182.504-.255c.367-.21.69.306.325.638m-5.064-8.92c-1.259.094-1.496.113-2.052.181c-2.553.313-3.797 1.003-3.966 2.398c-.125 1.043.81 1.884 2.008 1.884c2.039 0 3.517-1.228 4.022-4.463z" />
    </svg>
  );
};

export const AzureIcon: React.FC<IconSvgProps> = ({
  size = 24,
  width,
  height,
  ...props
}) => {
  return (
    <svg
      xmlns="http://www.w3.org/2000/svg"
      viewBox="0 0 24 24"
      width={size || width}
      height={size || height}
      fill="currentColor"
      {...props}
    >
      <path d="M11.001 5h-6v6h6zm2 0v6h6V5zm6 8h-6v6h6zm-8 6v-6h-6v6zm-8-16h18v18h-18z" />
    </svg>
  );
};

export const GCPIcon: React.FC<IconSvgProps> = ({
  size = 24,
  width,
  height,
  ...props
}) => {
  return (
    <svg
      xmlns="http://www.w3.org/2000/svg"
      viewBox="0 0 24 24"
      width={size || width}
      height={size || height}
      fill="currentColor"
      {...props}
    >
      <path d="M12 11h8.533q.066.578.067 1.184c0 2.734-.98 5.036-2.678 6.6c-1.485 1.371-3.518 2.175-5.942 2.175A8.976 8.976 0 0 1 3 11.98A8.976 8.976 0 0 1 11.98 3c2.42 0 4.453.89 6.008 2.339L16.526 6.8C15.368 5.681 13.803 5 12 5a7 7 0 0 0 0 14c3.527 0 6.144-2.608 6.577-6H12z" />
    </svg>
  );
};

<<<<<<< HEAD
export const BellIcon: React.FC<IconSvgProps> = ({
  size = 24,
  width,
  height,
=======
export const MutedIcon: React.FC<IconSvgProps> = ({
  size,
  height,
  width,
>>>>>>> 9578281b
  ...props
}) => {
  return (
    <svg
      xmlns="http://www.w3.org/2000/svg"
<<<<<<< HEAD
      viewBox="0 0 24 24"
      width={size || width}
      height={size || height}
      fill="none"
      stroke="currentColor"
      stroke-width="2"
      stroke-linecap="round"
      stroke-linejoin="round"
      {...props}
    >
      <path d="M10.268 21a2 2 0 0 0 3.464 0" />
      <path d="M3.262 15.326A1 1 0 0 0 4 17h16a1 1 0 0 0 .74-1.673C19.41 13.956 18 12.499 18 8A6 6 0 0 0 6 8c0 4.499-1.411 5.956-2.738 7.326" />
=======
      fill="none"
      height={size || height || 24}
      width={size || width || 24}
      viewBox="0 0 24 24"
      stroke="currentColor"
      strokeWidth={2}
      strokeLinecap="round"
      strokeLinejoin="round"
      aria-hidden="true"
      {...props}
    >
      <path d="M10.268 21a2 2 0 0 0 3.464 0" />
      <path d="M17 17H4a1 1 0 0 1-.74-1.673C4.59 13.956 6 12.499 6 8a6 6 0 0 1 .258-1.742" />
      <path d="m2 2 20 20" />
      <path d="M8.668 3.01A6 6 0 0 1 18 8c0 2.687.77 4.653 1.707 6.05" />
>>>>>>> 9578281b
    </svg>
  );
};<|MERGE_RESOLUTION|>--- conflicted
+++ resolved
@@ -1026,36 +1026,15 @@
   );
 };
 
-<<<<<<< HEAD
-export const BellIcon: React.FC<IconSvgProps> = ({
-  size = 24,
-  width,
-  height,
-=======
 export const MutedIcon: React.FC<IconSvgProps> = ({
   size,
   height,
   width,
->>>>>>> 9578281b
-  ...props
-}) => {
-  return (
-    <svg
-      xmlns="http://www.w3.org/2000/svg"
-<<<<<<< HEAD
-      viewBox="0 0 24 24"
-      width={size || width}
-      height={size || height}
-      fill="none"
-      stroke="currentColor"
-      stroke-width="2"
-      stroke-linecap="round"
-      stroke-linejoin="round"
-      {...props}
-    >
-      <path d="M10.268 21a2 2 0 0 0 3.464 0" />
-      <path d="M3.262 15.326A1 1 0 0 0 4 17h16a1 1 0 0 0 .74-1.673C19.41 13.956 18 12.499 18 8A6 6 0 0 0 6 8c0 4.499-1.411 5.956-2.738 7.326" />
-=======
+  ...props
+}) => {
+  return (
+    <svg
+      xmlns="http://www.w3.org/2000/svg"
       fill="none"
       height={size || height || 24}
       width={size || width || 24}
@@ -1071,7 +1050,31 @@
       <path d="M17 17H4a1 1 0 0 1-.74-1.673C4.59 13.956 6 12.499 6 8a6 6 0 0 1 .258-1.742" />
       <path d="m2 2 20 20" />
       <path d="M8.668 3.01A6 6 0 0 1 18 8c0 2.687.77 4.653 1.707 6.05" />
->>>>>>> 9578281b
+    </svg>
+  );
+};
+
+export const BellIcon: React.FC<IconSvgProps> = ({
+  size = 24,
+  width,
+  height,
+  ...props
+}) => {
+  return (
+    <svg
+      xmlns="http://www.w3.org/2000/svg"
+      viewBox="0 0 24 24"
+      width={size || width}
+      height={size || height}
+      fill="none"
+      stroke="currentColor"
+      strokeWidth="2"
+      strokeLinecap="round"
+      strokeLinejoin="round"
+      {...props}
+    >
+      <path d="M10.268 21a2 2 0 0 0 3.464 0" />
+      <path d="M3.262 15.326A1 1 0 0 0 4 17h16a1 1 0 0 0 .74-1.673C19.41 13.956 18 12.499 18 8A6 6 0 0 0 6 8c0 4.499-1.411 5.956-2.738 7.326" />
     </svg>
   );
 };