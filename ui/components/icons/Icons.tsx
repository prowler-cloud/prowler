import * as React from "react";

import { IconSvgProps } from "@/types";

export const TwitterIcon: React.FC<IconSvgProps> = ({
  size = 24,
  width,
  height,
  ...props
}) => {
  return (
    <svg
      height={size || height}
      viewBox="0 0 24 24"
      width={size || width}
      {...props}
    >
      <path
        d="M19.633 7.997c.013.175.013.349.013.523 0 5.325-4.053 11.461-11.46 11.461-2.282 0-4.402-.661-6.186-1.809.324.037.636.05.973.05a8.07 8.07 0 0 0 5.001-1.721 4.036 4.036 0 0 1-3.767-2.793c.249.037.499.062.761.062.361 0 .724-.05 1.061-.137a4.027 4.027 0 0 1-3.23-3.953v-.05c.537.299 1.16.486 1.82.511a4.022 4.022 0 0 1-1.796-3.354c0-.748.199-1.434.548-2.032a11.457 11.457 0 0 0 8.306 4.215c-.062-.3-.1-.611-.1-.923a4.026 4.026 0 0 1 4.028-4.028c1.16 0 2.207.486 2.943 1.272a7.957 7.957 0 0 0 2.556-.973 4.02 4.02 0 0 1-1.771 2.22 8.073 8.073 0 0 0 2.319-.624 8.645 8.645 0 0 1-2.019 2.083z"
        fill="currentColor"
      />
    </svg>
  );
};

export const GithubIcon: React.FC<IconSvgProps> = ({
  size = 24,
  width,
  height,
  ...props
}) => {
  return (
    <svg
      height={size || height}
      viewBox="0 0 24 24"
      width={size || width}
      {...props}
    >
      <path
        clipRule="evenodd"
        d="M12.026 2c-5.509 0-9.974 4.465-9.974 9.974 0 4.406 2.857 8.145 6.821 9.465.499.09.679-.217.679-.481 0-.237-.008-.865-.011-1.696-2.775.602-3.361-1.338-3.361-1.338-.452-1.152-1.107-1.459-1.107-1.459-.905-.619.069-.605.069-.605 1.002.07 1.527 1.028 1.527 1.028.89 1.524 2.336 1.084 2.902.829.091-.645.351-1.085.635-1.334-2.214-.251-4.542-1.107-4.542-4.93 0-1.087.389-1.979 1.024-2.675-.101-.253-.446-1.268.099-2.64 0 0 .837-.269 2.742 1.021a9.582 9.582 0 0 1 2.496-.336 9.554 9.554 0 0 1 2.496.336c1.906-1.291 2.742-1.021 2.742-1.021.545 1.372.203 2.387.099 2.64.64.696 1.024 1.587 1.024 2.675 0 3.833-2.33 4.675-4.552 4.922.355.308.675.916.675 1.846 0 1.334-.012 2.41-.012 2.737 0 .267.178.577.687.479C19.146 20.115 22 16.379 22 11.974 22 6.465 17.535 2 12.026 2z"
        fill="currentColor"
        fillRule="evenodd"
      />
    </svg>
  );
};

export const MoonFilledIcon: React.FC<IconSvgProps> = ({
  size = 24,
  width,
  height,
  ...props
}) => (
  <svg
    aria-hidden="true"
    focusable="false"
    height={size || height}
    role="presentation"
    viewBox="0 0 24 24"
    width={size || width}
    {...props}
  >
    <path
      d="M21.53 15.93c-.16-.27-.61-.69-1.73-.49a8.46 8.46 0 01-1.88.13 8.409 8.409 0 01-5.91-2.82 8.068 8.068 0 01-1.44-8.66c.44-1.01.13-1.54-.09-1.76s-.77-.55-1.83-.11a10.318 10.318 0 00-6.32 10.21 10.475 10.475 0 007.04 8.99 10 10 0 002.89.55c.16.01.32.02.48.02a10.5 10.5 0 008.47-4.27c.67-.93.49-1.519.32-1.79z"
      fill="currentColor"
    />
  </svg>
);

export const SunFilledIcon: React.FC<IconSvgProps> = ({
  size = 24,
  width,
  height,
  ...props
}) => (
  <svg
    aria-hidden="true"
    focusable="false"
    height={size || height}
    role="presentation"
    viewBox="0 0 24 24"
    width={size || width}
    {...props}
  >
    <g fill="currentColor">
      <path d="M19 12a7 7 0 11-7-7 7 7 0 017 7z" />
      <path d="M12 22.96a.969.969 0 01-1-.96v-.08a1 1 0 012 0 1.038 1.038 0 01-1 1.04zm7.14-2.82a1.024 1.024 0 01-.71-.29l-.13-.13a1 1 0 011.41-1.41l.13.13a1 1 0 010 1.41.984.984 0 01-.7.29zm-14.28 0a1.024 1.024 0 01-.71-.29 1 1 0 010-1.41l.13-.13a1 1 0 011.41 1.41l-.13.13a1 1 0 01-.7.29zM22 13h-.08a1 1 0 010-2 1.038 1.038 0 011.04 1 .969.969 0 01-.96 1zM2.08 13H2a1 1 0 010-2 1.038 1.038 0 011.04 1 .969.969 0 01-.96 1zm16.93-7.01a1.024 1.024 0 01-.71-.29 1 1 0 010-1.41l.13-.13a1 1 0 011.41 1.41l-.13.13a.984.984 0 01-.7.29zm-14.02 0a1.024 1.024 0 01-.71-.29l-.13-.14a1 1 0 011.41-1.41l.13.13a1 1 0 010 1.41.97.97 0 01-.7.3zM12 3.04a.969.969 0 01-1-.96V2a1 1 0 012 0 1.038 1.038 0 01-1 1.04z" />
    </g>
  </svg>
);

export const SearchIcon: React.FC<IconSvgProps> = ({
  size = 24,
  width,
  height,
  ...props
}) => (
  <svg
    aria-hidden="true"
    fill="none"
    focusable="false"
    height={size || height}
    role="presentation"
    viewBox="0 0 24 24"
    width={size || width}
    {...props}
  >
    <path
      d="M11.5 21C16.7467 21 21 16.7467 21 11.5C21 6.25329 16.7467 2 11.5 2C6.25329 2 2 6.25329 2 11.5C2 16.7467 6.25329 21 11.5 21Z"
      stroke="currentColor"
      strokeLinecap="round"
      strokeLinejoin="round"
      strokeWidth="2"
    />
    <path
      d="M22 22L20 20"
      stroke="currentColor"
      strokeLinecap="round"
      strokeLinejoin="round"
      strokeWidth="2"
    />
  </svg>
);

export const ChevronDownIcon: React.FC<IconSvgProps> = ({
  size = 24,
  width,
  height,
  strokeWidth = 1.5,
  ...props
}) => (
  <svg
    aria-hidden="true"
    fill="none"
    focusable="false"
    height={size || height}
    role="presentation"
    viewBox="0 0 24 24"
    width={size || width}
    {...props}
  >
    <path
      d="M19.92 8.95l-6.52 6.52c-.77.77-2.03.77-2.8 0L4.08 8.95"
      stroke="currentColor"
      strokeLinecap="round"
      strokeLinejoin="round"
      strokeMiterlimit={10}
      strokeWidth={strokeWidth}
    />
  </svg>
);

export const PlusIcon: React.FC<IconSvgProps> = ({
  size = 24,
  width,
  height,
  ...props
}) => (
  <svg
    aria-hidden="true"
    fill="none"
    focusable="false"
    height={size || height}
    role="presentation"
    viewBox="0 0 24 24"
    width={size || width}
    {...props}
  >
    <g
      fill="none"
      stroke="currentColor"
      strokeLinecap="round"
      strokeLinejoin="round"
      strokeWidth={1.5}
    >
      <path d="M6 12h12" />
      <path d="M12 18V6" />
    </g>
  </svg>
);

export const VerticalDotsIcon: React.FC<IconSvgProps> = ({
  size = 24,
  width,
  height,
  ...props
}) => (
  <svg
    aria-hidden="true"
    fill="none"
    focusable="false"
    height={size || height}
    role="presentation"
    viewBox="0 0 24 24"
    width={size || width}
    {...props}
  >
    <g fill="currentColor">
      <path d="M12 10c-1.1 0-2 .9-2 2s.9 2 2 2 2-.9 2-2-.9-2-2-2zM12 4c-1.1 0-2 .9-2 2s.9 2 2 2 2-.9 2-2-.9-2-2-2zM12 16c-1.1 0-2 .9-2 2s.9 2 2 2 2-.9 2-2-.9-2-2-2z" />
    </g>
  </svg>
);

export const DeleteIcon: React.FC<IconSvgProps> = ({
  size,
  height,
  width,
  ...props
}) => {
  return (
    <svg
      xmlns="http://www.w3.org/2000/svg"
      fill="none"
      height={size || height || 48}
      viewBox="0 0 24 24"
      width={size || width || 48}
      aria-hidden="true"
      {...props}
    >
      <g fill="none">
        <path d="m12.593 23.258-.011.002-.071.035-.02.004-.014-.004-.071-.035q-.016-.005-.024.005l-.004.01-.017.428.005.02.01.013.104.074.015.004.012-.004.104-.074.012-.016.004-.017-.017-.427q-.004-.016-.017-.018m.265-.113-.013.002-.185.093-.01.01-.003.011.018.43.005.012.008.007.201.093q.019.005.029-.008l.004-.014-.034-.614q-.005-.018-.02-.022m-.715.002a.02.02 0 0 0-.027.006l-.006.014-.034.614q.001.018.017.024l.015-.002.201-.093.01-.008.004-.011.017-.43-.003-.012-.01-.01z" />
        <path
          fill="currentColor"
          d="M14.28 2a2 2 0 0 1 1.897 1.368L16.72 5H20a1 1 0 1 1 0 2l-.003.071-.867 12.143A3 3 0 0 1 16.138 22H7.862a3 3 0 0 1-2.992-2.786L4.003 7.07 4 7a1 1 0 0 1 0-2h3.28l.543-1.632A2 2 0 0 1 9.721 2zm3.717 5H6.003l.862 12.071a1 1 0 0 0 .997.929h8.276a1 1 0 0 0 .997-.929zM10 10a1 1 0 0 1 .993.883L11 11v5a1 1 0 0 1-1.993.117L9 16v-5a1 1 0 0 1 1-1m4 0a1 1 0 0 1 1 1v5a1 1 0 1 1-2 0v-5a1 1 0 0 1 1-1m.28-6H9.72l-.333 1h5.226z"
        />
      </g>
    </svg>
  );
};

export const CheckIcon: React.FC<IconSvgProps> = ({
  size = 24,
  width,
  height,
  ...props
}) => (
  <svg
    xmlns="http://www.w3.org/2000/svg"
    width={size || width}
    height={size || height}
    viewBox="0 0 2048 2048"
    {...props}
  >
    <path
      fill="currentColor"
      d="M2048 1024q0 142-36 272t-103 245t-160 207t-208 160t-245 103t-272 37q-142 0-272-36t-245-103t-207-160t-160-208t-103-245t-37-272q0-141 36-272t103-245t160-207t208-160T752 37t272-37q141 0 272 36t245 103t207 160t160 208t103 245t37 272m-1024 896q123 0 237-32t214-90t182-141t140-181t91-214t32-238q0-123-32-237t-90-214t-141-182t-181-140t-214-91t-238-32q-124 0-238 32t-213 90t-182 141t-140 181t-91 214t-32 238q0 124 32 238t90 213t141 182t181 140t214 91t238 32m0-512q55 0 107-15t98-45t81-69t61-91l116 56q-32 67-80 121t-109 92t-130 58t-144 21q-110 0-210-45t-174-128v173H512v-384h384v128H738q54 60 129 94t157 34m384-723V512h128v384h-384V768h158q-54-60-129-94t-157-34q-55 0-107 15t-98 45t-81 69t-61 91l-116-56q32-67 80-121t109-92t130-58t144-21q110 0 210 45t174 128"
    />
  </svg>
);

export const CrossIcon: React.FC<IconSvgProps> = ({
  size = 24,
  width,
  height,
  ...props
}) => (
  <svg
    xmlns="http://www.w3.org/2000/svg"
    width={size || width}
    height={size || height}
    viewBox="0 0 24 24"
    {...props}
  >
    <path
      fill="currentColor"
      d="M16.066 8.995a.75.75 0 1 0-1.06-1.061L12 10.939L8.995 7.934a.75.75 0 1 0-1.06 1.06L10.938 12l-3.005 3.005a.75.75 0 0 0 1.06 1.06L12 13.06l3.005 3.006a.75.75 0 0 0 1.06-1.06L13.062 12z"
    />
  </svg>
);

export const PassIcon: React.FC<IconSvgProps> = ({
  size = 24,
  width,
  height,
  ...props
}) => (
  <svg
    xmlns="http://www.w3.org/2000/svg"
    width={size || width}
    height={size || height}
    viewBox="0 0 16 16"
    {...props}
  >
    <g fill="currentColor">
      <path d="M6.27 10.87h.71l4.56-4.56l-.71-.71l-4.2 4.21l-1.92-1.92L4 8.6z" />
      <path
        fillRule="evenodd"
        d="M8.6 1c1.6.1 3.1.9 4.2 2c1.3 1.4 2 3.1 2 5.1c0 1.6-.6 3.1-1.6 4.4c-1 1.2-2.4 2.1-4 2.4s-3.2.1-4.6-.7s-2.5-2-3.1-3.5S.8 7.5 1.3 6c.5-1.6 1.4-2.9 2.8-3.8C5.4 1.3 7 .9 8.6 1m.5 12.9c1.3-.3 2.5-1 3.4-2.1c.8-1.1 1.3-2.4 1.2-3.8c0-1.6-.6-3.2-1.7-4.3c-1-1-2.2-1.6-3.6-1.7c-1.3-.1-2.7.2-3.8 1S2.7 4.9 2.3 6.3c-.4 1.3-.4 2.7.2 4q.9 1.95 2.7 3c1.2.7 2.6.9 3.9.6"
        clipRule="evenodd"
      />
    </g>
  </svg>
);

export const RocketIcon: React.FC<IconSvgProps> = ({
  size = 24,
  width,
  height,
  ...props
}) => {
  return (
    <svg
      xmlns="http://www.w3.org/2000/svg"
      width={size || width}
      height={size || height}
      viewBox="0 0 24 24"
      {...props}
    >
      <path
        fill="currentColor"
        d="m5.65 10.025l1.95.825q.35-.7.725-1.35t.825-1.3l-1.4-.275zM9.2 12.1l2.85 2.825q1.05-.4 2.25-1.225t2.25-1.875q1.75-1.75 2.738-3.887T20.15 4q-1.8-.125-3.95.863T12.3 7.6q-1.05 1.05-1.875 2.25T9.2 12.1m4.45-1.625q-.575-.575-.575-1.412t.575-1.413t1.425-.575t1.425.575t.575 1.413t-.575 1.412t-1.425.575t-1.425-.575m.475 8.025l2.1-2.1l-.275-1.4q-.65.45-1.3.812t-1.35.713zM21.95 2.175q.475 3.025-.587 5.888T17.7 13.525L18.2 16q.1.5-.05.975t-.5.825l-4.2 4.2l-2.1-4.925L7.075 12.8L2.15 10.7l4.175-4.2q.35-.35.838-.5t.987-.05l2.475.5q2.6-2.6 5.45-3.675t5.875-.6m-18.025 13.8q.875-.875 2.138-.887t2.137.862t.863 2.138t-.888 2.137q-.625.625-2.087 1.075t-4.038.8q.35-2.575.8-4.038t1.075-2.087m1.425 1.4q-.25.25-.5.913t-.35 1.337q.675-.1 1.338-.337t.912-.488q.3-.3.325-.725T6.8 17.35t-.725-.288t-.725.313"
      />
    </svg>
  );
};

export const AlertIcon: React.FC<IconSvgProps> = ({
  size = 24,
  width,
  height,
  ...props
}) => (
  <svg
    xmlns="http://www.w3.org/2000/svg"
    aria-hidden="true"
    fill="none"
    focusable="false"
    height={size || height}
    role="presentation"
    viewBox="0 0 24 24"
    width={size || width}
    {...props}
  >
    <g fill="none">
      <path d="M24 0v24H0V0zM12.593 23.258l-.011.002l-.071.035l-.02.004l-.014-.004l-.071-.035q-.016-.005-.024.005l-.004.01l-.017.428l.005.02l.01.013l.104.074l.015.004l.012-.004l.104-.074l.012-.016l.004-.017l-.017-.427q-.004-.016-.017-.018m.265-.113l-.013.002l-.185.093l-.01.01l-.003.011l.018.43l.005.012l.008.007l.201.093q.019.005.029-.008l.004-.014l-.034-.614q-.005-.019-.02-.022m-.715.002a.02.02 0 0 0-.027.006l-.006.014l-.034.614q.001.018.017.024l.015-.002l.201-.093l.01-.008l.004-.011l.017-.43l-.003-.012l-.01-.01z" />
      <path
        fill="currentColor"
        d="m13.299 3.148l8.634 14.954a1.5 1.5 0 0 1-1.299 2.25H3.366a1.5 1.5 0 0 1-1.299-2.25l8.634-14.954c.577-1 2.02-1 2.598 0M12 4.898L4.232 18.352h15.536zM12 15a1 1 0 1 1 0 2a1 1 0 0 1 0-2m0-7a1 1 0 0 1 1 1v4a1 1 0 1 1-2 0V9a1 1 0 0 1 1-1"
      />
    </g>
  </svg>
);

export const NotificationIcon: React.FC<IconSvgProps> = ({
  size = 24,
  width,
  height,
  ...props
}) => (
  <svg
    fill="none"
    height={size || height || 24}
    viewBox="0 0 24 24"
    width={size || width || 24}
    xmlns="http://www.w3.org/2000/svg"
    {...props}
  >
    <path
      clipRule="evenodd"
      d="M18.707 8.796c0 1.256.332 1.997 1.063 2.85.553.628.73 1.435.73 2.31 0 .874-.287 1.704-.863 2.378a4.537 4.537 0 01-2.9 1.413c-1.571.134-3.143.247-4.736.247-1.595 0-3.166-.068-4.737-.247a4.532 4.532 0 01-2.9-1.413 3.616 3.616 0 01-.864-2.378c0-.875.178-1.682.73-2.31.754-.854 1.064-1.594 1.064-2.85V8.37c0-1.682.42-2.781 1.283-3.858C7.861 2.942 9.919 2 11.956 2h.09c2.08 0 4.204.987 5.466 2.625.82 1.054 1.195 2.108 1.195 3.745v.426zM9.074 20.061c0-.504.462-.734.89-.833.5-.106 3.545-.106 4.045 0 .428.099.89.33.89.833-.025.48-.306.904-.695 1.174a3.635 3.635 0 01-1.713.731 3.795 3.795 0 01-1.008 0 3.618 3.618 0 01-1.714-.732c-.39-.269-.67-.694-.695-1.173z"
      fill="currentColor"
      fillRule="evenodd"
    />
  </svg>
);

export const IdIcon: React.FC<IconSvgProps> = ({
  size = 24,
  width,
  height,
  ...props
}) => (
  <svg
    xmlns="http://www.w3.org/2000/svg"
    fill="currentColor"
    height={size || height || 24}
    viewBox="0 0 24 24"
    width={size || width || 24}
    {...props}
  >
    <path d="M18 4v16H6V8.8L10.8 4zm0-2h-8L4 8v12c0 1.1.9 2 2 2h12c1.1 0 2-.9 2-2V4c0-1.1-.9-2-2-2M9.5 19h-2v-2h2zm7 0h-2v-2h2zm-7-4h-2v-4h2zm3.5 4h-2v-4h2zm0-6h-2v-2h2zm3.5 2h-2v-4h2z" />
  </svg>
);

export const DoneIcon: React.FC<IconSvgProps> = ({
  size,
  height,
  width,
  ...props
}) => {
  return (
    <svg
      width={size || width || 24}
      height={size || height || 24}
      viewBox="0 0 24 24"
      fill="currentColor"
      xmlns="http://www.w3.org/2000/svg"
      {...props}
    >
      <path d="m2.394 13.742 4.743 3.62 7.616-8.704-1.506-1.316-6.384 7.296-3.257-2.486zm19.359-5.084-1.506-1.316-6.369 7.279-.753-.602-1.25 1.562 2.247 1.798z" />
    </svg>
  );
};

export const CopyIcon: React.FC<IconSvgProps> = ({
  size,
  height,
  width,
  ...props
}) => {
  return (
    <svg
      fill="none"
      height={size || height || 20}
      shapeRendering="geometricPrecision"
      stroke="currentColor"
      strokeLinecap="round"
      strokeLinejoin="round"
      strokeWidth="1.5"
      viewBox="0 0 24 24"
      width={size || width || 20}
      {...props}
    >
      <path d="M6 17C4.89543 17 4 16.1046 4 15V5C4 3.89543 4.89543 3 6 3H13C13.7403 3 14.3866 3.4022 14.7324 4M11 21H18C19.1046 21 20 20.1046 20 19V9C20 7.89543 19.1046 7 18 7H11C9.89543 7 9 7.89543 9 9V19C9 20.1046 9.89543 21 11 21Z" />
    </svg>
  );
};

export const FlowIcon: React.FC<IconSvgProps> = ({
  size,
  height,
  width,
  ...props
}) => {
  return (
    <svg
      xmlns="http://www.w3.org/2000/svg"
      fill="none"
      height={size || height || 20}
      viewBox="0 0 20 20"
      width={size || width || 20}
      {...props}
    >
      <path
        fill="currentColor"
        d="M16.4 4a2.4 2.4 0 1 0-4.8 0c0 .961.568 1.784 1.384 2.167c-.082 1.584-1.27 2.122-3.335 2.896c-.87.327-1.829.689-2.649 1.234V6.176A2.396 2.396 0 0 0 6 1.6a2.397 2.397 0 0 0-1 4.576v7.649A2.39 2.39 0 0 0 3.6 16a2.4 2.4 0 1 0 4.8 0c0-.961-.568-1.784-1.384-2.167c.082-1.583 1.271-2.122 3.335-2.896c2.03-.762 4.541-1.711 4.64-4.756A2.4 2.4 0 0 0 16.4 4M6 2.615a1.384 1.384 0 1 1 0 2.768a1.384 1.384 0 0 1 0-2.768m0 14.77a1.385 1.385 0 1 1 0-2.77a1.385 1.385 0 0 1 0 2.77m8-12a1.385 1.385 0 1 1 0-2.77a1.385 1.385 0 0 1 0 2.77"
      />
    </svg>
  );
};

export const ConnectionIcon: React.FC<IconSvgProps> = ({
  size,
  height,
  width,
  ...props
}) => {
  return (
    <svg
      xmlns="http://www.w3.org/2000/svg"
      fill="none"
      height={size || height || 20}
      viewBox="0 0 20 20"
      width={size || width || 20}
      {...props}
    >
      <path
        fill="currentColor"
        d="M18 14.824V12.5A3.5 3.5 0 0 0 14.5 9h-2A1.5 1.5 0 0 1 11 7.5V5.176A2.4 2.4 0 0 0 12.4 3a2.4 2.4 0 1 0-4.8 0c0 .967.576 1.796 1.4 2.176V7.5A1.5 1.5 0 0 1 7.5 9h-2A3.5 3.5 0 0 0 2 12.5v2.324A2.396 2.396 0 0 0 3 19.4a2.397 2.397 0 0 0 1-4.576V12.5A1.5 1.5 0 0 1 5.5 11h2c.539 0 1.044-.132 1.5-.35v4.174a2.396 2.396 0 0 0 1 4.576a2.397 2.397 0 0 0 1-4.576V10.65c.456.218.961.35 1.5.35h2a1.5 1.5 0 0 1 1.5 1.5v2.324A2.4 2.4 0 0 0 14.6 17a2.4 2.4 0 1 0 4.8 0c0-.967-.575-1.796-1.4-2.176M10 1.615a1.384 1.384 0 1 1 0 2.768a1.384 1.384 0 0 1 0-2.768m-7 16.77a1.385 1.385 0 1 1 0-2.77a1.385 1.385 0 0 1 0 2.77m7 0a1.385 1.385 0 1 1 0-2.77a1.385 1.385 0 0 1 0 2.77m7 0a1.385 1.385 0 1 1 0-2.77a1.385 1.385 0 0 1 0 2.77"
      />
    </svg>
  );
};

export const ConnectionTrue: React.FC<IconSvgProps> = ({
  size = 24,
  width,
  height,
  ...props
}) => (
  <svg
    xmlns="http://www.w3.org/2000/svg"
    fill="none"
    stroke="currentColor"
    strokeLinecap="round"
    strokeLinejoin="round"
    strokeWidth="1.5"
    height={size || height || 24}
    viewBox="0 0 24 24"
    width={size || width || 24}
    {...props}
  >
    <path
      d="M12 20h.012M8.25 17c2-2 5.5-2 7.5 0m2.75-3c-3.768-3.333-9-3.333-13 0M2 11c3.158-2.667 6.579-4 10-4m3 .5s1 0 2 2c0 0 2.477-3.9 5-5.5"
      color="currentColor"
    />
  </svg>
);

export const ConnectionFalse: React.FC<IconSvgProps> = ({
  size = 24,
  width,
  height,
  ...props
}) => (
  <svg
    xmlns="http://www.w3.org/2000/svg"
    fill="none"
    stroke="currentColor"
    strokeLinecap="round"
    strokeLinejoin="round"
    strokeWidth="1.5"
    height={size || height || 24}
    viewBox="0 0 24 24"
    width={size || width || 24}
    {...props}
  >
    <path
      d="M12 18h.012M8.25 15c2-2 5.5-2 7.5 0m2.75-3a11 11 0 0 0-.231-.199M5.5 12c2.564-2.136 5.634-2.904 8.5-2.301M2 9c3.466-2.927 7.248-4.247 11-3.962M22 5l-6 6m6 0-6-6"
      color="currentColor"
    />
  </svg>
);

export const ConnectionPending: React.FC<IconSvgProps> = ({
  size = 24,
  width,
  height,
  ...props
}) => (
  <svg
    xmlns="http://www.w3.org/2000/svg"
    fill="none"
    stroke="currentColor"
    strokeWidth="1.05"
    height={size || height || 24}
    viewBox="0 0 24 24"
    width={size || width || 24}
    {...props}
  >
    <g fill="none" stroke="currentColor" strokeWidth="1.05">
      <circle cx="12" cy="18" r="2" />
      <path strokeOpacity=".2" d="M7.757 13.757a6 6 0 0 1 8.486 0" />
      <path
        strokeOpacity=".2"
        d="M4.929 10.93c3.905-3.905 10.237-3.905 14.142 0"
        opacity=".8"
      />
      <path
        strokeOpacity=".2"
        d="M2.101 8.1c5.467-5.468 14.331-5.468 19.798 0"
        opacity=".8"
      />
    </g>
  </svg>
);

export const SuccessIcon: React.FC<IconSvgProps> = ({
  size = 24,
  width,
  height,
  ...props
}) => (
  <svg
    width={size || width || 24}
    height={size || height || 24}
    viewBox="0 0 24 24"
    fill="none"
    xmlns="http://www.w3.org/2000/svg"
    {...props}
  >
    <path
      d="M12 2C6.49 2 2 6.49 2 12C2 17.51 6.49 22 12 22C17.51 22 22 17.51 22 12C22 6.49 17.51 2 12 2ZM16.78 9.7L11.11 15.37C10.97 15.51 10.78 15.59 10.58 15.59C10.38 15.59 10.19 15.51 10.05 15.37L7.22 12.54C6.93 12.25 6.93 11.77 7.22 11.48C7.51 11.19 7.99 11.19 8.28 11.48L10.58 13.78L15.72 8.64C16.01 8.35 16.49 8.35 16.78 8.64C17.07 8.93 17.07 9.4 16.78 9.7Z"
      fill="currentColor"
    />
  </svg>
);

export const ArrowUpIcon: React.FC<IconSvgProps> = ({
  size,
  height,
  width,
  ...props
}) => {
  return (
    <svg
      xmlns="http://www.w3.org/2000/svg"
      fill="none"
      height={size || height || "1em"}
      viewBox="0 0 12 12"
      width={size || width || "1em"}
      aria-hidden="true"
      focusable="false"
      role="presentation"
      {...props}
    >
      <path
        d="M3 7.5L6 4.5L9 7.5"
        stroke="currentColor"
        strokeLinecap="round"
        strokeLinejoin="round"
        strokeWidth="1.5"
      />
    </svg>
  );
};

export const ArrowDownIcon: React.FC<IconSvgProps> = ({
  size,
  height,
  width,
  ...props
}) => {
  return (
    <svg
      xmlns="http://www.w3.org/2000/svg"
      fill="none"
      height={size || height || "1em"}
      viewBox="0 0 12 12"
      width={size || width || "1em"}
      aria-hidden="true"
      focusable="false"
      role="presentation"
      {...props}
    >
      <path
        d="M3 4.5L6 7.5L9 4.5"
        stroke="currentColor"
        strokeLinecap="round"
        strokeLinejoin="round"
        strokeWidth="1.5"
      />
    </svg>
  );
};

export const ChevronsLeftRightIcon: React.FC<IconSvgProps> = ({
  size,
  height,
  width,
  ...props
}) => {
  return (
    <svg
      xmlns="http://www.w3.org/2000/svg"
      fill="none"
      height={size || height || 24}
      viewBox="0 0 24 24"
      width={size || width || 24}
      stroke="currentColor"
      strokeWidth="2"
      strokeLinecap="round"
      strokeLinejoin="round"
      className="lucide lucide-chevrons-left-right ml-2 h-4 w-4 rotate-90"
      {...props}
    >
      <path d="m9 7-5 5 5 5M15 7l5 5-5 5" />
    </svg>
  );
};

export const PlusCircleIcon: React.FC<IconSvgProps> = ({
  size,
  height,
  width,
  ...props
}) => {
  return (
    <svg
      xmlns="http://www.w3.org/2000/svg"
      fill="none"
      height={size || height || 15}
      viewBox="0 0 15 15"
      width={size || width || 15}
      className="mr-2 size-4"
      {...props}
    >
      <path
        d="M7.5.877a6.623 6.623 0 1 0 0 13.246A6.623 6.623 0 0 0 7.5.877ZM1.827 7.5a5.673 5.673 0 1 1 11.346 0 5.673 5.673 0 0 1-11.346 0ZM7.5 4a.5.5 0 0 1 .5.5V7h2.5a.5.5 0 1 1 0 1H8v2.5a.5.5 0 0 1-1 0V8H4.5a.5.5 0 0 1 0-1H7V4.5a.5.5 0 0 1 .5-.5Z"
        fill="currentColor"
        fillRule="evenodd"
        clipRule="evenodd"
      />
    </svg>
  );
};

export const CustomFilterIcon: React.FC<IconSvgProps> = ({
  size,
  height,
  width,
  ...props
}) => {
  return (
    <svg
      xmlns="http://www.w3.org/2000/svg"
      aria-hidden="true"
      height={size || height || 16}
      width={size || width || 16}
      viewBox="0 0 24 24"
      {...props}
    >
      <g fill="none" stroke="currentColor" strokeWidth="1.5">
        <path d="M9.5 14a3 3 0 1 1 0 6 3 3 0 0 1 0-6Zm5-10a3 3 0 1 0 0 6 3 3 0 0 0 0-6Z" />
        <path strokeLinecap="round" d="M15 16.959h7m-13-10H2m0 10h2m18-10h-2" />
      </g>
    </svg>
  );
};

export const SaveIcon: React.FC<IconSvgProps> = ({
  size,
  height,
  width,
  ...props
}) => {
  return (
    <svg
      xmlns="http://www.w3.org/2000/svg"
      fill="none"
      height={size || height || 48}
      viewBox="0 0 24 24"
      width={size || width || 48}
      aria-hidden="true"
      {...props}
    >
      <path
        d="m20.71 9.29l-6-6a1 1 0 0 0-.32-.21A1.1 1.1 0 0 0 14 3H6a3 3 0 0 0-3 3v12a3 3 0 0 0 3 3h12a3 3 0 0 0 3-3v-8a1 1 0 0 0-.29-.71M9 5h4v2H9Zm6 14H9v-3a1 1 0 0 1 1-1h4a1 1 0 0 1 1 1Zm4-1a1 1 0 0 1-1 1h-1v-3a3 3 0 0 0-3-3h-4a3 3 0 0 0-3 3v3H6a1 1 0 0 1-1-1V6a1 1 0 0 1 1-1h1v3a1 1 0 0 0 1 1h6a1 1 0 0 0 1-1V6.41l4 4Z"
        fill="currentColor"
      />
    </svg>
  );
};

export const AddIcon: React.FC<IconSvgProps> = ({
  size,
  height,
  width,
  ...props
}) => {
  return (
    <svg
      xmlns="http://www.w3.org/2000/svg"
      fill="none"
      height={size || height || 20}
      viewBox="0 0 24 24"
      width={size || width || 20}
      aria-hidden="true"
      {...props}
    >
      <path
        fill="currentColor"
        fillRule="evenodd"
        d="M12 22c5.523 0 10-4.477 10-10S17.523 2 12 2 2 6.477 2 12s4.477 10 10 10m.75-13a.75.75 0 0 0-1.5 0v2.25H9a.75.75 0 0 0 0 1.5h2.25V15a.75.75 0 0 0 1.5 0v-2.25H15a.75.75 0 0 0 0-1.5h-2.25z"
        clipRule="evenodd"
      />
    </svg>
  );
};

export const ScheduleIcon: React.FC<IconSvgProps> = ({
  size = 24,
  height,
  width,
  ...props
}) => {
  return (
    <svg
      xmlns="http://www.w3.org/2000/svg"
      width={size || width}
      height={size || height}
      viewBox="0 0 24 24" // <- AÑADÍ ESTO
      fill="none"
      stroke="currentColor"
      strokeWidth="2"
      strokeLinecap="round"
      strokeLinejoin="round"
      aria-hidden="true"
      {...props}
    >
      <path d="M21 7.5V6a2 2 0 0 0-2-2H5a2 2 0 0 0-2 2v14a2 2 0 0 0 2 2h3.5" />
      <path d="M16 2v4M8 2v4M3 10h5" />
      <path d="M17.5 17.5L16 16.3V14" />
      <circle cx="16" cy="16" r="6" />
    </svg>
  );
};

export const InfoIcon: React.FC<IconSvgProps> = ({
  size = 24,
  width,
  height,
  ...props
}) => (
  <svg
    xmlns="http://www.w3.org/2000/svg"
    width={size || width}
    height={size || height}
    viewBox="0 0 24 24"
    fill="none"
    stroke="currentColor"
    strokeLinecap="round"
    strokeLinejoin="round"
    strokeWidth="2"
    {...props}
  >
    <circle cx="12" cy="12" r="10" />
    <path d="M12 16v-4M12 8h.01" />
  </svg>
);

export const ManualIcon: React.FC<IconSvgProps> = ({
  size = 24,
  width,
  height,
  ...props
}) => (
  <svg
    xmlns="http://www.w3.org/2000/svg"
    width={size || width}
    height={size || height}
    viewBox="0 0 24 24"
    fill="none"
    stroke="currentColor"
    strokeWidth="2"
    strokeLinecap="round"
    strokeLinejoin="round"
    aria-hidden="true"
    {...props}
  >
    <circle cx="12" cy="12" r="10" />
    <polygon points="10 8 16 12 10 16 10 8" />
  </svg>
);

export const SpinnerIcon: React.FC<IconSvgProps> = ({
  size = 24,
  width,
  height,
  className,
  ...props
}) => (
  <svg
    xmlns="http://www.w3.org/2000/svg"
    width={size || width}
    height={size || height}
    viewBox="0 0 24 24"
    fill="none"
    stroke="currentColor"
    strokeLinecap="round"
    strokeLinejoin="round"
    strokeWidth="2"
    className={className}
    {...props}
  >
    <path d="M20 4v5h-.582m0 0a8.001 8.001 0 00-15.356 2m15.356-2H15M4 20v-5h.581m0 0a8.003 8.003 0 0015.357-2M4.581 15H9" />
  </svg>
);

export const DocIcon: React.FC<IconSvgProps> = ({
  size = 24,
  width,
  height,
  ...props
}) => {
  return (
    <svg
      xmlns="http://www.w3.org/2000/svg"
      viewBox="0 0 24 24"
      width={size || width}
      height={size || height}
      fill="none"
      stroke="currentColor"
      strokeWidth="2"
      strokeLinecap="round"
      strokeLinejoin="round"
      {...props}
    >
      <path d="M14 3v4a1 1 0 0 0 1 1h4" />
      <path d="M5 12V5a2 2 0 0 1 2-2h7l5 5v4" />
      <path d="M5 15v6h1a2 2 0 0 0 2-2v-2a2 2 0 0 0-2-2z" />
      <path d="M20 16.5a1.5 1.5 0 0 0-3 0v3a1.5 1.5 0 0 0 3 0" />
      <path d="M12.5 15a1.5 1.5 0 0 1 1.5 1.5v3a1.5 1.5 0 0 1-3 0v-3a1.5 1.5 0 0 1 1.5-1.5" />
    </svg>
  );
};

export const APIdocIcon: React.FC<IconSvgProps> = ({
  size = 24,
  width,
  height,
  ...props
}) => {
  return (
    <svg
      xmlns="http://www.w3.org/2000/svg"
      viewBox="0 0 24 24"
      width={size || width}
      height={size || height}
      fill="none"
      stroke="currentColor"
      strokeWidth="2"
      strokeLinecap="round"
      strokeLinejoin="round"
      {...props}
    >
      <path d="M4 13h5m3 3V8h3a2 2 0 0 1 2 2v1a2 2 0 0 1-2 2h-3m8-5v8M9 16v-5.5a2.5 2.5 0 0 0-5 0V16" />
    </svg>
  );
};

export const SupportIcon: React.FC<IconSvgProps> = ({
  size = 24,
  width,
  height,
  ...props
}) => {
  return (
    <svg
      xmlns="http://www.w3.org/2000/svg"
      viewBox="0 0 24 24"
      width={size || width}
      height={size || height}
      fill="none"
      stroke="currentColor"
      strokeWidth="2"
      strokeLinecap="round"
      strokeLinejoin="round"
      {...props}
    >
      <circle cx="12" cy="12" r="10" />
      <path d="M12 7h.01" strokeLinecap="round" />
      <path
        d="M10 11h2v5m-2 0h4"
        strokeLinecap="round"
        strokeLinejoin="round"
      />
    </svg>
  );
};

export const CircleHelpIcon: React.FC<IconSvgProps> = ({
  size = 24,
  width,
  height,
  ...props
}) => {
  return (
    <svg
      xmlns="http://www.w3.org/2000/svg"
      viewBox="0 0 24 24"
      width={size || width}
      height={size || height}
      fill="none"
      stroke="currentColor"
      strokeWidth="2"
      strokeLinecap="round"
      strokeLinejoin="round"
      {...props}
    >
      <circle cx="12" cy="12" r="10" />
      <path d="M9.09 9a3 3 0 0 1 5.83 1c0 2-3 3-3 3" />
      <path d="M12 17h.01" />
    </svg>
  );
};

export const AWSIcon: React.FC<IconSvgProps> = ({
  size = 24,
  width,
  height,
  ...props
}) => {
  return (
    <svg
      xmlns="http://www.w3.org/2000/svg"
      viewBox="0 0 24 24"
      width={size || width}
      height={size || height}
      fill="currentColor"
      {...props}
    >
      <path d="M15.626 14.62c-1.107 1.619-2.728 2.384-4.625 2.384c-2.304 0-4.277-1.773-3.993-4.124c.314-2.608 2.34-3.73 5.708-4.143c.601-.073.85-.094 2.147-.19l.138-.01v-.215C15 6.526 13.933 5.3 12.5 5.3c-1.437 0-2.44.747-3.055 2.526l-1.89-.652C8.442 4.604 10.193 3.3 12.5 3.3c2.602 0 4.5 2.178 4.5 5.022c0 2.649.163 4.756.483 5.557c.356.893.486 1.117.884 1.613l-1.56 1.251c-.524-.652-.753-1.048-1.182-2.122m5.631 5.925c-.27.2-.741.081-.528-.44c.264-.648.547-1.408.262-1.752c-.21-.255-.468-.382-1.027-.382c-.46 0-.69.06-.995.08c-.204.014-.294-.297-.091-.44c.261-.185.544-.33.87-.428c1.15-.344 2.505-.155 2.67.083c.365.53-.2 2.569-1.16 3.28m-1.182-1.084a8 8 0 0 1-.829.695c-2.122 1.616-4.871 2.46-7.258 2.46c-3.843 0-7.28-1.793-9.888-4.795c-.224-.23-.039-.566.223-.384c2.81 2.077 6.288 3.333 9.888 3.333c2.266 0 4.708-.537 7.035-1.692c.163-.077.345-.182.504-.255c.367-.21.69.306.325.638m-5.064-8.92c-1.259.094-1.496.113-2.052.181c-2.553.313-3.797 1.003-3.966 2.398c-.125 1.043.81 1.884 2.008 1.884c2.039 0 3.517-1.228 4.022-4.463z" />
    </svg>
  );
};

export const AzureIcon: React.FC<IconSvgProps> = ({
  size = 24,
  width,
  height,
  ...props
}) => {
  return (
    <svg
      xmlns="http://www.w3.org/2000/svg"
      viewBox="0 0 16 16"
      width={size || width}
      height={size || height}
      fill="currentColor"
      {...props}
    >
      <path
        fillRule="evenodd"
        d="m15.37 13.68l-4-12a1 1 0 0 0-1-.68H5.63a1 1 0 0 0-.95.68l-4.05 12a1 1 0 0 0 1 1.32h2.93a1 1 0 0 0 .94-.68l.61-1.78l3 2.27a1 1 0 0 0 .6.19h4.68a1 1 0 0 0 .98-1.32m-5.62.66a.32.32 0 0 1-.2-.07L3.9 10.08l-.09-.07h3l.08-.21l1-2.53l2.24 6.63a.34.34 0 0 1-.38.44m4.67 0H10.7a1 1 0 0 0 0-.66l-4.05-12h3.72a.34.34 0 0 1 .32.23l4.05 12a.34.34 0 0 1-.32.43"
        clipRule="evenodd"
      />
    </svg>
  );
};

export const M365Icon: React.FC<IconSvgProps> = ({
  size = 24,
  width,
  height,
  strokeWidth = 2,
  ...props
}) => {
  return (
    <svg
      xmlns="http://www.w3.org/2000/svg"
      width={size || width}
      height={size || height}
      viewBox="0 0 48 48"
      fill="none"
      stroke="currentColor"
      strokeLinecap="round"
      {...props}
    >
      <path
        strokeLinejoin="round"
        d="M20.507 3.241L8.443 9.74a8.6 8.6 0 0 0-4.508 7.563V30.7a8.6 8.6 0 0 0 4.508 7.564m15.668-5.597l-2.826-1.557a8.6 8.6 0 0 1-4.45-7.532v-4.072"
        strokeWidth={strokeWidth}
      ></path>
      <path
        strokeLinejoin="round"
        d="M31.166 19.275v4.45a8.6 8.6 0 0 1-4.508 7.564l-11.466 6.202a8.6 8.6 0 0 1-7.435.358q.33.222.687.414l11.465 6.202a8.6 8.6 0 0 0 8.182 0l11.465-6.202a8.6 8.6 0 0 0 4.508-7.563"
        strokeWidth={strokeWidth}
      ></path>
      <path
        strokeLinejoin="round"
        d="M39.557 9.739L28.092 3.536a8.6 8.6 0 0 0-7.585-.295a8.6 8.6 0 0 0-3.673 7.048v8.986l3.288-1.661a8.6 8.6 0 0 1 7.756 0l11.465 5.793a8.6 8.6 0 0 1 4.72 7.484l.001-.191V17.302a8.6 8.6 0 0 0-4.507-7.563"
        strokeWidth={strokeWidth}
      ></path>
    </svg>
  );
};

export const GCPIcon: React.FC<IconSvgProps> = ({
  size = 24,
  width,
  height,
  ...props
}) => {
  return (
    <svg
      xmlns="http://www.w3.org/2000/svg"
      viewBox="0 0 24 24"
      width={size || width}
      height={size || height}
      fill="currentColor"
      {...props}
    >
      <path d="M12.19 2.38a9.344 9.344 0 0 0-9.234 6.893c.053-.02-.055.013 0 0c-3.875 2.551-3.922 8.11-.247 10.941l.006-.007l-.007.03a6.7 6.7 0 0 0 4.077 1.356h5.173l.03.03h5.192c6.687.053 9.376-8.605 3.835-12.35a9.37 9.37 0 0 0-2.821-4.552l-.043.043l.006-.05A9.34 9.34 0 0 0 12.19 2.38m-.358 4.146c1.244-.04 2.518.368 3.486 1.15a5.19 5.19 0 0 1 1.862 4.078v.518c3.53-.07 3.53 5.262 0 5.193h-5.193l-.008.009v-.04H6.785a2.6 2.6 0 0 1-1.067-.23h.001a2.597 2.597 0 1 1 3.437-3.437l3.013-3.012A6.75 6.75 0 0 0 8.11 8.24c.018-.01.04-.026.054-.023a5.2 5.2 0 0 1 3.67-1.69z" />
    </svg>
  );
};

export const MutedIcon: React.FC<IconSvgProps> = ({
  size,
  height,
  width,
  ...props
}) => {
  return (
    <svg
      xmlns="http://www.w3.org/2000/svg"
      fill="none"
      height={size || height || 24}
      width={size || width || 24}
      viewBox="0 0 24 24"
      stroke="currentColor"
      strokeWidth={2}
      strokeLinecap="round"
      strokeLinejoin="round"
      aria-hidden="true"
      {...props}
    >
      <path d="M10.268 21a2 2 0 0 0 3.464 0" />
      <path d="M17 17H4a1 1 0 0 1-.74-1.673C4.59 13.956 6 12.499 6 8a6 6 0 0 1 .258-1.742" />
      <path d="m2 2 20 20" />
      <path d="M8.668 3.01A6 6 0 0 1 18 8c0 2.687.77 4.653 1.707 6.05" />
    </svg>
  );
};

<<<<<<< HEAD
export const BellIcon: React.FC<IconSvgProps> = ({
=======
export const KubernetesIcon: React.FC<IconSvgProps> = ({
>>>>>>> 92a804bf
  size = 24,
  width,
  height,
  ...props
}) => {
  return (
    <svg
      xmlns="http://www.w3.org/2000/svg"
<<<<<<< HEAD
      viewBox="0 0 24 24"
      width={size || width}
      height={size || height}
      fill="none"
      stroke="currentColor"
      strokeWidth="2"
=======
      viewBox="0 0 32 32"
      width={size || width}
      height={size || height}
      fill="currentColor"
      {...props}
    >
      <path
        fill="currentColor"
        d="m29.223 17.964l-3.304-.754a9.78 9.78 0 0 0-1.525-6.624l2.54-2.026l-1.247-1.564l-2.539 2.024A9.97 9.97 0 0 0 17 6.05V3h-2v3.05a9.97 9.97 0 0 0-6.148 2.97l-2.54-2.024L5.066 8.56l2.54 2.025a9.78 9.78 0 0 0-1.524 6.625l-3.304.754l.446 1.95l3.297-.753a10.04 10.04 0 0 0 4.269 5.358l-1.33 2.763l1.802.867l1.329-2.76a9.8 9.8 0 0 0 6.82 0l1.33 2.76l1.802-.868l-1.33-2.762a10.04 10.04 0 0 0 4.269-5.358l3.297.752ZM24 16q-.002.385-.039.763l-5-1.142a3 3 0 0 0-.137-.594l3.996-3.187A7.94 7.94 0 0 1 24 16m-9 0a1 1 0 1 1 1 1a1 1 0 0 1-1-1m6.576-5.726l-3.996 3.187a3 3 0 0 0-.58-.277V8.07a7.98 7.98 0 0 1 4.576 2.205M15 8.07v5.115a3 3 0 0 0-.58.277l-3.996-3.187A7.98 7.98 0 0 1 15 8.07M8 16a7.94 7.94 0 0 1 1.18-4.16l3.996 3.187a3 3 0 0 0-.137.594l-5 1.141A8 8 0 0 1 8 16m.484 2.712l4.975-1.136a3 3 0 0 0 .414.537L11.66 22.71a8.03 8.03 0 0 1-3.176-3.998M16 24a8 8 0 0 1-2.54-.42l2.22-4.612A3 3 0 0 0 16 19a3 3 0 0 0 .319-.032l2.221 4.612A8 8 0 0 1 16 24m4.34-1.29l-2.213-4.598a3 3 0 0 0 .414-.536l4.976 1.136a8.03 8.03 0 0 1-3.176 3.998"
      />
    </svg>
  );
};

export const LighthouseIcon: React.FC<IconSvgProps> = ({
  size = 24,
  width,
  height,
  ...props
}) => {
  return (
    <svg
      xmlns="http://www.w3.org/2000/svg"
      viewBox="0 0 200 200"
      width={size || width}
      height={size || height}
      fill="none"
      stroke="#8ce112"
      strokeWidth="12"
>>>>>>> 92a804bf
      strokeLinecap="round"
      strokeLinejoin="round"
      {...props}
    >
<<<<<<< HEAD
      <path d="M10.268 21a2 2 0 0 0 3.464 0" />
      <path d="M3.262 15.326A1 1 0 0 0 4 17h16a1 1 0 0 0 .74-1.673C19.41 13.956 18 12.499 18 8A6 6 0 0 0 6 8c0 4.499-1.411 5.956-2.738 7.326" />
=======
      {/* Square container with rounded corners, broken top-right edge */}
      <path
        d="M30 50 Q30 30 50 30 H140
               M30 50 V150 Q30 170 50 170 H150 Q170 170 170 150 V100"
      />

      {/* Slightly smaller center star */}
      <path
        d="M100 60
               L114 89 L140 100
               L114 111 L100 140
               L86 111 L60 100
               L86 89 Z"
      />

      {/* Small star in top-right corner */}
      <path
        d="M160 35
               L168 50 L182 58
               L168 66 L160 80
               L152 66 L138 58
               L152 50 Z"
      />
>>>>>>> 92a804bf
    </svg>
  );
};<|MERGE_RESOLUTION|>--- conflicted
+++ resolved
@@ -1095,27 +1095,15 @@
   );
 };
 
-<<<<<<< HEAD
-export const BellIcon: React.FC<IconSvgProps> = ({
-=======
 export const KubernetesIcon: React.FC<IconSvgProps> = ({
->>>>>>> 92a804bf
-  size = 24,
-  width,
-  height,
-  ...props
-}) => {
-  return (
-    <svg
-      xmlns="http://www.w3.org/2000/svg"
-<<<<<<< HEAD
-      viewBox="0 0 24 24"
-      width={size || width}
-      height={size || height}
-      fill="none"
-      stroke="currentColor"
-      strokeWidth="2"
-=======
+  size = 24,
+  width,
+  height,
+  ...props
+}) => {
+  return (
+    <svg
+      xmlns="http://www.w3.org/2000/svg"
       viewBox="0 0 32 32"
       width={size || width}
       height={size || height}
@@ -1145,15 +1133,10 @@
       fill="none"
       stroke="#8ce112"
       strokeWidth="12"
->>>>>>> 92a804bf
-      strokeLinecap="round"
-      strokeLinejoin="round"
-      {...props}
-    >
-<<<<<<< HEAD
-      <path d="M10.268 21a2 2 0 0 0 3.464 0" />
-      <path d="M3.262 15.326A1 1 0 0 0 4 17h16a1 1 0 0 0 .74-1.673C19.41 13.956 18 12.499 18 8A6 6 0 0 0 6 8c0 4.499-1.411 5.956-2.738 7.326" />
-=======
+      strokeLinecap="round"
+      strokeLinejoin="round"
+      {...props}
+    >
       {/* Square container with rounded corners, broken top-right edge */}
       <path
         d="M30 50 Q30 30 50 30 H140
@@ -1177,7 +1160,31 @@
                L152 66 L138 58
                L152 50 Z"
       />
->>>>>>> 92a804bf
+    </svg>
+  );
+};
+
+export const BellIcon: React.FC<IconSvgProps> = ({
+  size = 24,
+  width,
+  height,
+  ...props
+}) => {
+  return (
+    <svg
+      xmlns="http://www.w3.org/2000/svg"
+      viewBox="0 0 24 24"
+      width={size || width}
+      height={size || height}
+      fill="none"
+      stroke="currentColor"
+      strokeWidth="2"
+      strokeLinecap="round"
+      strokeLinejoin="round"
+      {...props}
+    >
+      <path d="M10.268 21a2 2 0 0 0 3.464 0" />
+      <path d="M3.262 15.326A1 1 0 0 0 4 17h16a1 1 0 0 0 .74-1.673C19.41 13.956 18 12.499 18 8A6 6 0 0 0 6 8c0 4.499-1.411 5.956-2.738 7.326" />
     </svg>
   );
 };