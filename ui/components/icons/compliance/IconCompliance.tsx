import AWSLogo from "./aws.svg";
<<<<<<< HEAD
import CCCLogo from "./ccc.svg";
=======
import C5Logo from "./c5.svg";
>>>>>>> 564ad56d
import CISLogo from "./cis.svg";
import CISALogo from "./cisa.svg";
import ENSLogo from "./ens.png";
import FedRAMPLogo from "./fedramp.svg";
import FFIECLogo from "./ffiec.svg";
import GDPRLogo from "./gdpr.svg";
import GxPLogo from "./gxp-aws.svg";
import HIPAALogo from "./hipaa.svg";
import ISOLogo from "./iso-27001.svg";
import KISALogo from "./kisa.svg";
import MITRELogo from "./mitre-attack.svg";
import NIS2Logo from "./nis2.svg";
import NISTLogo from "./nist.svg";
import PCILogo from "./pci-dss.svg";
import PROWLERTHREATLogo from "./prowlerThreat.svg";
import RBILogo from "./rbi.svg";
import SOC2Logo from "./soc2.svg";

const COMPLIANCE_LOGOS = {
  aws: AWSLogo,
  cisa: CISALogo,
  cis: CISLogo,
  ens: ENSLogo,
  ffiec: FFIECLogo,
  fedramp: FedRAMPLogo,
  gdpr: GDPRLogo,
  gxp: GxPLogo,
  hipaa: HIPAALogo,
  iso: ISOLogo,
  mitre: MITRELogo,
  nist: NISTLogo,
  pci: PCILogo,
  rbi: RBILogo,
  soc2: SOC2Logo,
  kisa: KISALogo,
  prowlerthreatscore: PROWLERTHREATLogo,
  nis2: NIS2Logo,
  c5: C5Logo,
} as const;

export const getComplianceIcon = (complianceTitle: string) => {
<<<<<<< HEAD
  if (complianceTitle.toLowerCase().includes("ccc")) {
    return CCCLogo;
  }
  if (complianceTitle.toLowerCase().includes("aws")) {
    return AWSLogo;
  }
  if (complianceTitle.toLowerCase().includes("cisa")) {
    return CISALogo;
  }
  if (complianceTitle.toLowerCase().includes("cis")) {
    return CISLogo;
  }
  if (complianceTitle.toLowerCase().includes("ens")) {
    return ENSLogo;
  }
  if (complianceTitle.toLowerCase().includes("ffiec")) {
    return FFIECLogo;
  }
  if (complianceTitle.toLowerCase().includes("fedramp")) {
    return FedRAMPLogo;
  }
  if (complianceTitle.toLowerCase().includes("gdpr")) {
    return GDPRLogo;
  }
  if (complianceTitle.toLowerCase().includes("gxp")) {
    return GxPLogo;
  }
  if (complianceTitle.toLowerCase().includes("hipaa")) {
    return HIPAALogo;
  }
  if (complianceTitle.toLowerCase().includes("iso")) {
    return ISOLogo;
  }
  if (complianceTitle.toLowerCase().includes("mitre")) {
    return MITRELogo;
  }
  if (complianceTitle.toLowerCase().includes("nist")) {
    return NISTLogo;
  }
  if (complianceTitle.toLowerCase().includes("pci")) {
    return PCILogo;
  }
  if (complianceTitle.toLowerCase().includes("rbi")) {
    return RBILogo;
  }
  if (complianceTitle.toLowerCase().includes("soc2")) {
    return SOC2Logo;
  }
  if (complianceTitle.toLowerCase().includes("kisa")) {
    return KISALogo;
  }
  if (complianceTitle.toLowerCase().includes("prowlerthreatscore")) {
    return PROWLERTHREATLogo;
  }
  if (complianceTitle.toLowerCase().includes("nis2")) {
    return NIS2Logo;
  }
=======
  const lowerTitle = complianceTitle.toLowerCase();
  return Object.entries(COMPLIANCE_LOGOS).find(([keyword]) =>
    lowerTitle.includes(keyword),
  )?.[1];
>>>>>>> 564ad56d
};<|MERGE_RESOLUTION|>--- conflicted
+++ resolved
@@ -1,9 +1,6 @@
 import AWSLogo from "./aws.svg";
-<<<<<<< HEAD
+import C5Logo from "./c5.svg";
 import CCCLogo from "./ccc.svg";
-=======
-import C5Logo from "./c5.svg";
->>>>>>> 564ad56d
 import CISLogo from "./cis.svg";
 import CISALogo from "./cisa.svg";
 import ENSLogo from "./ens.png";
@@ -42,71 +39,12 @@
   prowlerthreatscore: PROWLERTHREATLogo,
   nis2: NIS2Logo,
   c5: C5Logo,
+  ccc: CCCLogo,
 } as const;
 
 export const getComplianceIcon = (complianceTitle: string) => {
-<<<<<<< HEAD
-  if (complianceTitle.toLowerCase().includes("ccc")) {
-    return CCCLogo;
-  }
-  if (complianceTitle.toLowerCase().includes("aws")) {
-    return AWSLogo;
-  }
-  if (complianceTitle.toLowerCase().includes("cisa")) {
-    return CISALogo;
-  }
-  if (complianceTitle.toLowerCase().includes("cis")) {
-    return CISLogo;
-  }
-  if (complianceTitle.toLowerCase().includes("ens")) {
-    return ENSLogo;
-  }
-  if (complianceTitle.toLowerCase().includes("ffiec")) {
-    return FFIECLogo;
-  }
-  if (complianceTitle.toLowerCase().includes("fedramp")) {
-    return FedRAMPLogo;
-  }
-  if (complianceTitle.toLowerCase().includes("gdpr")) {
-    return GDPRLogo;
-  }
-  if (complianceTitle.toLowerCase().includes("gxp")) {
-    return GxPLogo;
-  }
-  if (complianceTitle.toLowerCase().includes("hipaa")) {
-    return HIPAALogo;
-  }
-  if (complianceTitle.toLowerCase().includes("iso")) {
-    return ISOLogo;
-  }
-  if (complianceTitle.toLowerCase().includes("mitre")) {
-    return MITRELogo;
-  }
-  if (complianceTitle.toLowerCase().includes("nist")) {
-    return NISTLogo;
-  }
-  if (complianceTitle.toLowerCase().includes("pci")) {
-    return PCILogo;
-  }
-  if (complianceTitle.toLowerCase().includes("rbi")) {
-    return RBILogo;
-  }
-  if (complianceTitle.toLowerCase().includes("soc2")) {
-    return SOC2Logo;
-  }
-  if (complianceTitle.toLowerCase().includes("kisa")) {
-    return KISALogo;
-  }
-  if (complianceTitle.toLowerCase().includes("prowlerthreatscore")) {
-    return PROWLERTHREATLogo;
-  }
-  if (complianceTitle.toLowerCase().includes("nis2")) {
-    return NIS2Logo;
-  }
-=======
   const lowerTitle = complianceTitle.toLowerCase();
   return Object.entries(COMPLIANCE_LOGOS).find(([keyword]) =>
     lowerTitle.includes(keyword),
   )?.[1];
->>>>>>> 564ad56d
 };