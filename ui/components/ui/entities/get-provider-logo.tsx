--- conflicted
+++ resolved
@@ -26,13 +26,10 @@
       return <M365ProviderBadge width={35} height={35} />;
     case "github":
       return <GitHubProviderBadge width={35} height={35} />;
-<<<<<<< HEAD
     case "iac":
       return <IacProviderBadge width={35} height={35} />;
-=======
     case "oci":
       return <OracleCloudProviderBadge width={35} height={35} />;
->>>>>>> caee7830
     default:
       return null;
   }
@@ -52,13 +49,10 @@
       return "Microsoft 365";
     case "github":
       return "GitHub";
-<<<<<<< HEAD
     case "iac":
       return "Infrastructure as Code";
-=======
     case "oci":
       return "Oracle Cloud Infrastructure";
->>>>>>> caee7830
     default:
       return "Unknown Provider";
   }
