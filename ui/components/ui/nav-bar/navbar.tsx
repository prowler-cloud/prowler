--- conflicted
+++ resolved
@@ -3,11 +3,8 @@
 import { ReactNode } from "react";
 
 import { ThemeSwitch } from "@/components/ThemeSwitch";
-<<<<<<< HEAD
 import { BreadcrumbNavigation } from "@/components/ui";
 import { UserProfileProps } from "@/types";
-=======
->>>>>>> 4b104e92
 
 import { SheetMenu } from "../sidebar/sheet-menu";
 import { UserNav } from "../user-nav/user-nav";
@@ -17,83 +14,7 @@
   icon: string | ReactNode;
 }
 
-<<<<<<< HEAD
-export function Navbar({ title, icon, user }: NavbarProps) {
-=======
-interface BreadcrumbItem {
-  name: string;
-  path: string;
-  isLast: boolean;
-}
-
 export function Navbar({ title, icon }: NavbarProps) {
-  const pathname = usePathname();
-  const searchParams = useSearchParams();
-
-  const generateBreadcrumbs = (): BreadcrumbItem[] => {
-    const pathSegments = pathname
-      .split("/")
-      .filter((segment) => segment !== "");
-
-    if (pathSegments.length === 0) {
-      return [{ name: "Home", path: "/", isLast: true }];
-    }
-
-    const breadcrumbs: BreadcrumbItem[] = [];
-    let currentPath = "";
-
-    pathSegments.forEach((segment, index) => {
-      currentPath += `/${segment}`;
-      const isLast = index === pathSegments.length - 1;
-      let displayName = segment.charAt(0).toUpperCase() + segment.slice(1);
-
-      //special cases:
-      if (segment.includes("-")) {
-        displayName = segment
-          .split("-")
-          .map((word) => word.charAt(0).toUpperCase() + word.slice(1))
-          .join(" ");
-      }
-
-      breadcrumbs.push({
-        name: displayName,
-        path: currentPath,
-        isLast,
-      });
-    });
-
-    return breadcrumbs;
-  };
-
-  const buildNavigationUrl = (paramToPreserve: string, path: string) => {
-    const paramValue = searchParams.get(paramToPreserve);
-    if (path === "/compliance" && paramValue) {
-      return `/compliance?${paramToPreserve}=${paramValue}`;
-    }
-
-    return path;
-  };
-
-  const renderTitleWithIcon = (titleText: string, isLink: boolean = false) => (
-    <>
-      {typeof icon === "string" ? (
-        <Icon className="text-default-500" height={24} icon={icon} width={24} />
-      ) : (
-        <div className="flex h-8 w-8 items-center justify-center [&>*]:h-full [&>*]:w-full">
-          {icon}
-        </div>
-      )}
-      <h1
-        className={`text-sm font-bold text-default-700 ${isLink ? "transition-colors hover:text-primary" : ""}`}
-      >
-        {titleText}
-      </h1>
-    </>
-  );
-
-  const breadcrumbs = generateBreadcrumbs();
-
->>>>>>> 4b104e92
   return (
     <header className="sticky top-0 z-10 w-full bg-background/95 shadow backdrop-blur supports-[backdrop-filter]:bg-background/60 dark:shadow-primary">
       <div className="mx-4 flex h-14 items-center sm:mx-8">
