"use client";

import {
  Button,
  Checkbox,
  CheckboxGroup,
  Divider,
  Popover,
  PopoverContent,
  PopoverTrigger,
  ScrollShadow,
} from "@nextui-org/react";
import { ChevronDown, X } from "lucide-react";
import { useSearchParams } from "next/navigation";
import React, {
  useCallback,
  useEffect,
  useMemo,
  useRef,
  useState,
} from "react";

<<<<<<< HEAD
import { ComplianceScanInfo } from "@/components/compliance";
=======
import { EntityInfoShort } from "@/components/ui/entities";
>>>>>>> 8c95e1ef
import { CustomDropdownFilterProps } from "@/types";

export const CustomDropdownFilter = ({
  filter,
  onFilterChange,
}: CustomDropdownFilterProps) => {
  const searchParams = useSearchParams();
  const [groupSelected, setGroupSelected] = useState(new Set<string>());
  const [isOpen, setIsOpen] = useState(false);
  const hasUserInteracted = useRef(false);

  const filterValues = useMemo(() => filter?.values || [], [filter?.values]);
  const selectedValues = Array.from(groupSelected).filter(
    (value) => value !== "all",
  );
  const isAllSelected =
    selectedValues.length === filterValues.length && filterValues.length > 0;

  const activeFilterValue = useMemo(() => {
    const filterParam = searchParams.get(`filter[${filter?.key}]`);
    return filterParam ? filterParam.split(",") : [];
  }, [searchParams, filter?.key]);

  // Helper function to handle URL filter values sync
  const syncWithActiveFilters = useCallback(() => {
    const newSelection = new Set(activeFilterValue);
    if (
      newSelection.size === filterValues.length &&
      filter?.showSelectAll !== false
    ) {
      newSelection.add("all");
    }
    setGroupSelected(newSelection);
  }, [activeFilterValue, filterValues, filter?.showSelectAll]);

  const resetComponentState = useCallback(() => {
    setGroupSelected(new Set());
    hasUserInteracted.current = false;
  }, []);

  const applyDefaultValues = useCallback(() => {
    if (filter?.defaultToSelectAll && filterValues.length > 0) {
      const newSelection = new Set(filterValues);
      if (filter?.showSelectAll !== false) {
        newSelection.add("all");
      }
      setGroupSelected(newSelection);
    } else if (filter?.defaultValues && filter.defaultValues.length > 0) {
      const validDefaultValues = filter.defaultValues.filter((value) =>
        filterValues.includes(value),
      );
      const newSelection = new Set(validDefaultValues);

      // Add "all" if all items are selected and showSelectAll is not false
      if (
        validDefaultValues.length === filterValues.length &&
        filter?.showSelectAll !== false
      ) {
        newSelection.add("all");
      }
      setGroupSelected(newSelection);
    } else {
      setGroupSelected(new Set());
    }
  }, [
    filterValues,
    filter?.defaultToSelectAll,
    filter?.defaultValues,
    filter?.showSelectAll,
  ]);

  useEffect(() => {
    const hasActiveFilters = activeFilterValue.length > 0;
    const userHasInteracted = hasUserInteracted.current;

    if (hasActiveFilters) {
      // URL has filter values - sync component state with URL
      syncWithActiveFilters();
    } else if (userHasInteracted) {
      // URL has no filters but user had interacted - reset component state
      resetComponentState();
    } else {
      // URL has no filters and user hasn't interacted - apply defaults
      applyDefaultValues();
    }
  }, [
    activeFilterValue,
    syncWithActiveFilters,
    resetComponentState,
    applyDefaultValues,
  ]);

  const updateSelection = useCallback(
    (newValues: string[]) => {
      // Mark that user has interacted with the filter
      hasUserInteracted.current = true;

      const actualValues = newValues.filter((key) => key !== "all");
      const newSelection = new Set(actualValues);

      // Auto-add "all" if all items are selected and showSelectAll is not false
      if (
        actualValues.length === filterValues.length &&
        filterValues.length > 0 &&
        filter?.showSelectAll !== false
      ) {
        newSelection.add("all");
      }

      setGroupSelected(newSelection);

      // Notify parent with actual values (excluding "all")
      onFilterChange?.(filter.key, actualValues);
    },
    [filterValues.length, onFilterChange, filter.key, filter?.showSelectAll],
  );

  const onSelectionChange = useCallback(
    (keys: string[]) => {
      const currentSelection = Array.from(groupSelected);
      const newKeys = new Set(keys);
      const oldKeys = new Set(currentSelection);

      // Check if "all" was just toggled
      const allWasSelected = oldKeys.has("all");
      const allIsSelected = newKeys.has("all");

      if (allIsSelected && !allWasSelected) {
        // "all" was just selected - select all items
        updateSelection(filterValues);
      } else if (!allIsSelected && allWasSelected) {
        // "all" was just deselected - deselect all items
        updateSelection([]);
      } else if (allIsSelected && allWasSelected) {
        // "all" was already selected, but individual items changed
        // Remove "all" and keep only the individual selections
        const individualSelections = keys.filter((key) => key !== "all");
        updateSelection(individualSelections);
      } else {
        // Normal individual selection without "all"
        updateSelection(keys);
      }
    },
    [groupSelected, updateSelection, filterValues],
  );

  const handleClearAll = useCallback(
    (e: React.MouseEvent) => {
      e.stopPropagation();
      updateSelection([]);
    },
    [updateSelection],
  );

  const getDisplayLabel = useCallback(
    (value: string) => {
      const entity = filter.valueLabelMapping?.find((entry) => entry[value])?.[
        value
      ];
      return entity?.providerInfo?.alias || entity?.providerInfo?.uid || value;
    },
    [filter.valueLabelMapping],
  );

  return (
    <div className="flex w-full flex-col gap-2">
      <Popover
        backdrop="transparent"
        placement="bottom-start"
        isOpen={isOpen}
        onOpenChange={setIsOpen}
      >
        <PopoverTrigger>
          <Button
            className="border-input hover:bg-accent hover:text-accent-foreground inline-flex h-auto min-h-10 items-center justify-between whitespace-nowrap rounded-md border border-dashed bg-background px-3 py-2 text-xs font-medium shadow-sm transition-colors focus-visible:outline-none disabled:opacity-50 dark:bg-prowler-blue-800"
            endContent={
              <ChevronDown
                className={`h-4 w-4 transition-transform ${isOpen ? "rotate-180" : ""}`}
              />
            }
            size="md"
            variant="flat"
          >
            <div className="flex min-w-0 flex-1 items-center gap-2">
              <span className="flex-shrink-0 text-small">
                {filter?.labelCheckboxGroup}
              </span>

              {selectedValues.length > 0 && (
                <>
                  <Divider
                    orientation="vertical"
                    className="h-4 flex-shrink-0"
                  />
                  <div className="flex min-w-0 flex-shrink items-center">
                    {selectedValues.length <= 2 ? (
                      <span
                        className="max-w-32 truncate text-xs text-default-500"
                        title={selectedValues.map(getDisplayLabel).join(", ")}
                      >
                        {selectedValues.map(getDisplayLabel).join(", ")}
                      </span>
                    ) : (
                      <span className="truncate text-xs text-default-500">
                        {isAllSelected
                          ? "All selected"
                          : `${selectedValues.length} selected`}
                      </span>
                    )}
                    <div
                      onClick={handleClearAll}
                      className="ml-1 flex h-4 w-4 flex-shrink-0 cursor-pointer items-center justify-center rounded-full transition-colors hover:bg-default-200"
                      aria-label="Clear selection"
                      role="button"
                      tabIndex={0}
                      onKeyDown={(e) => {
                        if (e.key === "Enter" || e.key === " ") {
                          e.preventDefault();
                          handleClearAll(e as any);
                        }
                      }}
                    >
                      <X className="h-3 w-3 text-default-400 hover:text-default-600" />
                    </div>
                  </div>
                </>
              )}
            </div>
          </Button>
        </PopoverTrigger>
        <PopoverContent className="min-w-[20rem] dark:bg-prowler-blue-800">
          <div className="flex w-full flex-col gap-4 p-2">
            <CheckboxGroup
              color="default"
              label={filter?.labelCheckboxGroup}
              value={Array.from(groupSelected)}
              onValueChange={onSelectionChange}
              className="font-bold"
            >
              {filter?.showSelectAll !== false && (
                <>
                  <Checkbox
                    classNames={{
                      label: "text-small font-normal",
                      wrapper: "checkbox-update",
                    }}
                    value="all"
                  >
                    Select All
                  </Checkbox>
                  <Divider orientation="horizontal" className="mt-2" />
                </>
              )}
              <ScrollShadow
                hideScrollBar
                className="flex max-h-96 max-w-full flex-col gap-y-2 py-2"
              >
                {filterValues.map((value) => {
                  const entity = filter.valueLabelMapping?.find(
                    (entry) => entry[value],
                  );
                  const scanData = entity?.[value];

                  return (
                    <Checkbox
                      classNames={{
                        label: "text-small font-normal",
                        wrapper: "checkbox-update",
                      }}
                      key={value}
                      value={value}
                    >
                      {scanData ? (
                        <ComplianceScanInfo scan={scanData} />
                      ) : (
                        value
                      )}
                    </Checkbox>
                  );
                })}
              </ScrollShadow>
            </CheckboxGroup>
          </div>
        </PopoverContent>
      </Popover>
    </div>
  );
};<|MERGE_RESOLUTION|>--- conflicted
+++ resolved
@@ -20,11 +20,7 @@
   useState,
 } from "react";
 
-<<<<<<< HEAD
 import { ComplianceScanInfo } from "@/components/compliance";
-=======
-import { EntityInfoShort } from "@/components/ui/entities";
->>>>>>> 8c95e1ef
 import { CustomDropdownFilterProps } from "@/types";
 
 export const CustomDropdownFilter = ({
