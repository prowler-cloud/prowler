"use client";

import {
  Button,
  Checkbox,
  CheckboxGroup,
  Divider,
  Popover,
  PopoverContent,
  PopoverTrigger,
  ScrollShadow,
} from "@nextui-org/react";
import { ChevronDown, X } from "lucide-react";
import { useSearchParams } from "next/navigation";
import React, { useCallback, useEffect, useMemo, useState } from "react";

<<<<<<< HEAD
import { ComplianceScanInfo } from "@/components/compliance";
import { PlusCircleIcon } from "@/components/icons";
import { useUrlFilters } from "@/hooks/use-url-filters";
import { CustomDropdownFilterProps } from "@/types";

const filterSelectedClass =
  "inline-flex items-center border py-1 text-xs transition-colors border-transparent bg-default-500 text-secondary-foreground hover:bg-default-500/80 rounded-md px-2 font-normal";

export const CustomDropdownFilter: React.FC<CustomDropdownFilterProps> = ({
=======
import { CustomDropdownFilterProps } from "@/types";

import { EntityInfoShort } from "../entities";

export const CustomDropdownFilter = ({
>>>>>>> 4888c277
  filter,
  onFilterChange,
}: CustomDropdownFilterProps) => {
  const searchParams = useSearchParams();
  const [groupSelected, setGroupSelected] = useState(new Set<string>());
  const [isOpen, setIsOpen] = useState(false);

  const filterValues = useMemo(() => filter?.values || [], [filter?.values]);
  const selectedValues = Array.from(groupSelected).filter(
    (value) => value !== "all",
  );
  const isAllSelected =
    selectedValues.length === filterValues.length && filterValues.length > 0;

  const activeFilterValue = useMemo(() => {
    const filterParam = searchParams.get(`filter[${filter?.key}]`);
    return filterParam ? filterParam.split(",") : [];
  }, [searchParams, filter?.key]);

  // Sync URL state with component state
  useEffect(() => {
    if (activeFilterValue.length > 0) {
      const newSelection = new Set(activeFilterValue);
      if (newSelection.size === filterValues.length) {
        newSelection.add("all");
      }
      setGroupSelected(newSelection);
    } else {
      setGroupSelected(new Set());
    }
  }, [activeFilterValue, filterValues.length]);

  const updateSelection = useCallback(
    (newValues: string[]) => {
      const actualValues = newValues.filter((key) => key !== "all");
      const newSelection = new Set(actualValues);

      // Auto-add "all" if all items are selected
      if (
        actualValues.length === filterValues.length &&
        filterValues.length > 0
      ) {
        newSelection.add("all");
      }

      setGroupSelected(newSelection);

      // Notify parent with actual values (excluding "all")
      onFilterChange?.(filter.key, actualValues);
    },
    [filterValues.length, onFilterChange, filter.key],
  );

  const onSelectionChange = useCallback(
    (keys: string[]) => {
      const currentSelection = Array.from(groupSelected);
      const newKeys = new Set(keys);
      const oldKeys = new Set(currentSelection);

      // Check if "all" was just toggled
      const allWasSelected = oldKeys.has("all");
      const allIsSelected = newKeys.has("all");

      if (allIsSelected && !allWasSelected) {
        // "all" was just selected - select all items
        updateSelection(filterValues);
      } else if (!allIsSelected && allWasSelected) {
        // "all" was just deselected - deselect all items
        updateSelection([]);
      } else if (allIsSelected && allWasSelected) {
        // "all" was already selected, but individual items changed
        // Remove "all" and keep only the individual selections
        const individualSelections = keys.filter((key) => key !== "all");
        updateSelection(individualSelections);
      } else {
        // Normal individual selection without "all"
        updateSelection(keys);
      }
    },
    [groupSelected, updateSelection, filterValues],
  );

  const handleClearAll = useCallback(
    (e: React.MouseEvent) => {
      e.stopPropagation();
      updateSelection([]);
    },
    [updateSelection],
  );

  const getDisplayLabel = useCallback(
    (value: string) => {
      const entity = filter.valueLabelMapping?.find((entry) => entry[value])?.[
        value
      ];
      return entity?.alias || entity?.uid || value;
    },
    [filter.valueLabelMapping],
  );

  return (
    <div className="flex w-full flex-col gap-2">
      <Popover
        backdrop="transparent"
        placement="bottom-start"
        isOpen={isOpen}
        onOpenChange={setIsOpen}
      >
        <PopoverTrigger>
          <Button
            className="border-input hover:bg-accent hover:text-accent-foreground inline-flex h-auto min-h-10 items-center justify-between whitespace-nowrap rounded-md border border-dashed bg-background px-3 py-2 text-xs font-medium shadow-sm transition-colors focus-visible:outline-none disabled:opacity-50 dark:bg-prowler-blue-800"
            endContent={
              <ChevronDown
                className={`h-4 w-4 transition-transform ${isOpen ? "rotate-180" : ""}`}
              />
            }
            size="md"
            variant="flat"
          >
            <div className="flex min-w-0 flex-1 items-center gap-2">
              <span className="flex-shrink-0 text-small">
                {filter?.labelCheckboxGroup}
              </span>

              {selectedValues.length > 0 && (
                <>
                  <Divider
                    orientation="vertical"
                    className="h-4 flex-shrink-0"
                  />
                  <div className="flex min-w-0 flex-shrink items-center">
                    {selectedValues.length <= 2 ? (
                      <span
                        className="max-w-32 truncate text-xs text-default-500"
                        title={selectedValues.map(getDisplayLabel).join(", ")}
                      >
                        {selectedValues.map(getDisplayLabel).join(", ")}
                      </span>
                    ) : (
                      <span className="truncate text-xs text-default-500">
                        {isAllSelected
                          ? "All selected"
                          : `${selectedValues.length} selected`}
                      </span>
                    )}
                    <div
                      onClick={handleClearAll}
                      className="ml-1 flex h-4 w-4 flex-shrink-0 cursor-pointer items-center justify-center rounded-full transition-colors hover:bg-default-200"
                      aria-label="Clear selection"
                      role="button"
                      tabIndex={0}
                      onKeyDown={(e) => {
                        if (e.key === "Enter" || e.key === " ") {
                          e.preventDefault();
                          handleClearAll(e as any);
                        }
                      }}
                    >
                      <X className="h-3 w-3 text-default-400 hover:text-default-600" />
                    </div>
                  </div>
                </>
              )}
            </div>
          </Button>
        </PopoverTrigger>
<<<<<<< HEAD
        <PopoverContent className="min-w-[20rem] dark:bg-prowler-blue-800">
          <div className="flex w-full flex-col gap-6 p-2">
=======
        <PopoverContent className="w-80 dark:bg-prowler-blue-800">
          <div className="flex w-full flex-col gap-4 p-2">
>>>>>>> 4888c277
            <CheckboxGroup
              color="default"
              label={filter?.labelCheckboxGroup}
              value={Array.from(groupSelected)}
              onValueChange={onSelectionChange}
              className="font-bold"
            >
              <Checkbox
                classNames={{
                  label: "text-small font-normal",
                  wrapper: "checkbox-update",
                }}
                value="all"
              >
                Select All
              </Checkbox>
              <Divider orientation="horizontal" className="mt-2" />
              <ScrollShadow
                hideScrollBar
                className="flex max-h-96 max-w-full flex-col gap-y-2 py-2"
              >
                {filterValues.map((value) => {
                  const entity = filter.valueLabelMapping?.find(
                    (entry) => entry[value],
<<<<<<< HEAD
                  );
                  const scanData = matchingEntry?.[value];
=======
                  )?.[value];
>>>>>>> 4888c277

                  return (
                    <Checkbox
                      classNames={{
                        label: "text-small font-normal",
                        wrapper: "checkbox-update",
                      }}
                      key={value}
                      value={value}
                    >
                      {scanData ? (
                        <ComplianceScanInfo scan={scanData} />
                      ) : (
                        value
                      )}
                    </Checkbox>
                  );
                })}
              </ScrollShadow>
            </CheckboxGroup>
          </div>
        </PopoverContent>
      </Popover>
    </div>
  );
};<|MERGE_RESOLUTION|>--- conflicted
+++ resolved
@@ -14,23 +14,11 @@
 import { useSearchParams } from "next/navigation";
 import React, { useCallback, useEffect, useMemo, useState } from "react";
 
-<<<<<<< HEAD
+import { CustomDropdownFilterProps } from "@/types";
+
 import { ComplianceScanInfo } from "@/components/compliance";
-import { PlusCircleIcon } from "@/components/icons";
-import { useUrlFilters } from "@/hooks/use-url-filters";
-import { CustomDropdownFilterProps } from "@/types";
-
-const filterSelectedClass =
-  "inline-flex items-center border py-1 text-xs transition-colors border-transparent bg-default-500 text-secondary-foreground hover:bg-default-500/80 rounded-md px-2 font-normal";
-
-export const CustomDropdownFilter: React.FC<CustomDropdownFilterProps> = ({
-=======
-import { CustomDropdownFilterProps } from "@/types";
-
-import { EntityInfoShort } from "../entities";
 
 export const CustomDropdownFilter = ({
->>>>>>> 4888c277
   filter,
   onFilterChange,
 }: CustomDropdownFilterProps) => {
@@ -197,13 +185,8 @@
             </div>
           </Button>
         </PopoverTrigger>
-<<<<<<< HEAD
         <PopoverContent className="min-w-[20rem] dark:bg-prowler-blue-800">
-          <div className="flex w-full flex-col gap-6 p-2">
-=======
-        <PopoverContent className="w-80 dark:bg-prowler-blue-800">
           <div className="flex w-full flex-col gap-4 p-2">
->>>>>>> 4888c277
             <CheckboxGroup
               color="default"
               label={filter?.labelCheckboxGroup}
@@ -228,12 +211,8 @@
                 {filterValues.map((value) => {
                   const entity = filter.valueLabelMapping?.find(
                     (entry) => entry[value],
-<<<<<<< HEAD
                   );
-                  const scanData = matchingEntry?.[value];
-=======
-                  )?.[value];
->>>>>>> 4888c277
+                  const scanData = entity?.[value];
 
                   return (
                     <Checkbox
