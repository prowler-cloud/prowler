"use client";

import { Card, CardBody, CardHeader } from "@nextui-org/react";
import { format } from "date-fns";
<<<<<<< HEAD
import {
  ExternalLink,
  PlusIcon,
  Power,
  SettingsIcon,
  TestTube,
  Trash2Icon,
} from "lucide-react";
=======
import { PlusIcon, Trash2Icon } from "lucide-react";
>>>>>>> 65e7e89d
import { useState } from "react";

import {
  deleteIntegration,
  testIntegrationConnection,
  updateIntegration,
} from "@/actions/integrations";
import { AmazonS3Icon } from "@/components/icons/services/IconServices";
import {
  IntegrationActionButtons,
  IntegrationCardHeader,
  IntegrationSkeleton,
} from "@/components/integrations/shared";
import { useToast } from "@/components/ui";
import { CustomAlertModal, CustomButton } from "@/components/ui/custom";
import { DataTablePagination } from "@/components/ui/table/data-table-pagination";
import { triggerTestConnectionWithDelay } from "@/lib/integrations/test-connection-helper";
import { MetaDataProps } from "@/types";
import { IntegrationProps } from "@/types/integrations";
import { ProviderProps } from "@/types/providers";

import { S3IntegrationForm } from "./s3-integration-form";

interface S3IntegrationsManagerProps {
  integrations: IntegrationProps[];
  providers: ProviderProps[];
  metadata?: MetaDataProps;
}

export const S3IntegrationsManager = ({
  integrations,
  providers,
  metadata,
}: S3IntegrationsManagerProps) => {
  const [isModalOpen, setIsModalOpen] = useState(false);
  const [editingIntegration, setEditingIntegration] =
    useState<IntegrationProps | null>(null);
  const [editMode, setEditMode] = useState<
    "configuration" | "credentials" | null
  >(null);
  const [isDeleting, setIsDeleting] = useState<string | null>(null);
  const [isTesting, setIsTesting] = useState<string | null>(null);
  const [isOperationLoading, setIsOperationLoading] = useState(false);
  const [isDeleteOpen, setIsDeleteOpen] = useState(false);
  const [integrationToDelete, setIntegrationToDelete] =
    useState<IntegrationProps | null>(null);
  const { toast } = useToast();

  const handleAddIntegration = () => {
    setEditingIntegration(null);
    setEditMode(null); // Creation mode
    setIsModalOpen(true);
  };

  const handleEditConfiguration = (integration: IntegrationProps) => {
    setEditingIntegration(integration);
    setEditMode("configuration");
    setIsModalOpen(true);
  };

  const handleEditCredentials = (integration: IntegrationProps) => {
    setEditingIntegration(integration);
    setEditMode("credentials");
    setIsModalOpen(true);
  };

  const handleOpenDeleteModal = (integration: IntegrationProps) => {
    setIntegrationToDelete(integration);
    setIsDeleteOpen(true);
  };

  const handleDeleteIntegration = async (id: string) => {
    setIsDeleting(id);
    try {
      const result = await deleteIntegration(id, "amazon_s3");

      if (result.success) {
        toast({
          title: "Success!",
          description: "S3 integration deleted successfully.",
        });
      } else if (result.error) {
        toast({
          variant: "destructive",
          title: "Delete Failed",
          description: result.error,
        });
      }
    } catch (error) {
      toast({
        variant: "destructive",
        title: "Error",
        description: "Failed to delete S3 integration. Please try again.",
      });
    } finally {
      setIsDeleting(null);
      setIsDeleteOpen(false);
      setIntegrationToDelete(null);
    }
  };

  const handleTestConnection = async (id: string) => {
    setIsTesting(id);
    try {
      const result = await testIntegrationConnection(id);

      if (result.success) {
        toast({
          title: "Connection test successful!",
          description:
            result.message || "Connection test completed successfully.",
        });
      } else if (result.error) {
        toast({
          variant: "destructive",
          title: "Connection test failed",
          description: result.error,
        });
      }
    } catch (error) {
      toast({
        variant: "destructive",
        title: "Error",
        description: "Failed to test connection. Please try again.",
      });
    } finally {
      setIsTesting(null);
    }
  };

  const handleToggleEnabled = async (integration: IntegrationProps) => {
    try {
      const newEnabledState = !integration.attributes.enabled;
      const formData = new FormData();
      formData.append(
        "integration_type",
        integration.attributes.integration_type,
      );
      formData.append("enabled", JSON.stringify(newEnabledState));

      const result = await updateIntegration(integration.id, formData);

      if (result && "success" in result) {
        toast({
          title: "Success!",
          description: `Integration ${newEnabledState ? "enabled" : "disabled"} successfully.`,
        });
      } else if (result && "error" in result) {
        toast({
          variant: "destructive",
          title: "Toggle Failed",
          description: result.error,
        });
      }
    } catch (error) {
      toast({
        variant: "destructive",
        title: "Error",
        description: "Failed to toggle integration. Please try again.",
      });
    }
  };

  const handleModalClose = () => {
    setIsModalOpen(false);
    setEditingIntegration(null);
    setEditMode(null);
  };

  const handleFormSuccess = async (
    integrationId?: string,
    shouldTestConnection?: boolean,
  ) => {
    // Close the modal immediately
    setIsModalOpen(false);
    setEditingIntegration(null);
    setEditMode(null);
    setIsOperationLoading(true);

    // Set testing state for server-triggered test connections
    if (integrationId && shouldTestConnection) {
      setIsTesting(integrationId);
    }

    // Trigger test connection if needed
    triggerTestConnectionWithDelay(
      integrationId,
      shouldTestConnection,
      "s3",
      toast,
      200,
      () => {
        // Clear testing state when server-triggered test completes
        setIsTesting(null);
      },
    );

    // Reset loading state after a short delay to show the skeleton briefly
    setTimeout(() => {
      setIsOperationLoading(false);
    }, 1500);
  };

  return (
    <>
      <CustomAlertModal
        isOpen={isDeleteOpen}
        onOpenChange={setIsDeleteOpen}
        title="Delete S3 Integration"
        description="This action cannot be undone. This will permanently delete your S3 integration."
      >
        <div className="flex w-full justify-center space-x-6">
          <CustomButton
            type="button"
            ariaLabel="Cancel"
            className="w-full bg-transparent"
            variant="faded"
            size="lg"
            onPress={() => {
              setIsDeleteOpen(false);
              setIntegrationToDelete(null);
            }}
            isDisabled={isDeleting !== null}
          >
            <span>Cancel</span>
          </CustomButton>

          <CustomButton
            type="button"
            ariaLabel="Delete"
            className="w-full"
            variant="solid"
            color="danger"
            size="lg"
            isLoading={isDeleting !== null}
            startContent={!isDeleting && <Trash2Icon size={24} />}
            onPress={() =>
              integrationToDelete &&
              handleDeleteIntegration(integrationToDelete.id)
            }
          >
            {isDeleting ? "Deleting..." : "Delete"}
          </CustomButton>
        </div>
      </CustomAlertModal>

      <CustomAlertModal
        isOpen={isModalOpen}
        onOpenChange={setIsModalOpen}
        title={
          editMode === "configuration"
            ? "Edit Configuration"
            : editMode === "credentials"
              ? "Edit Credentials"
              : editingIntegration
                ? "Edit S3 Integration"
                : "Add S3 Integration"
        }
      >
        <S3IntegrationForm
          integration={editingIntegration}
          providers={providers}
          onSuccess={handleFormSuccess}
          onCancel={handleModalClose}
          editMode={editMode}
        />
      </CustomAlertModal>

      <div className="space-y-6">
        {/* Header with Add Button */}
        <div className="flex items-center justify-between">
          <div>
            <h3 className="text-lg font-semibold">
              Configured S3 Integrations
            </h3>
            <p className="text-sm text-gray-500 dark:text-gray-300">
              {integrations.length === 0
                ? "Not configured yet"
                : `${integrations.length} integration${integrations.length !== 1 ? "s" : ""} configured`}
            </p>
          </div>
          <CustomButton
            color="action"
            startContent={<PlusIcon size={16} />}
            onPress={handleAddIntegration}
            ariaLabel="Add integration"
          >
            Add Integration
          </CustomButton>
        </div>

        {/* Integrations List */}
        {isOperationLoading ? (
          <IntegrationSkeleton
            variant="manager"
            count={integrations.length || 1}
            icon={<AmazonS3Icon size={32} />}
            title="Amazon S3"
            subtitle="Export security findings to Amazon S3 buckets."
          />
        ) : integrations.length > 0 ? (
          <div className="grid gap-4">
            {integrations.map((integration) => (
              <Card key={integration.id} className="dark:bg-gray-800">
                <CardHeader className="pb-2">
<<<<<<< HEAD
                  <div className="flex w-full items-center justify-between">
                    <div className="flex items-center gap-3">
                      <AmazonS3Icon size={32} />
                      <div>
                        <div className="flex items-center gap-2">
                          <h4 className="text-md font-semibold">
                            {integration.attributes.configuration.bucket_name ||
                              "Unknown Bucket"}
                          </h4>
                          <a
                            target="_blank"
                            rel="noopener noreferrer"
                            className="text-black dark:text-white"
                            href={`https://console.aws.amazon.com/s3/buckets/${integration.attributes.configuration.bucket_name}?prefix=${integration.attributes.configuration.output_directory}`}
                          >
                            <ExternalLink size={16} />
                          </a>
                        </div>
                        <p className="text-xs text-gray-500 dark:text-gray-300">
                          Output directory:{" "}
                          {integration.attributes.configuration
                            .output_directory ||
                            integration.attributes.configuration.path ||
                            "/"}
                        </p>
                      </div>
                    </div>
                    <Chip
                      size="sm"
                      color={
                        integration.attributes.connected ? "success" : "danger"
                      }
                      variant="flat"
                    >
                      {integration.attributes.connected
                        ? "Connected"
                        : "Disconnected"}
                    </Chip>
                  </div>
=======
                  <IntegrationCardHeader
                    icon={<AmazonS3Icon size={32} />}
                    title={
                      integration.attributes.configuration.bucket_name ||
                      "Unknown Bucket"
                    }
                    subtitle={`Output directory: ${
                      integration.attributes.configuration.output_directory ||
                      integration.attributes.configuration.path ||
                      "/"
                    }`}
                    connectionStatus={{
                      connected: integration.attributes.connected,
                    }}
                  />
>>>>>>> 65e7e89d
                </CardHeader>
                <CardBody className="pt-0">
                  <div className="flex flex-col gap-3 sm:flex-row sm:items-center sm:justify-between">
                    <div className="text-xs text-gray-500 dark:text-gray-300">
                      {integration.attributes.connection_last_checked_at && (
                        <p>
                          <span className="font-medium">Last checked:</span>{" "}
                          {format(
                            new Date(
                              integration.attributes.connection_last_checked_at,
                            ),
                            "yyyy/MM/dd",
                          )}
                        </p>
                      )}
                    </div>
                    <IntegrationActionButtons
                      integration={integration}
                      onTestConnection={handleTestConnection}
                      onEditConfiguration={handleEditConfiguration}
                      onEditCredentials={handleEditCredentials}
                      onToggleEnabled={handleToggleEnabled}
                      onDelete={handleOpenDeleteModal}
                      isTesting={isTesting === integration.id}
                    />
                  </div>
                </CardBody>
              </Card>
            ))}
          </div>
        ) : null}

        {metadata && integrations.length > 0 && (
          <div className="mt-6">
            <DataTablePagination metadata={metadata} />
          </div>
        )}
      </div>
    </>
  );
};<|MERGE_RESOLUTION|>--- conflicted
+++ resolved
@@ -2,18 +2,7 @@
 
 import { Card, CardBody, CardHeader } from "@nextui-org/react";
 import { format } from "date-fns";
-<<<<<<< HEAD
-import {
-  ExternalLink,
-  PlusIcon,
-  Power,
-  SettingsIcon,
-  TestTube,
-  Trash2Icon,
-} from "lucide-react";
-=======
 import { PlusIcon, Trash2Icon } from "lucide-react";
->>>>>>> 65e7e89d
 import { useState } from "react";
 
 import {
@@ -319,47 +308,6 @@
             {integrations.map((integration) => (
               <Card key={integration.id} className="dark:bg-gray-800">
                 <CardHeader className="pb-2">
-<<<<<<< HEAD
-                  <div className="flex w-full items-center justify-between">
-                    <div className="flex items-center gap-3">
-                      <AmazonS3Icon size={32} />
-                      <div>
-                        <div className="flex items-center gap-2">
-                          <h4 className="text-md font-semibold">
-                            {integration.attributes.configuration.bucket_name ||
-                              "Unknown Bucket"}
-                          </h4>
-                          <a
-                            target="_blank"
-                            rel="noopener noreferrer"
-                            className="text-black dark:text-white"
-                            href={`https://console.aws.amazon.com/s3/buckets/${integration.attributes.configuration.bucket_name}?prefix=${integration.attributes.configuration.output_directory}`}
-                          >
-                            <ExternalLink size={16} />
-                          </a>
-                        </div>
-                        <p className="text-xs text-gray-500 dark:text-gray-300">
-                          Output directory:{" "}
-                          {integration.attributes.configuration
-                            .output_directory ||
-                            integration.attributes.configuration.path ||
-                            "/"}
-                        </p>
-                      </div>
-                    </div>
-                    <Chip
-                      size="sm"
-                      color={
-                        integration.attributes.connected ? "success" : "danger"
-                      }
-                      variant="flat"
-                    >
-                      {integration.attributes.connected
-                        ? "Connected"
-                        : "Disconnected"}
-                    </Chip>
-                  </div>
-=======
                   <IntegrationCardHeader
                     icon={<AmazonS3Icon size={32} />}
                     title={
@@ -374,9 +322,10 @@
                     connectionStatus={{
                       connected: integration.attributes.connected,
                     }}
+                    navigationUrl={`https://console.aws.amazon.com/s3/buckets/${integration.attributes.configuration.bucket_name}?prefix=${integration.attributes.configuration.output_directory}`}
                   />
->>>>>>> 65e7e89d
                 </CardHeader>
+
                 <CardBody className="pt-0">
                   <div className="flex flex-col gap-3 sm:flex-row sm:items-center sm:justify-between">
                     <div className="text-xs text-gray-500 dark:text-gray-300">
