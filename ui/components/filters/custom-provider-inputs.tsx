--- conflicted
+++ resolved
@@ -65,19 +65,20 @@
   );
 };
 
-<<<<<<< HEAD
 export const CustomProviderInputIac = () => {
   return (
     <div className="flex items-center gap-x-2">
       <IacProviderBadge width={25} height={25} />
       <p className="text-sm">Infrastructure as Code</p>
-=======
+    </div>
+  );
+};
+
 export const CustomProviderInputOracleCloud = () => {
   return (
     <div className="flex items-center gap-x-2">
       <OracleCloudProviderBadge width={25} height={25} />
       <p className="text-sm">Oracle Cloud Infrastructure</p>
->>>>>>> caee7830
     </div>
   );
 };