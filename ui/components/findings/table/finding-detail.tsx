"use client";

import { Snippet } from "@heroui/snippet";
import { ExternalLink } from "lucide-react";
import ReactMarkdown from "react-markdown";

import { CodeSnippet } from "@/components/ui/code-snippet/code-snippet";
import { CustomSection } from "@/components/ui/custom";
import { CustomLink } from "@/components/ui/custom/custom-link";
import {
  CopyLinkButton,
  EntityInfoShort,
  InfoField,
} from "@/components/ui/entities";
import { DateWithTime } from "@/components/ui/entities/date-with-time";
import { SeverityBadge } from "@/components/ui/table/severity-badge";
import { buildGitFileUrl, extractLineRangeFromUid } from "@/lib/git-utils";
import { FindingProps, ProviderType } from "@/types";

import { Muted } from "../muted";
import { DeltaIndicator } from "./delta-indicator";

const MarkdownContainer = ({ children }: { children: string }) => {
  return (
    <div className="prose prose-sm dark:prose-invert max-w-none break-words whitespace-normal">
      <ReactMarkdown>{children}</ReactMarkdown>
    </div>
  );
};

const renderValue = (value: string | null | undefined) => {
  return value && value.trim() !== "" ? value : "-";
};

// Add new utility function for duration formatting
const formatDuration = (seconds: number) => {
  const hours = Math.floor(seconds / 3600);
  const minutes = Math.floor((seconds % 3600) / 60);
  const remainingSeconds = seconds % 60;

  const parts = [];
  if (hours > 0) parts.push(`${hours}h`);
  if (minutes > 0) parts.push(`${minutes}m`);
  if (remainingSeconds > 0 || parts.length === 0)
    parts.push(`${remainingSeconds}s`);

  return parts.join(" ");
};

export const FindingDetail = ({
  findingDetails,
}: {
  findingDetails: FindingProps;
}) => {
  const finding = findingDetails;
  const attributes = finding.attributes;
  const resource = finding.relationships.resource.attributes;
  const scan = finding.relationships.scan.attributes;
  const providerDetails = finding.relationships.provider.attributes;
  const currentUrl = new URL(window.location.href);
  const params = new URLSearchParams(currentUrl.search);
  params.set("id", findingDetails.id);
  const url = `${window.location.origin}${currentUrl.pathname}?${params.toString()}`;

  return (
    <div className="flex flex-col gap-6 rounded-lg">
      {/* Header */}
      <div className="flex items-center justify-between">
        <div>
          <h2 className="dark:text-prowler-theme-pale/90 line-clamp-2 text-lg leading-tight font-medium text-gray-800">
            {renderValue(attributes.check_metadata.checktitle)}
            <CopyLinkButton url={url} />
          </h2>
        </div>
        <div className="flex items-center gap-x-4">
          <Muted
            isMuted={attributes.muted}
            mutedReason={attributes.muted_reason || ""}
          />

          <div
            className={`rounded-lg px-3 py-1 text-sm font-semibold ${
              attributes.status === "PASS"
                ? "bg-green-100 text-green-600"
                : attributes.status === "MANUAL"
                  ? "bg-gray-100 text-gray-600"
                  : "text-system-severity-critical bg-red-100"
            }`}
          >
            {renderValue(attributes.status)}
          </div>
        </div>
      </div>

      {/* Check Metadata */}
      <CustomSection title="Finding Details">
        <div className="flex flex-wrap gap-4">
          <EntityInfoShort
            cloudProvider={providerDetails.provider as ProviderType}
            entityAlias={providerDetails.alias}
            entityId={providerDetails.uid}
            showConnectionStatus={providerDetails.connection.connected}
          />
          <InfoField label="Service">
            {attributes.check_metadata.servicename}
          </InfoField>
          <InfoField label="Region">{resource.region}</InfoField>
          <InfoField label="First Seen">
            <DateWithTime inline dateTime={attributes.first_seen_at || "-"} />
          </InfoField>
          {attributes.delta && (
            <InfoField
              label="Delta"
              tooltipContent="Indicates whether the finding is new (NEW), has changed status (CHANGED), or remains unchanged (NONE) compared to previous scans."
              className="capitalize"
            >
              <div className="flex items-center gap-2">
                <DeltaIndicator delta={attributes.delta} />
                {attributes.delta}
              </div>
            </InfoField>
          )}
          <InfoField label="Severity" variant="simple">
            <SeverityBadge severity={attributes.severity || "-"} />
          </InfoField>
        </div>
        <InfoField label="Finding ID" variant="simple">
          <CodeSnippet value={findingDetails.id} />
        </InfoField>
        <InfoField label="Check ID" variant="simple">
          <CodeSnippet value={attributes.check_id} />
        </InfoField>
        <InfoField label="Finding UID" variant="simple">
          <CodeSnippet value={attributes.uid} />
        </InfoField>
        <InfoField label="Resource ID" variant="simple">
          <CodeSnippet value={resource.uid} />
        </InfoField>

        {attributes.status === "FAIL" && (
          <InfoField label="Risk" variant="simple">
            <Snippet
              className="max-w-full py-2"
              color="danger"
              hideCopyButton
              hideSymbol
            >
              <MarkdownContainer>
                {attributes.check_metadata.risk}
              </MarkdownContainer>
            </Snippet>
          </InfoField>
        )}

        <InfoField label="Description">
          <MarkdownContainer>
            {attributes.check_metadata.description}
          </MarkdownContainer>
        </InfoField>

        <InfoField label="Status Extended">
          {renderValue(attributes.status_extended)}
        </InfoField>

        {attributes.check_metadata.remediation && (
          <div className="flex flex-col gap-4">
            <h4 className="dark:text-prowler-theme-pale/90 text-sm font-bold text-gray-700">
              Remediation Details
            </h4>

            {/* Recommendation section */}
            {attributes.check_metadata.remediation.recommendation.text && (
              <InfoField label="Recommendation">
                <div className="flex flex-col gap-2">
                  <MarkdownContainer>
                    {attributes.check_metadata.remediation.recommendation.text}
                  </MarkdownContainer>

                  {attributes.check_metadata.remediation.recommendation.url && (
                    <CustomLink
                      href={
                        attributes.check_metadata.remediation.recommendation.url
                      }
                      size="sm"
                    >
                      Learn more
                    </CustomLink>
                  )}
                </div>
              </InfoField>
            )}

            {/* CLI Command section */}
            {attributes.check_metadata.remediation.code.cli && (
              <InfoField label="CLI Command" variant="simple">
                <Snippet className="bg-gray-50 py-1 dark:bg-slate-800">
                  <span className="text-xs whitespace-pre-line">
                    {attributes.check_metadata.remediation.code.cli}
                  </span>
                </Snippet>
              </InfoField>
            )}

            {/* Remediation Steps section */}
            {attributes.check_metadata.remediation.code.other && (
              <InfoField label="Remediation Steps">
                <MarkdownContainer>
                  {attributes.check_metadata.remediation.code.other}
                </MarkdownContainer>
              </InfoField>
            )}

            {/* Additional URLs section */}
            {attributes.check_metadata.additionalurls &&
              attributes.check_metadata.additionalurls.length > 0 && (
                <InfoField label="References">
                  <ul className="list-inside list-disc space-y-1">
                    {attributes.check_metadata.additionalurls.map(
                      (link, idx) => (
                        <li key={idx}>
                          <CustomLink
                            href={link}
                            size="sm"
                            className="break-all whitespace-normal!"
                          >
                            {link}
                          </CustomLink>
                        </li>
                      ),
                    )}
                  </ul>
                </InfoField>
              )}
          </div>
        )}

        <InfoField label="Categories">
          {attributes.check_metadata.categories?.join(", ") || "-"}
        </InfoField>
      </CustomSection>

      {/* Resource Details */}
<<<<<<< HEAD
      <CustomSection
        title={
          providerDetails.provider === "iac"
            ? (() => {
                // Extract line range from the Finding UID (may be null)
                const lineRange = extractLineRangeFromUid(attributes.uid);
                // Build URL with or without line range
                const gitUrl = buildGitFileUrl(
                  providerDetails.uid, // Repository URL
                  resource.name, // File path
                  lineRange || "", // Empty string if no line range
                );

                return (
                  <span className="flex items-center gap-2">
                    Resource Details
                    {gitUrl && (
                      <a
                        href={gitUrl}
                        target="_blank"
                        rel="noopener noreferrer"
                        title="Go to Resource in the Repository"
                        className="text-blue-600 transition-colors hover:text-blue-800 dark:text-blue-400 dark:hover:text-blue-300"
                        aria-label="Open resource in repository"
                      >
                        <ExternalLink size={16} />
                      </a>
                    )}
                  </span>
                );
              })()
            : "Resource Details"
        }
      >
        <InfoField label="Resource ID" variant="simple">
          <Snippet className="bg-gray-50 py-1 dark:bg-slate-800" hideSymbol>
            <span className="text-xs whitespace-pre-line">
              {renderValue(resource.uid)}
            </span>
          </Snippet>
        </InfoField>

=======
      <CustomSection title="Resource Details">
>>>>>>> 60149516
        <div className="grid grid-cols-1 gap-4 md:grid-cols-2">
          <InfoField label="Resource Name">
            {renderValue(resource.name)}
          </InfoField>
          <InfoField label="Resource Type">
            {renderValue(resource.type)}
          </InfoField>
        </div>

        <div className="grid grid-cols-1 gap-4 md:grid-cols-2">
          <InfoField label="Service">{renderValue(resource.service)}</InfoField>
          <InfoField label="Region">{renderValue(resource.region)}</InfoField>
        </div>

        {resource.tags && Object.entries(resource.tags).length > 0 && (
          <div className="flex flex-col gap-4">
            <h4 className="text-sm font-bold text-gray-500 dark:text-gray-400">
              Tags
            </h4>
            <div className="grid grid-cols-1 gap-4 md:grid-cols-2">
              {Object.entries(resource.tags).map(([key, value]) => (
                <InfoField key={key} label={key}>
                  {renderValue(value)}
                </InfoField>
              ))}
            </div>
          </div>
        )}

        <div className="grid grid-cols-1 gap-4 md:grid-cols-2">
          <InfoField label="Created At">
            <DateWithTime inline dateTime={resource.inserted_at || "-"} />
          </InfoField>
          <InfoField label="Last Updated">
            <DateWithTime inline dateTime={resource.updated_at || "-"} />
          </InfoField>
        </div>
      </CustomSection>

      {/* Add new Scan Details section */}
      <CustomSection title="Scan Details">
        <div className="grid grid-cols-1 gap-4 md:grid-cols-3">
          <InfoField label="Scan Name">{scan.name || "N/A"}</InfoField>
          <InfoField label="Resources Scanned">
            {scan.unique_resource_count}
          </InfoField>
          <InfoField label="Progress">{scan.progress}%</InfoField>
        </div>

        <div className="grid grid-cols-1 gap-4 md:grid-cols-3">
          <InfoField label="Trigger">{scan.trigger}</InfoField>
          <InfoField label="State">{scan.state}</InfoField>
          <InfoField label="Duration">
            {formatDuration(scan.duration)}
          </InfoField>
        </div>

        <div className="grid grid-cols-1 gap-4 md:grid-cols-2">
          <InfoField label="Started At">
            <DateWithTime inline dateTime={scan.started_at || "-"} />
          </InfoField>
          <InfoField label="Completed At">
            <DateWithTime inline dateTime={scan.completed_at || "-"} />
          </InfoField>
        </div>

        <div className="grid grid-cols-1 gap-4 md:grid-cols-2">
          <InfoField label="Launched At">
            <DateWithTime inline dateTime={scan.inserted_at || "-"} />
          </InfoField>
          {scan.scheduled_at && (
            <InfoField label="Scheduled At">
              <DateWithTime inline dateTime={scan.scheduled_at} />
            </InfoField>
          )}
        </div>
      </CustomSection>
    </div>
  );
};<|MERGE_RESOLUTION|>--- conflicted
+++ resolved
@@ -240,7 +240,6 @@
       </CustomSection>
 
       {/* Resource Details */}
-<<<<<<< HEAD
       <CustomSection
         title={
           providerDetails.provider === "iac"
@@ -283,9 +282,6 @@
           </Snippet>
         </InfoField>
 
-=======
-      <CustomSection title="Resource Details">
->>>>>>> 60149516
         <div className="grid grid-cols-1 gap-4 md:grid-cols-2">
           <InfoField label="Resource Name">
             {renderValue(resource.name)}
