"use client";

import { Card, CardBody } from "@heroui/card";

import { AddIcon } from "@/components/icons/Icons";
import {
  AWSProviderBadge,
  AzureProviderBadge,
  GCPProviderBadge,
  GitHubProviderBadge,
  IacProviderBadge,
  KS8ProviderBadge,
  M365ProviderBadge,
  OracleCloudProviderBadge,
} from "@/components/icons/providers-badge";
import { CustomButton } from "@/components/ui/custom/custom-button";
import { ProviderOverviewProps } from "@/types";
import { PROVIDER_TYPES, ProviderType } from "@/types/providers";

export const ProvidersOverview = ({
  providersOverview,
}: {
  providersOverview: ProviderOverviewProps;
}) => {
  const calculatePassingPercentage = (pass: number, total: number) =>
    total > 0 ? ((pass / total) * 100).toFixed(2) : "0.00";

  const renderProviderBadge = (providerId: ProviderType) => {
    switch (providerId) {
      case "aws":
        return <AWSProviderBadge width={30} height={30} />;
      case "azure":
        return <AzureProviderBadge width={30} height={30} />;
      case "m365":
        return <M365ProviderBadge width={30} height={30} />;
      case "gcp":
        return <GCPProviderBadge width={30} height={30} />;
      case "kubernetes":
        return <KS8ProviderBadge width={30} height={30} />;
      case "github":
        return <GitHubProviderBadge width={30} height={30} />;
<<<<<<< HEAD
      case "iac":
        return <IacProviderBadge width={30} height={30} />;
=======
      case "oci":
        return <OracleCloudProviderBadge width={30} height={30} />;
>>>>>>> caee7830
      default:
        return null;
    }
  };

  const providerDisplayNames: Record<ProviderType, string> = {
    aws: "AWS",
    azure: "Azure",
    m365: "M365",
    gcp: "GCP",
    kubernetes: "Kubernetes",
    github: "GitHub",
<<<<<<< HEAD
    iac: "IaC",
=======
    oci: "OCI",
>>>>>>> caee7830
  };

  const providers = PROVIDER_TYPES.map((providerType) => ({
    id: providerType,
    name: providerDisplayNames[providerType],
  }));

  if (!providersOverview || !Array.isArray(providersOverview.data)) {
    return (
      <Card className="dark:bg-prowler-blue-400 h-full">
        <CardBody>
          <div className="my-auto grid grid-cols-1 gap-3">
            <div className="grid grid-cols-4 border-b pb-2 text-xs font-semibold">
              <span className="text-center">Provider</span>
              <span className="flex flex-col items-center text-center">
                <span>Percent</span>
                <span>Passing</span>
              </span>
              <span className="flex flex-col items-center text-center">
                <span>Failing</span>
                <span>Checks</span>
              </span>
              <span className="flex flex-col items-center text-center">
                <span>Total</span>
                <span>Resources</span>
              </span>
            </div>

            {providers.map((providerTemplate) => (
              <div
                key={providerTemplate.id}
                className="grid grid-cols-4 items-center border-b py-2 text-sm"
              >
                <span className="flex items-center justify-center px-4">
                  {renderProviderBadge(providerTemplate.id)}
                </span>
                <span className="text-center">0.00%</span>
                <span className="text-center">-</span>
                <span className="text-center">-</span>
              </div>
            ))}

            <div className="grid grid-cols-4 items-center border-b py-2 text-sm font-semibold">
              <span className="flex items-center justify-center px-4">
                Total
              </span>
              <span className="text-center">0.00%</span>
              <span className="text-center">-</span>
              <span className="text-center">-</span>
            </div>
          </div>
        </CardBody>
      </Card>
    );
  }

  return (
    <Card className="dark:bg-prowler-blue-400 h-full">
      <CardBody>
        <div className="my-auto grid grid-cols-1 gap-3">
          <div className="grid grid-cols-4 border-b pb-2 text-xs font-semibold">
            <span className="text-center">Provider</span>
            <span className="flex flex-col items-center text-center">
              <span>Percent</span>
              <span>Passing</span>
            </span>
            <span className="flex flex-col items-center text-center">
              <span>Failing</span>
              <span>Checks</span>
            </span>
            <span className="flex flex-col items-center text-center">
              <span>Total</span>
              <span>Resources</span>
            </span>
          </div>

          {providers.map((providerTemplate) => {
            const providerData = providersOverview.data.find(
              (p) => p.id === providerTemplate.id,
            );

            return (
              <div
                key={providerTemplate.id}
                className="grid grid-cols-4 items-center border-b py-2 text-sm"
              >
                <span className="flex items-center justify-center px-4">
                  {renderProviderBadge(providerTemplate.id)}
                </span>
                <span className="text-center">
                  {providerData
                    ? calculatePassingPercentage(
                        providerData.attributes.findings.pass,
                        providerData.attributes.findings.total,
                      )
                    : "0.00"}
                  %
                </span>
                <span className="text-center">
                  {providerData ? providerData.attributes.findings.fail : "-"}
                </span>
                <span className="text-center">
                  {providerData ? providerData.attributes.resources.total : "-"}
                </span>
              </div>
            );
          })}

          {/* Totals row */}
          <div className="grid grid-cols-4 items-center border-b py-2 text-sm font-semibold">
            <span className="flex items-center justify-center px-4">Total</span>
            <span className="text-center">
              {calculatePassingPercentage(
                providersOverview.data.reduce(
                  (sum, provider) => sum + provider.attributes.findings.pass,
                  0,
                ),
                providersOverview.data.reduce(
                  (sum, provider) => sum + provider.attributes.findings.total,
                  0,
                ),
              )}
              %
            </span>
            <span className="text-center">
              {providersOverview.data.reduce(
                (sum, provider) => sum + provider.attributes.findings.fail,
                0,
              )}
            </span>
            <span className="text-center">
              {providersOverview.data.reduce(
                (sum, provider) => sum + provider.attributes.resources.total,
                0,
              )}
            </span>
          </div>
        </div>
        <div className="mt-4 flex w-full items-center justify-end">
          <CustomButton
            asLink="/providers"
            ariaLabel="Go to Providers page"
            variant="solid"
            color="action"
            size="sm"
            endContent={<AddIcon size={20} />}
          >
            Add Provider
          </CustomButton>
        </div>
      </CardBody>
    </Card>
  );
};<|MERGE_RESOLUTION|>--- conflicted
+++ resolved
@@ -39,13 +39,10 @@
         return <KS8ProviderBadge width={30} height={30} />;
       case "github":
         return <GitHubProviderBadge width={30} height={30} />;
-<<<<<<< HEAD
       case "iac":
         return <IacProviderBadge width={30} height={30} />;
-=======
       case "oci":
         return <OracleCloudProviderBadge width={30} height={30} />;
->>>>>>> caee7830
       default:
         return null;
     }
@@ -58,11 +55,8 @@
     gcp: "GCP",
     kubernetes: "Kubernetes",
     github: "GitHub",
-<<<<<<< HEAD
     iac: "IaC",
-=======
     oci: "OCI",
->>>>>>> caee7830
   };
 
   const providers = PROVIDER_TYPES.map((providerType) => ({
