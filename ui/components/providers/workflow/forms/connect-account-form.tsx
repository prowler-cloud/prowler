"use client";

import { zodResolver } from "@hookform/resolvers/zod";
import { ChevronLeftIcon, ChevronRightIcon } from "lucide-react";
import { useRouter } from "next/navigation";
import { useEffect, useState } from "react";
import { useForm } from "react-hook-form";
import * as z from "zod";

import { addProvider } from "@/actions/providers/providers";
import { ProviderTitleDocs } from "@/components/providers/workflow/provider-title-docs";
import { useToast } from "@/components/ui";
import { CustomButton, CustomInput } from "@/components/ui/custom";
import { Form } from "@/components/ui/form";
import { addProviderFormSchema, ApiError, ProviderType } from "@/types";

import { RadioGroupProvider } from "../../radio-group-provider";

export type FormValues = z.infer<typeof addProviderFormSchema>;

// Helper function for labels and placeholders
const getProviderFieldDetails = (providerType?: ProviderType) => {
  switch (providerType) {
    case "aws":
      return {
        label: "Account ID",
        placeholder: "e.g. 123456789012",
      };
    case "gcp":
      return {
        label: "Project ID",
        placeholder: "e.g. my-gcp-project",
      };
    case "azure":
      return {
        label: "Subscription ID",
        placeholder: "e.g. fc94207a-d396-4a14-a7fd-12ab34cd56ef",
      };
    case "kubernetes":
      return {
        label: "Kubernetes Context",
        placeholder: "e.g. my-cluster-context",
      };
    case "m365":
      return {
        label: "Domain ID",
        placeholder: "e.g. your-domain.onmicrosoft.com",
      };
    case "github":
      return {
        label: "Username",
        placeholder: "e.g. your-github-username",
      };
<<<<<<< HEAD
    case "iac":
      return {
        label: "Repository URL",
        placeholder: "e.g. https://github.com/user/repo",
=======
    case "oci":
      return {
        label: "Tenancy OCID",
        placeholder: "e.g. ocid1.tenancy.oc1..aaaaaaa...",
>>>>>>> caee7830
      };
    default:
      return {
        label: "Provider UID",
        placeholder: "Enter the provider UID",
      };
  }
};

export const ConnectAccountForm = () => {
  const { toast } = useToast();
  const [prevStep, setPrevStep] = useState(1);
  const router = useRouter();

  const formSchema = addProviderFormSchema;

  const form = useForm<FormValues>({
    resolver: zodResolver(formSchema),
    defaultValues: {
      providerType: undefined,
      providerUid: "",
      providerAlias: "",
    },
  });

  const providerType = form.watch("providerType");
  const providerFieldDetails = getProviderFieldDetails(providerType);

  const isLoading = form.formState.isSubmitting;

  const onSubmitClient = async (values: FormValues) => {
    const formValues = { ...values };

    const formData = new FormData();
    Object.entries(formValues).forEach(
      ([key, value]) => value !== undefined && formData.append(key, value),
    );

    try {
      const data = await addProvider(formData);

      if (data?.errors && data.errors.length > 0) {
        // Handle server-side validation errors
        data.errors.forEach((error: ApiError) => {
          const errorMessage = error.detail;
          const pointer = error.source?.pointer;

          switch (pointer) {
            case "/data/attributes/provider":
              form.setError("providerType", {
                type: "server",
                message: errorMessage,
              });
              break;
            case "/data/attributes/uid":
            case "/data/attributes/__all__":
              form.setError("providerUid", {
                type: "server",
                message: errorMessage,
              });
              break;
            case "/data/attributes/alias":
              form.setError("providerAlias", {
                type: "server",
                message: errorMessage,
              });
              break;
            default:
              toast({
                variant: "destructive",
                title: "Oops! Something went wrong",
                description: errorMessage,
              });
          }
        });
        return;
      } else {
        // Go to the next step after successful submission
        const {
          id,
          attributes: { provider: providerType },
        } = data.data;

        router.push(`/providers/add-credentials?type=${providerType}&id=${id}`);
      }
    } catch (error: any) {
      // eslint-disable-next-line no-console
      console.error("Error during submission:", error);
      toast({
        variant: "destructive",
        title: "Submission Error",
        description: error.message || "Something went wrong. Please try again.",
      });
    }
  };

  const handleBackStep = () => {
    setPrevStep((prev) => prev - 1);
    //Deselect the providerType if the user is going back to the first step
    if (prevStep === 2) {
      form.setValue("providerType", undefined as unknown as ProviderType);
    }
    // Reset the providerUid and providerAlias fields when going back
    form.setValue("providerUid", "");
    form.setValue("providerAlias", "");
  };

  useEffect(() => {
    if (providerType) {
      setPrevStep(2);
    }
  }, [providerType]);

  return (
    <Form {...form}>
      <form
        onSubmit={form.handleSubmit(onSubmitClient)}
        className="flex flex-col gap-4"
      >
        {/* Step 1: Provider selection */}
        {prevStep === 1 && (
          <RadioGroupProvider
            control={form.control}
            isInvalid={!!form.formState.errors.providerType}
            errorMessage={form.formState.errors.providerType?.message}
          />
        )}
        {/* Step 2: UID, alias, and credentials (if AWS) */}
        {prevStep === 2 && (
          <>
            <ProviderTitleDocs providerType={providerType} />
            <CustomInput
              control={form.control}
              name="providerUid"
              type="text"
              label={providerFieldDetails.label}
              labelPlacement="inside"
              placeholder={providerFieldDetails.placeholder}
              variant="bordered"
              isRequired
              isInvalid={!!form.formState.errors.providerUid}
            />
            <CustomInput
              control={form.control}
              name="providerAlias"
              type="text"
              label="Provider alias (optional)"
              labelPlacement="inside"
              placeholder="Enter the provider alias"
              variant="bordered"
              isRequired={false}
              isInvalid={!!form.formState.errors.providerAlias}
            />
          </>
        )}
        {/* Navigation buttons */}
        <div className="flex w-full justify-end sm:gap-6">
          {/* Show "Back" button only in Step 2 */}
          {prevStep === 2 && (
            <CustomButton
              type="button"
              ariaLabel="Back"
              className="w-1/2 bg-transparent"
              variant="faded"
              size="lg"
              radius="lg"
              onPress={handleBackStep}
              startContent={!isLoading && <ChevronLeftIcon size={24} />}
              isDisabled={isLoading}
            >
              <span>Back</span>
            </CustomButton>
          )}
          {/* Show "Next" button in Step 2 */}
          {prevStep === 2 && (
            <CustomButton
              type="submit"
              ariaLabel="Next"
              className="w-1/2"
              variant="solid"
              color="action"
              size="lg"
              isLoading={isLoading}
              endContent={!isLoading && <ChevronRightIcon size={24} />}
            >
              {isLoading ? <>Loading</> : <span>Next</span>}
            </CustomButton>
          )}
        </div>
      </form>
    </Form>
  );
};<|MERGE_RESOLUTION|>--- conflicted
+++ resolved
@@ -51,17 +51,15 @@
         label: "Username",
         placeholder: "e.g. your-github-username",
       };
-<<<<<<< HEAD
     case "iac":
       return {
         label: "Repository URL",
         placeholder: "e.g. https://github.com/user/repo",
-=======
+      };
     case "oci":
       return {
         label: "Tenancy OCID",
         placeholder: "e.g. ocid1.tenancy.oc1..aaaaaaa...",
->>>>>>> caee7830
       };
     default:
       return {
