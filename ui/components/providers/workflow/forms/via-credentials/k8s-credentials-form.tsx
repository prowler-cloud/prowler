import { Control } from "react-hook-form";

import { CustomTextarea } from "@/components/ui/custom";
import { KubernetesCredentials } from "@/types";

export const KubernetesCredentialsForm = ({
  control,
}: {
  control: Control<KubernetesCredentials>;
}) => {
  return (
    <>
      <div className="text-left">
        <div className="text-2xl font-bold leading-9 text-default-foreground">
          Connect via Credentials
        </div>
        <div className="py-2 text-default-500">
          Please provide the kubeconfig content for your Kubernetes credentials.
        </div>
      </div>
      <CustomTextarea
        control={control}
        name="kubeconfig_content"
<<<<<<< HEAD
        type="textarea"
=======
>>>>>>> 6dea9238
        label="Kubeconfig Content"
        labelPlacement="inside"
        placeholder="Paste your Kubeconfig YAML content here"
        variant="bordered"
        minRows={10}
        isRequired
        isInvalid={!!control._formState.errors.kubeconfig_content}
      />
    </>
  );
};<|MERGE_RESOLUTION|>--- conflicted
+++ resolved
@@ -21,10 +21,6 @@
       <CustomTextarea
         control={control}
         name="kubeconfig_content"
-<<<<<<< HEAD
-        type="textarea"
-=======
->>>>>>> 6dea9238
         label="Kubeconfig Content"
         labelPlacement="inside"
         placeholder="Paste your Kubeconfig YAML content here"
