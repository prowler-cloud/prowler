--- conflicted
+++ resolved
@@ -1,12 +1,7 @@
 "use client";
 
 import { useChat } from "@ai-sdk/react";
-<<<<<<< HEAD
-import Link from "next/link";
 import { useEffect, useRef, useState } from "react";
-=======
-import { useEffect, useRef } from "react";
->>>>>>> ad0b8a42
 import { useForm } from "react-hook-form";
 
 import { MemoizedMarkdown } from "@/components/lighthouse/memoized-markdown";
