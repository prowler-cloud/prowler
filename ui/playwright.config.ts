import { defineConfig, devices } from "@playwright/test";

export default defineConfig({
  testDir: "./tests",
  fullyParallel: true,
  forbidOnly: !!process.env.CI,
  retries: process.env.CI ? 2 : 0,
  workers: process.env.CI ? 1 : undefined,
  reporter: [["list"]],
  outputDir: "/tmp/playwright-tests",
  expect: {
    timeout: 20000,
  },

  use: {
    baseURL: "http://localhost:3000",
    trace: "off",
    screenshot: "off",
    video: "off",
  },

  projects: [
    // ===========================================
    // Authentication Setup Projects
    // ===========================================
    // These projects handle user authentication for different permission levels
    // Each setup creates authenticated state files that can be reused by test suites

    // Admin user authentication setup
    // Creates authenticated state for admin users with full system permissions
    {
      name: "admin.auth.setup",
      testMatch: "admin.auth.setup.ts",
    },

    // Scans management user authentication setup
    // Creates authenticated state for users with scan management permissions
    {
      name: "manage-scans.auth.setup",
      testMatch: "manage-scans.auth.setup.ts",
    },

    // Integrations management user authentication setup
    // Creates authenticated state for users with integration management permissions
    {
      name: "manage-integrations.auth.setup",
      testMatch: "manage-integrations.auth.setup.ts",
    },

    // Account management user authentication setup
    // Creates authenticated state for users with account management permissions
    {
      name: "manage-account.auth.setup",
      testMatch: "manage-account.auth.setup.ts",
    },

    // Cloud providers management user authentication setup
    // Creates authenticated state for users with cloud provider management permissions
    {
      name: "manage-cloud-providers.auth.setup",
      testMatch: "manage-cloud-providers.auth.setup.ts",
    },

    // Unlimited visibility user authentication setup
    // Creates authenticated state for users with unlimited visibility permissions
    {
      name: "unlimited-visibility.auth.setup",
      testMatch: "unlimited-visibility.auth.setup.ts",
    },

    // Invite and manage users authentication setup
    // Creates authenticated state for users with user invitation and management permissions
    {
      name: "invite-and-manage-users.auth.setup",
      testMatch: "invite-and-manage-users.auth.setup.ts",
    },
<<<<<<< HEAD
=======

    // All authentication setups combined
    // Runs all authentication setup files to create all user states
    {
      name: "all.auth.setup",
      testMatch: "**/*.auth.setup.ts",
    },

>>>>>>> 0b9969a7
    // ===========================================
    // Test Suite Projects
    // ===========================================
    // These projects run the actual test suites
    {
      name: "chromium",
      use: { ...devices["Desktop Chrome"] },
      testMatch: "auth-login.spec.ts",
    },
    // This project runs the sign-up test suite
    {
      name: "sign-up",
      testMatch: "sign-up.spec.ts",
    },
    // This project runs the providers test suite
    {
      name: "providers",
      testMatch: "providers.spec.ts",
      dependencies: ["admin.auth.setup"],
    },
  ],

  webServer: {
    command: process.env.CI ? "npm run start" : "npm run dev",
    url: "http://localhost:3000",
    reuseExistingServer: !process.env.CI,
    timeout: 120 * 1000,
    env: {
      NEXT_PUBLIC_API_BASE_URL:
        process.env.NEXT_PUBLIC_API_BASE_URL || "http://localhost:8080/api/v1",
      AUTH_SECRET: process.env.AUTH_SECRET || "fallback-ci-secret-for-testing",
      AUTH_TRUST_HOST: process.env.AUTH_TRUST_HOST || "true",
      NEXTAUTH_URL: process.env.NEXTAUTH_URL || "http://localhost:3000",
      E2E_USER: process.env.E2E_USER || "e2e@prowler.com",
      E2E_PASSWORD: process.env.E2E_PASSWORD || "Thisisapassword123@",
    },
  },
});<|MERGE_RESOLUTION|>--- conflicted
+++ resolved
@@ -74,8 +74,6 @@
       name: "invite-and-manage-users.auth.setup",
       testMatch: "invite-and-manage-users.auth.setup.ts",
     },
-<<<<<<< HEAD
-=======
 
     // All authentication setups combined
     // Runs all authentication setup files to create all user states
@@ -84,7 +82,6 @@
       testMatch: "**/*.auth.setup.ts",
     },
 
->>>>>>> 0b9969a7
     // ===========================================
     // Test Suite Projects
     // ===========================================
