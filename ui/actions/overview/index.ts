--- conflicted
+++ resolved
@@ -1,15 +1,9 @@
-<<<<<<< HEAD
 // Re-export all overview actions from feature-based subfolders
+export * from "./attack-surface";
 export * from "./findings";
 export * from "./providers";
 export * from "./regions";
 export * from "./services";
 export * from "./severity-trends";
 export * from "./threat-score";
-=======
-export * from "./attack-surface.adapter";
-export * from "./overview";
-export * from "./sankey.adapter";
-export * from "./threat-map.adapter";
->>>>>>> 9c387d57
 export * from "./types";