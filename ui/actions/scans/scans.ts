"use server";

import { revalidatePath } from "next/cache";
import { redirect } from "next/navigation";

import {
  apiBaseUrl,
  getAuthHeaders,
  getErrorMessage,
  parseStringify,
} from "@/lib";

export const getScans = async ({
  page = 1,
  query = "",
  sort = "",
  filters = {},
  pageSize = 10,
<<<<<<< HEAD
}: {
  page?: number;
  query?: string;
  sort?: string;
  filters?: Record<string, string | number | boolean>;
  pageSize?: number;
=======
  fields = {},
  include = "",
>>>>>>> da9d7199
}) => {
  const headers = await getAuthHeaders({ contentType: false });

  if (isNaN(Number(page)) || page < 1) redirect("/scans");

  const url = new URL(`${apiBaseUrl}/scans`);

  if (page) url.searchParams.append("page[number]", page.toString());
  if (pageSize) url.searchParams.append("page[size]", pageSize.toString());
  if (query) url.searchParams.append("filter[search]", query);
  if (sort) url.searchParams.append("sort", sort);
  if (include) url.searchParams.append("include", include);

  // Handle fields parameters
  Object.entries(fields).forEach(([key, value]) => {
    url.searchParams.append(`fields[${key}]`, String(value));
  });

  // Add dynamic filters (e.g., "filter[state]", "fields[scans]")
  Object.entries(filters).forEach(([key, value]) => {
    url.searchParams.append(key, String(value));
  });

  try {
    const response = await fetch(url.toString(), { headers });
    const data = await response.json();
    const parsedData = parseStringify(data);
    revalidatePath("/scans");
    return parsedData;
  } catch (error) {
    // eslint-disable-next-line no-console
    console.error("Error fetching scans:", error);
    return undefined;
  }
};

export const getScansByState = async () => {
  const headers = await getAuthHeaders({ contentType: false });

  const url = new URL(`${apiBaseUrl}/scans`);

  // Request only the necessary fields to optimize the response
  url.searchParams.append("fields[scans]", "state");

  try {
    const response = await fetch(url.toString(), {
      headers,
    });

    if (!response.ok) {
      try {
        const errorData = await response.json();
        throw new Error(errorData?.message || "Failed to fetch scans by state");
      } catch {
        throw new Error("Failed to fetch scans by state");
      }
    }

    const data = await response.json();

    return parseStringify(data);
  } catch (error) {
    // eslint-disable-next-line no-console
    console.error("Error fetching scans by state:", error);
    return undefined;
  }
};

export const getScan = async (scanId: string) => {
  const headers = await getAuthHeaders({ contentType: false });

  const url = new URL(`${apiBaseUrl}/scans/${scanId}`);

  try {
    const scan = await fetch(url.toString(), {
      headers,
    });
    const data = await scan.json();
    const parsedData = parseStringify(data);

    return parsedData;
  } catch (error) {
    return {
      error: getErrorMessage(error),
    };
  }
};

export const scanOnDemand = async (formData: FormData) => {
  const headers = await getAuthHeaders({ contentType: true });
  const providerId = formData.get("providerId");
  const scanName = formData.get("scanName") || undefined;

  if (!providerId) {
    return { error: "Provider ID is required" };
  }

  const url = new URL(`${apiBaseUrl}/scans`);

  try {
    const requestBody = {
      data: {
        type: "scans",
        attributes: scanName ? { name: scanName } : {},
        relationships: {
          provider: {
            data: {
              type: "providers",
              id: providerId,
            },
          },
        },
      },
    };

    const response = await fetch(url.toString(), {
      method: "POST",
      headers: headers,
      body: JSON.stringify(requestBody),
    });

    if (!response.ok) {
      try {
        const errorData = await response.json();
        throw new Error(errorData?.message || "Failed to start scan");
      } catch {
        throw new Error("Failed to start scan");
      }
    }

    const data = await response.json();

    revalidatePath("/scans");
    return parseStringify(data);
  } catch (error) {
    // eslint-disable-next-line no-console
    console.error("Error starting scan:", error);
    return { error: getErrorMessage(error) };
  }
};

export const scheduleDaily = async (formData: FormData) => {
  const headers = await getAuthHeaders({ contentType: true });

  const providerId = formData.get("providerId");

  const url = new URL(`${apiBaseUrl}/schedules/daily`);

  try {
    const response = await fetch(url.toString(), {
      method: "POST",
      headers,
      body: JSON.stringify({
        data: {
          type: "daily-schedules",
          attributes: {
            provider_id: providerId,
          },
        },
      }),
    });

    if (!response.ok) {
      throw new Error(`Failed to schedule daily: ${response.statusText}`);
    }

    const data = await response.json();
    revalidatePath("/scans");
    return parseStringify(data);
  } catch (error) {
    // eslint-disable-next-line no-console
    console.error(error);
    return {
      error: getErrorMessage(error),
    };
  }
};

export const updateScan = async (formData: FormData) => {
  const headers = await getAuthHeaders({ contentType: true });

  const scanId = formData.get("scanId");
  const scanName = formData.get("scanName");

  const url = new URL(`${apiBaseUrl}/scans/${scanId}`);

  try {
    const response = await fetch(url.toString(), {
      method: "PATCH",
      headers,
      body: JSON.stringify({
        data: {
          type: "scans",
          id: scanId,
          attributes: {
            name: scanName,
          },
        },
      }),
    });
    const data = await response.json();
    revalidatePath("/scans");
    return parseStringify(data);
  } catch (error) {
    // eslint-disable-next-line no-console
    console.error(error);
    return {
      error: getErrorMessage(error),
    };
  }
};

export const getExportsZip = async (scanId: string) => {
  const headers = await getAuthHeaders({ contentType: false });

  const url = new URL(`${apiBaseUrl}/scans/${scanId}/report`);

  try {
    const response = await fetch(url.toString(), {
      headers,
    });

    if (response.status === 202) {
      const json = await response.json();
      const taskId = json?.data?.id;
      const state = json?.data?.attributes?.state;
      return {
        pending: true,
        state,
        taskId,
      };
    }

    if (!response.ok) {
      const errorData = await response.json();

      throw new Error(
        errorData?.errors?.detail ||
          "Unable to fetch scan report. Contact support if the issue continues.",
      );
    }

    // Get the blob data as an array buffer
    const arrayBuffer = await response.arrayBuffer();
    // Convert to base64
    const base64 = Buffer.from(arrayBuffer).toString("base64");

    return {
      success: true,
      data: base64,
      filename: `scan-${scanId}-report.zip`,
    };
  } catch (error) {
    return {
      error: getErrorMessage(error),
    };
  }
};

export const getComplianceCsv = async (
  scanId: string,
  complianceId: string,
) => {
  const headers = await getAuthHeaders({ contentType: false });

  const url = new URL(
    `${apiBaseUrl}/scans/${scanId}/compliance/${complianceId}`,
  );

  try {
    const response = await fetch(url.toString(), { headers });

    if (response.status === 202) {
      const json = await response.json();
      const taskId = json?.data?.id;
      const state = json?.data?.attributes?.state;
      return {
        pending: true,
        state,
        taskId,
      };
    }

    if (!response.ok) {
      const errorData = await response.json();
      throw new Error(
        errorData?.errors?.detail ||
          "Unable to retrieve compliance report. Contact support if the issue continues.",
      );
    }

    const arrayBuffer = await response.arrayBuffer();
    const base64 = Buffer.from(arrayBuffer).toString("base64");

    return {
      success: true,
      data: base64,
      filename: `scan-${scanId}-compliance-${complianceId}.csv`,
    };
  } catch (error) {
    return {
      error: getErrorMessage(error),
    };
  }
};<|MERGE_RESOLUTION|>--- conflicted
+++ resolved
@@ -16,17 +16,8 @@
   sort = "",
   filters = {},
   pageSize = 10,
-<<<<<<< HEAD
-}: {
-  page?: number;
-  query?: string;
-  sort?: string;
-  filters?: Record<string, string | number | boolean>;
-  pageSize?: number;
-=======
   fields = {},
   include = "",
->>>>>>> da9d7199
 }) => {
   const headers = await getAuthHeaders({ contentType: false });
 
