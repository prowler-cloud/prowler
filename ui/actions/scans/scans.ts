"use server";

import { redirect } from "next/navigation";

import { apiBaseUrl, getAuthHeaders, getErrorMessage } from "@/lib";
import {
  COMPLIANCE_REPORT_DISPLAY_NAMES,
  type ComplianceReportType,
} from "@/lib/compliance/compliance-report-types";
import { addScanOperation } from "@/lib/sentry-breadcrumbs";
import { handleApiError, handleApiResponse } from "@/lib/server-actions-helper";

export const getScans = async ({
  page = 1,
  query = "",
  sort = "",
  filters = {},
  pageSize = 10,
  fields = {},
  include = "",
}) => {
  const headers = await getAuthHeaders({ contentType: false });

  if (isNaN(Number(page)) || page < 1) redirect("/scans");

  const url = new URL(`${apiBaseUrl}/scans`);

  if (page) url.searchParams.append("page[number]", page.toString());
  if (pageSize) url.searchParams.append("page[size]", pageSize.toString());
  if (query) url.searchParams.append("filter[search]", query);
  if (sort) url.searchParams.append("sort", sort);
  if (include) url.searchParams.append("include", include);

  // Handle fields parameters
  Object.entries(fields).forEach(([key, value]) => {
    url.searchParams.append(`fields[${key}]`, String(value));
  });

  // Add dynamic filters (e.g., "filter[state]", "fields[scans]")
  Object.entries(filters).forEach(([key, value]) => {
    url.searchParams.append(key, String(value));
  });

  try {
    const response = await fetch(url.toString(), { headers });

    return handleApiResponse(response);
  } catch (error) {
    console.error("Error fetching scans:", error);
    return undefined;
  }
};

export const getScansByState = async () => {
  const headers = await getAuthHeaders({ contentType: false });
  const url = new URL(`${apiBaseUrl}/scans`);
  // Request only the necessary fields to optimize the response
  url.searchParams.append("fields[scans]", "state");

  try {
    const response = await fetch(url.toString(), {
      headers,
    });

    return handleApiResponse(response);
  } catch (error) {
    console.error("Error fetching scans by state:", error);
    return undefined;
  }
};

export const getScan = async (scanId: string) => {
  const headers = await getAuthHeaders({ contentType: false });

  const url = new URL(`${apiBaseUrl}/scans/${scanId}`);

  try {
    const response = await fetch(url.toString(), {
      headers,
    });

    return handleApiResponse(response);
  } catch (error) {
    return handleApiError(error);
  }
};

export const scanOnDemand = async (formData: FormData) => {
  const headers = await getAuthHeaders({ contentType: true });
  const providerId = formData.get("providerId");
  const scanName = formData.get("scanName") || undefined;

  if (!providerId) {
    return { error: "Provider ID is required" };
  }

  addScanOperation("create", undefined, {
    provider_id: String(providerId),
    scan_name: scanName ? String(scanName) : undefined,
  });

  const url = new URL(`${apiBaseUrl}/scans`);

  try {
    const requestBody = {
      data: {
        type: "scans",
        attributes: scanName ? { name: scanName } : {},
        relationships: {
          provider: {
            data: {
              type: "providers",
              id: providerId,
            },
          },
        },
      },
    };

    const response = await fetch(url.toString(), {
      method: "POST",
      headers: headers,
      body: JSON.stringify(requestBody),
    });

    const result = await handleApiResponse(response, "/scans");
    if (result?.data?.id) {
      addScanOperation("start", result.data.id);
    }
    return result;
  } catch (error) {
    addScanOperation("create");
    return handleApiError(error);
  }
};

export const scheduleDaily = async (formData: FormData) => {
  const headers = await getAuthHeaders({ contentType: true });

  const providerId = formData.get("providerId");

  const url = new URL(`${apiBaseUrl}/schedules/daily`);

  try {
    const response = await fetch(url.toString(), {
      method: "POST",
      headers,
      body: JSON.stringify({
        data: {
          type: "daily-schedules",
          attributes: {
            provider_id: providerId,
          },
        },
      }),
    });

    return handleApiResponse(response, "/scans");
  } catch (error) {
    return handleApiError(error);
  }
};

export const updateScan = async (formData: FormData) => {
  const headers = await getAuthHeaders({ contentType: true });

  const scanId = formData.get("scanId");
  const scanName = formData.get("scanName");

  const url = new URL(`${apiBaseUrl}/scans/${scanId}`);

  try {
    const response = await fetch(url.toString(), {
      method: "PATCH",
      headers,
      body: JSON.stringify({
        data: {
          type: "scans",
          id: scanId,
          attributes: {
            name: scanName,
          },
        },
      }),
    });

    return handleApiResponse(response, "/scans");
  } catch (error) {
    return handleApiError(error);
  }
};

export const getExportsZip = async (scanId: string) => {
  const headers = await getAuthHeaders({ contentType: false });

  const url = new URL(`${apiBaseUrl}/scans/${scanId}/report`);

  try {
    const response = await fetch(url.toString(), {
      headers,
    });

    if (response.status === 202) {
      const json = await response.json();
      const taskId = json?.data?.id;
      const state = json?.data?.attributes?.state;
      return {
        pending: true,
        state,
        taskId,
      };
    }

    if (!response.ok) {
      const errorData = await response.json();

      throw new Error(
        errorData?.errors?.detail ||
          "Unable to fetch scan report. Contact support if the issue continues.",
      );
    }

    // Get the blob data as an array buffer
    const arrayBuffer = await response.arrayBuffer();
    // Convert to base64
    const base64 = Buffer.from(arrayBuffer).toString("base64");

    return {
      success: true,
      data: base64,
      filename: `scan-${scanId}-report.zip`,
    };
  } catch (error) {
    return {
      error: getErrorMessage(error),
    };
  }
};

export const getComplianceCsv = async (
  scanId: string,
  complianceId: string,
) => {
  const headers = await getAuthHeaders({ contentType: false });

  const url = new URL(
    `${apiBaseUrl}/scans/${scanId}/compliance/${complianceId}`,
  );

  try {
    const response = await fetch(url.toString(), { headers });

    if (response.status === 202) {
      const json = await response.json();
      const taskId = json?.data?.id;
      const state = json?.data?.attributes?.state;
      return {
        pending: true,
        state,
        taskId,
      };
    }

    if (!response.ok) {
      const errorData = await response.json();
      throw new Error(
        errorData?.errors?.detail ||
          "Unable to retrieve compliance report. Contact support if the issue continues.",
      );
    }

    const arrayBuffer = await response.arrayBuffer();
    const base64 = Buffer.from(arrayBuffer).toString("base64");

    return {
      success: true,
      data: base64,
      filename: `scan-${scanId}-compliance-${complianceId}.csv`,
    };
  } catch (error) {
    return {
      error: getErrorMessage(error),
    };
  }
};

/**
 * Generic function to get a compliance PDF report (ThreatScore, ENS, etc.)
 * @param scanId - The scan ID
<<<<<<< HEAD
 * @param reportType - Type of report: 'threatscore', 'ens', or 'nis2'
=======
 * @param reportType - Type of report (from COMPLIANCE_REPORT_TYPES)
>>>>>>> 92596fc8
 * @returns Promise with the PDF data or error
 */
export const getCompliancePdfReport = async (
  scanId: string,
<<<<<<< HEAD
  reportType: "threatscore" | "ens" | "nis2",
=======
  reportType: ComplianceReportType,
>>>>>>> 92596fc8
) => {
  const headers = await getAuthHeaders({ contentType: false });

  const url = new URL(`${apiBaseUrl}/scans/${scanId}/${reportType}`);

  try {
    const response = await fetch(url.toString(), { headers });

    if (response.status === 202) {
      const json = await response.json();
      const taskId = json?.data?.id;
      const state = json?.data?.attributes?.state;
      return {
        pending: true,
        state,
        taskId,
      };
    }

    if (!response.ok) {
      const errorData = await response.json();
<<<<<<< HEAD
      const reportName =
        reportType === "threatscore"
          ? "ThreatScore"
          : reportType === "ens"
            ? "ENS RD2022"
            : "NIS2";
=======
      const reportName = COMPLIANCE_REPORT_DISPLAY_NAMES[reportType];
>>>>>>> 92596fc8
      throw new Error(
        errorData?.errors?.detail ||
          `Unable to retrieve ${reportName} PDF report. Contact support if the issue continues.`,
      );
    }

    const arrayBuffer = await response.arrayBuffer();
    const base64 = Buffer.from(arrayBuffer).toString("base64");

    return {
      success: true,
      data: base64,
      filename: `scan-${scanId}-${reportType}.pdf`,
    };
  } catch (error) {
    return {
      error: getErrorMessage(error),
    };
  }
};<|MERGE_RESOLUTION|>--- conflicted
+++ resolved
@@ -287,20 +287,12 @@
 /**
  * Generic function to get a compliance PDF report (ThreatScore, ENS, etc.)
  * @param scanId - The scan ID
-<<<<<<< HEAD
- * @param reportType - Type of report: 'threatscore', 'ens', or 'nis2'
-=======
  * @param reportType - Type of report (from COMPLIANCE_REPORT_TYPES)
->>>>>>> 92596fc8
  * @returns Promise with the PDF data or error
  */
 export const getCompliancePdfReport = async (
   scanId: string,
-<<<<<<< HEAD
-  reportType: "threatscore" | "ens" | "nis2",
-=======
   reportType: ComplianceReportType,
->>>>>>> 92596fc8
 ) => {
   const headers = await getAuthHeaders({ contentType: false });
 
@@ -322,16 +314,7 @@
 
     if (!response.ok) {
       const errorData = await response.json();
-<<<<<<< HEAD
-      const reportName =
-        reportType === "threatscore"
-          ? "ThreatScore"
-          : reportType === "ens"
-            ? "ENS RD2022"
-            : "NIS2";
-=======
       const reportName = COMPLIANCE_REPORT_DISPLAY_NAMES[reportType];
->>>>>>> 92596fc8
       throw new Error(
         errorData?.errors?.detail ||
           `Unable to retrieve ${reportName} PDF report. Contact support if the issue continues.`,
