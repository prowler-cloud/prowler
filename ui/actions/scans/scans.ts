--- conflicted
+++ resolved
@@ -3,14 +3,11 @@
 import { redirect } from "next/navigation";
 
 import { apiBaseUrl, getAuthHeaders, getErrorMessage } from "@/lib";
-<<<<<<< HEAD
 import {
   COMPLIANCE_REPORT_DISPLAY_NAMES,
   type ComplianceReportType,
 } from "@/lib/compliance/compliance-report-types";
-=======
 import { addScanOperation } from "@/lib/sentry-breadcrumbs";
->>>>>>> 520cc31f
 import { handleApiError, handleApiResponse } from "@/lib/server-actions-helper";
 
 export const getScans = async ({
