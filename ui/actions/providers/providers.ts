"use server";

import { revalidatePath } from "next/cache";
import { redirect } from "next/navigation";

import { apiBaseUrl, getAuthHeaders, getFormValue, wait } from "@/lib";
import { buildSecretConfig } from "@/lib/provider-credentials/build-crendentials";
import { ProviderCredentialFields } from "@/lib/provider-credentials/provider-credential-fields";
import { handleApiError, handleApiResponse } from "@/lib/server-actions-helper";
import { ProvidersApiResponse, ProviderType } from "@/types/providers";

export const getProviders = async ({
  page = 1,
  query = "",
  sort = "",
  filters = {},
  pageSize = 10,
}): Promise<ProvidersApiResponse | undefined> => {
  const headers = await getAuthHeaders({ contentType: false });

  if (isNaN(Number(page)) || page < 1) redirect("/providers");

  const url = new URL(`${apiBaseUrl}/providers?include=provider_groups`);

  if (page) url.searchParams.append("page[number]", page.toString());
  if (pageSize) url.searchParams.append("page[size]", pageSize.toString());
  if (query) url.searchParams.append("filter[search]", query);
  if (sort) url.searchParams.append("sort", sort);

  // Handle multiple filters
  Object.entries(filters).forEach(([key, value]) => {
    if (key !== "filter[search]") {
      url.searchParams.append(key, String(value));
    }
  });

  try {
    const response = await fetch(url.toString(), {
      headers,
    });

    return handleApiResponse(response);
  } catch (error) {
    console.error("Error fetching providers:", error);
    return undefined;
  }
};

export const getProvider = async (formData: FormData) => {
  const headers = await getAuthHeaders({ contentType: false });
  const providerId = formData.get("id");

  const url = new URL(`${apiBaseUrl}/providers/${providerId}`);

  try {
    const response = await fetch(url.toString(), {
      headers,
    });

    return handleApiResponse(response);
  } catch (error) {
    return handleApiError(error);
  }
};

export const updateProvider = async (formData: FormData) => {
  const headers = await getAuthHeaders({ contentType: true });
  const providerId = formData.get(ProviderCredentialFields.PROVIDER_ID);
  const providerAlias = formData.get(ProviderCredentialFields.PROVIDER_ALIAS);
  const url = new URL(`${apiBaseUrl}/providers/${providerId}`);

  try {
    const response = await fetch(url.toString(), {
      method: "PATCH",
      headers,
      body: JSON.stringify({
        data: {
          type: "providers",
          id: providerId,
          attributes: { alias: providerAlias },
        },
      }),
    });

    return handleApiResponse(response, "/providers");
  } catch (error) {
    return handleApiError(error);
  }
};

export const addProvider = async (formData: FormData) => {
  const headers = await getAuthHeaders({ contentType: true });

  const providerType = formData.get("providerType") as ProviderType;
  const providerUid = formData.get("providerUid") as string;
  const providerAlias = formData.get("providerAlias") as string;

  const url = new URL(`${apiBaseUrl}/providers`);

  try {
    const bodyData = {
      data: {
        type: "providers",
        attributes: {
          provider: providerType,
          uid: providerUid,
          ...(providerAlias?.trim() && { alias: providerAlias.trim() }),
        },
      },
    };

    const response = await fetch(url.toString(), {
      method: "POST",
      headers,
      body: JSON.stringify(bodyData),
    });

    return handleApiResponse(response, "/providers");
  } catch (error) {
    return handleApiError(error);
  }
};

export const addCredentialsProvider = async (formData: FormData) => {
  const headers = await getAuthHeaders({ contentType: true });
  const url = new URL(`${apiBaseUrl}/providers/secrets`);

  const providerId = getFormValue(
    formData,
    ProviderCredentialFields.PROVIDER_ID,
  );
  const providerType = getFormValue(
    formData,
    ProviderCredentialFields.PROVIDER_TYPE,
  ) as ProviderType;
  const providerUid = getFormValue(
    formData,
    ProviderCredentialFields.PROVIDER_UID,
  ) as string | undefined;

  try {
<<<<<<< HEAD
    // For IaC provider, fetch the provider data to get the repository URL from uid
    if (providerType === "iac") {
      const providerUrl = new URL(`${apiBaseUrl}/providers/${providerId}`);
      const providerResponse = await fetch(providerUrl.toString(), {
        headers: await getAuthHeaders({ contentType: false }),
      });

      if (providerResponse.ok) {
        const providerData = await providerResponse.json();
        const providerUid = providerData?.data?.attributes?.uid;

        // Add the repository URL to formData using the provider's uid
        if (providerUid) {
          formData.append(ProviderCredentialFields.REPOSITORY_URL, providerUid);
        }
      }
    }

    const { secretType, secret } = buildSecretConfig(formData, providerType);
=======
    const { secretType, secret } = buildSecretConfig(
      formData,
      providerType,
      providerUid,
    );
>>>>>>> caee7830

    const response = await fetch(url.toString(), {
      method: "POST",
      headers,
      body: JSON.stringify({
        data: {
          type: "provider-secrets",
          attributes: { secret_type: secretType, secret },
          relationships: {
            provider: {
              data: { id: providerId, type: "providers" },
            },
          },
        },
      }),
    });

    return handleApiResponse(response, "/providers");
  } catch (error) {
    return handleApiError(error);
  }
};

export const updateCredentialsProvider = async (
  credentialsId: string,
  formData: FormData,
) => {
  const headers = await getAuthHeaders({ contentType: true });
  const url = new URL(`${apiBaseUrl}/providers/secrets/${credentialsId}`);
  const providerType = getFormValue(
    formData,
    ProviderCredentialFields.PROVIDER_TYPE,
  ) as ProviderType;

  try {
    const { secretType, secret } = buildSecretConfig(formData, providerType);
    const response = await fetch(url.toString(), {
      method: "PATCH",
      headers,
      body: JSON.stringify({
        data: {
          type: "provider-secrets",
          id: credentialsId,
          attributes: { secret_type: secretType, secret },
        },
      }),
    });

    return handleApiResponse(response, "/providers");
  } catch (error) {
    return handleApiError(error);
  }
};

export const checkConnectionProvider = async (formData: FormData) => {
  const headers = await getAuthHeaders({ contentType: false });
  const providerId = formData.get(ProviderCredentialFields.PROVIDER_ID);
  const url = new URL(`${apiBaseUrl}/providers/${providerId}/connection`);

  try {
    const response = await fetch(url.toString(), { method: "POST", headers });
    await wait(2000);

    return handleApiResponse(response, "/providers");
  } catch (error) {
    return handleApiError(error);
  }
};

export const deleteCredentials = async (secretId: string) => {
  const headers = await getAuthHeaders({ contentType: false });

  if (!secretId) {
    return { error: "Secret ID is required" };
  }

  const url = new URL(`${apiBaseUrl}/providers/secrets/${secretId}`);

  try {
    const response = await fetch(url.toString(), {
      method: "DELETE",
      headers,
    });

    if (!response.ok) {
      try {
        const errorData = await response.json();
        throw new Error(
          errorData?.message || "Failed to delete the credentials",
        );
      } catch {
        throw new Error("Failed to delete the credentials");
      }
    }

    let data = null;
    if (response.status !== 204) {
      data = await response.json();
    }

    revalidatePath("/providers");
    return data || { success: true };
  } catch (error) {
    handleApiError(error);
  }
};

export const deleteProvider = async (formData: FormData) => {
  const headers = await getAuthHeaders({ contentType: false });
  const providerId = formData.get(ProviderCredentialFields.PROVIDER_ID);

  if (!providerId) {
    return { error: "Provider ID is required" };
  }

  const url = new URL(`${apiBaseUrl}/providers/${providerId}`);

  try {
    const response = await fetch(url.toString(), {
      method: "DELETE",
      headers,
    });

    if (!response.ok) {
      try {
        const errorData = await response.json();
        throw new Error(errorData?.message || "Failed to delete the provider");
      } catch {
        throw new Error("Failed to delete the provider");
      }
    }

    let data = null;
    if (response.status !== 204) {
      data = await response.json();
    }

    revalidatePath("/providers");
    return data || { success: true };
  } catch (error) {
    handleApiError(error);
  }
};<|MERGE_RESOLUTION|>--- conflicted
+++ resolved
@@ -139,7 +139,6 @@
   ) as string | undefined;
 
   try {
-<<<<<<< HEAD
     // For IaC provider, fetch the provider data to get the repository URL from uid
     if (providerType === "iac") {
       const providerUrl = new URL(`${apiBaseUrl}/providers/${providerId}`);
@@ -158,14 +157,11 @@
       }
     }
 
-    const { secretType, secret } = buildSecretConfig(formData, providerType);
-=======
     const { secretType, secret } = buildSecretConfig(
       formData,
       providerType,
       providerUid,
     );
->>>>>>> caee7830
 
     const response = await fetch(url.toString(), {
       method: "POST",
