import { z } from "zod";

export type IntegrationType = "amazon_s3" | "aws_security_hub" | "jira";

export interface IntegrationProps {
  type: "integrations";
  id: string;
  attributes: {
    inserted_at: string;
    updated_at: string;
    enabled: boolean;
    connected: boolean;
    connection_last_checked_at: string | null;
    integration_type: IntegrationType;
    configuration: {
      bucket_name?: string;
      output_directory?: string;
      credentials?: {
        aws_access_key_id?: string;
        aws_secret_access_key?: string;
        aws_session_token?: string;
        role_arn?: string;
        external_id?: string;
        role_session_name?: string;
        session_duration?: number;
      };
      [key: string]: any;
    };
    url?: string;
  };
  relationships?: { providers?: { data: { type: "providers"; id: string }[] } };
  links: { self: string };
}

// Shared AWS credential fields schema
const awsCredentialFields = {
  credentials_type: z.enum(["aws-sdk-default", "access-secret-key"]),
  aws_access_key_id: z.string().optional(),
  aws_secret_access_key: z.string().optional(),
  aws_session_token: z.string().optional(),
  role_arn: z.string().optional(),
  external_id: z.string().optional(),
  role_session_name: z.string().optional(),
  session_duration: z.string().optional(),
  show_role_section: z.boolean().optional(),
};

// Shared validation helper for AWS credentials (create mode)
const validateAwsCredentialsCreate = (
  data: any,
  ctx: z.RefinementCtx,
  requireCredentials: boolean = true,
) => {
  if (data.credentials_type === "access-secret-key" && requireCredentials) {
    if (!data.aws_access_key_id) {
      ctx.addIssue({
        code: z.ZodIssueCode.custom,
        message:
          "AWS Access Key ID is required when using access and secret key",
        path: ["aws_access_key_id"],
      });
    }
    if (!data.aws_secret_access_key) {
      ctx.addIssue({
        code: z.ZodIssueCode.custom,
        message:
          "AWS Secret Access Key is required when using access and secret key",
        path: ["aws_secret_access_key"],
      });
    }
  }
};

// Shared validation helper for AWS credentials (edit mode)
const validateAwsCredentialsEdit = (data: any, ctx: z.RefinementCtx) => {
  if (data.credentials_type === "access-secret-key") {
    const hasAccessKey = !!data.aws_access_key_id;
    const hasSecretKey = !!data.aws_secret_access_key;

    if (hasAccessKey && !hasSecretKey) {
      ctx.addIssue({
        code: z.ZodIssueCode.custom,
        message:
          "AWS Secret Access Key is required when providing Access Key ID",
        path: ["aws_secret_access_key"],
      });
    }

    if (hasSecretKey && !hasAccessKey) {
      ctx.addIssue({
        code: z.ZodIssueCode.custom,
        message:
          "AWS Access Key ID is required when providing Secret Access Key",
        path: ["aws_access_key_id"],
      });
    }
  }
};

// Shared validation helper for IAM Role fields
const validateIamRole = (
  data: any,
  ctx: z.RefinementCtx,
  checkShowSection: boolean = true,
) => {
<<<<<<< HEAD
  const shouldValidate = checkShowSection ? data.show_role_section === true : true;
=======
  const shouldValidate = checkShowSection
    ? data.show_role_section === true
    : true;
>>>>>>> 79450d69

  if (shouldValidate && data.role_arn) {
    if (data.role_arn.trim() === "") {
      ctx.addIssue({
        code: z.ZodIssueCode.custom,
        message: "Role ARN is required",
        path: ["role_arn"],
      });
    } else if (!data.external_id || data.external_id.trim() === "") {
      ctx.addIssue({
        code: z.ZodIssueCode.custom,
        message: "External ID is required when using Role ARN",
        path: ["external_id"],
      });
    }
  }

  if (checkShowSection && data.show_role_section === true) {
    if (!data.role_arn || data.role_arn.trim() === "") {
      ctx.addIssue({
        code: z.ZodIssueCode.custom,
        message: "Role ARN is required",
        path: ["role_arn"],
      });
    }
    if (!data.external_id || data.external_id.trim() === "") {
      ctx.addIssue({
        code: z.ZodIssueCode.custom,
        message: "External ID is required",
        path: ["external_id"],
      });
    }
  }
};

// S3 Integration Schemas
const baseS3IntegrationSchema = z.object({
  integration_type: z.literal("amazon_s3"),
  bucket_name: z.string().min(1, "Bucket name is required"),
  output_directory: z.string().min(1, "Output directory is required"),
  providers: z.array(z.string()).optional(),
  enabled: z.boolean().optional(),
  ...awsCredentialFields,
});

export const s3IntegrationFormSchema = baseS3IntegrationSchema
  .extend({
    enabled: z.boolean().default(true),
    credentials_type: z
      .enum(["aws-sdk-default", "access-secret-key"])
      .default("aws-sdk-default"),
  })
  .superRefine((data, ctx) => {
    validateAwsCredentialsCreate(data, ctx);
    validateIamRole(data, ctx);
  });

export const editS3IntegrationFormSchema = baseS3IntegrationSchema
  .extend({
    bucket_name: z.string().min(1, "Bucket name is required").optional(),
    output_directory: z
      .string()
      .min(1, "Output directory is required")
      .optional(),
    providers: z.array(z.string()).optional(),
    credentials_type: z
      .enum(["aws-sdk-default", "access-secret-key"])
      .optional(),
  })
  .superRefine((data, ctx) => {
    validateAwsCredentialsEdit(data, ctx);
    validateIamRole(data, ctx);
  });

// Security Hub Integration Schemas
const baseSecurityHubIntegrationSchema = z.object({
  integration_type: z.literal("aws_security_hub"),
  provider_id: z.string().min(1, "AWS Provider is required"),
  send_only_fails: z.boolean().optional(),
  archive_previous_findings: z.boolean().optional(),
  use_custom_credentials: z.boolean().optional(),
  enabled: z.boolean().optional(),
  ...awsCredentialFields,
});

export const securityHubIntegrationFormSchema = baseSecurityHubIntegrationSchema
  .extend({
    enabled: z.boolean().default(true),
    send_only_fails: z.boolean().default(true),
    archive_previous_findings: z.boolean().default(false),
    use_custom_credentials: z.boolean().default(false),
    credentials_type: z
      .enum(["aws-sdk-default", "access-secret-key"])
      .default("aws-sdk-default"),
  })
  .superRefine((data, ctx) => {
    if (data.use_custom_credentials) {
      validateAwsCredentialsCreate(data, ctx);
      validateIamRole(data, ctx);
    }
    // Always validate role if role_arn is provided
    if (!data.use_custom_credentials && data.role_arn) {
      validateIamRole(data, ctx, false);
    }
  });

export const editSecurityHubIntegrationFormSchema =
  baseSecurityHubIntegrationSchema
    .extend({
      provider_id: z.string().optional(),
      send_only_fails: z.boolean().optional(),
      archive_previous_findings: z.boolean().optional(),
      use_custom_credentials: z.boolean().optional(),
      credentials_type: z
        .enum(["aws-sdk-default", "access-secret-key"])
        .optional(),
    })
    .superRefine((data, ctx) => {
      if (data.use_custom_credentials !== false) {
        validateAwsCredentialsEdit(data, ctx);
      }
      // Always validate role if role_arn is provided
      validateIamRole(data, ctx, false);
    });<|MERGE_RESOLUTION|>--- conflicted
+++ resolved
@@ -103,13 +103,9 @@
   ctx: z.RefinementCtx,
   checkShowSection: boolean = true,
 ) => {
-<<<<<<< HEAD
-  const shouldValidate = checkShowSection ? data.show_role_section === true : true;
-=======
   const shouldValidate = checkShowSection
     ? data.show_role_section === true
     : true;
->>>>>>> 79450d69
 
   if (shouldValidate && data.role_arn) {
     if (data.role_arn.trim() === "") {
