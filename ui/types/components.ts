import { LucideIcon } from "lucide-react";
import { MouseEvent, SVGProps } from "react";

import { ProviderCredentialFields } from "@/lib/provider-credentials/provider-credential-fields";

export type IconSvgProps = SVGProps<SVGSVGElement> & {
  size?: number;
};

export type IconProps = {
  icon: React.FC<IconSvgProps>;
  style?: React.CSSProperties;
};

export type IconComponent = LucideIcon | React.FC<IconSvgProps>;

export type SubmenuProps = {
  href: string;
  target?: string;
  label: string;
  active?: boolean;
  icon: IconComponent;
  disabled?: boolean;
  onClick?: (event: MouseEvent<HTMLAnchorElement>) => void;
};

export type MenuProps = {
  href: string;
  label: string;
  active?: boolean;
  icon: IconComponent;
  submenus?: SubmenuProps[];
  defaultOpen?: boolean;
  target?: string;
  tooltip?: string;
};

export type GroupProps = {
  groupLabel: string;
  menus: MenuProps[];
};

export interface CollapseMenuButtonProps {
  icon: IconComponent;
  label: string;
  submenus: SubmenuProps[];
  defaultOpen: boolean;
  isOpen: boolean | undefined;
}

export type NextUIVariants =
  | "solid"
  | "faded"
  | "bordered"
  | "light"
  | "flat"
  | "ghost"
  | "shadow";

export type NextUIColors =
  | "primary"
  | "secondary"
  | "success"
  | "warning"
  | "danger"
  | "default";

export interface PermissionInfo {
  field: string;
  label: string;
  description: string;
}
export interface FindingsByStatusData {
  data: {
    type: "findings-overview";
    id: string;
    attributes: {
      fail: number;
      pass: number;
      muted: number;
      total: number;
      fail_new: number;
      pass_new: number;
      muted_new: number;
      [key: string]: number;
    };
  };
  meta: {
    version: string;
  };
}
export interface ManageGroupPayload {
  data: {
    type: "provider-groups";
    id: string;
    attributes?: {
      name: string;
    };
    relationships?: {
      providers?: { data: Array<{ id: string; type: string }> };
      roles?: { data: Array<{ id: string; type: string }> };
    };
  };
}
export interface ProviderGroup {
  type: "provider-groups";
  id: string;
  attributes: {
    name: string;
    inserted_at: string;
    updated_at: string;
  };
  relationships: {
    providers: {
      meta: {
        count: number;
      };
      data: {
        type: string;
        id: string;
      }[];
    };
    roles: {
      meta: {
        count: number;
      };
      data: {
        type: string;
        id: string;
      }[];
    };
  };
  links: {
    self: string;
  };
}

export interface ProviderGroupsResponse {
  links: {
    first: string;
    last: string;
    next: string | null;
    prev: string | null;
  };
  data: ProviderGroup[];
  meta: {
    pagination: {
      page: number;
      pages: number;
      count: number;
    };
    version: string;
  };
}

export interface FindingsSeverityOverview {
  data: {
    type: "findings-severity-overview";
    id: string;
    attributes: {
      critical: number;
      high: number;
      medium: number;
      low: number;
      informational: number;
    };
  };
  meta: {
    version: string;
  };
}

export interface TaskDetails {
  attributes: {
    state: string;
    completed_at: string;
    result: {
      exc_type?: string;
      exc_message?: string[];
      exc_module?: string;
    };
    task_args: {
      scan_id: string;
      provider_id: string;
      checks_to_execute: string[];
    };
  };
}
export type AWSCredentials = {
  [ProviderCredentialFields.AWS_ACCESS_KEY_ID]: string;
  [ProviderCredentialFields.AWS_SECRET_ACCESS_KEY]: string;
  [ProviderCredentialFields.AWS_SESSION_TOKEN]: string;
  [ProviderCredentialFields.PROVIDER_ID]: string;
};

export type AWSCredentialsRole = {
  [ProviderCredentialFields.ROLE_ARN]?: string;
  [ProviderCredentialFields.AWS_ACCESS_KEY_ID]?: string;
  [ProviderCredentialFields.AWS_SECRET_ACCESS_KEY]?: string;
  [ProviderCredentialFields.AWS_SESSION_TOKEN]?: string;
  [ProviderCredentialFields.EXTERNAL_ID]?: string;
  [ProviderCredentialFields.ROLE_SESSION_NAME]?: string;
  [ProviderCredentialFields.SESSION_DURATION]?: number;
  [ProviderCredentialFields.CREDENTIALS_TYPE]?:
    | "aws-sdk-default"
    | "access-secret-key";
};

export type AzureCredentials = {
  [ProviderCredentialFields.CLIENT_ID]: string;
  [ProviderCredentialFields.CLIENT_SECRET]: string;
  [ProviderCredentialFields.TENANT_ID]: string;
  [ProviderCredentialFields.PROVIDER_ID]: string;
};

export type M365ClientSecretCredentials = {
  [ProviderCredentialFields.CLIENT_ID]: string;
  [ProviderCredentialFields.CLIENT_SECRET]: string;
  [ProviderCredentialFields.TENANT_ID]: string;
  [ProviderCredentialFields.PROVIDER_ID]: string;
};

export type M365CertificateCredentials = {
  [ProviderCredentialFields.CLIENT_ID]: string;
  [ProviderCredentialFields.CERTIFICATE_CONTENT]: string;
  [ProviderCredentialFields.TENANT_ID]: string;
  [ProviderCredentialFields.PROVIDER_ID]: string;
};

export type M365Credentials =
  | M365ClientSecretCredentials
  | M365CertificateCredentials;

export type GCPDefaultCredentials = {
  client_id: string;
  client_secret: string;
  refresh_token: string;
  [ProviderCredentialFields.PROVIDER_ID]: string;
};

export type GCPServiceAccountKey = {
  [ProviderCredentialFields.SERVICE_ACCOUNT_KEY]: string;
  [ProviderCredentialFields.PROVIDER_ID]: string;
};

export type KubernetesCredentials = {
  [ProviderCredentialFields.KUBECONFIG_CONTENT]: string;
  [ProviderCredentialFields.PROVIDER_ID]: string;
};

<<<<<<< HEAD
export type IacCredentials = {
  [ProviderCredentialFields.REPOSITORY_URL]: string;
  [ProviderCredentialFields.ACCESS_TOKEN]?: string;
=======
export type OCICredentials = {
  [ProviderCredentialFields.OCI_USER]: string;
  [ProviderCredentialFields.OCI_FINGERPRINT]: string;
  [ProviderCredentialFields.OCI_KEY_CONTENT]: string;
  [ProviderCredentialFields.OCI_REGION]: string;
  [ProviderCredentialFields.OCI_PASS_PHRASE]?: string;
>>>>>>> caee7830
  [ProviderCredentialFields.PROVIDER_ID]: string;
};

export type CredentialsFormSchema =
  | AWSCredentials
  | AzureCredentials
  | GCPDefaultCredentials
  | GCPServiceAccountKey
  | KubernetesCredentials
<<<<<<< HEAD
  | IacCredentials
  | M365Credentials;
=======
  | M365Credentials
  | OCICredentials;
>>>>>>> caee7830

export interface SearchParamsProps {
  [key: string]: string | string[] | undefined;
}

export interface ApiError {
  detail: string;
  status: string;
  source: {
    pointer: string;
  };
  code: string;
}

export interface InvitationProps {
  type: "invitations";
  id: string;
  attributes: {
    inserted_at: string;
    updated_at: string;
    email: string;
    state: string;
    token: string;
    expires_at: string;
  };
  relationships: {
    inviter: {
      data: {
        type: "users";
        id: string;
      };
    };
    role?: {
      data: {
        type: "roles";
        id: string;
      };
      attributes?: {
        name: string;
        manage_users?: boolean;
        manage_account?: boolean;
        manage_billing?: boolean;
        manage_providers?: boolean;
        manage_integrations?: boolean;
        manage_scans?: boolean;
        permission_state?: "unlimited" | "limited" | "none";
      };
    };
  };
  links: {
    self: string;
  };
  roles?: {
    id: string;
    name: string;
  }[];
}

export interface Role {
  type: "roles";
  id: string;
  attributes: {
    name: string;
    manage_users: boolean;
    manage_account: boolean;
    manage_billing: boolean;
    manage_providers: boolean;
    manage_integrations: boolean;
    manage_scans: boolean;
    unlimited_visibility: boolean;
    permission_state: "unlimited" | "limited" | "none";
    inserted_at: string;
    updated_at: string;
  };
  relationships: {
    provider_groups: {
      meta: {
        count: number;
      };
      data: {
        type: string;
        id: string;
      }[];
    };
    users: {
      meta: {
        count: number;
      };
      data: {
        type: string;
        id: string;
      }[];
    };
    invitations: {
      meta: {
        count: number;
      };
      data: {
        type: string;
        id: string;
      }[];
    };
  };
  links: {
    self: string;
  };
}

export interface RolesProps {
  links: {
    first: string;
    last: string;
    next: string | null;
    prev: string | null;
  };
  data: Role[];
  meta: {
    pagination: {
      page: number;
      pages: number;
      count: number;
    };
    version: string;
  };
}

export interface UserProfileProps {
  data: {
    type: "users";
    id: string;
    attributes: {
      name: string;
      email: string;
      company_name: string;
      date_joined: string;
      role: {
        name: string;
      };
    };
    relationships: {
      memberships: {
        meta: {
          count: number;
        };
        data: Array<{
          type: "memberships";
          id: string;
        }>;
      };
    };
  };
  meta: {
    version: string;
  };
}

export interface UserProps {
  type: "users";
  id: string;
  attributes: {
    name: string;
    email: string;
    company_name: string;
    date_joined: string;
    role: {
      name: string;
    };
  };
  relationships: {
    memberships: {
      meta: {
        count: number;
      };
      data: Array<{
        type: "memberships";
        id: string;
      }>;
    };
    roles: {
      meta: {
        count: number;
      };
      data: Array<{
        type: "roles";
        id: string;
      }>;
    };
  };
  roles: {
    id: string;
    name: string;
  }[];
}

export interface FindingsResponse {
  data: FindingProps[];
  meta: MetaDataProps;
}

export interface FindingProps {
  type: "findings";
  id: string;
  attributes: {
    uid: string;
    delta: "new" | "changed" | null;
    status: "PASS" | "FAIL" | "MANUAL";
    status_extended: string;
    severity: "informational" | "low" | "medium" | "high" | "critical";
    check_id: string;
    muted: boolean;
    muted_reason?: string;
    check_metadata: {
      risk: string;
      notes: string;
      checkid: string;
      provider: string;
      severity: "informational" | "low" | "medium" | "high" | "critical";
      checktype: string[];
      dependson: string[];
      relatedto: string[];
      categories: string[];
      checktitle: string;
      compliance: string | null;
      relatedurl: string;
      description: string;
      remediation: {
        code: {
          cli: string;
          other: string;
          nativeiac: string;
          terraform: string;
        };
        recommendation: {
          url: string;
          text: string;
        };
      };
      additionalurls?: string[];
      servicename: string;
      checkaliases: string[];
      resourcetype: string;
      subservicename: string;
      resourceidtemplate: string;
    };
    raw_result: object | null;
    inserted_at: string;
    updated_at: string;
    first_seen_at: string | null;
  };
  relationships: {
    resources: {
      data: {
        type: "resources";
        id: string;
      }[];
    };
    scan: {
      data: {
        type: "scans";
        id: string;
      };
      attributes: {
        name: string;
        trigger: string;
        state: string;
        unique_resource_count: number;
        progress: number;
        scanner_args: {
          checks_to_execute: string[];
        };
        duration: number;
        started_at: string;
        inserted_at: string;
        completed_at: string;
        scheduled_at: string | null;
        next_scan_at: string;
      };
    };
    resource: {
      data: {
        type: "resources";
        id: string;
      }[];
      id: string;
      attributes: {
        uid: string;
        name: string;
        region: string;
        service: string;
        tags: Record<string, string>;
        type: string;
        inserted_at: string;
        updated_at: string;
      };
      relationships: {
        provider: {
          data: {
            type: "providers";
            id: string;
          };
        };
        findings: {
          meta: {
            count: number;
          };
          data: {
            type: "findings";
            id: string;
          }[];
        };
      };
      links: {
        self: string;
      };
    };
    provider: {
      data: {
        type: "providers";
        id: string;
      };
      attributes: {
        provider: string;
        uid: string;
        alias: string;
        connection: {
          connected: boolean;
          last_checked_at: string;
        };
        inserted_at: string;
        updated_at: string;
      };
      relationships: {
        secret: {
          data: {
            type: "provider-secrets";
            id: string;
          };
        };
      };
      links: {
        self: string;
      };
    };
  };
  links: {
    self: string;
  };
}

export interface MetaDataProps {
  pagination: {
    page: number;
    pages: number;
    count: number;
    itemsPerPage?: Array<number>;
  };
  version: string;
}

export interface UserProps {
  id: string;
  email: string;
  name: string;
  role: string;
  dateAdded: string;
  status: "active" | "inactive";
}<|MERGE_RESOLUTION|>--- conflicted
+++ resolved
@@ -248,18 +248,18 @@
   [ProviderCredentialFields.PROVIDER_ID]: string;
 };
 
-<<<<<<< HEAD
 export type IacCredentials = {
   [ProviderCredentialFields.REPOSITORY_URL]: string;
   [ProviderCredentialFields.ACCESS_TOKEN]?: string;
-=======
+  [ProviderCredentialFields.PROVIDER_ID]: string;
+};
+
 export type OCICredentials = {
   [ProviderCredentialFields.OCI_USER]: string;
   [ProviderCredentialFields.OCI_FINGERPRINT]: string;
   [ProviderCredentialFields.OCI_KEY_CONTENT]: string;
   [ProviderCredentialFields.OCI_REGION]: string;
   [ProviderCredentialFields.OCI_PASS_PHRASE]?: string;
->>>>>>> caee7830
   [ProviderCredentialFields.PROVIDER_ID]: string;
 };
 
@@ -269,13 +269,9 @@
   | GCPDefaultCredentials
   | GCPServiceAccountKey
   | KubernetesCredentials
-<<<<<<< HEAD
   | IacCredentials
-  | M365Credentials;
-=======
   | M365Credentials
   | OCICredentials;
->>>>>>> caee7830
 
 export interface SearchParamsProps {
   [key: string]: string | string[] | undefined;
