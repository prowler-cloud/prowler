--- conflicted
+++ resolved
@@ -1,11 +1,8 @@
 import { LucideIcon } from "lucide-react";
 import { SVGProps } from "react";
 
-<<<<<<< HEAD
-import { ProviderAccountProps, ProviderType } from "./providers";
-
-=======
->>>>>>> e34c1875
+import { ProviderAccountProps } from "./providers";
+
 export type IconSvgProps = SVGProps<SVGSVGElement> & {
   size?: number;
 };
