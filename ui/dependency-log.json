--- conflicted
+++ resolved
@@ -501,11 +501,7 @@
     "from": "7946.0.16",
     "to": "7946.0.16",
     "strategy": "installed",
-<<<<<<< HEAD
-    "generatedAt": "2025-11-03T07:43:34.628Z"
-=======
     "generatedAt": "2025-10-30T10:22:21.335Z"
->>>>>>> a4ac7bb0
   },
   {
     "section": "devDependencies",
@@ -545,11 +541,7 @@
     "from": "1.0.5",
     "to": "1.0.5",
     "strategy": "installed",
-<<<<<<< HEAD
-    "generatedAt": "2025-11-03T07:43:34.628Z"
-=======
     "generatedAt": "2025-10-30T10:22:21.335Z"
->>>>>>> a4ac7bb0
   },
   {
     "section": "devDependencies",
