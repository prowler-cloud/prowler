--- conflicted
+++ resolved
@@ -85,11 +85,7 @@
     "from": "15.3.5",
     "to": "15.5.9",
     "strategy": "installed",
-<<<<<<< HEAD
     "generatedAt": "2025-12-12T10:39:19.860Z"
-=======
-    "generatedAt": "2025-12-12T09:11:40.062Z"
->>>>>>> eefe045c
   },
   {
     "section": "dependencies",
@@ -441,11 +437,7 @@
     "from": "15.5.7",
     "to": "15.5.9",
     "strategy": "installed",
-<<<<<<< HEAD
-    "generatedAt": "2025-12-12T10:01:54.132Z"
-=======
-    "generatedAt": "2025-12-12T09:11:40.062Z"
->>>>>>> eefe045c
+    "generatedAt": "2025-12-12T10:01:54.132Z"
   },
   {
     "section": "dependencies",
