[
  {
    "section": "dependencies",
    "name": "@ai-sdk/langchain",
    "from": "1.0.59",
    "to": "1.0.106",
    "strategy": "installed",
    "generatedAt": "2025-12-05T07:53:30.692Z"
  },
  {
    "section": "dependencies",
    "name": "@ai-sdk/react",
    "from": "2.0.59",
    "to": "2.0.106",
    "strategy": "installed",
    "generatedAt": "2025-12-05T07:53:30.692Z"
  },
  {
    "section": "dependencies",
    "name": "@aws-sdk/client-bedrock-runtime",
    "from": "3.943.0",
    "to": "3.943.0",
    "strategy": "installed",
    "generatedAt": "2025-12-05T07:21:41.258Z"
  },
  {
    "section": "dependencies",
    "name": "@aws-sdk/client-bedrock-runtime",
    "from": "3.943.0",
    "to": "3.943.0",
    "strategy": "installed",
    "generatedAt": "2025-12-10T11:34:11.122Z"
  },
  {
    "section": "dependencies",
    "name": "@heroui/react",
    "from": "2.8.4",
    "to": "2.8.4",
    "strategy": "installed",
    "generatedAt": "2025-10-22T12:36:37.962Z"
  },
  {
    "section": "dependencies",
    "name": "@hookform/resolvers",
    "from": "5.2.2",
    "to": "5.2.2",
    "strategy": "installed",
    "generatedAt": "2025-10-22T12:36:37.962Z"
  },
  {
    "section": "dependencies",
    "name": "@internationalized/date",
    "from": "3.10.0",
    "to": "3.10.0",
<<<<<<< HEAD
=======
    "strategy": "installed",
    "generatedAt": "2025-12-10T11:34:11.122Z"
  },
  {
    "section": "dependencies",
    "name": "@langchain/aws",
    "from": "0.1.15",
    "to": "0.1.15",
>>>>>>> 439dbe67
    "strategy": "installed",
    "generatedAt": "2025-12-05T07:21:41.258Z"
  },
  {
    "section": "dependencies",
<<<<<<< HEAD
    "name": "@langchain/aws",
    "from": "1.0.1",
    "to": "1.1.0",
    "strategy": "installed",
    "generatedAt": "2025-12-05T07:53:30.692Z"
=======
    "name": "@langchain/core",
    "from": "0.3.78",
    "to": "0.3.77",
    "strategy": "installed",
    "generatedAt": "2025-12-10T11:34:11.122Z"
>>>>>>> 439dbe67
  },
  {
    "section": "dependencies",
    "name": "@langchain/core",
    "from": "0.3.77",
    "to": "1.1.3",
    "strategy": "installed",
    "generatedAt": "2025-12-05T07:59:36.291Z"
  },
  {
    "section": "dependencies",
    "name": "@langchain/mcp-adapters",
    "from": "1.0.0",
    "to": "1.0.3",
    "strategy": "installed",
    "generatedAt": "2025-12-05T07:53:30.692Z"
  },
  {
    "section": "dependencies",
    "name": "@langchain/openai",
    "from": "1.1.1",
    "to": "1.1.3",
    "strategy": "installed",
    "generatedAt": "2025-12-05T07:53:30.692Z"
  },
  {
    "section": "dependencies",
    "name": "@next/third-parties",
    "from": "15.3.5",
    "to": "15.3.5",
    "strategy": "installed",
    "generatedAt": "2025-10-22T12:36:37.962Z"
  },
  {
    "section": "dependencies",
    "name": "@radix-ui/react-alert-dialog",
    "from": "1.1.14",
    "to": "1.1.14",
    "strategy": "installed",
    "generatedAt": "2025-10-22T12:36:37.962Z"
  },
  {
    "section": "dependencies",
    "name": "@radix-ui/react-avatar",
    "from": "1.1.11",
    "to": "1.1.11",
    "strategy": "installed",
<<<<<<< HEAD
    "generatedAt": "2025-12-05T07:21:41.258Z"
=======
    "generatedAt": "2025-12-10T11:34:11.122Z"
>>>>>>> 439dbe67
  },
  {
    "section": "dependencies",
    "name": "@radix-ui/react-collapsible",
    "from": "1.1.12",
    "to": "1.1.12",
    "strategy": "installed",
<<<<<<< HEAD
    "generatedAt": "2025-12-05T07:21:41.258Z"
=======
    "generatedAt": "2025-12-10T11:34:11.122Z"
>>>>>>> 439dbe67
  },
  {
    "section": "dependencies",
    "name": "@radix-ui/react-dialog",
    "from": "1.1.14",
    "to": "1.1.14",
    "strategy": "installed",
    "generatedAt": "2025-10-22T12:36:37.962Z"
  },
  {
    "section": "dependencies",
    "name": "@radix-ui/react-dropdown-menu",
    "from": "2.1.15",
    "to": "2.1.15",
    "strategy": "installed",
    "generatedAt": "2025-10-22T12:36:37.962Z"
  },
  {
    "section": "dependencies",
    "name": "@radix-ui/react-icons",
    "from": "1.3.2",
    "to": "1.3.2",
    "strategy": "installed",
    "generatedAt": "2025-10-22T12:36:37.962Z"
  },
  {
    "section": "dependencies",
    "name": "@radix-ui/react-label",
    "from": "2.1.7",
    "to": "2.1.7",
    "strategy": "installed",
    "generatedAt": "2025-10-22T12:36:37.962Z"
  },
  {
    "section": "dependencies",
    "name": "@radix-ui/react-popover",
    "from": "1.1.15",
    "to": "1.1.15",
    "strategy": "installed",
    "generatedAt": "2025-11-20T08:20:16.313Z"
  },
  {
    "section": "dependencies",
    "name": "@radix-ui/react-scroll-area",
    "from": "1.2.10",
    "to": "1.2.10",
    "strategy": "installed",
<<<<<<< HEAD
    "generatedAt": "2025-12-05T07:21:41.258Z"
=======
    "generatedAt": "2025-12-10T11:34:11.122Z"
>>>>>>> 439dbe67
  },
  {
    "section": "dependencies",
    "name": "@radix-ui/react-select",
    "from": "2.2.5",
    "to": "2.2.5",
    "strategy": "installed",
    "generatedAt": "2025-10-22T12:36:37.962Z"
  },
  {
    "section": "dependencies",
    "name": "@radix-ui/react-separator",
    "from": "1.1.7",
    "to": "1.1.7",
    "strategy": "installed",
    "generatedAt": "2025-10-30T10:22:21.335Z"
  },
  {
    "section": "dependencies",
    "name": "@radix-ui/react-slot",
    "from": "1.2.3",
    "to": "1.2.3",
    "strategy": "installed",
    "generatedAt": "2025-10-22T12:36:37.962Z"
  },
  {
    "section": "dependencies",
    "name": "@radix-ui/react-tabs",
    "from": "1.1.13",
    "to": "1.1.13",
    "strategy": "installed",
<<<<<<< HEAD
    "generatedAt": "2025-12-05T07:21:41.258Z"
=======
    "generatedAt": "2025-12-10T11:34:11.122Z"
>>>>>>> 439dbe67
  },
  {
    "section": "dependencies",
    "name": "@radix-ui/react-toast",
    "from": "1.2.14",
    "to": "1.2.14",
    "strategy": "installed",
    "generatedAt": "2025-10-22T12:36:37.962Z"
  },
  {
    "section": "dependencies",
    "name": "@radix-ui/react-tooltip",
    "from": "1.2.8",
    "to": "1.2.8",
    "strategy": "installed",
<<<<<<< HEAD
    "generatedAt": "2025-12-05T07:21:41.258Z"
=======
    "generatedAt": "2025-12-10T11:34:11.122Z"
>>>>>>> 439dbe67
  },
  {
    "section": "dependencies",
    "name": "@react-aria/i18n",
    "from": "3.12.13",
    "to": "3.12.13",
    "strategy": "installed",
<<<<<<< HEAD
    "generatedAt": "2025-12-05T07:21:41.258Z"
=======
    "generatedAt": "2025-12-10T11:34:11.122Z"
>>>>>>> 439dbe67
  },
  {
    "section": "dependencies",
    "name": "@react-aria/ssr",
    "from": "3.9.4",
    "to": "3.9.4",
    "strategy": "installed",
    "generatedAt": "2025-10-22T12:36:37.962Z"
  },
  {
    "section": "dependencies",
    "name": "@react-aria/visually-hidden",
    "from": "3.8.12",
    "to": "3.8.12",
    "strategy": "installed",
    "generatedAt": "2025-10-22T12:36:37.962Z"
  },
  {
    "section": "dependencies",
    "name": "@react-stately/utils",
    "from": "3.10.8",
    "to": "3.10.8",
    "strategy": "installed",
<<<<<<< HEAD
    "generatedAt": "2025-12-05T07:21:41.258Z"
=======
    "generatedAt": "2025-12-10T11:34:11.122Z"
>>>>>>> 439dbe67
  },
  {
    "section": "dependencies",
    "name": "@react-types/datepicker",
    "from": "3.13.2",
    "to": "3.13.2",
    "strategy": "installed",
<<<<<<< HEAD
    "generatedAt": "2025-12-05T07:21:41.258Z"
=======
    "generatedAt": "2025-12-10T11:34:11.122Z"
>>>>>>> 439dbe67
  },
  {
    "section": "dependencies",
    "name": "@react-types/shared",
    "from": "3.26.0",
    "to": "3.26.0",
    "strategy": "installed",
<<<<<<< HEAD
    "generatedAt": "2025-12-05T07:21:41.258Z"
  },
  {
    "section": "dependencies",
    "name": "@sentry/browser",
    "from": "10.11.0",
    "to": "10.11.0",
    "strategy": "installed",
    "generatedAt": "2025-12-05T07:21:41.258Z"
=======
    "generatedAt": "2025-12-10T11:34:11.122Z"
>>>>>>> 439dbe67
  },
  {
    "section": "dependencies",
    "name": "@sentry/nextjs",
    "from": "10.11.0",
    "to": "10.27.0",
    "strategy": "installed",
    "generatedAt": "2025-12-01T10:01:42.332Z"
  },
  {
    "section": "dependencies",
    "name": "@tailwindcss/postcss",
    "from": "4.1.13",
    "to": "4.1.13",
    "strategy": "installed",
    "generatedAt": "2025-10-22T12:36:37.962Z"
  },
  {
    "section": "dependencies",
    "name": "@tailwindcss/typography",
    "from": "0.5.16",
    "to": "0.5.16",
    "strategy": "installed",
    "generatedAt": "2025-10-22T12:36:37.962Z"
  },
  {
    "section": "dependencies",
    "name": "@tanstack/react-table",
    "from": "8.21.3",
    "to": "8.21.3",
    "strategy": "installed",
    "generatedAt": "2025-10-22T12:36:37.962Z"
  },
  {
    "section": "dependencies",
    "name": "@types/js-yaml",
    "from": "4.0.9",
    "to": "4.0.9",
    "strategy": "installed",
    "generatedAt": "2025-10-22T12:36:37.962Z"
  },
  {
    "section": "dependencies",
    "name": "ai",
    "from": "5.0.59",
    "to": "5.0.106",
    "strategy": "installed",
    "generatedAt": "2025-12-05T07:53:30.692Z"
  },
  {
    "section": "dependencies",
    "name": "alert",
    "from": "6.0.2",
    "to": "6.0.2",
    "strategy": "installed",
    "generatedAt": "2025-10-22T12:36:37.962Z"
  },
  {
    "section": "dependencies",
    "name": "class-variance-authority",
    "from": "0.7.1",
    "to": "0.7.1",
    "strategy": "installed",
    "generatedAt": "2025-10-22T12:36:37.962Z"
  },
  {
    "section": "dependencies",
    "name": "clsx",
    "from": "2.1.1",
    "to": "2.1.1",
    "strategy": "installed",
    "generatedAt": "2025-10-22T12:36:37.962Z"
  },
  {
    "section": "dependencies",
    "name": "cmdk",
    "from": "1.1.1",
    "to": "1.1.1",
    "strategy": "installed",
    "generatedAt": "2025-11-20T08:20:16.313Z"
  },
  {
    "section": "dependencies",
    "name": "d3",
    "from": "7.9.0",
    "to": "7.9.0",
    "strategy": "installed",
    "generatedAt": "2025-10-22T12:36:37.962Z"
  },
  {
    "section": "dependencies",
    "name": "date-fns",
    "from": "4.1.0",
    "to": "4.1.0",
    "strategy": "installed",
    "generatedAt": "2025-10-22T12:36:37.962Z"
  },
  {
    "section": "dependencies",
    "name": "framer-motion",
    "from": "11.18.2",
    "to": "11.18.2",
    "strategy": "installed",
    "generatedAt": "2025-10-22T12:36:37.962Z"
  },
  {
    "section": "dependencies",
    "name": "intl-messageformat",
    "from": "10.7.16",
    "to": "10.7.16",
    "strategy": "installed",
    "generatedAt": "2025-10-22T12:36:37.962Z"
  },
  {
    "section": "dependencies",
    "name": "jose",
    "from": "5.10.0",
    "to": "5.10.0",
    "strategy": "installed",
    "generatedAt": "2025-10-22T12:36:37.962Z"
  },
  {
    "section": "dependencies",
    "name": "js-yaml",
    "from": "4.1.0",
    "to": "4.1.1",
    "strategy": "installed",
    "generatedAt": "2025-12-01T10:01:42.332Z"
  },
  {
    "section": "dependencies",
    "name": "jwt-decode",
    "from": "4.0.0",
    "to": "4.0.0",
    "strategy": "installed",
    "generatedAt": "2025-10-22T12:36:37.962Z"
  },
  {
    "section": "dependencies",
    "name": "langchain",
    "from": "1.0.4",
    "to": "1.1.4",
    "strategy": "installed",
    "generatedAt": "2025-12-05T07:53:30.692Z"
  },
  {
    "section": "dependencies",
    "name": "lucide-react",
    "from": "0.543.0",
    "to": "0.543.0",
    "strategy": "installed",
    "generatedAt": "2025-10-22T12:36:37.962Z"
  },
  {
    "section": "dependencies",
    "name": "marked",
    "from": "15.0.12",
    "to": "15.0.12",
    "strategy": "installed",
    "generatedAt": "2025-10-22T12:36:37.962Z"
  },
  {
    "section": "dependencies",
    "name": "nanoid",
    "from": "5.1.6",
    "to": "5.1.6",
    "strategy": "installed",
<<<<<<< HEAD
    "generatedAt": "2025-12-05T07:21:41.258Z"
=======
    "generatedAt": "2025-12-10T11:34:11.122Z"
>>>>>>> 439dbe67
  },
  {
    "section": "dependencies",
    "name": "next",
    "from": "15.5.3",
    "to": "15.5.7",
    "strategy": "installed",
    "generatedAt": "2025-12-03T21:53:06.602Z"
  },
  {
    "section": "dependencies",
    "name": "next-auth",
    "from": "5.0.0-beta.29",
    "to": "5.0.0-beta.30",
    "strategy": "installed",
    "generatedAt": "2025-12-01T10:01:42.332Z"
  },
  {
    "section": "dependencies",
    "name": "next-themes",
    "from": "0.2.1",
    "to": "0.2.1",
    "strategy": "installed",
    "generatedAt": "2025-10-22T12:36:37.962Z"
  },
  {
    "section": "dependencies",
    "name": "radix-ui",
    "from": "1.4.2",
    "to": "1.4.2",
    "strategy": "installed",
    "generatedAt": "2025-10-22T12:36:37.962Z"
  },
  {
    "section": "dependencies",
    "name": "react",
    "from": "19.2.0",
    "to": "19.2.1",
    "strategy": "installed",
    "generatedAt": "2025-12-03T21:53:06.602Z"
  },
  {
    "section": "dependencies",
    "name": "react-dom",
    "from": "19.2.0",
    "to": "19.2.1",
    "strategy": "installed",
    "generatedAt": "2025-12-03T21:53:06.602Z"
  },
  {
    "section": "dependencies",
    "name": "react-hook-form",
    "from": "7.62.0",
    "to": "7.62.0",
    "strategy": "installed",
    "generatedAt": "2025-10-22T12:36:37.962Z"
  },
  {
    "section": "dependencies",
    "name": "react-markdown",
    "from": "10.1.0",
    "to": "10.1.0",
    "strategy": "installed",
    "generatedAt": "2025-10-22T12:36:37.962Z"
  },
  {
    "section": "dependencies",
    "name": "recharts",
    "from": "2.15.4",
    "to": "2.15.4",
    "strategy": "installed",
    "generatedAt": "2025-10-22T12:36:37.962Z"
  },
  {
    "section": "dependencies",
    "name": "rss-parser",
    "from": "3.13.0",
    "to": "3.13.0",
    "strategy": "installed",
    "generatedAt": "2025-10-22T12:36:37.962Z"
  },
  {
    "section": "dependencies",
    "name": "server-only",
    "from": "0.0.1",
    "to": "0.0.1",
    "strategy": "installed",
    "generatedAt": "2025-10-22T12:36:37.962Z"
  },
  {
    "section": "dependencies",
    "name": "sharp",
    "from": "0.33.5",
    "to": "0.33.5",
    "strategy": "installed",
    "generatedAt": "2025-10-22T12:36:37.962Z"
  },
  {
    "section": "dependencies",
    "name": "streamdown",
    "from": "1.3.0",
    "to": "1.3.0",
    "strategy": "installed",
    "generatedAt": "2025-11-03T07:43:34.628Z"
  },
  {
    "section": "dependencies",
    "name": "tailwind-merge",
    "from": "3.3.1",
    "to": "3.3.1",
    "strategy": "installed",
    "generatedAt": "2025-10-22T12:36:37.962Z"
  },
  {
    "section": "dependencies",
    "name": "tailwindcss-animate",
    "from": "1.0.7",
    "to": "1.0.7",
    "strategy": "installed",
    "generatedAt": "2025-10-22T12:36:37.962Z"
  },
  {
    "section": "dependencies",
    "name": "topojson-client",
    "from": "3.1.0",
    "to": "3.1.0",
    "strategy": "installed",
    "generatedAt": "2025-10-22T12:36:37.962Z"
  },
  {
    "section": "dependencies",
    "name": "tw-animate-css",
    "from": "1.4.0",
    "to": "1.4.0",
    "strategy": "installed",
    "generatedAt": "2025-10-22T12:36:37.962Z"
  },
  {
    "section": "dependencies",
    "name": "uuid",
    "from": "11.1.0",
    "to": "11.1.0",
    "strategy": "installed",
    "generatedAt": "2025-10-22T12:36:37.962Z"
  },
  {
    "section": "dependencies",
    "name": "world-atlas",
    "from": "2.0.2",
    "to": "2.0.2",
    "strategy": "installed",
    "generatedAt": "2025-10-22T12:36:37.962Z"
  },
  {
    "section": "dependencies",
    "name": "zod",
    "from": "4.1.11",
    "to": "4.1.11",
    "strategy": "installed",
    "generatedAt": "2025-10-22T12:36:37.962Z"
  },
  {
    "section": "dependencies",
    "name": "zustand",
    "from": "5.0.8",
    "to": "5.0.8",
    "strategy": "installed",
    "generatedAt": "2025-10-22T12:36:37.962Z"
  },
  {
    "section": "devDependencies",
    "name": "@iconify/react",
    "from": "5.2.1",
    "to": "5.2.1",
    "strategy": "installed",
    "generatedAt": "2025-10-22T12:36:37.962Z"
  },
  {
    "section": "devDependencies",
    "name": "@playwright/test",
    "from": "1.56.1",
    "to": "1.56.1",
    "strategy": "installed",
    "generatedAt": "2025-10-22T12:36:37.962Z"
  },
  {
    "section": "devDependencies",
    "name": "@types/d3",
    "from": "7.4.3",
    "to": "7.4.3",
    "strategy": "installed",
    "generatedAt": "2025-10-22T12:36:37.962Z"
  },
  {
    "section": "devDependencies",
    "name": "@types/geojson",
    "from": "7946.0.16",
    "to": "7946.0.16",
    "strategy": "installed",
    "generatedAt": "2025-10-30T10:22:21.335Z"
  },
  {
    "section": "devDependencies",
    "name": "@types/node",
    "from": "20.5.7",
    "to": "20.5.7",
    "strategy": "installed",
    "generatedAt": "2025-10-22T12:36:37.962Z"
  },
  {
    "section": "devDependencies",
    "name": "@types/react",
    "from": "19.1.13",
    "to": "19.1.13",
    "strategy": "installed",
    "generatedAt": "2025-10-22T12:36:37.962Z"
  },
  {
    "section": "devDependencies",
    "name": "@types/react-dom",
    "from": "19.1.9",
    "to": "19.1.9",
    "strategy": "installed",
    "generatedAt": "2025-10-22T12:36:37.962Z"
  },
  {
    "section": "devDependencies",
    "name": "@types/topojson-client",
    "from": "3.1.5",
    "to": "3.1.5",
    "strategy": "installed",
    "generatedAt": "2025-10-22T12:36:37.962Z"
  },
  {
    "section": "devDependencies",
    "name": "@types/topojson-specification",
    "from": "1.0.5",
    "to": "1.0.5",
    "strategy": "installed",
    "generatedAt": "2025-10-30T10:22:21.335Z"
  },
  {
    "section": "devDependencies",
    "name": "@types/uuid",
    "from": "10.0.0",
    "to": "10.0.0",
    "strategy": "installed",
    "generatedAt": "2025-10-22T12:36:37.962Z"
  },
  {
    "section": "devDependencies",
    "name": "@typescript-eslint/eslint-plugin",
    "from": "7.18.0",
    "to": "7.18.0",
    "strategy": "installed",
    "generatedAt": "2025-10-22T12:36:37.962Z"
  },
  {
    "section": "devDependencies",
    "name": "@typescript-eslint/parser",
    "from": "7.18.0",
    "to": "7.18.0",
    "strategy": "installed",
    "generatedAt": "2025-10-22T12:36:37.962Z"
  },
  {
    "section": "devDependencies",
    "name": "autoprefixer",
    "from": "10.4.19",
    "to": "10.4.19",
    "strategy": "installed",
    "generatedAt": "2025-10-22T12:36:37.962Z"
  },
  {
    "section": "devDependencies",
    "name": "babel-plugin-react-compiler",
    "from": "19.1.0-rc.3",
    "to": "19.1.0-rc.3",
    "strategy": "installed",
    "generatedAt": "2025-10-22T12:36:37.962Z"
  },
  {
    "section": "devDependencies",
    "name": "eslint",
    "from": "8.57.1",
    "to": "8.57.1",
    "strategy": "installed",
    "generatedAt": "2025-10-22T12:36:37.962Z"
  },
  {
    "section": "devDependencies",
    "name": "eslint-config-next",
    "from": "15.5.3",
    "to": "15.5.7",
    "strategy": "installed",
    "generatedAt": "2025-12-03T21:53:06.602Z"
  },
  {
    "section": "devDependencies",
    "name": "eslint-config-prettier",
    "from": "10.1.5",
    "to": "10.1.5",
    "strategy": "installed",
    "generatedAt": "2025-10-22T12:36:37.962Z"
  },
  {
    "section": "devDependencies",
    "name": "eslint-plugin-import",
    "from": "2.32.0",
    "to": "2.32.0",
    "strategy": "installed",
    "generatedAt": "2025-10-22T12:36:37.962Z"
  },
  {
    "section": "devDependencies",
    "name": "eslint-plugin-jsx-a11y",
    "from": "6.10.2",
    "to": "6.10.2",
    "strategy": "installed",
    "generatedAt": "2025-10-22T12:36:37.962Z"
  },
  {
    "section": "devDependencies",
    "name": "eslint-plugin-node",
    "from": "11.1.0",
    "to": "11.1.0",
    "strategy": "installed",
    "generatedAt": "2025-10-22T12:36:37.962Z"
  },
  {
    "section": "devDependencies",
    "name": "eslint-plugin-prettier",
    "from": "5.5.1",
    "to": "5.5.1",
    "strategy": "installed",
    "generatedAt": "2025-10-22T12:36:37.962Z"
  },
  {
    "section": "devDependencies",
    "name": "eslint-plugin-react",
    "from": "7.37.5",
    "to": "7.37.5",
    "strategy": "installed",
    "generatedAt": "2025-10-22T12:36:37.962Z"
  },
  {
    "section": "devDependencies",
    "name": "eslint-plugin-react-hooks",
    "from": "4.6.2",
    "to": "7.0.1",
    "strategy": "installed",
    "generatedAt": "2025-10-28T08:32:52.037Z"
  },
  {
    "section": "devDependencies",
    "name": "eslint-plugin-security",
    "from": "3.0.1",
    "to": "3.0.1",
    "strategy": "installed",
    "generatedAt": "2025-10-22T12:36:37.962Z"
  },
  {
    "section": "devDependencies",
    "name": "eslint-plugin-simple-import-sort",
    "from": "12.1.1",
    "to": "12.1.1",
    "strategy": "installed",
    "generatedAt": "2025-10-22T12:36:37.962Z"
  },
  {
    "section": "devDependencies",
    "name": "eslint-plugin-unused-imports",
    "from": "3.2.0",
    "to": "3.2.0",
    "strategy": "installed",
    "generatedAt": "2025-10-22T12:36:37.962Z"
  },
  {
    "section": "devDependencies",
    "name": "husky",
    "from": "9.1.7",
    "to": "9.1.7",
    "strategy": "installed",
    "generatedAt": "2025-10-22T12:36:37.962Z"
  },
  {
    "section": "devDependencies",
    "name": "lint-staged",
    "from": "15.5.2",
    "to": "15.5.2",
    "strategy": "installed",
    "generatedAt": "2025-10-22T12:36:37.962Z"
  },
  {
    "section": "devDependencies",
    "name": "postcss",
    "from": "8.4.38",
    "to": "8.4.38",
    "strategy": "installed",
    "generatedAt": "2025-10-22T12:36:37.962Z"
  },
  {
    "section": "devDependencies",
    "name": "prettier",
    "from": "3.6.2",
    "to": "3.6.2",
    "strategy": "installed",
    "generatedAt": "2025-10-22T12:36:37.962Z"
  },
  {
    "section": "devDependencies",
    "name": "prettier-plugin-tailwindcss",
    "from": "0.6.14",
    "to": "0.6.14",
    "strategy": "installed",
    "generatedAt": "2025-10-22T12:36:37.962Z"
  },
  {
    "section": "devDependencies",
    "name": "shadcn",
    "from": "3.4.1",
    "to": "3.4.1",
    "strategy": "installed",
    "generatedAt": "2025-10-22T15:52:15.849Z"
  },
  {
    "section": "devDependencies",
    "name": "tailwind-variants",
    "from": "0.1.20",
    "to": "0.1.20",
    "strategy": "installed",
    "generatedAt": "2025-10-22T12:36:37.962Z"
  },
  {
    "section": "devDependencies",
    "name": "tailwindcss",
    "from": "4.1.13",
    "to": "4.1.13",
    "strategy": "installed",
    "generatedAt": "2025-10-22T12:36:37.962Z"
  },
  {
    "section": "devDependencies",
    "name": "typescript",
    "from": "5.5.4",
    "to": "5.5.4",
    "strategy": "installed",
    "generatedAt": "2025-10-22T12:36:37.962Z"
  }
]<|MERGE_RESOLUTION|>--- conflicted
+++ resolved
@@ -3,17 +3,17 @@
     "section": "dependencies",
     "name": "@ai-sdk/langchain",
     "from": "1.0.59",
-    "to": "1.0.106",
-    "strategy": "installed",
-    "generatedAt": "2025-12-05T07:53:30.692Z"
+    "to": "1.0.59",
+    "strategy": "installed",
+    "generatedAt": "2025-10-22T12:36:37.962Z"
   },
   {
     "section": "dependencies",
     "name": "@ai-sdk/react",
     "from": "2.0.59",
-    "to": "2.0.106",
-    "strategy": "installed",
-    "generatedAt": "2025-12-05T07:53:30.692Z"
+    "to": "2.0.59",
+    "strategy": "installed",
+    "generatedAt": "2025-10-22T12:36:37.962Z"
   },
   {
     "section": "dependencies",
@@ -21,14 +21,6 @@
     "from": "3.943.0",
     "to": "3.943.0",
     "strategy": "installed",
-    "generatedAt": "2025-12-05T07:21:41.258Z"
-  },
-  {
-    "section": "dependencies",
-    "name": "@aws-sdk/client-bedrock-runtime",
-    "from": "3.943.0",
-    "to": "3.943.0",
-    "strategy": "installed",
     "generatedAt": "2025-12-10T11:34:11.122Z"
   },
   {
@@ -52,8 +44,6 @@
     "name": "@internationalized/date",
     "from": "3.10.0",
     "to": "3.10.0",
-<<<<<<< HEAD
-=======
     "strategy": "installed",
     "generatedAt": "2025-12-10T11:34:11.122Z"
   },
@@ -62,49 +52,40 @@
     "name": "@langchain/aws",
     "from": "0.1.15",
     "to": "0.1.15",
->>>>>>> 439dbe67
-    "strategy": "installed",
-    "generatedAt": "2025-12-05T07:21:41.258Z"
-  },
-  {
-    "section": "dependencies",
-<<<<<<< HEAD
-    "name": "@langchain/aws",
-    "from": "1.0.1",
-    "to": "1.1.0",
-    "strategy": "installed",
-    "generatedAt": "2025-12-05T07:53:30.692Z"
-=======
+    "strategy": "installed",
+    "generatedAt": "2025-11-03T07:43:34.628Z"
+  },
+  {
+    "section": "dependencies",
     "name": "@langchain/core",
     "from": "0.3.78",
     "to": "0.3.77",
     "strategy": "installed",
     "generatedAt": "2025-12-10T11:34:11.122Z"
->>>>>>> 439dbe67
-  },
-  {
-    "section": "dependencies",
-    "name": "@langchain/core",
-    "from": "0.3.77",
-    "to": "1.1.3",
-    "strategy": "installed",
-    "generatedAt": "2025-12-05T07:59:36.291Z"
-  },
-  {
-    "section": "dependencies",
-    "name": "@langchain/mcp-adapters",
-    "from": "1.0.0",
-    "to": "1.0.3",
-    "strategy": "installed",
-    "generatedAt": "2025-12-05T07:53:30.692Z"
+  },
+  {
+    "section": "dependencies",
+    "name": "@langchain/langgraph",
+    "from": "0.4.9",
+    "to": "0.4.9",
+    "strategy": "installed",
+    "generatedAt": "2025-10-22T12:36:37.962Z"
+  },
+  {
+    "section": "dependencies",
+    "name": "@langchain/langgraph-supervisor",
+    "from": "0.0.20",
+    "to": "0.0.20",
+    "strategy": "installed",
+    "generatedAt": "2025-10-22T12:36:37.962Z"
   },
   {
     "section": "dependencies",
     "name": "@langchain/openai",
-    "from": "1.1.1",
-    "to": "1.1.3",
-    "strategy": "installed",
-    "generatedAt": "2025-12-05T07:53:30.692Z"
+    "from": "0.5.18",
+    "to": "0.6.16",
+    "strategy": "installed",
+    "generatedAt": "2025-11-03T07:43:34.628Z"
   },
   {
     "section": "dependencies",
@@ -128,11 +109,7 @@
     "from": "1.1.11",
     "to": "1.1.11",
     "strategy": "installed",
-<<<<<<< HEAD
-    "generatedAt": "2025-12-05T07:21:41.258Z"
-=======
-    "generatedAt": "2025-12-10T11:34:11.122Z"
->>>>>>> 439dbe67
+    "generatedAt": "2025-12-10T11:34:11.122Z"
   },
   {
     "section": "dependencies",
@@ -140,11 +117,7 @@
     "from": "1.1.12",
     "to": "1.1.12",
     "strategy": "installed",
-<<<<<<< HEAD
-    "generatedAt": "2025-12-05T07:21:41.258Z"
-=======
-    "generatedAt": "2025-12-10T11:34:11.122Z"
->>>>>>> 439dbe67
+    "generatedAt": "2025-12-10T11:34:11.122Z"
   },
   {
     "section": "dependencies",
@@ -192,11 +165,7 @@
     "from": "1.2.10",
     "to": "1.2.10",
     "strategy": "installed",
-<<<<<<< HEAD
-    "generatedAt": "2025-12-05T07:21:41.258Z"
-=======
-    "generatedAt": "2025-12-10T11:34:11.122Z"
->>>>>>> 439dbe67
+    "generatedAt": "2025-12-10T11:34:11.122Z"
   },
   {
     "section": "dependencies",
@@ -228,11 +197,7 @@
     "from": "1.1.13",
     "to": "1.1.13",
     "strategy": "installed",
-<<<<<<< HEAD
-    "generatedAt": "2025-12-05T07:21:41.258Z"
-=======
-    "generatedAt": "2025-12-10T11:34:11.122Z"
->>>>>>> 439dbe67
+    "generatedAt": "2025-12-10T11:34:11.122Z"
   },
   {
     "section": "dependencies",
@@ -248,11 +213,7 @@
     "from": "1.2.8",
     "to": "1.2.8",
     "strategy": "installed",
-<<<<<<< HEAD
-    "generatedAt": "2025-12-05T07:21:41.258Z"
-=======
-    "generatedAt": "2025-12-10T11:34:11.122Z"
->>>>>>> 439dbe67
+    "generatedAt": "2025-12-10T11:34:11.122Z"
   },
   {
     "section": "dependencies",
@@ -260,11 +221,7 @@
     "from": "3.12.13",
     "to": "3.12.13",
     "strategy": "installed",
-<<<<<<< HEAD
-    "generatedAt": "2025-12-05T07:21:41.258Z"
-=======
-    "generatedAt": "2025-12-10T11:34:11.122Z"
->>>>>>> 439dbe67
+    "generatedAt": "2025-12-10T11:34:11.122Z"
   },
   {
     "section": "dependencies",
@@ -288,11 +245,7 @@
     "from": "3.10.8",
     "to": "3.10.8",
     "strategy": "installed",
-<<<<<<< HEAD
-    "generatedAt": "2025-12-05T07:21:41.258Z"
-=======
-    "generatedAt": "2025-12-10T11:34:11.122Z"
->>>>>>> 439dbe67
+    "generatedAt": "2025-12-10T11:34:11.122Z"
   },
   {
     "section": "dependencies",
@@ -300,11 +253,7 @@
     "from": "3.13.2",
     "to": "3.13.2",
     "strategy": "installed",
-<<<<<<< HEAD
-    "generatedAt": "2025-12-05T07:21:41.258Z"
-=======
-    "generatedAt": "2025-12-10T11:34:11.122Z"
->>>>>>> 439dbe67
+    "generatedAt": "2025-12-10T11:34:11.122Z"
   },
   {
     "section": "dependencies",
@@ -312,19 +261,7 @@
     "from": "3.26.0",
     "to": "3.26.0",
     "strategy": "installed",
-<<<<<<< HEAD
-    "generatedAt": "2025-12-05T07:21:41.258Z"
-  },
-  {
-    "section": "dependencies",
-    "name": "@sentry/browser",
-    "from": "10.11.0",
-    "to": "10.11.0",
-    "strategy": "installed",
-    "generatedAt": "2025-12-05T07:21:41.258Z"
-=======
-    "generatedAt": "2025-12-10T11:34:11.122Z"
->>>>>>> 439dbe67
+    "generatedAt": "2025-12-10T11:34:11.122Z"
   },
   {
     "section": "dependencies",
@@ -370,9 +307,9 @@
     "section": "dependencies",
     "name": "ai",
     "from": "5.0.59",
-    "to": "5.0.106",
-    "strategy": "installed",
-    "generatedAt": "2025-12-05T07:53:30.692Z"
+    "to": "5.0.59",
+    "strategy": "installed",
+    "generatedAt": "2025-10-22T12:36:37.962Z"
   },
   {
     "section": "dependencies",
@@ -464,14 +401,6 @@
   },
   {
     "section": "dependencies",
-    "name": "langchain",
-    "from": "1.0.4",
-    "to": "1.1.4",
-    "strategy": "installed",
-    "generatedAt": "2025-12-05T07:53:30.692Z"
-  },
-  {
-    "section": "dependencies",
     "name": "lucide-react",
     "from": "0.543.0",
     "to": "0.543.0",
@@ -492,11 +421,7 @@
     "from": "5.1.6",
     "to": "5.1.6",
     "strategy": "installed",
-<<<<<<< HEAD
-    "generatedAt": "2025-12-05T07:21:41.258Z"
-=======
-    "generatedAt": "2025-12-10T11:34:11.122Z"
->>>>>>> 439dbe67
+    "generatedAt": "2025-12-10T11:34:11.122Z"
   },
   {
     "section": "dependencies",
