--- conflicted
+++ resolved
@@ -139,7 +139,6 @@
   await expect(page).toHaveURL("/");
 }
 
-<<<<<<< HEAD
 export async function authenticateAndSaveState(
   page: Page,
   email: string,
@@ -161,7 +160,8 @@
 
   // Save authentication state
   await page.context().storageState({ path: storagePath });
-=======
+}
+
 export async function getSession(page: Page) {
   const response = await page.request.get("/api/auth/session");
   return response.json();
@@ -174,5 +174,4 @@
   expect(session.accessToken).toBeTruthy();
   expect(session.refreshToken).toBeTruthy();
   return session;
->>>>>>> 87945153
 }