--- conflicted
+++ resolved
@@ -120,8 +120,7 @@
     this.githubProviderRadio = page.getByRole("radio", { name: /GitHub/i });
 
     // AWS provider form inputs
-<<<<<<< HEAD
-    this.accountIdInput = page.getByLabel("Account ID");
+    this.accountIdInput = page.getByRole("textbox", { name: "Account ID" });
     
     // AZURE provider form inputs
     this.subscriptionIdInput = page.getByLabel("Subscription ID");
@@ -130,11 +129,7 @@
     this.tenantIdInput = page.getByLabel("Tenant ID");
     
     // Alias input
-    this.aliasInput = page.getByLabel("Provider alias (optional)");
-=======
-    this.accountIdInput = page.getByRole("textbox", { name: "Account ID" });
     this.aliasInput = page.getByRole("textbox", { name: "Provider alias (optional)" });
->>>>>>> a5003391
 
     // Navigation buttons in the form (next and back)
     this.nextButton = page
