--- conflicted
+++ resolved
@@ -204,19 +204,12 @@
       name: "Client Secret",
     });
     this.m365TenantIdInput = page.getByRole("textbox", { name: "Tenant ID" });
-<<<<<<< HEAD
     this.m365CertificateContentInput = page.getByRole("textbox", { name: "Certificate Content" });
 
     // Kubernetes provider form inputs
     this.kubernetesContextInput = page.getByRole("textbox", { name: "Context" });
     this.kubernetesKubeconfigContentInput = page.getByRole("textbox", { name: "Kubeconfig Content" });
     
-=======
-    this.m365CertificateContentInput = page.getByRole("textbox", {
-      name: "Certificate Content",
-    });
-
->>>>>>> 0b94f292
     // Alias input
     this.aliasInput = page.getByRole("textbox", {
       name: "Provider alias (optional)",
@@ -304,7 +297,6 @@
     await this.waitForPageLoad();
   }
 
-<<<<<<< HEAD
   async selectKubernetesProvider(): Promise<void> {
     // Select the Kubernetes provider
 
@@ -313,8 +305,6 @@
   }
 
 
-=======
->>>>>>> 0b94f292
   async fillAWSProviderDetails(data: AWSProviderData): Promise<void> {
     // Fill the AWS provider details
 
@@ -424,14 +414,8 @@
         }
       } catch (error) {
         // If timeout or other error, check if error message is present
-<<<<<<< HEAD
         const isErrorVisible = await errorMessage.isVisible().catch(() => false);
 
-=======
-        const isErrorVisible = await errorMessage
-          .isVisible()
-          .catch(() => false);
->>>>>>> 0b94f292
         if (isErrorVisible) {
           const errorText = await errorMessage.textContent();
           throw new Error(
@@ -771,16 +755,8 @@
     }
 
     // Find and click the action button (last cell = actions column)
-<<<<<<< HEAD
     const actionButton = targetRow.locator("td").last().locator("button").first();
 
-=======
-    const actionButton = targetRow
-      .locator("td")
-      .last()
-      .locator("button")
-      .first();
->>>>>>> 0b94f292
     await expect(actionButton).toBeVisible({ timeout: 5000 });
     await actionButton.click();
 
@@ -793,14 +769,8 @@
     await deleteMenuItem.click();
 
     // Wait for confirmation modal to appear
-<<<<<<< HEAD
     const modal = this.page.locator('[role="dialog"], .modal, [data-testid*="modal"]').first();
     
-=======
-    const modal = this.page
-      .locator('[role="dialog"], .modal, [data-testid*="modal"]')
-      .first();
->>>>>>> 0b94f292
     await expect(modal).toBeVisible({ timeout: 10000 });
 
     // Find and click the delete confirmation button
