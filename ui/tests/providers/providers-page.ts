import { Page, Locator, expect } from "@playwright/test";
import { BasePage } from "../base-page";

// AWS provider data
export interface AWSProviderData {
  accountId: string;
  alias?: string;
  roleArn?: string;
  externalId?: string;
  accessKeyId?: string;
  secretAccessKey?: string;
}
  
// AZURE provider data
export interface AZUREProviderData {
  subscriptionId: string;
  alias?: string;
}

// M365 provider data
export interface M365ProviderData {
  domainId: string;
  alias?: string;
}

// Kubernetes provider data
export interface KubernetesProviderData {
  context: string;
  alias?: string;
}

// GCP provider data
export interface GCPProviderData {
  projectId: string;
  alias?: string;
}

// AWS credential options
export const AWS_CREDENTIAL_OPTIONS = {
  AWS_ROLE_ARN: "role",
  AWS_CREDENTIALS: "credentials"
} as const;

// AWS credential type
type AWSCredentialType = (typeof AWS_CREDENTIAL_OPTIONS)[keyof typeof AWS_CREDENTIAL_OPTIONS];

// AWS provider credential
export interface AWSProviderCredential {
  type: AWSCredentialType;
  roleArn?: string;
  externalId?: string;
  accessKeyId?: string;
  secretAccessKey?: string;
}

// AZURE credential options
export const AZURE_CREDENTIAL_OPTIONS = {
  AZURE_CREDENTIALS: "credentials"
} as const;

// AZURE credential type
type AZURECredentialType = (typeof AZURE_CREDENTIAL_OPTIONS)[keyof typeof AZURE_CREDENTIAL_OPTIONS];

// AZURE provider credential
export interface AZUREProviderCredential {
  type: AZURECredentialType;
  clientId:string;
  clientSecret:string;
  tenantId:string;
}

// M365 credential options
export const M365_CREDENTIAL_OPTIONS = {
  M365_CREDENTIALS: "credentials",
  M365_CERTIFICATE_CREDENTIALS: "certificate"
} as const;

// M365 credential type
type M365CredentialType = (typeof M365_CREDENTIAL_OPTIONS)[keyof typeof M365_CREDENTIAL_OPTIONS]; 

// M365 provider credential
export interface M365ProviderCredential {
  type: M365CredentialType;
  clientId:string;
  clientSecret?:string;
  tenantId:string;
  certificateContent?:string;
}

// Kubernetes credential options
export const KUBERNETES_CREDENTIAL_OPTIONS = {
  KUBECONFIG_CONTENT: "kubeconfig"
} as const;

// Kubernetes credential type
type KubernetesCredentialType = (typeof KUBERNETES_CREDENTIAL_OPTIONS)[keyof typeof KUBERNETES_CREDENTIAL_OPTIONS];

// Kubernetes provider credential
export interface KubernetesProviderCredential {
  type: KubernetesCredentialType;
  kubeconfigContent:string;
} 

// GCP  credential options
export const GCP_CREDENTIAL_OPTIONS = {
  GCP_SERVICE_ACCOUNT: "service_account"
} as const;

// GCP credential type
type GCPCredentialType = (typeof GCP_CREDENTIAL_OPTIONS)[keyof typeof GCP_CREDENTIAL_OPTIONS];

// GCP provider credential
export interface GCPProviderCredential {
  type: GCPCredentialType;
  serviceAccountKey:string;
}

// Providers page
export class ProvidersPage extends BasePage {

  // Button to add a new cloud provider
  readonly addProviderButton: Locator;
  readonly providersTable: Locator;

  // Provider selection elements
  readonly awsProviderRadio: Locator;
  readonly gcpProviderRadio: Locator;
  readonly azureProviderRadio: Locator;
  readonly m365ProviderRadio: Locator;
  readonly kubernetesProviderRadio: Locator;
  readonly githubProviderRadio: Locator;

  // AWS provider form elements
  readonly accountIdInput: Locator;
  readonly aliasInput: Locator;
  readonly nextButton: Locator;
  readonly backButton: Locator;
  readonly saveButton: Locator;
  readonly launchScanButton: Locator;

  // AWS credentials type selection
  readonly roleCredentialsRadio: Locator;
  readonly staticCredentialsRadio: Locator;

  // M365 credentials type selection
  readonly m365StaticCredentialsRadio: Locator;
  readonly m365CertificateCredentialsRadio: Locator;

  // AWS role credentials form
  readonly roleArnInput: Locator;
  readonly externalIdInput: Locator;

  // AWS static credentials form
  readonly accessKeyIdInput: Locator;
  readonly secretAccessKeyInput: Locator;

  // AZURE provider form elements
  readonly azureSubscriptionIdInput: Locator;
  readonly azureClientIdInput: Locator;
  readonly azureClientSecretInput: Locator;
  readonly azureTenantIdInput: Locator;

  // M365 provider form elements
  readonly m365domainIdInput: Locator;
  readonly m365ClientIdInput: Locator;
  readonly m365ClientSecretInput: Locator;
  readonly m365TenantIdInput: Locator;
  readonly m365CertificateContentInput: Locator;

  // Kubernetes provider form elements
  readonly kubernetesContextInput: Locator;
  readonly kubernetesKubeconfigContentInput: Locator;

  // GCP provider form elements
  readonly gcpProjectIdInput: Locator;
  readonly gcpServiceAccountKeyInput: Locator;
  readonly gcpServiceAccountRadio: Locator;

  // Delete button
  readonly deleteProviderConfirmationButton: Locator;

  constructor(page: Page) {
    super(page);

    // Button to add a new cloud provider
    this.addProviderButton = page.getByRole("button", { name: "Add Cloud Provider", exact: true });

    // Table displaying existing providers
    this.providersTable = page.getByRole("table");

    // Radio buttons to select the type of cloud provider
    this.awsProviderRadio = page.getByRole("radio", {
      name: /Amazon Web Services/i,
    });
    this.gcpProviderRadio = page.getByRole("radio", {
      name: /Google Cloud Platform/i,
    });
    this.azureProviderRadio = page.getByRole("radio", {
      name: /Microsoft Azure/i,
    });
    this.m365ProviderRadio = page.getByRole("radio", {
      name: /Microsoft 365/i,
    });
    this.kubernetesProviderRadio = page.getByRole("radio", {
      name: /Kubernetes/i,
    });
    this.githubProviderRadio = page.getByRole("radio", { name: /GitHub/i });

    // AWS provider form inputs
    this.accountIdInput = page.getByRole("textbox", { name: "Account ID" });
    
    // AZURE provider form inputs
    this.azureSubscriptionIdInput = page.getByRole("textbox", { name: "Subscription ID" });
    this.azureClientIdInput = page.getByRole("textbox", { name: "Client ID" });
    this.azureClientSecretInput = page.getByRole("textbox", { name: "Client Secret" });
    this.azureTenantIdInput = page.getByRole("textbox", { name: "Tenant ID" });
    
    // M365 provider form inputs
    this.m365domainIdInput = page.getByRole("textbox", { name: "Domain ID" });
    this.m365ClientIdInput = page.getByRole("textbox", { name: "Client ID" });
    this.m365ClientSecretInput = page.getByRole("textbox", { name: "Client Secret" });
    this.m365TenantIdInput = page.getByRole("textbox", { name: "Tenant ID" });
    this.m365CertificateContentInput = page.getByRole("textbox", { name: "Certificate Content" });

    // Kubernetes provider form inputs
    this.kubernetesContextInput = page.getByRole("textbox", { name: "Context" });
    this.kubernetesKubeconfigContentInput = page.getByRole("textbox", { name: "Kubeconfig Content" });
    
    // GCP provider form inputs
    this.gcpProjectIdInput = page.getByRole("textbox", { name: "Project ID" });
    this.gcpServiceAccountKeyInput = page.getByRole("textbox", { name: "Service Account Key" });

    // Alias input
    this.aliasInput = page.getByRole("textbox", { name: "Provider alias (optional)" });

    // Navigation buttons in the form (next and back)
    this.nextButton = page
      .locator("form")
      .getByRole("button", { name: "Next", exact: true });
    this.backButton = page.getByRole("button", { name: "Back" });

    // Button to save the form
    this.saveButton = page.getByRole("button", { name: "Save", exact: true });

    // Button to launch a scan
    this.launchScanButton = page.getByRole("button", {
      name: "Launch scan",
      exact: true,
    });

    // Radios for selecting AWS credentials method
    this.roleCredentialsRadio = page.getByRole("radio", {
      name: /Connect assuming IAM Role/i,
    });
    this.staticCredentialsRadio = page.getByRole("radio", {
      name: /Connect via Credentials/i,
    });

    // Radios for selecting M365 credentials method
    this.m365StaticCredentialsRadio = page.getByRole("radio", {
      name: /App Client Secret Credentials/i,
    });
    this.m365CertificateCredentialsRadio = page.getByRole("radio", {
      name: /App Certificate Credentials/i,
    });

    // Radios for selecting GCP credentials method
    this.gcpServiceAccountRadio = page.getByRole("radio", {
      name: /Service Account Key/i,
    });

    // Inputs for IAM Role credentials
    this.roleArnInput = page.getByRole("textbox", { name: "Role ARN" });
    this.externalIdInput = page.getByRole("textbox", { name: "External ID" });

    // Inputs for static credentials
    this.accessKeyIdInput = page.getByRole("textbox", { name: "Access Key ID" });
    this.secretAccessKeyInput = page.getByRole("textbox", { name: "Secret Access Key" });

    // Delete button in confirmation modal
    this.deleteProviderConfirmationButton = page.getByRole("button", {
      name: "Delete",
      exact: true,
    });
  }

  async goto(): Promise<void> {
    // Go to the providers page

    await super.goto("/providers");
  }

  async clickAddProvider(): Promise<void> {
    // Click the add provider button

    await this.addProviderButton.click();
    await this.waitForPageLoad();
  }

  async selectAWSProvider(): Promise<void> {

    // Prefer label-based click for radios, force if overlay intercepts
    await this.awsProviderRadio.click({ force: true });
    await this.waitForPageLoad();
  }

  async selectAZUREProvider(): Promise<void> {
    
    // Prefer label-based click for radios, force if overlay intercepts
    await this.azureProviderRadio.click({ force: true });
    await this.waitForPageLoad();
  }
  
  async selectM365Provider(): Promise<void> {
    // Select the M365 provider

    await this.m365ProviderRadio.click({ force: true });
    await this.waitForPageLoad();
  }

  async selectKubernetesProvider(): Promise<void> {
    // Select the Kubernetes provider

    await this.kubernetesProviderRadio.click({ force: true });
    await this.waitForPageLoad();
  }

  async selectGCPProvider(): Promise<void> {
    // Select the GCP provider

    await this.gcpProviderRadio.click({ force: true });
    await this.waitForPageLoad();
  }


  async fillAWSProviderDetails(data: AWSProviderData): Promise<void> {
    // Fill the AWS provider details

    await this.accountIdInput.fill(data.accountId);

    if (data.alias) {
      await this.aliasInput.fill(data.alias);
    }
  }

  async fillAZUREProviderDetails(data: AZUREProviderData): Promise<void> {
    // Fill the AWS provider details

    await this.azureSubscriptionIdInput.fill(data.subscriptionId);

    if (data.alias) {
      await this.aliasInput.fill(data.alias);
    }
  }

  async fillM365ProviderDetails(data: M365ProviderData): Promise<void> {
    // Fill the M365 provider details

    await this.m365domainIdInput.fill(data.domainId);

    if (data.alias) {
      await this.aliasInput.fill(data.alias);
    }
  }

  async fillKubernetesProviderDetails(data: KubernetesProviderData): Promise<void> {
    // Fill the Kubernetes provider details

    await this.kubernetesContextInput.fill(data.context);

<<<<<<< HEAD
    if (data.alias) {
      await this.aliasInput.fill(data.alias);
    }
  }

  async fillGCPProviderDetails(data: GCPProviderData): Promise<void> {
    // Fill the GCP provider details

    await this.gcpProjectIdInput.fill(data.projectId);

=======
>>>>>>> 271c7c4e
    if (data.alias) {

      await this.aliasInput.fill(data.alias);
    }
  }

  async clickNext(): Promise<void> {
    // The wizard interface may use different labels for its primary action button on each step.
    // This function determines which button to click depending on the current URL and page content.

    // Get the current page URL
    const url = this.page.url(); 

    // If on the "connect-account" step, click the "Next" button
    if (/\/providers\/connect-account/.test(url)) {
      await this.nextButton.click();
      await this.waitForPageLoad();
      return;
    }

    // If on the "add-credentials" step, check for "Save" and "Next" buttons
    if (/\/providers\/add-credentials/.test(url)) {
      // Some UI implementations use "Save" instead of "Next" for primary action
      const saveBtn = this.saveButton;

      if (await saveBtn.count()) {
        await saveBtn.click();
        await this.waitForPageLoad();
        return;
      }
      // If "Save" is not present, try clicking the "Next" button
      if (await this.nextButton.count()) {
        await this.nextButton.click();
        await this.waitForPageLoad();
        return;
      }
    }

    // If on the "test-connection" step, click the "Launch scan" button
    if (/\/providers\/test-connection/.test(url)) {

      const buttonByText = this.page
        .locator("button")
        .filter({ hasText: "Launch scan" });

      await buttonByText.click();
      await this.waitForPageLoad();

      // Wait for either success (redirect to scans) or error message to appear
      // The error container has multiple p.text-danger elements, we want the first one with the technical error
      const errorMessage = this.page.locator("p.text-danger").first();
      
      try {
        // Wait up to 15 seconds for either the error message or redirect
        await Promise.race([
          // Wait for error message to appear
          errorMessage.waitFor({ state: "visible", timeout: 15000 }),
          // Wait for redirect to scans page (success case)
          this.page.waitForURL(/\/scans/, { timeout: 15000 }),
        ]);

        // If we're still on test-connection page, check for error
        if (/\/providers\/test-connection/.test(this.page.url())) {
          const isErrorVisible = await errorMessage.isVisible().catch(() => false);

          if (isErrorVisible) {
            const errorText = await errorMessage.textContent();

            throw new Error(
              `Test connection failed with error: ${errorText?.trim() || "Unknown error"}`,
            );
          }
        }
      } catch (error) {
        // If timeout or other error, check if error message is present
        const isErrorVisible = await errorMessage.isVisible().catch(() => false);

        if (isErrorVisible) {

          const errorText = await errorMessage.textContent();

          throw new Error(
            `Test connection failed with error: ${errorText?.trim() || "Unknown error"}`,
          );
        }
        // Re-throw original error if no error message found
        throw error;
      }

      return;
    }

    // Fallback logic: try finding any common primary action buttons in expected order
    const candidates = [
      { name: "Next" }, // Try the "Next" button
      { name: "Save" }, // Try the "Save" button
      { name: "Launch scan" }, // Try the "Launch scan" button
      { name: /Continue|Proceed/i }, // Try "Continue" or "Proceed" (case-insensitive)
    ] as const;

    // Try each candidate name and click it if found
    for (const candidate of candidates) {
      // Try each candidate name and click it if found
      const btn = this.page.getByRole("button", {
        name: candidate.name as any,
      });

      if (await btn.count()) {
        await btn.click();
        await this.waitForPageLoad();
        return;
      }
    }

    // If none of the expected action buttons are present, throw an error
    throw new Error(
      "Could not find an actionable Next/Save/Launch scan button on this step",
    );
  }

  async selectCredentialsType(type: AWSCredentialType): Promise<void> {
    // Ensure we are on the add-credentials page where the selector exists

    await expect(this.page).toHaveURL(/\/providers\/add-credentials/);

    if (type === AWS_CREDENTIAL_OPTIONS.AWS_ROLE_ARN) {
      await this.roleCredentialsRadio.click({ force: true });
    } else if (type === AWS_CREDENTIAL_OPTIONS.AWS_CREDENTIALS) {
      await this.staticCredentialsRadio.click({ force: true });
    } else {
      throw new Error(`Invalid AWS credential type: ${type}`);
    }
    // Wait for the page to load
    await this.waitForPageLoad();
  }

  async selectM365CredentialsType(type: M365CredentialType): Promise<void> {
    // Ensure we are on the add-credentials page where the selector exists

    await expect(this.page).toHaveURL(/\/providers\/add-credentials/);

    if (type === M365_CREDENTIAL_OPTIONS.M365_CREDENTIALS) {
      await this.m365StaticCredentialsRadio.click({ force: true });
    } else if (type === M365_CREDENTIAL_OPTIONS.M365_CERTIFICATE_CREDENTIALS) {
      await this.m365CertificateCredentialsRadio.click({ force: true }); 
    } else {
      throw new Error(`Invalid M365 credential type: ${type}`);
    }
    // Wait for the page to load
    await this.waitForPageLoad();
  }

  async selectGCPCredentialsType(type: GCPCredentialType): Promise<void> {
    // Ensure we are on the add-credentials page where the selector exists

    await expect(this.page).toHaveURL(/\/providers\/add-credentials/);
    if (type === GCP_CREDENTIAL_OPTIONS.GCP_SERVICE_ACCOUNT) {
      await this.gcpServiceAccountRadio.click({ force: true });
    } else {
      throw new Error(`Invalid GCP credential type: ${type}`);
    }
    // Wait for the page to load
    await this.waitForPageLoad();
  }

  async fillRoleCredentials(credentials: AWSProviderCredential): Promise<void> {
    // Fill the role credentials form
    
    if (credentials.accessKeyId) {
      await this.accessKeyIdInput.fill(credentials.accessKeyId);
    }
    if (credentials.secretAccessKey) {
      await this.secretAccessKeyInput.fill(credentials.secretAccessKey);
    }
    if (credentials.roleArn) {
      await this.roleArnInput.fill(credentials.roleArn);
    }
    if (credentials.externalId) {
      // External ID may be prefilled and disabled; only fill if enabled
      if (await this.externalIdInput.isEnabled()) {
        await this.externalIdInput.fill(credentials.externalId);
      }
    }
  }

  async fillStaticCredentials(credentials: AWSProviderCredential): Promise<void> {
    // Fill the static credentials form

    if (credentials.accessKeyId) {
      await this.accessKeyIdInput.fill(credentials.accessKeyId);
    }
    if (credentials.secretAccessKey) {
      await this.secretAccessKeyInput.fill(credentials.secretAccessKey);
    }
  }

  async fillAZURECredentials(credentials: AZUREProviderCredential): Promise<void> {
    // Fill the azure credentials form

    if (credentials.clientId) {
      await this.azureClientIdInput.fill(credentials.clientId);
    }
    if (credentials.clientSecret) {
      await this.azureClientSecretInput.fill(credentials.clientSecret);
    }
    if (credentials.tenantId) {
      await this.azureTenantIdInput.fill(credentials.tenantId);
    }
  }

  async fillM365Credentials(credentials: M365ProviderCredential): Promise<void> {
    // Fill the m365 credentials form

    if (credentials.clientId) {
      await this.m365ClientIdInput.fill(credentials.clientId);
    }
    if (credentials.clientSecret) {
      await this.m365ClientSecretInput.fill(credentials.clientSecret);
    }
    if (credentials.tenantId) {
      await this.m365TenantIdInput.fill(credentials.tenantId);
    }
  }

  async fillM365CertificateCredentials(credentials: M365ProviderCredential): Promise<void> {
    // Fill the m365 certificate credentials form

    if (credentials.clientId) {
      await this.m365ClientIdInput.fill(credentials.clientId);
    }
    if (credentials.certificateContent) {
      await this.m365CertificateContentInput.fill(credentials.certificateContent);
    }
    if (credentials.tenantId) {
      await this.m365TenantIdInput.fill(credentials.tenantId);
    }
  }

  async fillKubernetesCredentials(credentials: KubernetesProviderCredential): Promise<void> {
    // Fill the Kubernetes credentials form

    if (credentials.kubeconfigContent) {
      await this.kubernetesKubeconfigContentInput.fill(credentials.kubeconfigContent);
    }
  }

  async fillGCPServiceAccountKeyCredentials(credentials: GCPProviderCredential): Promise<void> {
    // Fill the GCP credentials form

    if (credentials.serviceAccountKey) {
      await this.gcpServiceAccountKeyInput.fill(credentials.serviceAccountKey);
    }
  }

  async verifyPageLoaded(): Promise<void> {
    // Verify the providers page is loaded

    await expect(this.page).toHaveTitle(/Prowler/);
    await expect(this.addProviderButton).toBeVisible();
    await this.page.waitForLoadState('networkidle');
  }

  async verifyConnectAccountPageLoaded(): Promise<void> {
    // Verify the connect account page is loaded

    await expect(this.page).toHaveTitle(/Prowler/);
    await expect(this.awsProviderRadio).toBeVisible();
  }

  async verifyCredentialsPageLoaded(): Promise<void> {
    // Verify the credentials page is loaded

    await expect(this.page).toHaveTitle(/Prowler/);
    await expect(this.roleCredentialsRadio).toBeVisible();
  }

  async verifyM365CredentialsPageLoaded(): Promise<void> {
    // Verify the M365 credentials page is loaded

    await expect(this.page).toHaveTitle(/Prowler/);
    await expect(this.m365ClientIdInput).toBeVisible();
    await expect(this.m365ClientSecretInput).toBeVisible();
    await expect(this.m365TenantIdInput).toBeVisible();
  }

  async verifyM365CertificateCredentialsPageLoaded(): Promise<void> {
    // Verify the M365 certificate credentials page is loaded

    await expect(this.page).toHaveTitle(/Prowler/);
    await expect(this.m365ClientIdInput).toBeVisible();
    await expect(this.m365TenantIdInput).toBeVisible();
    await expect(this.m365CertificateContentInput).toBeVisible();
  }

  async verifyKubernetesCredentialsPageLoaded(): Promise<void> {
    // Verify the Kubernetes credentials page is loaded

    await expect(this.page).toHaveTitle(/Prowler/);
    await expect(this.kubernetesContextInput).toBeVisible();
  }

  async verifyGCPServiceAccountPageLoaded(): Promise<void> {
    // Verify the GCP service account page is loaded

    await expect(this.page).toHaveTitle(/Prowler/);
    await expect(this.gcpServiceAccountKeyInput).toBeVisible();
  }


  async verifyLaunchScanPageLoaded(): Promise<void> {
    // Verify the launch scan page is loaded

    await expect(this.page).toHaveTitle(/Prowler/);
    await expect(this.page).toHaveURL(/\/providers\/test-connection/);

    // Verify the Launch scan button is visible
    const launchScanButton = this.page
      .locator("button")
      .filter({ hasText: "Launch scan" });

    await expect(launchScanButton).toBeVisible();
  }

  async verifyLoadProviderPageAfterNewProvider(): Promise<void> {
    // Verify the provider page is loaded

    await this.waitForPageLoad();
    await expect(this.page).toHaveTitle(/Prowler/);
    await expect(this.providersTable).toBeVisible();
  }

  async verifySingleRowForProviderUID(providerUID: string): Promise<boolean> {
    // Verify if table has 1 row and that row contains providerUID

    await expect(this.providersTable).toBeVisible();

    // Get the matching rows
    const matchingRows = this.providersTable.locator("tbody tr", {
      hasText: providerUID,
    });

    // Verify the number of matching rows is 1
    const count = await matchingRows.count();

    if (count !== 1) return false;
    return true;
  }

  async deleteProviderIfExists(providerUID: string): Promise<void> {
    // Delete the provider if it exists

    // Navigate to providers page
    await this.goto();
    await expect(this.providersTable).toBeVisible({ timeout: 10000 });

    // Find and use the search input to filter the table
    const searchInput = this.page.getByPlaceholder(/search|filter/i);

    await expect(searchInput).toBeVisible({ timeout: 5000 });
    
    // Clear and search for the specific provider
    await searchInput.clear();
    await searchInput.fill(providerUID);
    await searchInput.press("Enter");
    
    // Wait for the table to finish loading/filtering
    await this.waitForPageLoad();
    
    // Additional wait for React table to re-render with the server-filtered data
    // The filtering happens on the server, but the table component needs time
    // to process the response and update the DOM after network idle
    await this.page.waitForTimeout(1500);

    // Get all rows from the table
    const allRows = this.providersTable.locator("tbody tr");

    // Helper function to check if a row is the "No results" row
    const isNoResultsRow = async (row: Locator): Promise<boolean> => {
      const text = await row.textContent();

      return text?.includes("No results") || text?.includes("No data") || false;
    };

    // Helper function to find the row with the specific UID
    const findProviderRow = async (): Promise<Locator | null> => {
      const count = await allRows.count();
      
      for (let i = 0; i < count; i++) {
        const row = allRows.nth(i);
        
        // Skip "No results" rows
        if (await isNoResultsRow(row)) {
          continue;
        }
        
        // Check if this row contains the UID in the UID column (column 3)
        const uidCell = row.locator("td").nth(3);
        const uidText = await uidCell.textContent();
        
        if (uidText?.includes(providerUID)) {
          return row;
        }
      }
      
      return null;
    };

    // Wait for filtering to complete (max 0 or 1 data rows)
    await expect(async () => {
      const targetRow = await findProviderRow();
      const count = await allRows.count();
      
      // Count only real data rows (not "No results")
      let dataRowCount = 0;
      for (let i = 0; i < count; i++) {
        if (!(await isNoResultsRow(allRows.nth(i)))) {
          dataRowCount++;
        }
      }
      
      // Should have 0 or 1 data row
      expect(dataRowCount).toBeLessThanOrEqual(1);
    }).toPass({ timeout: 20000 });

    // Find the provider row
    const targetRow = await findProviderRow();
    
    if (!targetRow) {
      // Provider not found, nothing to delete
      // Navigate back to providers page to ensure clean state
      await this.goto();
      await expect(this.providersTable).toBeVisible({ timeout: 10000 });
      return;
    }

    // Find and click the action button (last cell = actions column)
    const actionButton = targetRow.locator("td").last().locator("button").first();

    await expect(actionButton).toBeVisible({ timeout: 5000 });
    await actionButton.click();

    // Wait for dropdown menu to appear and find delete option
    const deleteMenuItem = this.page.getByRole("menuitem", {
      name: /delete.*provider/i,
    });

    await expect(deleteMenuItem).toBeVisible({ timeout: 5000 });
    await deleteMenuItem.click();

    // Wait for confirmation modal to appear
    const modal = this.page.locator('[role="dialog"], .modal, [data-testid*="modal"]').first();
    
    await expect(modal).toBeVisible({ timeout: 10000 });

    // Find and click the delete confirmation button
    await expect(this.deleteProviderConfirmationButton).toBeVisible({ timeout: 5000 });
    await this.deleteProviderConfirmationButton.click();

    // Wait for modal to close (this indicates deletion was initiated)
    await expect(modal).not.toBeVisible({ timeout: 10000 });

    // Wait for page to reload
    await this.waitForPageLoad();

    // Navigate back to providers page to ensure clean state
    await this.goto();
    await expect(this.providersTable).toBeVisible({ timeout: 10000 });
  }
}<|MERGE_RESOLUTION|>--- conflicted
+++ resolved
@@ -368,7 +368,6 @@
 
     await this.kubernetesContextInput.fill(data.context);
 
-<<<<<<< HEAD
     if (data.alias) {
       await this.aliasInput.fill(data.alias);
     }
@@ -379,8 +378,6 @@
 
     await this.gcpProjectIdInput.fill(data.projectId);
 
-=======
->>>>>>> 271c7c4e
     if (data.alias) {
 
       await this.aliasInput.fill(data.alias);
