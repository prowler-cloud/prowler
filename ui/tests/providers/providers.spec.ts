import { test } from "@playwright/test";
import * as helpers from "../helpers";
import {
  ProvidersPage,
  AWSProviderData,
  AWSProviderCredential,
  AWS_CREDENTIAL_OPTIONS,
  AZUREProviderData,
  AZUREProviderCredential,
  AZURE_CREDENTIAL_OPTIONS,
<<<<<<< HEAD
  M365ProviderData,
  M365ProviderCredential,
  M365_CREDENTIAL_OPTIONS,
} from "./providers-page";

test.describe.serial("AddProvider", () => {
=======
} from "./providers-page";

test.describe.serial("Add Provider", () => {
>>>>>>> fccd2c3b
  test.describe("Add AWS Provider", () => {
    // Providers page object
    let providersPage: ProvidersPage;

    // Test data from environment variables
    const accountId = process.env.E2E_AWS_PROVIDER_ACCOUNT_ID;
    const accessKey = process.env.E2E_AWS_PROVIDER_ACCESS_KEY;
    const secretKey = process.env.E2E_AWS_PROVIDER_SECRET_KEY;
    const roleArn = process.env.E2E_AWS_PROVIDER_ROLE_ARN;

    // Validate required environment variables
    if (!accountId) {
      throw new Error(
        "E2E_AWS_PROVIDER_ACCOUNT_ID environment variable is not set",
      );
    }

    // Setup before each test
    test.beforeEach(async ({ page }) => {
      providersPage = new ProvidersPage(page);
      // Clean up existing provider to ensure clean test state
      await helpers.deleteProviderIfExists(page, accountId);
    });

    // Use admin authentication for provider management
    test.use({ storageState: "playwright/.auth/admin_user.json" });

    test(
      "should add a new AWS provider with static credentials",
      {
        tag: [
          "@critical",
          "@e2e",
          "@providers",
          "@aws",
          "@serial",
          "@PROVIDER-E2E-001",
        ],
      },
      async ({ page }) => {
        // Validate required environment variables
        if (!accountId || !accessKey || !secretKey) {
          throw new Error(
            "E2E_AWS_PROVIDER_ACCOUNT_ID, E2E_AWS_PROVIDER_ACCESS_KEY, and E2E_AWS_PROVIDER_SECRET_KEY environment variables are not set",
          );
        }

        // Prepare test data for AWS provider
        const awsProviderData: AWSProviderData = {
          accountId: accountId,
          alias: "Test E2E AWS Account - Credentials",
        };

        // Prepare static credentials
        const staticCredentials: AWSProviderCredential = {
          type: AWS_CREDENTIAL_OPTIONS.AWS_CREDENTIALS,
          accessKeyId: accessKey,
          secretAccessKey: secretKey,
        };

        // Navigate to providers page
        await providersPage.goto();
        await providersPage.verifyPageLoaded();

        // Start adding new provider
        await providersPage.clickAddProvider();
        await providersPage.verifyConnectAccountPageLoaded();

        // Select AWS provider
        await providersPage.selectAWSProvider();

        // Fill provider details
        await providersPage.fillAWSProviderDetails(awsProviderData);
        await providersPage.clickNext();

        // Select static credentials type
        await providersPage.selectCredentialsType(
          AWS_CREDENTIAL_OPTIONS.AWS_CREDENTIALS,
        );
        await providersPage.verifyCredentialsPageLoaded();

        // Fill static credentials
        await providersPage.fillStaticCredentials(staticCredentials);
        await providersPage.clickNext();

        // Launch scan
        await providersPage.verifyLaunchScanPageLoaded();
        await providersPage.clickNext();

        // Wait for redirect to provider page
        await providersPage.verifyLoadProviderPageAfterNewProvider();
      },
    );

    test(
      "should add a new AWS provider with assume role credentials with Access Key and Secret Key",
      {
        tag: [
          "@critical",
          "@e2e",
          "@providers",
          "@aws",
          "@serial",
          "@PROVIDER-E2E-002",
        ],
      },
      async ({ page }) => {
        // Validate required environment variables
        if (!accountId || !accessKey || !secretKey || !roleArn) {
          throw new Error(
            "E2E_AWS_PROVIDER_ACCOUNT_ID, E2E_AWS_PROVIDER_ACCESS_KEY, E2E_AWS_PROVIDER_SECRET_KEY, and E2E_AWS_PROVIDER_ROLE_ARN environment variables are not set",
          );
        }

        // Prepare test data for AWS provider
        const awsProviderData: AWSProviderData = {
          accountId: accountId,
          alias: "Test E2E AWS Account - Credentials",
        };

        // Prepare role-based credentials
        const roleCredentials: AWSProviderCredential = {
          type: AWS_CREDENTIAL_OPTIONS.AWS_ROLE_ARN,
          accessKeyId: accessKey,
          secretAccessKey: secretKey,
          roleArn: roleArn,
        };

        // Navigate to providers page
        await providersPage.goto();
        await providersPage.verifyPageLoaded();

        // Start adding new provider
        await providersPage.clickAddProvider();
        await providersPage.verifyConnectAccountPageLoaded();

        // Select AWS provider
        await providersPage.selectAWSProvider();

        // Fill provider details
        await providersPage.fillAWSProviderDetails(awsProviderData);
        await providersPage.clickNext();

        // Select role credentials type
        await providersPage.selectCredentialsType(
          AWS_CREDENTIAL_OPTIONS.AWS_ROLE_ARN,
        );
        await providersPage.verifyCredentialsPageLoaded();
<<<<<<< HEAD

        // Fill role credentials
        await providersPage.fillRoleCredentials(roleCredentials);
        await providersPage.clickNext();

        // Launch scan
        await providersPage.verifyLaunchScanPageLoaded();
        await providersPage.clickNext();

        // Wait for redirect to provider page
        await providersPage.verifyLoadProviderPageAfterNewProvider();
      },
    );
  });

  test.describe("Add AZURE Provider", () => {
    // Providers page object
    let providersPage: ProvidersPage;

    // Test data from environment variables
    const subscriptionId = process.env.E2E_AZURE_SUBSCRIPTION_ID;
    const clientId = process.env.E2E_AZURE_CLIENT_ID;
    const clientSecret = process.env.E2E_AZURE_SECRET_ID;
    const tenantId = process.env.E2E_AZURE_TENANT_ID;

    // Validate required environment variables
    if (!subscriptionId || !clientId || !clientSecret || !tenantId) {
      throw new Error(
        "E2E_AZURE_SUBSCRIPTION_ID, E2E_AZURE_CLIENT_ID, E2E_AZURE_SECRET_ID, and E2E_AZURE_TENANT_ID environment variables are not set",
      );
    }

    // Setup before each test
    test.beforeEach(async ({ page }) => {
      providersPage = new ProvidersPage(page);
      // Clean up existing provider to ensure clean test state
      await helpers.deleteProviderIfExists(page, subscriptionId);
    });

    // Use admin authentication for provider management
    test.use({ storageState: "playwright/.auth/admin_user.json" });

    test(
      "should add a new Azure provider with static credentials",
      {
        tag: [
          "@critical",
          "@e2e",
          "@providers",
          "@azure",
          "@serial",
          "@PROVIDER-E2E-003",
        ],
      },
      async ({ page }) => {
        // Prepare test data for AZURE provider
        const azureProviderData: AZUREProviderData = {
          subscriptionId: subscriptionId,
          alias: "Test E2E AZURE Account - Credentials",
        };

        // Prepare static credentials
        const azureCredentials: AZUREProviderCredential = {
          type: AZURE_CREDENTIAL_OPTIONS.AZURE_CREDENTIALS,
          clientId: clientId,
          clientSecret: clientSecret,
          tenantId: tenantId,
        };

        // Navigate to providers page
        await providersPage.goto();
        await providersPage.verifyPageLoaded();

        // Start adding new provider
        await providersPage.clickAddProvider();
        await providersPage.verifyConnectAccountPageLoaded();

        // Select AZURE provider
        await providersPage.selectAZUREProvider();

        // Fill provider details
        await providersPage.fillAZUREProviderDetails(azureProviderData);
        await providersPage.clickNext();

        // Fill static credentials details
        await providersPage.fillAZURECredentials(azureCredentials);
        await providersPage.clickNext();

        // Launch scan
        await providersPage.verifyLaunchScanPageLoaded();
        await providersPage.clickNext();

=======

        // Fill role credentials
        await providersPage.fillRoleCredentials(roleCredentials);
        await providersPage.clickNext();

        // Launch scan
        await providersPage.verifyLaunchScanPageLoaded();
        await providersPage.clickNext();

>>>>>>> fccd2c3b
        // Wait for redirect to provider page
        await providersPage.verifyLoadProviderPageAfterNewProvider();
      },
    );
  });

<<<<<<< HEAD
  test.describe("Add M365 Provider", () => {
=======
  test.describe("Add AZURE Provider", () => {
>>>>>>> fccd2c3b
    // Providers page object
    let providersPage: ProvidersPage;

    // Test data from environment variables
<<<<<<< HEAD
    const domainId = process.env.E2E_M365_DOMAIN_ID;
    const clientId = process.env.E2E_M365_CLIENT_ID;
    const tenantId = process.env.E2E_M365_TENANT_ID;

    // Validate required environment variables
    if (!domainId || !clientId || !tenantId) {
      throw new Error(
        "E2E_M365_DOMAIN_ID, E2E_M365_CLIENT_ID, and E2E_M365_TENANT_ID environment variables are not set",
=======
    const subscriptionId = process.env.E2E_AZURE_SUBSCRIPTION_ID;
    const clientId = process.env.E2E_AZURE_CLIENT_ID;
    const clientSecret = process.env.E2E_AZURE_SECRET_ID;
    const tenantId = process.env.E2E_AZURE_TENANT_ID;

    // Validate required environment variables
    if (!subscriptionId || !clientId || !clientSecret || !tenantId) {
      throw new Error(
        "E2E_AZURE_SUBSCRIPTION_ID, E2E_AZURE_CLIENT_ID, E2E_AZURE_SECRET_ID, and E2E_AZURE_TENANT_ID environment variables are not set",
>>>>>>> fccd2c3b
      );
    }

    // Setup before each test
    test.beforeEach(async ({ page }) => {
      providersPage = new ProvidersPage(page);
      // Clean up existing provider to ensure clean test state
<<<<<<< HEAD
      await helpers.deleteProviderIfExists(page, domainId);
=======
      await helpers.deleteProviderIfExists(page, subscriptionId);
>>>>>>> fccd2c3b
    });

    // Use admin authentication for provider management
    test.use({ storageState: "playwright/.auth/admin_user.json" });

    test(
<<<<<<< HEAD
      "should add a new M365 provider with static credentials",
=======
      "should add a new Azure provider with static credentials",
>>>>>>> fccd2c3b
      {
        tag: [
          "@critical",
          "@e2e",
          "@providers",
<<<<<<< HEAD
          "@m365",
          "@serial",
          "@PROVIDER-E2E-004",
        ],
      },
      async ({ page }) => {
        // Validate required environment variables
        const clientSecret = process.env.E2E_M365_SECRET_ID;

        if (!clientSecret) {
          throw new Error("E2E_M365_SECRET_ID environment variable is not set");
        }
        // Prepare test data for M365 provider
        const m365ProviderData: M365ProviderData = {
          domainId: domainId,
          alias: "Test E2E M365 Account - Credentials",
        };

        // Prepare static credentials
        const m365Credentials: M365ProviderCredential = {
          type: M365_CREDENTIAL_OPTIONS.M365_CREDENTIALS,
=======
          "@azure",
          "@serial",
          "@PROVIDER-E2E-003",
        ],
      },
      async ({ page }) => {
        // Prepare test data for AZURE provider
        const azureProviderData: AZUREProviderData = {
          subscriptionId: subscriptionId,
          alias: "Test E2E AZURE Account - Credentials",
        };

        // Prepare static credentials
        const azureCredentials: AZUREProviderCredential = {
          type: AZURE_CREDENTIAL_OPTIONS.AZURE_CREDENTIALS,
>>>>>>> fccd2c3b
          clientId: clientId,
          clientSecret: clientSecret,
          tenantId: tenantId,
        };

        // Navigate to providers page
        await providersPage.goto();
        await providersPage.verifyPageLoaded();

        // Start adding new provider
        await providersPage.clickAddProvider();
        await providersPage.verifyConnectAccountPageLoaded();

<<<<<<< HEAD
        // Select M365 provider
        await providersPage.selectM365Provider();

        // Fill provider details
        await providersPage.fillM365ProviderDetails(m365ProviderData);
        await providersPage.clickNext();

        // Select static credentials type
        await providersPage.selectM365CredentialsType(
          M365_CREDENTIAL_OPTIONS.M365_CREDENTIALS,
        );
        await providersPage.verifyM365CredentialsPageLoaded();

        // Fill static credentials details
        await providersPage.fillM365Credentials(m365Credentials);
        await providersPage.clickNext();

        // Launch scan
        await providersPage.verifyLaunchScanPageLoaded();
        await providersPage.clickNext();

        // Wait for redirect to provider page
        await providersPage.verifyLoadProviderPageAfterNewProvider();
      },
    );

    test(
      "should add a new M365 provider with certificate",
      {
        tag: [
          "@critical",
          "@e2e",
          "@providers",
          "@m365",
          "@serial",
          "@PROVIDER-E2E-005",
        ],
      },
      async ({ page }) => {
        // Validate required environment variables
        const certificateContent = process.env.E2E_M365_CERTIFICATE_CONTENT;

        if (!certificateContent) {
          throw new Error(
            "E2E_M365_CERTIFICATE_CONTENT environment variable is not set",
          );
        }

        // Prepare test data for M365 provider
        const m365ProviderData: M365ProviderData = {
          domainId: domainId,
          alias: "Test E2E M365 Account - Certificate",
        };

        // Prepare static credentials
        const m365Credentials: M365ProviderCredential = {
          type: M365_CREDENTIAL_OPTIONS.M365_CERTIFICATE_CREDENTIALS,
          clientId: clientId,
          tenantId: tenantId,
          certificateContent: certificateContent,
        };

        // Navigate to providers page
        await providersPage.goto();
        await providersPage.verifyPageLoaded();

        // Start adding new provider
        await providersPage.clickAddProvider();
        await providersPage.verifyConnectAccountPageLoaded();

        // Select M365 provider
        await providersPage.selectM365Provider();

        // Fill provider details
        await providersPage.fillM365ProviderDetails(m365ProviderData);
        await providersPage.clickNext();

        // Select static credentials type
        await providersPage.selectM365CredentialsType(
          M365_CREDENTIAL_OPTIONS.M365_CERTIFICATE_CREDENTIALS,
        );
        await providersPage.verifyM365CredentialsPageLoaded();

        // Fill static credentials details
        await providersPage.fillM365CertificateCredentials(m365Credentials);
=======
        // Select AZURE provider
        await providersPage.selectAZUREProvider();

        // Fill provider details
        await providersPage.fillAZUREProviderDetails(azureProviderData);
        await providersPage.clickNext();

        // Fill static credentials details
        await providersPage.fillAZURECredentials(azureCredentials);
>>>>>>> fccd2c3b
        await providersPage.clickNext();

        // Launch scan
        await providersPage.verifyLaunchScanPageLoaded();
        await providersPage.clickNext();

        // Wait for redirect to provider page
        await providersPage.verifyLoadProviderPageAfterNewProvider();
      },
    );
  });
});<|MERGE_RESOLUTION|>--- conflicted
+++ resolved
@@ -8,18 +8,9 @@
   AZUREProviderData,
   AZUREProviderCredential,
   AZURE_CREDENTIAL_OPTIONS,
-<<<<<<< HEAD
-  M365ProviderData,
-  M365ProviderCredential,
-  M365_CREDENTIAL_OPTIONS,
 } from "./providers-page";
 
-test.describe.serial("AddProvider", () => {
-=======
-} from "./providers-page";
-
 test.describe.serial("Add Provider", () => {
->>>>>>> fccd2c3b
   test.describe("Add AWS Provider", () => {
     // Providers page object
     let providersPage: ProvidersPage;
@@ -168,7 +159,6 @@
           AWS_CREDENTIAL_OPTIONS.AWS_ROLE_ARN,
         );
         await providersPage.verifyCredentialsPageLoaded();
-<<<<<<< HEAD
 
         // Fill role credentials
         await providersPage.fillRoleCredentials(roleCredentials);
@@ -261,33 +251,17 @@
         await providersPage.verifyLaunchScanPageLoaded();
         await providersPage.clickNext();
 
-=======
-
-        // Fill role credentials
-        await providersPage.fillRoleCredentials(roleCredentials);
-        await providersPage.clickNext();
-
-        // Launch scan
-        await providersPage.verifyLaunchScanPageLoaded();
-        await providersPage.clickNext();
-
->>>>>>> fccd2c3b
         // Wait for redirect to provider page
         await providersPage.verifyLoadProviderPageAfterNewProvider();
       },
     );
   });
 
-<<<<<<< HEAD
   test.describe("Add M365 Provider", () => {
-=======
-  test.describe("Add AZURE Provider", () => {
->>>>>>> fccd2c3b
     // Providers page object
     let providersPage: ProvidersPage;
 
     // Test data from environment variables
-<<<<<<< HEAD
     const domainId = process.env.E2E_M365_DOMAIN_ID;
     const clientId = process.env.E2E_M365_CLIENT_ID;
     const tenantId = process.env.E2E_M365_TENANT_ID;
@@ -296,17 +270,6 @@
     if (!domainId || !clientId || !tenantId) {
       throw new Error(
         "E2E_M365_DOMAIN_ID, E2E_M365_CLIENT_ID, and E2E_M365_TENANT_ID environment variables are not set",
-=======
-    const subscriptionId = process.env.E2E_AZURE_SUBSCRIPTION_ID;
-    const clientId = process.env.E2E_AZURE_CLIENT_ID;
-    const clientSecret = process.env.E2E_AZURE_SECRET_ID;
-    const tenantId = process.env.E2E_AZURE_TENANT_ID;
-
-    // Validate required environment variables
-    if (!subscriptionId || !clientId || !clientSecret || !tenantId) {
-      throw new Error(
-        "E2E_AZURE_SUBSCRIPTION_ID, E2E_AZURE_CLIENT_ID, E2E_AZURE_SECRET_ID, and E2E_AZURE_TENANT_ID environment variables are not set",
->>>>>>> fccd2c3b
       );
     }
 
@@ -314,28 +277,19 @@
     test.beforeEach(async ({ page }) => {
       providersPage = new ProvidersPage(page);
       // Clean up existing provider to ensure clean test state
-<<<<<<< HEAD
       await helpers.deleteProviderIfExists(page, domainId);
-=======
-      await helpers.deleteProviderIfExists(page, subscriptionId);
->>>>>>> fccd2c3b
     });
 
     // Use admin authentication for provider management
     test.use({ storageState: "playwright/.auth/admin_user.json" });
 
     test(
-<<<<<<< HEAD
       "should add a new M365 provider with static credentials",
-=======
-      "should add a new Azure provider with static credentials",
->>>>>>> fccd2c3b
       {
         tag: [
           "@critical",
           "@e2e",
           "@providers",
-<<<<<<< HEAD
           "@m365",
           "@serial",
           "@PROVIDER-E2E-004",
@@ -357,23 +311,6 @@
         // Prepare static credentials
         const m365Credentials: M365ProviderCredential = {
           type: M365_CREDENTIAL_OPTIONS.M365_CREDENTIALS,
-=======
-          "@azure",
-          "@serial",
-          "@PROVIDER-E2E-003",
-        ],
-      },
-      async ({ page }) => {
-        // Prepare test data for AZURE provider
-        const azureProviderData: AZUREProviderData = {
-          subscriptionId: subscriptionId,
-          alias: "Test E2E AZURE Account - Credentials",
-        };
-
-        // Prepare static credentials
-        const azureCredentials: AZUREProviderCredential = {
-          type: AZURE_CREDENTIAL_OPTIONS.AZURE_CREDENTIALS,
->>>>>>> fccd2c3b
           clientId: clientId,
           clientSecret: clientSecret,
           tenantId: tenantId,
@@ -387,7 +324,6 @@
         await providersPage.clickAddProvider();
         await providersPage.verifyConnectAccountPageLoaded();
 
-<<<<<<< HEAD
         // Select M365 provider
         await providersPage.selectM365Provider();
 
@@ -473,17 +409,6 @@
 
         // Fill static credentials details
         await providersPage.fillM365CertificateCredentials(m365Credentials);
-=======
-        // Select AZURE provider
-        await providersPage.selectAZUREProvider();
-
-        // Fill provider details
-        await providersPage.fillAZUREProviderDetails(azureProviderData);
-        await providersPage.clickNext();
-
-        // Fill static credentials details
-        await providersPage.fillAZURECredentials(azureCredentials);
->>>>>>> fccd2c3b
         await providersPage.clickNext();
 
         // Launch scan
