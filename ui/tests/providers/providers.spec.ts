--- conflicted
+++ resolved
@@ -1,8 +1,5 @@
 import { test } from "@playwright/test";
-<<<<<<< HEAD
-=======
 import { ScansPage } from "../scans/scans-page";
->>>>>>> 834cef28
 import {
   ProvidersPage,
   AWSProviderData,
