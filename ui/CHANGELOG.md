# Prowler UI Changelog

All notable changes to the **Prowler UI** are documented in this file.

<<<<<<< HEAD
## [Unreleased]

### 🚀 Added

- IaC (Infrastructure as Code) provider support for scanning remote repositories [(#TBD)](https://github.com/prowler-cloud/prowler/pull/TBD)

---

## [1.12.1] (Prowler v5.12.1)
=======
## [1.13.0] (Prowler UNRELEASED)
>>>>>>> 18f3bc09

### 🚀 Added

- Support for Markdown and AdditionalURLs in findings detail page [(#8704)](https://github.com/prowler-cloud/prowler/pull/8704)
- `Prowler Hub` menu item with tooltip [(#8692)](https://github.com/prowler-cloud/prowler/pull/8692)
- Copy link button to finding detail page [(#8685)](https://github.com/prowler-cloud/prowler/pull/8685)
- React Compiler support for automatic optimization [(#8748)](https://github.com/prowler-cloud/prowler/pull/8748)
- Turbopack support for faster development builds [(#8748)](https://github.com/prowler-cloud/prowler/pull/8748)
- Add compliance name in compliance detail view [(#8775)](https://github.com/prowler-cloud/prowler/pull/8775)
- Support C5 compliance framework for the AWS provider [(#8830)](https://github.com/prowler-cloud/prowler/pull/8830)
- API key management in user profile [(#8308)](https://github.com/prowler-cloud/prowler/pull/8308)
- Refresh access token error handling [(#8864)](https://github.com/prowler-cloud/prowler/pull/8864)
- Support Common Cloud Controls for AWS, Azure and GCP [(#8000)](https://github.com/prowler-cloud/prowler/pull/8000)
- New M365 credentials certificate authentication method [(#8929)](https://github.com/prowler-cloud/prowler/pull/8929)

### 🔄 Changed

- Upgraded Zod to version 4.1.11 with comprehensive migration of deprecated syntax [(#8801)](https://github.com/prowler-cloud/prowler/pull/8801)
- Upgraded Zustand to version 5.0.8 (no code changes required) [(#8801)](https://github.com/prowler-cloud/prowler/pull/8801)
- Upgraded AI SDK to version 5.0.59 with new transport and message structure [(#8801)](https://github.com/prowler-cloud/prowler/pull/8801)
- Upgraded React to version 19.1.1 with async components support [(#8748)](https://github.com/prowler-cloud/prowler/pull/8748)
- Upgraded Next.js to version 15.5.3 with enhanced App Router [(#8748)](https://github.com/prowler-cloud/prowler/pull/8748)
- Updated from NextUI to HeroUI [(#8748)](https://github.com/prowler-cloud/prowler/pull/8748)
- Updated LangChain to latest versions with API improvements [(#8748)](https://github.com/prowler-cloud/prowler/pull/8748)
- Migrated all page components to async `params`/`searchParams` API [(#8748)](https://github.com/prowler-cloud/prowler/pull/8748)
- Migrated from `useFormState` to `useActionState` for React 19 compatibility [(#8748)](https://github.com/prowler-cloud/prowler/pull/8748)
- References display in findings detail page now shows as a proper bulleted list [(#8793)](https://github.com/prowler-cloud/prowler/pull/8793)

### 🐞 Fixed

- SAML configuration errors are now properly caught and displayed [(#8880)](https://github.com/prowler-cloud/prowler/pull/8880)
- ThreatScore for each pillar in Prowler ThreatScore specific view [(#8582)](https://github.com/prowler-cloud/prowler/pull/8582)
- Remove maxTokens model param for GPT-5 models [(#8843)](https://github.com/prowler-cloud/prowler/pull/8843)
- MITRE ATTACK compliance view now shows all requirements in charts [(#8886)](https://github.com/prowler-cloud/prowler/pull/8886)
- Mutelist menu item now doesn't blink [(#8932)](https://github.com/prowler-cloud/prowler/pull/8932)

---

## [1.12.3] (Prowler v5.12.3)

### 🐞 Fixed

- Disable "See Findings" button until scan completes [(#8762)](https://github.com/prowler-cloud/prowler/pull/8762)
- Scrolling during Lighthouse AI response streaming [(#8669)](https://github.com/prowler-cloud/prowler/pull/8669)
- Lighthouse textbox to send messages on Enter [(#8747)](https://github.com/prowler-cloud/prowler/pull/8747)

---

## [1.12.2] (Prowler v5.12.2)

### 🐞 Fixed

- Handle 4XX errors consistently and 204 responses properly[(#8722)](https://github.com/prowler-cloud/prowler/pull/8722)

## [1.12.1] (Prowler v5.12.1)

### 🐞 Fixed

- Field-level email validation message [(#8698)](https://github.com/prowler-cloud/prowler/pull/8698)
- POST method on auth form [(#8699)](https://github.com/prowler-cloud/prowler/pull/8699)

---

## [1.12.0] (Prowler v5.12.0)

### 🚀 Added

- Jira integration[(#8640)](https://github.com/prowler-cloud/prowler/pull/8640),[(#8649)](https://github.com/prowler-cloud/prowler/pull/8649)

### 🔄 Changed

- Overview chart "Findings by Severity" now shows only failing findings (defaults to `status=FAIL`) and chart links open the Findings page pre-filtered to fails per severity [(#8186)](https://github.com/prowler-cloud/prowler/pull/8186)
- Handle API responses and errors consistently across the app [(#8621)](https://github.com/prowler-cloud/prowler/pull/8621)
- No-permission message on the scan page [(#8624)](https://github.com/prowler-cloud/prowler/pull/8624)

### 🐞 Fixed

- Scan page shows NoProvidersAdded when no providers [(#8626)](https://github.com/prowler-cloud/prowler/pull/8626)
- XML field in SAML configuration form validation [(#8638)](https://github.com/prowler-cloud/prowler/pull/8638)
- Social login buttons in sign-up page [(#8673)](https://github.com/prowler-cloud/prowler/pull/8673)

---

## [1.11.0] (Prowler v5.11.0)

### 🚀 Added

- Security Hub integration [(#8552)](https://github.com/prowler-cloud/prowler/pull/8552)
- `Cloud Provider` type filter to providers page [(#8473)](https://github.com/prowler-cloud/prowler/pull/8473)
- New menu item under Configuration section for quick access to the Mutelist [(#8444)](https://github.com/prowler-cloud/prowler/pull/8444)
- Resource agent to Lighthouse for querying resource information [(#8509)](https://github.com/prowler-cloud/prowler/pull/8509)
- Lighthouse support for OpenAI GPT-5 [(#8527)](https://github.com/prowler-cloud/prowler/pull/8527)
- Link to the configured S3 bucket and folder in each integration [(#8554)](https://github.com/prowler-cloud/prowler/pull/8554)

### 🔄 Changed

- Disable `See Compliance` button until scan completes [(#8487)](https://github.com/prowler-cloud/prowler/pull/8487)
- Provider connection filter now shows "Connected/Disconnected" instead of "true/false" for better UX [(#8520)](https://github.com/prowler-cloud/prowler/pull/8520)
- Provider Uid filter on scan page to list all UIDs regardless of connection status [(#8375)](https://github.com/prowler-cloud/prowler/pull/8375)

### 🐞 Fixed

- Default value inside credentials form in AWS Provider add workflow properly set [(#8553)](https://github.com/prowler-cloud/prowler/pull/8553)
- Auth callback route checking working as expected [(#8556)](https://github.com/prowler-cloud/prowler/pull/8556)
- DataTable column headers set to single-line [(#8480)](https://github.com/prowler-cloud/prowler/pull/8480)

---

## [1.10.2] (Prowler v5.10.3)

### 🐞 Fixed

- Lighthouse using default config instead of backend config [(#8546)](https://github.com/prowler-cloud/prowler/pull/8546)

---

## [1.10.1] (Prowler v5.10.1)

### 🐞 Fixed

- Field for `Assume Role` in AWS role credentials form shown again [(#8484)](https://github.com/prowler-cloud/prowler/pull/8484)
- `GitHub` submenu to High Risk Findings [(#8488)](https://github.com/prowler-cloud/prowler/pull/8488)
- Improved Overview chart `Findings by Severity` spacing [(#8491)](https://github.com/prowler-cloud/prowler/pull/8491)

## [1.10.0] (Prowler v5.10.0)

### 🚀 Added

- Lighthouse banner [(#8259)](https://github.com/prowler-cloud/prowler/pull/8259)
- Amazon AWS S3 integration [(#8391)](https://github.com/prowler-cloud/prowler/pull/8391)
- Github provider support [(#8405)](https://github.com/prowler-cloud/prowler/pull/8405)
- XML validation for SAML metadata in the UI [(#8429)](https://github.com/prowler-cloud/prowler/pull/8429)
- Default Mutelist placeholder in the UI [(#8455)](https://github.com/prowler-cloud/prowler/pull/8455)
- Help link in the SAML configuration modal [(#8461)](https://github.com/prowler-cloud/prowler/pull/8461)

### 🔄 Changed

- Rename `Memberships` to `Organization` in the sidebar [(#8415)](https://github.com/prowler-cloud/prowler/pull/8415)

### 🐞 Fixed

- Display error messages and allow editing last message in Lighthouse [(#8358)](https://github.com/prowler-cloud/prowler/pull/8358)

### ❌ Removed

- Removed `Browse all resources` from the sidebar, sidebar now shows a single `Resources` entry [(#8418)](https://github.com/prowler-cloud/prowler/pull/8418)
- Removed `Misconfigurations` from the `Top Failed Findings` section in the sidebar [(#8426)](https://github.com/prowler-cloud/prowler/pull/8426)

---

## [v1.9.0] (Prowler v5.9.0)

### 🚀 Added

- Mutelist configuration form [(#8190)](https://github.com/prowler-cloud/prowler/pull/8190)
- SAML login integration [(#8203)](https://github.com/prowler-cloud/prowler/pull/8203)
- Resource view [(#7760)](https://github.com/prowler-cloud/prowler/pull/7760)
- Navigation link in Scans view to access Compliance Overview [(#8251)](https://github.com/prowler-cloud/prowler/pull/8251)
- Status column for findings table in the Compliance Detail view [(#8244)](https://github.com/prowler-cloud/prowler/pull/8244)
- Allow to restrict routes access based on user permissions [(#8287)](https://github.com/prowler-cloud/prowler/pull/8287)
- Max character limit validation for Scan label [(#8319)](https://github.com/prowler-cloud/prowler/pull/8319)

### 🔐 Security

- Enhanced password validation to enforce 12+ character passwords with special characters, uppercase, lowercase, and numbers [(#8225)](https://github.com/prowler-cloud/prowler/pull/8225)

### 🔄 Changed

- Upgrade to Next.js 14.2.30 and lock TypeScript to 5.5.4 for ESLint compatibility [(#8189)](https://github.com/prowler-cloud/prowler/pull/8189)
- Improved active step highlighting and updated step titles and descriptions in the Cloud Provider credentials update flow [(#8303)](https://github.com/prowler-cloud/prowler/pull/8303)
- Refactored all existing links across the app to use new custom-link component for consistent styling [(#8341)](https://github.com/prowler-cloud/prowler/pull/8341)

### 🐞 Fixed

- Error message when launching a scan if user has no permissions [(#8280)](https://github.com/prowler-cloud/prowler/pull/8280)
- Include compliance in the download button tooltip [(#8307)](https://github.com/prowler-cloud/prowler/pull/8307)
- Redirection and error handling issues after deleting a provider groups [(#8389)](https://github.com/prowler-cloud/prowler/pull/8389)

---

## [v1.8.1] (Prowler 5.8.1)

### 🔄 Changed

- Latest new failed findings now use `GET /findings/latest` [(#8219)](https://github.com/prowler-cloud/prowler/pull/8219)

### ❌ Removed

- Validation of the provider's secret type during updates [(#8197)](https://github.com/prowler-cloud/prowler/pull/8197)

---

## [v1.8.0] (Prowler v5.8.0)

### 🚀 Added

- New profile page with details about the user and their roles [(#7780)](https://github.com/prowler-cloud/prowler/pull/7780)
- Improved `SnippetChip` component and show resource name in new findings table [(#7813)](https://github.com/prowler-cloud/prowler/pull/7813)
- Possibility to edit the organization name [(#7829)](https://github.com/prowler-cloud/prowler/pull/7829)
- GCP credential method (Account Service Key) [(#7872)](https://github.com/prowler-cloud/prowler/pull/7872)
- Compliance detail view: ENS [(#7853)](https://github.com/prowler-cloud/prowler/pull/7853)
- Compliance detail view: ISO [(#7897)](https://github.com/prowler-cloud/prowler/pull/7897)
- Compliance detail view: CIS [(#7913)](https://github.com/prowler-cloud/prowler/pull/7913)
- Compliance detail view: AWS Well-Architected Framework [(#7925)](https://github.com/prowler-cloud/prowler/pull/7925)
- Compliance detail view: KISA [(#7965)](https://github.com/prowler-cloud/prowler/pull/7965)
- Compliance detail view: ProwlerThreatScore [(#7979)](https://github.com/prowler-cloud/prowler/pull/7979)
- Compliance detail view: Generic (rest of the compliances) [(#7990)](https://github.com/prowler-cloud/prowler/pull/7990)
- Compliance detail view: MITRE ATTACK [(#8002)](https://github.com/prowler-cloud/prowler/pull/8002)
- Improve `Scan ID` filter by adding more context and enhancing the UI/UX [(#8046)](https://github.com/prowler-cloud/prowler/pull/8046)
- Lighthouse chat interface [(#7878)](https://github.com/prowler-cloud/prowler/pull/7878)
- Google Tag Manager integration [(#8058)](https://github.com/prowler-cloud/prowler/pull/8058)

### 🔄 Changed

- `Provider UID` filter to scans page [(#7820)](https://github.com/prowler-cloud/prowler/pull/7820)
- Aligned Next.js version to `v14.2.29` across Prowler and Cloud environments for consistency and improved maintainability [(#7962)](https://github.com/prowler-cloud/prowler/pull/7962)
- Refactor credentials forms with reusable components and error handling [(#7988)](https://github.com/prowler-cloud/prowler/pull/7988)
- Updated the provider details section in Scan and Findings detail pages [(#7968)](https://github.com/prowler-cloud/prowler/pull/7968)
- Make user and password fields optional but mutually required for M365 cloud provider [(#8044)](https://github.com/prowler-cloud/prowler/pull/8044)
- Improve filter behaviour and relationships between filters in findings page [(#8046)](https://github.com/prowler-cloud/prowler/pull/8046)
- Set filters panel to be always open by default [(#8085)](https://github.com/prowler-cloud/prowler/pull/8085)
- Updated "Sign in"/"Sign up" capitalization for consistency [(#8136)](https://github.com/prowler-cloud/prowler/pull/8136)
- Duplicate API base URL as an env var to make it accessible in client components [(#8131)](https://github.com/prowler-cloud/prowler/pull/8131)

### 🐞 Fixed

- Sync between filter buttons and URL when filters change [(#7928)](https://github.com/prowler-cloud/prowler/pull/7928)
- Improve heatmap perfomance [(#7934)](https://github.com/prowler-cloud/prowler/pull/7934)
- SelectScanProvider warning fixed with empty alias [(#7998)](https://github.com/prowler-cloud/prowler/pull/7998)
- Prevent console warnings for accessibility and SVG[(#8019)](https://github.com/prowler-cloud/prowler/pull/8019)

---

## [v1.7.3] (Prowler v5.7.3)

### 🐞 Fixed

- Encrypted password typo in `formSchemas` [(#7828)](https://github.com/prowler-cloud/prowler/pull/7828)

---

## [v1.7.2] (Prowler v5.7.2)

### 🐞 Fixed

- Download report behaviour updated to show feedback based on API response [(#7758)](https://github.com/prowler-cloud/prowler/pull/7758)
- Missing KISA and ProwlerThreat icons added to the compliance page [(#7860)(https://github.com/prowler-cloud/prowler/pull/7860)]
- Retrieve more than 10 scans in /compliance page [(#7865)](https://github.com/prowler-cloud/prowler/pull/7865)
- Improve CustomDropdownFilter component [(#7868)(https://github.com/prowler-cloud/prowler/pull/7868)]

---

## [v1.7.1] (Prowler v5.7.1)

### 🐞 Fixed

- Validation to AWS IAM role [(#7787)](https://github.com/prowler-cloud/prowler/pull/7787)
- Tweak some wording for consistency throughout the app [(#7794)](https://github.com/prowler-cloud/prowler/pull/7794)
- Retrieve more than 10 providers in /scans, /manage-groups and /findings pages [(#7793)](https://github.com/prowler-cloud/prowler/pull/7793)

---

## [v1.7.0] (Prowler v5.7.0)

### 🚀 Added

- Chart to show the split between passed and failed findings [(#7680)](https://github.com/prowler-cloud/prowler/pull/7680)
- `Accordion` component [(#7700)](https://github.com/prowler-cloud/prowler/pull/7700)
- Improve `Provider UID` filter by adding more context and enhancing the UI/UX [(#7741)](https://github.com/prowler-cloud/prowler/pull/7741)
- AWS CloudFormation Quick Link to the IAM Role credentials step [(#7735)](https://github.com/prowler-cloud/prowler/pull/7735)
  – Use `getLatestFindings` on findings page when no scan or date filters are applied [(#7756)](https://github.com/prowler-cloud/prowler/pull/7756)

### 🐞 Fixed

- Form validation in launch scan workflow [(#7693)](https://github.com/prowler-cloud/prowler/pull/7693)
- Moved ProviderType to a shared types file and replaced all occurrences across the codebase [(#7710)](https://github.com/prowler-cloud/prowler/pull/7710)
- Added filter to retrieve only connected providers on the scan page [(#7723)](https://github.com/prowler-cloud/prowler/pull/7723)

### ❌ Removed

- Alias if not added from findings detail page [(#7751)](https://github.com/prowler-cloud/prowler/pull/7751)

---

## [v1.6.0] (Prowler v5.6.0)

### 🚀 Added

- Support for the `M365` Cloud Provider [(#7590)](https://github.com/prowler-cloud/prowler/pull/7590)
- Option to customize the number of items displayed per table page [(#7634)](https://github.com/prowler-cloud/prowler/pull/7634)
- Delta attribute in findings detail view [(#7654)](https://github.com/prowler-cloud/prowler/pull/7654)
- Delta indicator in new findings table [(#7676)](https://github.com/prowler-cloud/prowler/pull/7676)
- Button to download the CSV report in compliance card [(#7665)](https://github.com/prowler-cloud/prowler/pull/7665)
- Show loading state while checking provider connection [(#7669)](https://github.com/prowler-cloud/prowler/pull/7669)

### 🔄 Changed

- Finding URLs now include the ID, allowing them to be shared within the organization [(#7654)](https://github.com/prowler-cloud/prowler/pull/7654)
- Show Add/Update credentials depending on whether a secret is already set or not [(#7669)](https://github.com/prowler-cloud/prowler/pull/7669)

### 🐞 Fixed

- Set a default session duration when configuring an AWS Cloud Provider using a role [(#7639)](https://github.com/prowler-cloud/prowler/pull/7639)
- Error about page number persistence when filters change [(#7655)](https://github.com/prowler-cloud/prowler/pull/7655)

---

## [v1.5.0] (Prowler v5.5.0)

### 🚀 Added

- Social login integration with Google and GitHub [(#7218)](https://github.com/prowler-cloud/prowler/pull/7218)
- `one-time scan` feature: Adds support for single scan execution [(#7188)](https://github.com/prowler-cloud/prowler/pull/7188)
- Accepted invitations can no longer be edited [(#7198)](https://github.com/prowler-cloud/prowler/pull/7198)
- Download column in scans table to download reports for completed scans [(#7353)](https://github.com/prowler-cloud/prowler/pull/7353)
- Show muted icon when a finding is muted [(#7378)](https://github.com/prowler-cloud/prowler/pull/7378)
- Static status icon with link to service status page [(#7468)](https://github.com/prowler-cloud/prowler/pull/7468)

### 🔄 Changed

- Tweak styles for compliance cards [(#7148)](https://github.com/prowler-cloud/prowler/pull/7148)
- Upgrade Next.js to v14.2.25 to fix a middleware authorization vulnerability [(#7339)](https://github.com/prowler-cloud/prowler/pull/7339)
- Apply default filter to show only failed items when coming from scan table [(#7356)](https://github.com/prowler-cloud/prowler/pull/7356)
- Fix link behavior in scan cards: only disable "View Findings" when scan is not completed or executing [(#7368)](https://github.com/prowler-cloud/prowler/pull/7368)

---

## [v1.4.0] (Prowler v5.4.0)

### 🚀 Added

- `exports` feature: Users can now download artifacts via a new button [(#7006)](https://github.com/prowler-cloud/prowler/pull/7006)
- New sidebar with nested menus and integrated mobile navigation [(#7018)](https://github.com/prowler-cloud/prowler/pull/7018)
- Animation for scan execution progress—it now updates automatically.[(#6972)](https://github.com/prowler-cloud/prowler/pull/6972)
- `status_extended` attribute to finding details [(#6997)](https://github.com/prowler-cloud/prowler/pull/6997)
- `Prowler version` to the sidebar [(#7086)](https://github.com/prowler-cloud/prowler/pull/7086)

### 🔄 Changed

- New compliance dropdown [(#7118)](https://github.com/prowler-cloud/prowler/pull/7118)

### 🐞 Fixed

- Revalidate the page when a role is deleted [(#6976)](https://github.com/prowler-cloud/prowler/pull/6976)
- Allows removing group visibility when creating a role [(#7088)](https://github.com/prowler-cloud/prowler/pull/7088)
- Displays correct error messages when deleting a user [(#7089)](https://github.com/prowler-cloud/prowler/pull/7089)
- Updated label: _"Select a scan job"_ → _"Select a cloud provider"_ [(#7107)](https://github.com/prowler-cloud/prowler/pull/7107)
- Display uid if alias is missing when creating a group [(#7137)](https://github.com/prowler-cloud/prowler/pull/7137)

---

## [v1.3.0] (Prowler v5.3.0)

### 🚀 Added

- Findings endpoints now require at least one date filter [(#6864)](https://github.com/prowler-cloud/prowler/pull/6864)

### 🔄 Changed

- Scans now appear immediately after launch [(#6791)](https://github.com/prowler-cloud/prowler/pull/6791)
- Improved sign-in and sign-up forms [(#6813)](https://github.com/prowler-cloud/prowler/pull/6813)

---

## [v1.2.0] (Prowler v5.2.0)

### 🚀 Added

- `First seen` field included in finding details [(#6575)](https://github.com/prowler-cloud/prowler/pull/6575)

### 🔄 Changed

- Completely redesigned finding details layout [(#6575)](https://github.com/prowler-cloud/prowler/pull/6575)
- Completely redesigned scan details layout [(#6665)](https://github.com/prowler-cloud/prowler/pull/6665)
- Simplified provider setup: reduced from 4 to 3 steps Successful connection now triggers an animation before redirecting to `/scans` [(#6665)](https://github.com/prowler-cloud/prowler/pull/6665)

---<|MERGE_RESOLUTION|>--- conflicted
+++ resolved
@@ -2,19 +2,15 @@
 
 All notable changes to the **Prowler UI** are documented in this file.
 
-<<<<<<< HEAD
 ## [Unreleased]
 
 ### 🚀 Added
 
-- IaC (Infrastructure as Code) provider support for scanning remote repositories [(#TBD)](https://github.com/prowler-cloud/prowler/pull/TBD)
-
----
-
-## [1.12.1] (Prowler v5.12.1)
-=======
+- IaC (Infrastructure as Code) provider support for scanning remote repositories [(#8751)](https://github.com/prowler-cloud/prowler/pull/8751)
+
+---
+
 ## [1.13.0] (Prowler UNRELEASED)
->>>>>>> 18f3bc09
 
 ### 🚀 Added
 
