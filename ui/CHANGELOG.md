# Prowler UI Changelog

All notable changes to the **Prowler UI** are documented in this file.

## [1.11.1] (Prowler v5.11.1)

### 🐞 Added

- Handle API responses and errors consistently across the app [(#8621)](https://github.com/prowler-cloud/prowler/pull/8621)

<<<<<<< HEAD
### 🐞 Fixed
- Scan page shows NoProvidersAdded when no providers [(#8626)](https://github.com/prowler-cloud/prowler/pull/8626)
=======
### 🔄 Changed

- Markdown rendering in finding details page [(#8604)](https://github.com/prowler-cloud/prowler/pull/8604)
>>>>>>> 83a9ac21

## [1.11.0] (Prowler v5.11.0)

### 🚀 Added

- Security Hub integration [(#8552)](https://github.com/prowler-cloud/prowler/pull/8552)
- `Cloud Provider` type filter to providers page [(#8473)](https://github.com/prowler-cloud/prowler/pull/8473)
- New menu item under Configuration section for quick access to the Mutelist [(#8444)](https://github.com/prowler-cloud/prowler/pull/8444)
- Resource agent to Lighthouse for querying resource information [(#8509)](https://github.com/prowler-cloud/prowler/pull/8509)
- Lighthouse support for OpenAI GPT-5 [(#8527)](https://github.com/prowler-cloud/prowler/pull/8527)
- Link to the configured S3 bucket and folder in each integration [(#8554)](https://github.com/prowler-cloud/prowler/pull/8554)

### 🔄 Changed

- Disable `See Compliance` button until scan completes [(#8487)](https://github.com/prowler-cloud/prowler/pull/8487)
- Provider connection filter now shows "Connected/Disconnected" instead of "true/false" for better UX [(#8520)](https://github.com/prowler-cloud/prowler/pull/8520)
- Provider Uid filter on scan page to list all UIDs regardless of connection status [(#8375)] (https://github.com/prowler-cloud/prowler/pull/8375)

### 🐞 Fixed

- Default value inside credentials form in AWS Provider add workflow properly set [(#8553)](https://github.com/prowler-cloud/prowler/pull/8553)
- Auth callback route checking working as expected [(#8556)](https://github.com/prowler-cloud/prowler/pull/8556)
- DataTable column headers set to single-line [(#8480)](https://github.com/prowler-cloud/prowler/pull/8480)

---

## [1.10.2] (Prowler v5.10.3)

### 🐞 Fixed

- Lighthouse using default config instead of backend config [(#8546)](https://github.com/prowler-cloud/prowler/pull/8546)

---

## [1.10.1] (Prowler v5.10.1)

### 🐞 Fixed

- Field for `Assume Role` in AWS role credentials form shown again [(#8484)](https://github.com/prowler-cloud/prowler/pull/8484)
- `GitHub` submenu to High Risk Findings [(#8488)](https://github.com/prowler-cloud/prowler/pull/8488)
- Improved Overview chart `Findings by Severity` spacing [(#8491)](https://github.com/prowler-cloud/prowler/pull/8491)

## [1.10.0] (Prowler v5.10.0)

### 🚀 Added

- Lighthouse banner [(#8259)](https://github.com/prowler-cloud/prowler/pull/8259)
- Amazon AWS S3 integration [(#8391)](https://github.com/prowler-cloud/prowler/pull/8391)
- Github provider support [(#8405)](https://github.com/prowler-cloud/prowler/pull/8405)
- XML validation for SAML metadata in the UI [(#8429)](https://github.com/prowler-cloud/prowler/pull/8429)
- Default Mutelist placeholder in the UI [(#8455)](https://github.com/prowler-cloud/prowler/pull/8455)
- Help link in the SAML configuration modal [(#8461)](https://github.com/prowler-cloud/prowler/pull/8461)

### 🔄 Changed

- Rename `Memberships` to `Organization` in the sidebar [(#8415)](https://github.com/prowler-cloud/prowler/pull/8415)

### 🐞 Fixed

- Display error messages and allow editing last message in Lighthouse [(#8358)](https://github.com/prowler-cloud/prowler/pull/8358)

### ❌ Removed

- Removed `Browse all resources` from the sidebar, sidebar now shows a single `Resources` entry [(#8418)](https://github.com/prowler-cloud/prowler/pull/8418)
- Removed `Misconfigurations` from the `Top Failed Findings` section in the sidebar [(#8426)](https://github.com/prowler-cloud/prowler/pull/8426)

---

## [v1.9.0] (Prowler v5.9.0)

### 🚀 Added

- Mutelist configuration form [(#8190)](https://github.com/prowler-cloud/prowler/pull/8190)
- SAML login integration [(#8203)](https://github.com/prowler-cloud/prowler/pull/8203)
- Resource view [(#7760)](https://github.com/prowler-cloud/prowler/pull/7760)
- Navigation link in Scans view to access Compliance Overview [(#8251)](https://github.com/prowler-cloud/prowler/pull/8251)
- Status column for findings table in the Compliance Detail view [(#8244)](https://github.com/prowler-cloud/prowler/pull/8244)
- Allow to restrict routes access based on user permissions [(#8287)](https://github.com/prowler-cloud/prowler/pull/8287)
- Max character limit validation for Scan label [(#8319)](https://github.com/prowler-cloud/prowler/pull/8319)

### 🔐 Security

- Enhanced password validation to enforce 12+ character passwords with special characters, uppercase, lowercase, and numbers [(#8225)](https://github.com/prowler-cloud/prowler/pull/8225)

### 🔄 Changed

- Upgrade to Next.js 14.2.30 and lock TypeScript to 5.5.4 for ESLint compatibility [(#8189)](https://github.com/prowler-cloud/prowler/pull/8189)
- Improved active step highlighting and updated step titles and descriptions in the Cloud Provider credentials update flow [(#8303)](https://github.com/prowler-cloud/prowler/pull/8303)
- Refactored all existing links across the app to use new custom-link component for consistent styling [(#8341)](https://github.com/prowler-cloud/prowler/pull/8341)

### 🐞 Fixed

- Error message when launching a scan if user has no permissions [(#8280)](https://github.com/prowler-cloud/prowler/pull/8280)
- Include compliance in the download button tooltip [(#8307)](https://github.com/prowler-cloud/prowler/pull/8307)
- Redirection and error handling issues after deleting a provider groups [(#8389)](https://github.com/prowler-cloud/prowler/pull/8389)

---

## [v1.8.1] (Prowler 5.8.1)

### 🔄 Changed

- Latest new failed findings now use `GET /findings/latest` [(#8219)](https://github.com/prowler-cloud/prowler/pull/8219)

### ❌ Removed

- Validation of the provider's secret type during updates [(#8197)](https://github.com/prowler-cloud/prowler/pull/8197)

---

## [v1.8.0] (Prowler v5.8.0)

### 🚀 Added

- New profile page with details about the user and their roles [(#7780)](https://github.com/prowler-cloud/prowler/pull/7780)
- Improved `SnippetChip` component and show resource name in new findings table [(#7813)](https://github.com/prowler-cloud/prowler/pull/7813)
- Possibility to edit the organization name [(#7829)](https://github.com/prowler-cloud/prowler/pull/7829)
- GCP credential method (Account Service Key) [(#7872)](https://github.com/prowler-cloud/prowler/pull/7872)
- Compliance detail view: ENS [(#7853)](https://github.com/prowler-cloud/prowler/pull/7853)
- Compliance detail view: ISO [(#7897)](https://github.com/prowler-cloud/prowler/pull/7897)
- Compliance detail view: CIS [(#7913)](https://github.com/prowler-cloud/prowler/pull/7913)
- Compliance detail view: AWS Well-Architected Framework [(#7925)](https://github.com/prowler-cloud/prowler/pull/7925)
- Compliance detail view: KISA [(#7965)](https://github.com/prowler-cloud/prowler/pull/7965)
- Compliance detail view: ProwlerThreatScore [(#7979)](https://github.com/prowler-cloud/prowler/pull/7979)
- Compliance detail view: Generic (rest of the compliances) [(#7990)](https://github.com/prowler-cloud/prowler/pull/7990)
- Compliance detail view: MITRE ATTACK [(#8002)](https://github.com/prowler-cloud/prowler/pull/8002)
- Improve `Scan ID` filter by adding more context and enhancing the UI/UX [(#8046)](https://github.com/prowler-cloud/prowler/pull/8046)
- Lighthouse chat interface [(#7878)](https://github.com/prowler-cloud/prowler/pull/7878)
- Google Tag Manager integration [(#8058)](https://github.com/prowler-cloud/prowler/pull/8058)

### 🔄 Changed

- `Provider UID` filter to scans page [(#7820)](https://github.com/prowler-cloud/prowler/pull/7820)
- Aligned Next.js version to `v14.2.29` across Prowler and Cloud environments for consistency and improved maintainability [(#7962)](https://github.com/prowler-cloud/prowler/pull/7962)
- Refactor credentials forms with reusable components and error handling [(#7988)](https://github.com/prowler-cloud/prowler/pull/7988)
- Updated the provider details section in Scan and Findings detail pages [(#7968)](https://github.com/prowler-cloud/prowler/pull/7968)
- Make user and password fields optional but mutually required for M365 cloud provider [(#8044)](https://github.com/prowler-cloud/prowler/pull/8044)
- Improve filter behaviour and relationships between filters in findings page [(#8046)](https://github.com/prowler-cloud/prowler/pull/8046)
- Set filters panel to be always open by default [(#8085)](https://github.com/prowler-cloud/prowler/pull/8085)
- Updated "Sign in"/"Sign up" capitalization for consistency [(#8136)](https://github.com/prowler-cloud/prowler/pull/8136)
- Duplicate API base URL as an env var to make it accessible in client components [(#8131)](https://github.com/prowler-cloud/prowler/pull/8131)

### 🐞 Fixed

- Sync between filter buttons and URL when filters change [(#7928)](https://github.com/prowler-cloud/prowler/pull/7928)
- Improve heatmap perfomance [(#7934)](https://github.com/prowler-cloud/prowler/pull/7934)
- SelectScanProvider warning fixed with empty alias [(#7998)](https://github.com/prowler-cloud/prowler/pull/7998)
- Prevent console warnings for accessibility and SVG[(#8019)](https://github.com/prowler-cloud/prowler/pull/8019)

---

## [v1.7.3] (Prowler v5.7.3)

### 🐞 Fixed

- Encrypted password typo in `formSchemas` [(#7828)](https://github.com/prowler-cloud/prowler/pull/7828)

---

## [v1.7.2] (Prowler v5.7.2)

### 🐞 Fixed

- Download report behaviour updated to show feedback based on API response [(#7758)](https://github.com/prowler-cloud/prowler/pull/7758)
- Missing KISA and ProwlerThreat icons added to the compliance page [(#7860)(https://github.com/prowler-cloud/prowler/pull/7860)]
- Retrieve more than 10 scans in /compliance page [(#7865)](https://github.com/prowler-cloud/prowler/pull/7865)
- Improve CustomDropdownFilter component [(#7868)(https://github.com/prowler-cloud/prowler/pull/7868)]

---

## [v1.7.1] (Prowler v5.7.1)

### 🐞 Fixed

- Validation to AWS IAM role [(#7787)](https://github.com/prowler-cloud/prowler/pull/7787)
- Tweak some wording for consistency throughout the app [(#7794)](https://github.com/prowler-cloud/prowler/pull/7794)
- Retrieve more than 10 providers in /scans, /manage-groups and /findings pages [(#7793)](https://github.com/prowler-cloud/prowler/pull/7793)

---

## [v1.7.0] (Prowler v5.7.0)

### 🚀 Added

- Chart to show the split between passed and failed findings [(#7680)](https://github.com/prowler-cloud/prowler/pull/7680)
- `Accordion` component [(#7700)](https://github.com/prowler-cloud/prowler/pull/7700)
- Improve `Provider UID` filter by adding more context and enhancing the UI/UX [(#7741)](https://github.com/prowler-cloud/prowler/pull/7741)
- AWS CloudFormation Quick Link to the IAM Role credentials step [(#7735)](https://github.com/prowler-cloud/prowler/pull/7735)
  – Use `getLatestFindings` on findings page when no scan or date filters are applied [(#7756)](https://github.com/prowler-cloud/prowler/pull/7756)

### 🐞 Fixed

- Form validation in launch scan workflow [(#7693)](https://github.com/prowler-cloud/prowler/pull/7693)
- Moved ProviderType to a shared types file and replaced all occurrences across the codebase [(#7710)](https://github.com/prowler-cloud/prowler/pull/7710)
- Added filter to retrieve only connected providers on the scan page [(#7723)](https://github.com/prowler-cloud/prowler/pull/7723)

### ❌ Removed

- Alias if not added from findings detail page [(#7751)](https://github.com/prowler-cloud/prowler/pull/7751)

---

## [v1.6.0] (Prowler v5.6.0)

### 🚀 Added

- Support for the `M365` Cloud Provider [(#7590)](https://github.com/prowler-cloud/prowler/pull/7590)
- Option to customize the number of items displayed per table page [(#7634)](https://github.com/prowler-cloud/prowler/pull/7634)
- Delta attribute in findings detail view [(#7654)](https://github.com/prowler-cloud/prowler/pull/7654)
- Delta indicator in new findings table [(#7676)](https://github.com/prowler-cloud/prowler/pull/7676)
- Button to download the CSV report in compliance card [(#7665)](https://github.com/prowler-cloud/prowler/pull/7665)
- Show loading state while checking provider connection [(#7669)](https://github.com/prowler-cloud/prowler/pull/7669)

### 🔄 Changed

- Finding URLs now include the ID, allowing them to be shared within the organization [(#7654)](https://github.com/prowler-cloud/prowler/pull/7654)
- Show Add/Update credentials depending on whether a secret is already set or not [(#7669)](https://github.com/prowler-cloud/prowler/pull/7669)

### 🐞 Fixed

- Set a default session duration when configuring an AWS Cloud Provider using a role [(#7639)](https://github.com/prowler-cloud/prowler/pull/7639)
- Error about page number persistence when filters change [(#7655)](https://github.com/prowler-cloud/prowler/pull/7655)

---

## [v1.5.0] (Prowler v5.5.0)

### 🚀 Added

- Social login integration with Google and GitHub [(#7218)](https://github.com/prowler-cloud/prowler/pull/7218)
- `one-time scan` feature: Adds support for single scan execution [(#7188)](https://github.com/prowler-cloud/prowler/pull/7188)
- Accepted invitations can no longer be edited [(#7198)](https://github.com/prowler-cloud/prowler/pull/7198)
- Download column in scans table to download reports for completed scans [(#7353)](https://github.com/prowler-cloud/prowler/pull/7353)
- Show muted icon when a finding is muted [(#7378)](https://github.com/prowler-cloud/prowler/pull/7378)
- Static status icon with link to service status page [(#7468)](https://github.com/prowler-cloud/prowler/pull/7468)

### 🔄 Changed

- Tweak styles for compliance cards [(#7148)](https://github.com/prowler-cloud/prowler/pull/7148)
- Upgrade Next.js to v14.2.25 to fix a middleware authorization vulnerability [(#7339)](https://github.com/prowler-cloud/prowler/pull/7339)
- Apply default filter to show only failed items when coming from scan table [(#7356)](https://github.com/prowler-cloud/prowler/pull/7356)
- Fix link behavior in scan cards: only disable "View Findings" when scan is not completed or executing [(#7368)](https://github.com/prowler-cloud/prowler/pull/7368)

---

## [v1.4.0] (Prowler v5.4.0)

### 🚀 Added

- `exports` feature: Users can now download artifacts via a new button [(#7006)](https://github.com/prowler-cloud/prowler/pull/7006)
- New sidebar with nested menus and integrated mobile navigation [(#7018)](https://github.com/prowler-cloud/prowler/pull/7018)
- Animation for scan execution progress—it now updates automatically.[(#6972)](https://github.com/prowler-cloud/prowler/pull/6972)
- `status_extended` attribute to finding details [(#6997)](https://github.com/prowler-cloud/prowler/pull/6997)
- `Prowler version` to the sidebar [(#7086)](https://github.com/prowler-cloud/prowler/pull/7086)

### 🔄 Changed

- New compliance dropdown [(#7118)](https://github.com/prowler-cloud/prowler/pull/7118)

### 🐞 Fixed

- Revalidate the page when a role is deleted [(#6976)](https://github.com/prowler-cloud/prowler/pull/6976)
- Allows removing group visibility when creating a role [(#7088)](https://github.com/prowler-cloud/prowler/pull/7088)
- Displays correct error messages when deleting a user [(#7089)](https://github.com/prowler-cloud/prowler/pull/7089)
- Updated label: _"Select a scan job"_ → _"Select a cloud provider"_ [(#7107)](https://github.com/prowler-cloud/prowler/pull/7107)
- Display uid if alias is missing when creating a group [(#7137)](https://github.com/prowler-cloud/prowler/pull/7137)

---

## [v1.3.0] (Prowler v5.3.0)

### 🚀 Added

- Findings endpoints now require at least one date filter [(#6864)](https://github.com/prowler-cloud/prowler/pull/6864)

### 🔄 Changed

- Scans now appear immediately after launch [(#6791)](https://github.com/prowler-cloud/prowler/pull/6791)
- Improved sign-in and sign-up forms [(#6813)](https://github.com/prowler-cloud/prowler/pull/6813)

---

## [v1.2.0] (Prowler v5.2.0)

### 🚀 Added

- `First seen` field included in finding details [(#6575)](https://github.com/prowler-cloud/prowler/pull/6575)

### 🔄 Changed

- Completely redesigned finding details layout [(#6575)](https://github.com/prowler-cloud/prowler/pull/6575)
- Completely redesigned scan details layout [(#6665)](https://github.com/prowler-cloud/prowler/pull/6665)
- Simplified provider setup: reduced from 4 to 3 steps Successful connection now triggers an animation before redirecting to `/scans` [(#6665)](https://github.com/prowler-cloud/prowler/pull/6665)

---<|MERGE_RESOLUTION|>--- conflicted
+++ resolved
@@ -8,14 +8,12 @@
 
 - Handle API responses and errors consistently across the app [(#8621)](https://github.com/prowler-cloud/prowler/pull/8621)
 
-<<<<<<< HEAD
+### 🔄 Changed
+
+- Markdown rendering in finding details page [(#8604)](https://github.com/prowler-cloud/prowler/pull/8604)
+
 ### 🐞 Fixed
 - Scan page shows NoProvidersAdded when no providers [(#8626)](https://github.com/prowler-cloud/prowler/pull/8626)
-=======
-### 🔄 Changed
-
-- Markdown rendering in finding details page [(#8604)](https://github.com/prowler-cloud/prowler/pull/8604)
->>>>>>> 83a9ac21
 
 ## [1.11.0] (Prowler v5.11.0)
 
