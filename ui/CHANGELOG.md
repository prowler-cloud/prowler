--- conflicted
+++ resolved
@@ -2,7 +2,6 @@
 
 All notable changes to the **Prowler UI** are documented in this file.
 
-<<<<<<< HEAD
 ## [Unreleased]
 
 ### 🚀 Added
@@ -11,10 +10,7 @@
 
 ---
 
-## [1.13.0] (Prowler UNRELEASED)
-=======
 ## [1.13.0] (Prowler v5.13.0)
->>>>>>> 18998b88
 
 ### 🚀 Added
 
