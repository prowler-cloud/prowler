--- conflicted
+++ resolved
@@ -11,11 +11,8 @@
 
 ### 🐞 Fixed
 
-<<<<<<< HEAD
 - Field-level email validation message [(#8698)] (https://github.com/prowler-cloud/prowler/pull/8698)
-=======
 - POST method on auth form [(#8699)] (https://github.com/prowler-cloud/prowler/pull/8699)
->>>>>>> 82cd29d5
 
 ## [1.12.0] (Prowler v5.12.0)
 
