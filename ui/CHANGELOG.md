# Prowler UI Changelog

All notable changes to the **Prowler UI** are documented in this file.

<<<<<<< HEAD
## [1.16.0] (Prowler Unreleased)

### 🚀 Added

- Resource details (partition, details and metadata) [(#9515)](https://github.com/prowler-cloud/prowler/pull/9515)

### 🔄 Changed

### 🐞 Fixed

---

=======
>>>>>>> eefe045c
## [1.15.0] (Prowler v5.15.0)

### 🚀 Added

- Risk Plot component with interactive legend and severity navigation to Overview page [(#9469)](https://github.com/prowler-cloud/prowler/pull/9469)
- Navigation progress bar for page transitions using Next.js `onRouterTransitionStart` [(#9465)](https://github.com/prowler-cloud/prowler/pull/9465)
- Findings Severity Over Time chart component to Overview page [(#9405)](https://github.com/prowler-cloud/prowler/pull/9405)
- Attack Surface component to Overview page [(#9412)](https://github.com/prowler-cloud/prowler/pull/9412)

### 🔄 Changed

- Migrate package manager from npm to pnpm for faster installs and stricter dependency resolution [(#9442)](https://github.com/prowler-cloud/prowler/pull/9442)
- Pin pnpm to version 10 in Dockerfile for consistent builds [(#9452)](https://github.com/prowler-cloud/prowler/pull/9452)
- Compliance Watchlist component to Overview page [(#9199)](https://github.com/prowler-cloud/prowler/pull/9199)
- Service Watchlist component to Overview page [(#9316)](https://github.com/prowler-cloud/prowler/pull/9316)
- Risk Pipeline component with Sankey chart to Overview page [(#9317)](https://github.com/prowler-cloud/prowler/pull/9317)
- Threat Map component to Overview Page [(#9324)](https://github.com/prowler-cloud/prowler/pull/9324)
- MongoDB Atlas provider support [(#9253)](https://github.com/prowler-cloud/prowler/pull/9253)
- Lighthouse AI support for Amazon Bedrock API key [(#9343)](https://github.com/prowler-cloud/prowler/pull/9343)

<<<<<<< HEAD
---

## [1.14.3] (Prowler v5.14.3)

=======
>>>>>>> eefe045c
### 🐞 Fixed

- Show top failed requirements in compliance specific view for compliance without sections [(#9471)](https://github.com/prowler-cloud/prowler/pull/9471)

### 🔐 Security

- Bump Next.js to version 15.5.9 [(#9522)](https://github.com/prowler-cloud/prowler/pull/9522)

---

## [1.14.2] (Prowler v5.14.2)

### 🐞 Fixed

- Models list in Lighthouse selector when default model is not set for provider [(#9402)](https://github.com/prowler-cloud/prowler/pull/9402)
- Sort compliance cards by name from the compliance overview [(#9422)](https://github.com/prowler-cloud/prowler/pull/9422)
- Risk severity chart must show only FAIL findings [(#9452)](https://github.com/prowler-cloud/prowler/pull/9452)

### 🔐 Security

- Bump Next.js and React for CVE-2025-66478 [(#9447)](https://github.com/prowler-cloud/prowler/pull/9447)

---

## [1.14.0] (Prowler v5.14.0)

### 🚀 Added

- RSS feeds support [(#9109)](https://github.com/prowler-cloud/prowler/pull/9109)
- Multi LLM support to Lighthouse AI [(#8925)](https://github.com/prowler-cloud/prowler/pull/8925)
- Customer Support menu item [(#9143)](https://github.com/prowler-cloud/prowler/pull/9143)
- PDF reporting for ENS compliance framework [(#9158)](https://github.com/prowler-cloud/prowler/pull/9158)
- IaC (Infrastructure as Code) provider support for scanning remote repositories [(#8751)](https://github.com/prowler-cloud/prowler/pull/8751)
- PDF reporting for NIS2 compliance framework [(#9170)](https://github.com/prowler-cloud/prowler/pull/9170)
- External resource link to IaC findings for direct navigation to source code in Git repositories [(#9151)](https://github.com/prowler-cloud/prowler/pull/9151)
- New Overview page and new app styles [(#9234)](https://github.com/prowler-cloud/prowler/pull/9234)
- Use branch name as region for IaC findings [(#9296)](https://github.com/prowler-cloud/prowler/pull/9296)

### 🔄 Changed

- Resource ID moved up in the findings detail page [(#9141)](https://github.com/prowler-cloud/prowler/pull/9141)
- C5 compliance logo [(#9224)](https://github.com/prowler-cloud/prowler/pull/9224)
- Overview charts now support click navigation to Findings page with filters and keyboard accessibility [(#9281)](https://github.com/prowler-cloud/prowler/pull/9281)
- Threat score now displays 2 decimal places with note that it doesn't include muted findings [(#9281)](https://github.com/prowler-cloud/prowler/pull/9281)

---

## [1.13.1] (Prowler v5.13.1)

### 🔄 Changed

- Upgrade React to version 19.2.0 [(#9039)](https://github.com/prowler-cloud/prowler/pull/9039)

---

## [1.13.0] (Prowler v5.13.0)

### 🚀 Added

- Support for Markdown and AdditionalURLs in findings detail page [(#8704)](https://github.com/prowler-cloud/prowler/pull/8704)
- `Prowler Hub` menu item with tooltip [(#8692)](https://github.com/prowler-cloud/prowler/pull/8692)
- Copy link button to finding detail page [(#8685)](https://github.com/prowler-cloud/prowler/pull/8685)
- React Compiler support for automatic optimization [(#8748)](https://github.com/prowler-cloud/prowler/pull/8748)
- Turbopack support for faster development builds [(#8748)](https://github.com/prowler-cloud/prowler/pull/8748)
- Add compliance name in compliance detail view [(#8775)](https://github.com/prowler-cloud/prowler/pull/8775)
- PDF reporting for Prowler ThreatScore [(#8867)](https://github.com/prowler-cloud/prowler/pull/8867)
- Support C5 compliance framework for the AWS provider [(#8830)](https://github.com/prowler-cloud/prowler/pull/8830)
- API key management in user profile [(#8308)](https://github.com/prowler-cloud/prowler/pull/8308)
- Refresh access token error handling [(#8864)](https://github.com/prowler-cloud/prowler/pull/8864)
- Support Common Cloud Controls for AWS, Azure and GCP [(#8000)](https://github.com/prowler-cloud/prowler/pull/8000)
- New M365 credentials certificate authentication method [(#8929)](https://github.com/prowler-cloud/prowler/pull/8929)

### 🔄 Changed

- Upgraded Zod to version 4.1.11 with comprehensive migration of deprecated syntax [(#8801)](https://github.com/prowler-cloud/prowler/pull/8801)
- Upgraded Zustand to version 5.0.8 (no code changes required) [(#8801)](https://github.com/prowler-cloud/prowler/pull/8801)
- Upgraded AI SDK to version 5.0.59 with new transport and message structure [(#8801)](https://github.com/prowler-cloud/prowler/pull/8801)
- Upgraded React to version 19.1.1 with async components support [(#8748)](https://github.com/prowler-cloud/prowler/pull/8748)
- Upgraded Next.js to version 15.5.3 with enhanced App Router [(#8748)](https://github.com/prowler-cloud/prowler/pull/8748)
- Updated from NextUI to HeroUI [(#8748)](https://github.com/prowler-cloud/prowler/pull/8748)
- Updated LangChain to latest versions with API improvements [(#8748)](https://github.com/prowler-cloud/prowler/pull/8748)
- Migrated all page components to async `params`/`searchParams` API [(#8748)](https://github.com/prowler-cloud/prowler/pull/8748)
- Migrated from `useFormState` to `useActionState` for React 19 compatibility [(#8748)](https://github.com/prowler-cloud/prowler/pull/8748)
- References display in findings detail page now shows as a proper bulleted list [(#8793)](https://github.com/prowler-cloud/prowler/pull/8793)

### 🐞 Fixed

- SAML configuration errors are now properly caught and displayed [(#8880)](https://github.com/prowler-cloud/prowler/pull/8880)
- ThreatScore for each pillar in Prowler ThreatScore specific view [(#8582)](https://github.com/prowler-cloud/prowler/pull/8582)
- Remove maxTokens model param for GPT-5 models [(#8843)](https://github.com/prowler-cloud/prowler/pull/8843)
- MITRE ATTACK compliance view now shows all requirements in charts [(#8886)](https://github.com/prowler-cloud/prowler/pull/8886)
- Mutelist menu item now doesn't blink [(#8932)](https://github.com/prowler-cloud/prowler/pull/8932)

---

## [1.12.3] (Prowler v5.12.3)

### 🐞 Fixed

- Disable "See Findings" button until scan completes [(#8762)](https://github.com/prowler-cloud/prowler/pull/8762)
- Scrolling during Lighthouse AI response streaming [(#8669)](https://github.com/prowler-cloud/prowler/pull/8669)
- Lighthouse textbox to send messages on Enter [(#8747)](https://github.com/prowler-cloud/prowler/pull/8747)

---

## [1.12.2] (Prowler v5.12.2)

### 🐞 Fixed

- Handle 4XX errors consistently and 204 responses properly [(#8722)](https://github.com/prowler-cloud/prowler/pull/8722)

## [1.12.1] (Prowler v5.12.1)

### 🐞 Fixed

- Field-level email validation message [(#8698)](https://github.com/prowler-cloud/prowler/pull/8698)
- POST method on auth form [(#8699)](https://github.com/prowler-cloud/prowler/pull/8699)

---

## [1.12.0] (Prowler v5.12.0)

### 🚀 Added

- Jira integration [(#8640)](https://github.com/prowler-cloud/prowler/pull/8640), [(#8649)](https://github.com/prowler-cloud/prowler/pull/8649)

### 🔄 Changed

- Overview chart "Findings by Severity" now shows only failing findings (defaults to `status=FAIL`) and chart links open the Findings page pre-filtered to fails per severity [(#8186)](https://github.com/prowler-cloud/prowler/pull/8186)
- Handle API responses and errors consistently across the app [(#8621)](https://github.com/prowler-cloud/prowler/pull/8621)
- No-permission message on the scan page [(#8624)](https://github.com/prowler-cloud/prowler/pull/8624)

### 🐞 Fixed

- Scan page shows NoProvidersAdded when no providers [(#8626)](https://github.com/prowler-cloud/prowler/pull/8626)
- XML field in SAML configuration form validation [(#8638)](https://github.com/prowler-cloud/prowler/pull/8638)
- Social login buttons in sign-up page [(#8673)](https://github.com/prowler-cloud/prowler/pull/8673)

---

## [1.11.0] (Prowler v5.11.0)

### 🚀 Added

- Security Hub integration [(#8552)](https://github.com/prowler-cloud/prowler/pull/8552)
- `Cloud Provider` type filter to providers page [(#8473)](https://github.com/prowler-cloud/prowler/pull/8473)
- New menu item under Configuration section for quick access to the Mutelist [(#8444)](https://github.com/prowler-cloud/prowler/pull/8444)
- Resource agent to Lighthouse for querying resource information [(#8509)](https://github.com/prowler-cloud/prowler/pull/8509)
- Lighthouse support for OpenAI GPT-5 [(#8527)](https://github.com/prowler-cloud/prowler/pull/8527)
- Link to the configured S3 bucket and folder in each integration [(#8554)](https://github.com/prowler-cloud/prowler/pull/8554)

### 🔄 Changed

- Disable `See Compliance` button until scan completes [(#8487)](https://github.com/prowler-cloud/prowler/pull/8487)
- Provider connection filter now shows "Connected/Disconnected" instead of "true/false" for better UX [(#8520)](https://github.com/prowler-cloud/prowler/pull/8520)
- Provider Uid filter on scan page to list all UIDs regardless of connection status [(#8375)](https://github.com/prowler-cloud/prowler/pull/8375)

### 🐞 Fixed

- Default value inside credentials form in AWS Provider add workflow properly set [(#8553)](https://github.com/prowler-cloud/prowler/pull/8553)
- Auth callback route checking working as expected [(#8556)](https://github.com/prowler-cloud/prowler/pull/8556)
- DataTable column headers set to single-line [(#8480)](https://github.com/prowler-cloud/prowler/pull/8480)

---

## [1.10.2] (Prowler v5.10.3)

### 🐞 Fixed

- Lighthouse using default config instead of backend config [(#8546)](https://github.com/prowler-cloud/prowler/pull/8546)

---

## [1.10.1] (Prowler v5.10.1)

### 🐞 Fixed

- Field for `Assume Role` in AWS role credentials form shown again [(#8484)](https://github.com/prowler-cloud/prowler/pull/8484)
- `GitHub` submenu to High Risk Findings [(#8488)](https://github.com/prowler-cloud/prowler/pull/8488)
- Improved Overview chart `Findings by Severity` spacing [(#8491)](https://github.com/prowler-cloud/prowler/pull/8491)

## [1.10.0] (Prowler v5.10.0)

### 🚀 Added

- Lighthouse banner [(#8259)](https://github.com/prowler-cloud/prowler/pull/8259)
- Amazon AWS S3 integration [(#8391)](https://github.com/prowler-cloud/prowler/pull/8391)
- Github provider support [(#8405)](https://github.com/prowler-cloud/prowler/pull/8405)
- XML validation for SAML metadata in the UI [(#8429)](https://github.com/prowler-cloud/prowler/pull/8429)
- Default Mutelist placeholder in the UI [(#8455)](https://github.com/prowler-cloud/prowler/pull/8455)
- Help link in the SAML configuration modal [(#8461)](https://github.com/prowler-cloud/prowler/pull/8461)

### 🔄 Changed

- Rename `Memberships` to `Organization` in the sidebar [(#8415)](https://github.com/prowler-cloud/prowler/pull/8415)

### 🐞 Fixed

- Display error messages and allow editing last message in Lighthouse [(#8358)](https://github.com/prowler-cloud/prowler/pull/8358)

### ❌ Removed

- Removed `Browse all resources` from the sidebar, sidebar now shows a single `Resources` entry [(#8418)](https://github.com/prowler-cloud/prowler/pull/8418)
- Removed `Misconfigurations` from the `Top Failed Findings` section in the sidebar [(#8426)](https://github.com/prowler-cloud/prowler/pull/8426)

---

## [v1.9.0] (Prowler v5.9.0)

### 🚀 Added

- Mutelist configuration form [(#8190)](https://github.com/prowler-cloud/prowler/pull/8190)
- SAML login integration [(#8203)](https://github.com/prowler-cloud/prowler/pull/8203)
- Resource view [(#7760)](https://github.com/prowler-cloud/prowler/pull/7760)
- Navigation link in Scans view to access Compliance Overview [(#8251)](https://github.com/prowler-cloud/prowler/pull/8251)
- Status column for findings table in the Compliance Detail view [(#8244)](https://github.com/prowler-cloud/prowler/pull/8244)
- Allow to restrict routes access based on user permissions [(#8287)](https://github.com/prowler-cloud/prowler/pull/8287)
- Max character limit validation for Scan label [(#8319)](https://github.com/prowler-cloud/prowler/pull/8319)

### 🔐 Security

- Enhanced password validation to enforce 12+ character passwords with special characters, uppercase, lowercase, and numbers [(#8225)](https://github.com/prowler-cloud/prowler/pull/8225)

### 🔄 Changed

- Upgrade to Next.js 14.2.30 and lock TypeScript to 5.5.4 for ESLint compatibility [(#8189)](https://github.com/prowler-cloud/prowler/pull/8189)
- Improved active step highlighting and updated step titles and descriptions in the Cloud Provider credentials update flow [(#8303)](https://github.com/prowler-cloud/prowler/pull/8303)
- Refactored all existing links across the app to use new custom-link component for consistent styling [(#8341)](https://github.com/prowler-cloud/prowler/pull/8341)

### 🐞 Fixed

- Error message when launching a scan if user has no permissions [(#8280)](https://github.com/prowler-cloud/prowler/pull/8280)
- Include compliance in the download button tooltip [(#8307)](https://github.com/prowler-cloud/prowler/pull/8307)
- Redirection and error handling issues after deleting a provider groups [(#8389)](https://github.com/prowler-cloud/prowler/pull/8389)

---

## [v1.8.1] (Prowler v5.8.1)

### 🔄 Changed

- Latest new failed findings now use `GET /findings/latest` [(#8219)](https://github.com/prowler-cloud/prowler/pull/8219)

### ❌ Removed

- Validation of the provider's secret type during updates [(#8197)](https://github.com/prowler-cloud/prowler/pull/8197)

---

## [v1.8.0] (Prowler v5.8.0)

### 🚀 Added

- New profile page with details about the user and their roles [(#7780)](https://github.com/prowler-cloud/prowler/pull/7780)
- Improved `SnippetChip` component and show resource name in new findings table [(#7813)](https://github.com/prowler-cloud/prowler/pull/7813)
- Possibility to edit the organization name [(#7829)](https://github.com/prowler-cloud/prowler/pull/7829)
- GCP credential method (Account Service Key) [(#7872)](https://github.com/prowler-cloud/prowler/pull/7872)
- Compliance detail view: ENS [(#7853)](https://github.com/prowler-cloud/prowler/pull/7853)
- Compliance detail view: ISO [(#7897)](https://github.com/prowler-cloud/prowler/pull/7897)
- Compliance detail view: CIS [(#7913)](https://github.com/prowler-cloud/prowler/pull/7913)
- Compliance detail view: AWS Well-Architected Framework [(#7925)](https://github.com/prowler-cloud/prowler/pull/7925)
- Compliance detail view: KISA [(#7965)](https://github.com/prowler-cloud/prowler/pull/7965)
- Compliance detail view: ProwlerThreatScore [(#7979)](https://github.com/prowler-cloud/prowler/pull/7979)
- Compliance detail view: Generic (rest of the compliances) [(#7990)](https://github.com/prowler-cloud/prowler/pull/7990)
- Compliance detail view: MITRE ATTACK [(#8002)](https://github.com/prowler-cloud/prowler/pull/8002)
- Improve `Scan ID` filter by adding more context and enhancing the UI/UX [(#8046)](https://github.com/prowler-cloud/prowler/pull/8046)
- Lighthouse chat interface [(#7878)](https://github.com/prowler-cloud/prowler/pull/7878)
- Google Tag Manager integration [(#8058)](https://github.com/prowler-cloud/prowler/pull/8058)

### 🔄 Changed

- `Provider UID` filter to scans page [(#7820)](https://github.com/prowler-cloud/prowler/pull/7820)
- Aligned Next.js version to `v14.2.29` across Prowler and Cloud environments for consistency and improved maintainability [(#7962)](https://github.com/prowler-cloud/prowler/pull/7962)
- Refactor credentials forms with reusable components and error handling [(#7988)](https://github.com/prowler-cloud/prowler/pull/7988)
- Updated the provider details section in Scan and Findings detail pages [(#7968)](https://github.com/prowler-cloud/prowler/pull/7968)
- Make user and password fields optional but mutually required for M365 cloud provider [(#8044)](https://github.com/prowler-cloud/prowler/pull/8044)
- Improve filter behaviour and relationships between filters in findings page [(#8046)](https://github.com/prowler-cloud/prowler/pull/8046)
- Set filters panel to be always open by default [(#8085)](https://github.com/prowler-cloud/prowler/pull/8085)
- Updated "Sign in"/"Sign up" capitalization for consistency [(#8136)](https://github.com/prowler-cloud/prowler/pull/8136)
- Duplicate API base URL as an env var to make it accessible in client components [(#8131)](https://github.com/prowler-cloud/prowler/pull/8131)

### 🐞 Fixed

- Sync between filter buttons and URL when filters change [(#7928)](https://github.com/prowler-cloud/prowler/pull/7928)
- Improve heatmap perfomance [(#7934)](https://github.com/prowler-cloud/prowler/pull/7934)
- SelectScanProvider warning fixed with empty alias [(#7998)](https://github.com/prowler-cloud/prowler/pull/7998)
- Prevent console warnings for accessibility and SVG [(#8019)](https://github.com/prowler-cloud/prowler/pull/8019)

---

## [v1.7.3] (Prowler v5.7.3)

### 🐞 Fixed

- Encrypted password typo in `formSchemas` [(#7828)](https://github.com/prowler-cloud/prowler/pull/7828)

---

## [v1.7.2] (Prowler v5.7.2)

### 🐞 Fixed

- Download report behaviour updated to show feedback based on API response [(#7758)](https://github.com/prowler-cloud/prowler/pull/7758)
- Missing KISA and ProwlerThreat icons added to the compliance page [(#7860)](https://github.com/prowler-cloud/prowler/pull/7860)
- Retrieve more than 10 scans in /compliance page [(#7865)](https://github.com/prowler-cloud/prowler/pull/7865)
- Improve CustomDropdownFilter component [(#7868)](https://github.com/prowler-cloud/prowler/pull/7868)

---

## [v1.7.1] (Prowler v5.7.1)

### 🐞 Fixed

- Validation to AWS IAM role [(#7787)](https://github.com/prowler-cloud/prowler/pull/7787)
- Tweak some wording for consistency throughout the app [(#7794)](https://github.com/prowler-cloud/prowler/pull/7794)
- Retrieve more than 10 providers in /scans, /manage-groups and /findings pages [(#7793)](https://github.com/prowler-cloud/prowler/pull/7793)

---

## [v1.7.0] (Prowler v5.7.0)

### 🚀 Added

- Chart to show the split between passed and failed findings [(#7680)](https://github.com/prowler-cloud/prowler/pull/7680)
- `Accordion` component [(#7700)](https://github.com/prowler-cloud/prowler/pull/7700)
- Improve `Provider UID` filter by adding more context and enhancing the UI/UX [(#7741)](https://github.com/prowler-cloud/prowler/pull/7741)
- AWS CloudFormation Quick Link to the IAM Role credentials step [(#7735)](https://github.com/prowler-cloud/prowler/pull/7735)
  – Use `getLatestFindings` on findings page when no scan or date filters are applied [(#7756)](https://github.com/prowler-cloud/prowler/pull/7756)

### 🐞 Fixed

- Form validation in launch scan workflow [(#7693)](https://github.com/prowler-cloud/prowler/pull/7693)
- Moved ProviderType to a shared types file and replaced all occurrences across the codebase [(#7710)](https://github.com/prowler-cloud/prowler/pull/7710)
- Added filter to retrieve only connected providers on the scan page [(#7723)](https://github.com/prowler-cloud/prowler/pull/7723)

### ❌ Removed

- Alias if not added from findings detail page [(#7751)](https://github.com/prowler-cloud/prowler/pull/7751)

---

## [v1.6.0] (Prowler v5.6.0)

### 🚀 Added

- Support for the `M365` Cloud Provider [(#7590)](https://github.com/prowler-cloud/prowler/pull/7590)
- Option to customize the number of items displayed per table page [(#7634)](https://github.com/prowler-cloud/prowler/pull/7634)
- Delta attribute in findings detail view [(#7654)](https://github.com/prowler-cloud/prowler/pull/7654)
- Delta indicator in new findings table [(#7676)](https://github.com/prowler-cloud/prowler/pull/7676)
- Button to download the CSV report in compliance card [(#7665)](https://github.com/prowler-cloud/prowler/pull/7665)
- Show loading state while checking provider connection [(#7669)](https://github.com/prowler-cloud/prowler/pull/7669)

### 🔄 Changed

- Finding URLs now include the ID, allowing them to be shared within the organization [(#7654)](https://github.com/prowler-cloud/prowler/pull/7654)
- Show Add/Update credentials depending on whether a secret is already set or not [(#7669)](https://github.com/prowler-cloud/prowler/pull/7669)

### 🐞 Fixed

- Set a default session duration when configuring an AWS Cloud Provider using a role [(#7639)](https://github.com/prowler-cloud/prowler/pull/7639)
- Error about page number persistence when filters change [(#7655)](https://github.com/prowler-cloud/prowler/pull/7655)

---

## [v1.5.0] (Prowler v5.5.0)

### 🚀 Added

- Social login integration with Google and GitHub [(#7218)](https://github.com/prowler-cloud/prowler/pull/7218)
- `one-time scan` feature: Adds support for single scan execution [(#7188)](https://github.com/prowler-cloud/prowler/pull/7188)
- Accepted invitations can no longer be edited [(#7198)](https://github.com/prowler-cloud/prowler/pull/7198)
- Download column in scans table to download reports for completed scans [(#7353)](https://github.com/prowler-cloud/prowler/pull/7353)
- Show muted icon when a finding is muted [(#7378)](https://github.com/prowler-cloud/prowler/pull/7378)
- Static status icon with link to service status page [(#7468)](https://github.com/prowler-cloud/prowler/pull/7468)

### 🔄 Changed

- Tweak styles for compliance cards [(#7148)](https://github.com/prowler-cloud/prowler/pull/7148)
- Upgrade Next.js to v14.2.25 to fix a middleware authorization vulnerability [(#7339)](https://github.com/prowler-cloud/prowler/pull/7339)
- Apply default filter to show only failed items when coming from scan table [(#7356)](https://github.com/prowler-cloud/prowler/pull/7356)
- Fix link behavior in scan cards: only disable "View Findings" when scan is not completed or executing [(#7368)](https://github.com/prowler-cloud/prowler/pull/7368)

---

## [v1.4.0] (Prowler v5.4.0)

### 🚀 Added

- `exports` feature: Users can now download artifacts via a new button [(#7006)](https://github.com/prowler-cloud/prowler/pull/7006)
- New sidebar with nested menus and integrated mobile navigation [(#7018)](https://github.com/prowler-cloud/prowler/pull/7018)
- Animation for scan execution progress—it now updates automatically [(#6972)](https://github.com/prowler-cloud/prowler/pull/6972)
- `status_extended` attribute to finding details [(#6997)](https://github.com/prowler-cloud/prowler/pull/6997)
- `Prowler version` to the sidebar [(#7086)](https://github.com/prowler-cloud/prowler/pull/7086)

### 🔄 Changed

- New compliance dropdown [(#7118)](https://github.com/prowler-cloud/prowler/pull/7118)

### 🐞 Fixed

- Revalidate the page when a role is deleted [(#6976)](https://github.com/prowler-cloud/prowler/pull/6976)
- Allows removing group visibility when creating a role [(#7088)](https://github.com/prowler-cloud/prowler/pull/7088)
- Displays correct error messages when deleting a user [(#7089)](https://github.com/prowler-cloud/prowler/pull/7089)
- Updated label: _"Select a scan job"_ → _"Select a cloud provider"_ [(#7107)](https://github.com/prowler-cloud/prowler/pull/7107)
- Display uid if alias is missing when creating a group [(#7137)](https://github.com/prowler-cloud/prowler/pull/7137)

---

## [v1.3.0] (Prowler v5.3.0)

### 🚀 Added

- Findings endpoints now require at least one date filter [(#6864)](https://github.com/prowler-cloud/prowler/pull/6864)

### 🔄 Changed

- Scans now appear immediately after launch [(#6791)](https://github.com/prowler-cloud/prowler/pull/6791)
- Improved sign-in and sign-up forms [(#6813)](https://github.com/prowler-cloud/prowler/pull/6813)

---

## [v1.2.0] (Prowler v5.2.0)

### 🚀 Added

- `First seen` field included in finding details [(#6575)](https://github.com/prowler-cloud/prowler/pull/6575)

### 🔄 Changed

- Completely redesigned finding details layout [(#6575)](https://github.com/prowler-cloud/prowler/pull/6575)
- Completely redesigned scan details layout [(#6665)](https://github.com/prowler-cloud/prowler/pull/6665)
- Simplified provider setup: reduced from 4 to 3 steps Successful connection now triggers an animation before redirecting to `/scans` [(#6665)](https://github.com/prowler-cloud/prowler/pull/6665)

---<|MERGE_RESOLUTION|>--- conflicted
+++ resolved
@@ -2,7 +2,6 @@
 
 All notable changes to the **Prowler UI** are documented in this file.
 
-<<<<<<< HEAD
 ## [1.16.0] (Prowler Unreleased)
 
 ### 🚀 Added
@@ -15,8 +14,6 @@
 
 ---
 
-=======
->>>>>>> eefe045c
 ## [1.15.0] (Prowler v5.15.0)
 
 ### 🚀 Added
@@ -37,13 +34,10 @@
 - MongoDB Atlas provider support [(#9253)](https://github.com/prowler-cloud/prowler/pull/9253)
 - Lighthouse AI support for Amazon Bedrock API key [(#9343)](https://github.com/prowler-cloud/prowler/pull/9343)
 
-<<<<<<< HEAD
 ---
 
 ## [1.14.3] (Prowler v5.14.3)
 
-=======
->>>>>>> eefe045c
 ### 🐞 Fixed
 
 - Show top failed requirements in compliance specific view for compliance without sections [(#9471)](https://github.com/prowler-cloud/prowler/pull/9471)
