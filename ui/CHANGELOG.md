--- conflicted
+++ resolved
@@ -4,15 +4,13 @@
 
 ## [1.11.1] (Prowler v5.11.1)
 
-<<<<<<< HEAD
 ### 🐞 Added
 
 - Handle API responses and errors consistently across the app [(#8621)](https://github.com/prowler-cloud/prowler/pull/8621)
-=======
+
 ### 🐞 Changed
 
 - Markdown rendering in finding details page [(#8604)](https://github.com/prowler-cloud/prowler/pull/8604)
->>>>>>> a064e433
 
 ## [1.11.0] (Prowler v5.11.0)
 
