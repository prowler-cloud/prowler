# Prowler UI Changelog

All notable changes to the **Prowler UI** are documented in this file.

## [1.13.0] (Prowler UNRELEASED)

### 🚀 Added

- Support for Markdown and AdditionalURLs in findings detail page [(#8704)](https://github.com/prowler-cloud/prowler/pull/8704)
- `Prowler Hub` menu item with tooltip [(#8692)](https://github.com/prowler-cloud/prowler/pull/8692)
- Copy link button to finding detail page [(#8685)](https://github.com/prowler-cloud/prowler/pull/8685)
- React Compiler support for automatic optimization [(#8748)](https://github.com/prowler-cloud/prowler/pull/8748)
- Turbopack support for faster development builds [(#8748)](https://github.com/prowler-cloud/prowler/pull/8748)
- Add compliance name in compliance detail view [(#8775)](https://github.com/prowler-cloud/prowler/pull/8775)

### 🔄 Changed

- Upgraded Zod to version 4.1.11 with comprehensive migration of deprecated syntax [(#8801)](https://github.com/prowler-cloud/prowler/pull/8801)
- Upgraded Zustand to version 5.0.8 (no code changes required) [(#8801)](https://github.com/prowler-cloud/prowler/pull/8801)
- Upgraded AI SDK to version 5.0.59 with new transport and message structure [(#8801)](https://github.com/prowler-cloud/prowler/pull/8801)
- Upgraded React to version 19.1.1 with async components support [(#8748)](https://github.com/prowler-cloud/prowler/pull/8748)
- Upgraded Next.js to version 15.5.3 with enhanced App Router [(#8748)](https://github.com/prowler-cloud/prowler/pull/8748)
- Updated from NextUI to HeroUI [(#8748)](https://github.com/prowler-cloud/prowler/pull/8748)
- Updated LangChain to latest versions with API improvements [(#8748)](https://github.com/prowler-cloud/prowler/pull/8748)
- Migrated all page components to async `params`/`searchParams` API [(#8748)](https://github.com/prowler-cloud/prowler/pull/8748)
- Migrated from `useFormState` to `useActionState` for React 19 compatibility [(#8748)](https://github.com/prowler-cloud/prowler/pull/8748)
- References display in findings detail page now shows as a proper bulleted list [(#8793)](https://github.com/prowler-cloud/prowler/pull/8793)

### 🐞 Fixed

<<<<<<< HEAD
- SAML configuration errors are now properly caught and displayed [(#8880)](https://github.com/prowler-cloud/prowler/pull/8880)
=======
- ThreatScore for each pillar in Prowler ThreatScore specific view [(#8582)](https://github.com/prowler-cloud/prowler/pull/8582)
>>>>>>> b74744b1

---

## [1.12.4] (Prowler v5.12.4)

### 🐞 Fixed

- Remove maxTokens model param for GPT-5 models [(#8843)](https://github.com/prowler-cloud/prowler/pull/8843)

## [1.12.3] (Prowler v5.12.3)

### 🐞 Fixed

- Disable "See Findings" button until scan completes [(#8762)](https://github.com/prowler-cloud/prowler/pull/8762)
- Scrolling during Lighthouse AI response streaming [(#8669)](https://github.com/prowler-cloud/prowler/pull/8669)
- Lighthouse textbox to send messages on Enter [(#8747)](https://github.com/prowler-cloud/prowler/pull/8747)

---

## [1.12.2] (Prowler v5.12.2)

### 🐞 Fixed

- Handle 4XX errors consistently and 204 responses properly[(#8722)](https://github.com/prowler-cloud/prowler/pull/8722)

## [1.12.1] (Prowler v5.12.1)

### 🐞 Fixed

- Field-level email validation message [(#8698)](https://github.com/prowler-cloud/prowler/pull/8698)
- POST method on auth form [(#8699)](https://github.com/prowler-cloud/prowler/pull/8699)

## [1.12.0] (Prowler v5.12.0)

### 🚀 Added

- Jira integration[(#8640)](https://github.com/prowler-cloud/prowler/pull/8640),[(#8649)](https://github.com/prowler-cloud/prowler/pull/8649)

### 🔄 Changed

- Overview chart "Findings by Severity" now shows only failing findings (defaults to `status=FAIL`) and chart links open the Findings page pre-filtered to fails per severity [(#8186)](https://github.com/prowler-cloud/prowler/pull/8186)
- Handle API responses and errors consistently across the app [(#8621)](https://github.com/prowler-cloud/prowler/pull/8621)
- No-permission message on the scan page [(#8624)](https://github.com/prowler-cloud/prowler/pull/8624)

### 🐞 Fixed

- Scan page shows NoProvidersAdded when no providers [(#8626)](https://github.com/prowler-cloud/prowler/pull/8626)
- XML field in SAML configuration form validation [(#8638)](https://github.com/prowler-cloud/prowler/pull/8638)
- Social login buttons in sign-up page [(#8673)](https://github.com/prowler-cloud/prowler/pull/8673)

---

## [1.11.0] (Prowler v5.11.0)

### 🚀 Added

- Security Hub integration [(#8552)](https://github.com/prowler-cloud/prowler/pull/8552)
- `Cloud Provider` type filter to providers page [(#8473)](https://github.com/prowler-cloud/prowler/pull/8473)
- New menu item under Configuration section for quick access to the Mutelist [(#8444)](https://github.com/prowler-cloud/prowler/pull/8444)
- Resource agent to Lighthouse for querying resource information [(#8509)](https://github.com/prowler-cloud/prowler/pull/8509)
- Lighthouse support for OpenAI GPT-5 [(#8527)](https://github.com/prowler-cloud/prowler/pull/8527)
- Link to the configured S3 bucket and folder in each integration [(#8554)](https://github.com/prowler-cloud/prowler/pull/8554)

### 🔄 Changed

- Disable `See Compliance` button until scan completes [(#8487)](https://github.com/prowler-cloud/prowler/pull/8487)
- Provider connection filter now shows "Connected/Disconnected" instead of "true/false" for better UX [(#8520)](https://github.com/prowler-cloud/prowler/pull/8520)
- Provider Uid filter on scan page to list all UIDs regardless of connection status [(#8375)](https://github.com/prowler-cloud/prowler/pull/8375)

### 🐞 Fixed

- Default value inside credentials form in AWS Provider add workflow properly set [(#8553)](https://github.com/prowler-cloud/prowler/pull/8553)
- Auth callback route checking working as expected [(#8556)](https://github.com/prowler-cloud/prowler/pull/8556)
- DataTable column headers set to single-line [(#8480)](https://github.com/prowler-cloud/prowler/pull/8480)

---

## [1.10.2] (Prowler v5.10.3)

### 🐞 Fixed

- Lighthouse using default config instead of backend config [(#8546)](https://github.com/prowler-cloud/prowler/pull/8546)

---

## [1.10.1] (Prowler v5.10.1)

### 🐞 Fixed

- Field for `Assume Role` in AWS role credentials form shown again [(#8484)](https://github.com/prowler-cloud/prowler/pull/8484)
- `GitHub` submenu to High Risk Findings [(#8488)](https://github.com/prowler-cloud/prowler/pull/8488)
- Improved Overview chart `Findings by Severity` spacing [(#8491)](https://github.com/prowler-cloud/prowler/pull/8491)

## [1.10.0] (Prowler v5.10.0)

### 🚀 Added

- Lighthouse banner [(#8259)](https://github.com/prowler-cloud/prowler/pull/8259)
- Amazon AWS S3 integration [(#8391)](https://github.com/prowler-cloud/prowler/pull/8391)
- Github provider support [(#8405)](https://github.com/prowler-cloud/prowler/pull/8405)
- XML validation for SAML metadata in the UI [(#8429)](https://github.com/prowler-cloud/prowler/pull/8429)
- Default Mutelist placeholder in the UI [(#8455)](https://github.com/prowler-cloud/prowler/pull/8455)
- Help link in the SAML configuration modal [(#8461)](https://github.com/prowler-cloud/prowler/pull/8461)

### 🔄 Changed

- Rename `Memberships` to `Organization` in the sidebar [(#8415)](https://github.com/prowler-cloud/prowler/pull/8415)

### 🐞 Fixed

- Display error messages and allow editing last message in Lighthouse [(#8358)](https://github.com/prowler-cloud/prowler/pull/8358)

### ❌ Removed

- Removed `Browse all resources` from the sidebar, sidebar now shows a single `Resources` entry [(#8418)](https://github.com/prowler-cloud/prowler/pull/8418)
- Removed `Misconfigurations` from the `Top Failed Findings` section in the sidebar [(#8426)](https://github.com/prowler-cloud/prowler/pull/8426)

---

## [v1.9.0] (Prowler v5.9.0)

### 🚀 Added

- Mutelist configuration form [(#8190)](https://github.com/prowler-cloud/prowler/pull/8190)
- SAML login integration [(#8203)](https://github.com/prowler-cloud/prowler/pull/8203)
- Resource view [(#7760)](https://github.com/prowler-cloud/prowler/pull/7760)
- Navigation link in Scans view to access Compliance Overview [(#8251)](https://github.com/prowler-cloud/prowler/pull/8251)
- Status column for findings table in the Compliance Detail view [(#8244)](https://github.com/prowler-cloud/prowler/pull/8244)
- Allow to restrict routes access based on user permissions [(#8287)](https://github.com/prowler-cloud/prowler/pull/8287)
- Max character limit validation for Scan label [(#8319)](https://github.com/prowler-cloud/prowler/pull/8319)

### 🔐 Security

- Enhanced password validation to enforce 12+ character passwords with special characters, uppercase, lowercase, and numbers [(#8225)](https://github.com/prowler-cloud/prowler/pull/8225)

### 🔄 Changed

- Upgrade to Next.js 14.2.30 and lock TypeScript to 5.5.4 for ESLint compatibility [(#8189)](https://github.com/prowler-cloud/prowler/pull/8189)
- Improved active step highlighting and updated step titles and descriptions in the Cloud Provider credentials update flow [(#8303)](https://github.com/prowler-cloud/prowler/pull/8303)
- Refactored all existing links across the app to use new custom-link component for consistent styling [(#8341)](https://github.com/prowler-cloud/prowler/pull/8341)

### 🐞 Fixed

- Error message when launching a scan if user has no permissions [(#8280)](https://github.com/prowler-cloud/prowler/pull/8280)
- Include compliance in the download button tooltip [(#8307)](https://github.com/prowler-cloud/prowler/pull/8307)
- Redirection and error handling issues after deleting a provider groups [(#8389)](https://github.com/prowler-cloud/prowler/pull/8389)

---

## [v1.8.1] (Prowler 5.8.1)

### 🔄 Changed

- Latest new failed findings now use `GET /findings/latest` [(#8219)](https://github.com/prowler-cloud/prowler/pull/8219)

### ❌ Removed

- Validation of the provider's secret type during updates [(#8197)](https://github.com/prowler-cloud/prowler/pull/8197)

---

## [v1.8.0] (Prowler v5.8.0)

### 🚀 Added

- New profile page with details about the user and their roles [(#7780)](https://github.com/prowler-cloud/prowler/pull/7780)
- Improved `SnippetChip` component and show resource name in new findings table [(#7813)](https://github.com/prowler-cloud/prowler/pull/7813)
- Possibility to edit the organization name [(#7829)](https://github.com/prowler-cloud/prowler/pull/7829)
- GCP credential method (Account Service Key) [(#7872)](https://github.com/prowler-cloud/prowler/pull/7872)
- Compliance detail view: ENS [(#7853)](https://github.com/prowler-cloud/prowler/pull/7853)
- Compliance detail view: ISO [(#7897)](https://github.com/prowler-cloud/prowler/pull/7897)
- Compliance detail view: CIS [(#7913)](https://github.com/prowler-cloud/prowler/pull/7913)
- Compliance detail view: AWS Well-Architected Framework [(#7925)](https://github.com/prowler-cloud/prowler/pull/7925)
- Compliance detail view: KISA [(#7965)](https://github.com/prowler-cloud/prowler/pull/7965)
- Compliance detail view: ProwlerThreatScore [(#7979)](https://github.com/prowler-cloud/prowler/pull/7979)
- Compliance detail view: Generic (rest of the compliances) [(#7990)](https://github.com/prowler-cloud/prowler/pull/7990)
- Compliance detail view: MITRE ATTACK [(#8002)](https://github.com/prowler-cloud/prowler/pull/8002)
- Improve `Scan ID` filter by adding more context and enhancing the UI/UX [(#8046)](https://github.com/prowler-cloud/prowler/pull/8046)
- Lighthouse chat interface [(#7878)](https://github.com/prowler-cloud/prowler/pull/7878)
- Google Tag Manager integration [(#8058)](https://github.com/prowler-cloud/prowler/pull/8058)

### 🔄 Changed

- `Provider UID` filter to scans page [(#7820)](https://github.com/prowler-cloud/prowler/pull/7820)
- Aligned Next.js version to `v14.2.29` across Prowler and Cloud environments for consistency and improved maintainability [(#7962)](https://github.com/prowler-cloud/prowler/pull/7962)
- Refactor credentials forms with reusable components and error handling [(#7988)](https://github.com/prowler-cloud/prowler/pull/7988)
- Updated the provider details section in Scan and Findings detail pages [(#7968)](https://github.com/prowler-cloud/prowler/pull/7968)
- Make user and password fields optional but mutually required for M365 cloud provider [(#8044)](https://github.com/prowler-cloud/prowler/pull/8044)
- Improve filter behaviour and relationships between filters in findings page [(#8046)](https://github.com/prowler-cloud/prowler/pull/8046)
- Set filters panel to be always open by default [(#8085)](https://github.com/prowler-cloud/prowler/pull/8085)
- Updated "Sign in"/"Sign up" capitalization for consistency [(#8136)](https://github.com/prowler-cloud/prowler/pull/8136)
- Duplicate API base URL as an env var to make it accessible in client components [(#8131)](https://github.com/prowler-cloud/prowler/pull/8131)

### 🐞 Fixed

- Sync between filter buttons and URL when filters change [(#7928)](https://github.com/prowler-cloud/prowler/pull/7928)
- Improve heatmap perfomance [(#7934)](https://github.com/prowler-cloud/prowler/pull/7934)
- SelectScanProvider warning fixed with empty alias [(#7998)](https://github.com/prowler-cloud/prowler/pull/7998)
- Prevent console warnings for accessibility and SVG[(#8019)](https://github.com/prowler-cloud/prowler/pull/8019)

---

## [v1.7.3] (Prowler v5.7.3)

### 🐞 Fixed

- Encrypted password typo in `formSchemas` [(#7828)](https://github.com/prowler-cloud/prowler/pull/7828)

---

## [v1.7.2] (Prowler v5.7.2)

### 🐞 Fixed

- Download report behaviour updated to show feedback based on API response [(#7758)](https://github.com/prowler-cloud/prowler/pull/7758)
- Missing KISA and ProwlerThreat icons added to the compliance page [(#7860)(https://github.com/prowler-cloud/prowler/pull/7860)]
- Retrieve more than 10 scans in /compliance page [(#7865)](https://github.com/prowler-cloud/prowler/pull/7865)
- Improve CustomDropdownFilter component [(#7868)(https://github.com/prowler-cloud/prowler/pull/7868)]

---

## [v1.7.1] (Prowler v5.7.1)

### 🐞 Fixed

- Validation to AWS IAM role [(#7787)](https://github.com/prowler-cloud/prowler/pull/7787)
- Tweak some wording for consistency throughout the app [(#7794)](https://github.com/prowler-cloud/prowler/pull/7794)
- Retrieve more than 10 providers in /scans, /manage-groups and /findings pages [(#7793)](https://github.com/prowler-cloud/prowler/pull/7793)

---

## [v1.7.0] (Prowler v5.7.0)

### 🚀 Added

- Chart to show the split between passed and failed findings [(#7680)](https://github.com/prowler-cloud/prowler/pull/7680)
- `Accordion` component [(#7700)](https://github.com/prowler-cloud/prowler/pull/7700)
- Improve `Provider UID` filter by adding more context and enhancing the UI/UX [(#7741)](https://github.com/prowler-cloud/prowler/pull/7741)
- AWS CloudFormation Quick Link to the IAM Role credentials step [(#7735)](https://github.com/prowler-cloud/prowler/pull/7735)
  – Use `getLatestFindings` on findings page when no scan or date filters are applied [(#7756)](https://github.com/prowler-cloud/prowler/pull/7756)

### 🐞 Fixed

- Form validation in launch scan workflow [(#7693)](https://github.com/prowler-cloud/prowler/pull/7693)
- Moved ProviderType to a shared types file and replaced all occurrences across the codebase [(#7710)](https://github.com/prowler-cloud/prowler/pull/7710)
- Added filter to retrieve only connected providers on the scan page [(#7723)](https://github.com/prowler-cloud/prowler/pull/7723)

### ❌ Removed

- Alias if not added from findings detail page [(#7751)](https://github.com/prowler-cloud/prowler/pull/7751)

---

## [v1.6.0] (Prowler v5.6.0)

### 🚀 Added

- Support for the `M365` Cloud Provider [(#7590)](https://github.com/prowler-cloud/prowler/pull/7590)
- Option to customize the number of items displayed per table page [(#7634)](https://github.com/prowler-cloud/prowler/pull/7634)
- Delta attribute in findings detail view [(#7654)](https://github.com/prowler-cloud/prowler/pull/7654)
- Delta indicator in new findings table [(#7676)](https://github.com/prowler-cloud/prowler/pull/7676)
- Button to download the CSV report in compliance card [(#7665)](https://github.com/prowler-cloud/prowler/pull/7665)
- Show loading state while checking provider connection [(#7669)](https://github.com/prowler-cloud/prowler/pull/7669)

### 🔄 Changed

- Finding URLs now include the ID, allowing them to be shared within the organization [(#7654)](https://github.com/prowler-cloud/prowler/pull/7654)
- Show Add/Update credentials depending on whether a secret is already set or not [(#7669)](https://github.com/prowler-cloud/prowler/pull/7669)

### 🐞 Fixed

- Set a default session duration when configuring an AWS Cloud Provider using a role [(#7639)](https://github.com/prowler-cloud/prowler/pull/7639)
- Error about page number persistence when filters change [(#7655)](https://github.com/prowler-cloud/prowler/pull/7655)

---

## [v1.5.0] (Prowler v5.5.0)

### 🚀 Added

- Social login integration with Google and GitHub [(#7218)](https://github.com/prowler-cloud/prowler/pull/7218)
- `one-time scan` feature: Adds support for single scan execution [(#7188)](https://github.com/prowler-cloud/prowler/pull/7188)
- Accepted invitations can no longer be edited [(#7198)](https://github.com/prowler-cloud/prowler/pull/7198)
- Download column in scans table to download reports for completed scans [(#7353)](https://github.com/prowler-cloud/prowler/pull/7353)
- Show muted icon when a finding is muted [(#7378)](https://github.com/prowler-cloud/prowler/pull/7378)
- Static status icon with link to service status page [(#7468)](https://github.com/prowler-cloud/prowler/pull/7468)

### 🔄 Changed

- Tweak styles for compliance cards [(#7148)](https://github.com/prowler-cloud/prowler/pull/7148)
- Upgrade Next.js to v14.2.25 to fix a middleware authorization vulnerability [(#7339)](https://github.com/prowler-cloud/prowler/pull/7339)
- Apply default filter to show only failed items when coming from scan table [(#7356)](https://github.com/prowler-cloud/prowler/pull/7356)
- Fix link behavior in scan cards: only disable "View Findings" when scan is not completed or executing [(#7368)](https://github.com/prowler-cloud/prowler/pull/7368)

---

## [v1.4.0] (Prowler v5.4.0)

### 🚀 Added

- `exports` feature: Users can now download artifacts via a new button [(#7006)](https://github.com/prowler-cloud/prowler/pull/7006)
- New sidebar with nested menus and integrated mobile navigation [(#7018)](https://github.com/prowler-cloud/prowler/pull/7018)
- Animation for scan execution progress—it now updates automatically.[(#6972)](https://github.com/prowler-cloud/prowler/pull/6972)
- `status_extended` attribute to finding details [(#6997)](https://github.com/prowler-cloud/prowler/pull/6997)
- `Prowler version` to the sidebar [(#7086)](https://github.com/prowler-cloud/prowler/pull/7086)

### 🔄 Changed

- New compliance dropdown [(#7118)](https://github.com/prowler-cloud/prowler/pull/7118)

### 🐞 Fixed

- Revalidate the page when a role is deleted [(#6976)](https://github.com/prowler-cloud/prowler/pull/6976)
- Allows removing group visibility when creating a role [(#7088)](https://github.com/prowler-cloud/prowler/pull/7088)
- Displays correct error messages when deleting a user [(#7089)](https://github.com/prowler-cloud/prowler/pull/7089)
- Updated label: _"Select a scan job"_ → _"Select a cloud provider"_ [(#7107)](https://github.com/prowler-cloud/prowler/pull/7107)
- Display uid if alias is missing when creating a group [(#7137)](https://github.com/prowler-cloud/prowler/pull/7137)

---

## [v1.3.0] (Prowler v5.3.0)

### 🚀 Added

- Findings endpoints now require at least one date filter [(#6864)](https://github.com/prowler-cloud/prowler/pull/6864)

### 🔄 Changed

- Scans now appear immediately after launch [(#6791)](https://github.com/prowler-cloud/prowler/pull/6791)
- Improved sign-in and sign-up forms [(#6813)](https://github.com/prowler-cloud/prowler/pull/6813)

---

## [v1.2.0] (Prowler v5.2.0)

### 🚀 Added

- `First seen` field included in finding details [(#6575)](https://github.com/prowler-cloud/prowler/pull/6575)

### 🔄 Changed

- Completely redesigned finding details layout [(#6575)](https://github.com/prowler-cloud/prowler/pull/6575)
- Completely redesigned scan details layout [(#6665)](https://github.com/prowler-cloud/prowler/pull/6665)
- Simplified provider setup: reduced from 4 to 3 steps Successful connection now triggers an animation before redirecting to `/scans` [(#6665)](https://github.com/prowler-cloud/prowler/pull/6665)

---<|MERGE_RESOLUTION|>--- conflicted
+++ resolved
@@ -28,11 +28,8 @@
 
 ### 🐞 Fixed
 
-<<<<<<< HEAD
 - SAML configuration errors are now properly caught and displayed [(#8880)](https://github.com/prowler-cloud/prowler/pull/8880)
-=======
 - ThreatScore for each pillar in Prowler ThreatScore specific view [(#8582)](https://github.com/prowler-cloud/prowler/pull/8582)
->>>>>>> b74744b1
 
 ---
 
