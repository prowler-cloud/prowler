--- conflicted
+++ resolved
@@ -6,11 +6,10 @@
 
 ### 🚀 Added
 
-<<<<<<< HEAD
 - New menu item under Configuration section for quick access to the Mutelist [(#8444)](https://github.com/prowler-cloud/prowler/pull/8444)
-=======
+
+
 - `Cloud Provider` type filter to providers page [(#8473)](https://github.com/prowler-cloud/prowler/pull/8473)
->>>>>>> 94e60f73
 
 ### 🔄 Changed
 
