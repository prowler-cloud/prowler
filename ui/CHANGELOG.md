--- conflicted
+++ resolved
@@ -6,26 +6,13 @@
 
 ### 🚀 Added
 
-<<<<<<< HEAD
 - Jira integration[(#8640)](https://github.com/prowler-cloud/prowler/pull/8640),[(#8649)](https://github.com/prowler-cloud/prowler/pull/8649)
 
 ### 🔄 Changed
 
 - Overview chart "Findings by Severity" now shows only failing findings (defaults to `status=FAIL`) and chart links open the Findings page pre-filtered to fails per severity [(#8186)](https://github.com/prowler-cloud/prowler/pull/8186)
-
-## [1.11.1] (Prowler v5.11.1)
-
-### 🐞 Added
-
-=======
-- Jira integration[(#8640)](https://github.com/prowler-cloud/prowler/pull/8640)
->>>>>>> 4b259fa8
 - Handle API responses and errors consistently across the app [(#8621)](https://github.com/prowler-cloud/prowler/pull/8621)
 - No-permission message on the scan page [(#8624)](https://github.com/prowler-cloud/prowler/pull/8624)
-
-### 🔄 Changed
-
-- Overview chart "Findings by Severity" now shows only failing findings (defaults to `status=FAIL`) and chart links open the Findings page pre-filtered to fails per severity [(#8186)](https://github.com/prowler-cloud/prowler/pull/8186)
 - Markdown rendering in finding details page [(#8604)](https://github.com/prowler-cloud/prowler/pull/8604)
 
 ### 🐞 Fixed
