# Prowler UI Changelog

All notable changes to the **Prowler UI** are documented in this file.

## [v1.8.0] (Prowler v5.8.0) – Not released

<<<<<<< HEAD
### 🐞 Fixes

- Added validation to AWS IAM role. [(#7787)](https://github.com/prowler-cloud/prowler/pull/7787)
<<<<<<< HEAD
- Retrieve more than 10 providers in /scans, /manage-groups and /findings pages. [(#7793)](https://github.com/prowler-cloud/prowler/pull/7793)

=======
  
<<<<<<< HEAD
=======
### 🚀 Added

- New profile page with details about the user and their roles. [(#7780)](https://github.com/prowler-cloud/prowler/pull/7780)

---

## [v1.7.1] (Prowler v5.7.1)

### 🐞 Fixes

- Added validation to AWS IAM role. [(#7787)](https://github.com/prowler-cloud/prowler/pull/7787)
- Tweak some wording for consistency throughout the app. [(#7794)](https://github.com/prowler-cloud/prowler/pull/7794)
- Retrieve more than 10 providers in /scans, /manage-groups and /findings pages. [(#7793)](https://github.com/prowler-cloud/prowler/pull/7793)

>>>>>>> 118f3d163 (docs: update changelog UI (#7808))
=======
>>>>>>> origin/v5.7
>>>>>>> 00a349da
---

## [v1.7.0] (Prowler v5.7.0)

### 🚀 Added

- Add a new chart to show the split between passed and failed findings. [(#7680)](https://github.com/prowler-cloud/prowler/pull/7680)
- Added `Accordion` component. [(#7700)](https://github.com/prowler-cloud/prowler/pull/7700)
- Improve `Provider UID` filter by adding more context and enhancing the UI/UX. [(#7741)](https://github.com/prowler-cloud/prowler/pull/7741)
- Added an AWS CloudFormation Quick Link to the IAM Role credentials step [(#7735)](https://github.com/prowler-cloud/prowler/pull/7735)
– Use `getLatestFindings` on findings page when no scan or date filters are applied. [(#7756)](https://github.com/prowler-cloud/prowler/pull/7756)

### 🐞 Fixes

- Fix form validation in launch scan workflow. [(#7693)](https://github.com/prowler-cloud/prowler/pull/7693)
- Moved ProviderType to a shared types file and replaced all occurrences across the codebase. [(#7710)](https://github.com/prowler-cloud/prowler/pull/7710)
- Added filter to retrieve only connected providers on the scan page. [(#7723)](https://github.com/prowler-cloud/prowler/pull/7723)
- Removed the alias if not added from findings detail page. [(#7751)](https://github.com/prowler-cloud/prowler/pull/7751)

---

## [v1.6.0] (Prowler v5.6.0)

### 🚀 Added

- Support for the `M365` Cloud Provider. [(#7590)](https://github.com/prowler-cloud/prowler/pull/7590)
- Added option to customize the number of items displayed per table page. [(#7634)](https://github.com/prowler-cloud/prowler/pull/7634)
- Add delta attribute in findings detail view. [(#7654)](https://github.com/prowler-cloud/prowler/pull/7654)
- Add delta indicator in new findings table. [(#7676)](https://github.com/prowler-cloud/prowler/pull/7676)
- Add a button to download the CSV report in compliance card. [(#7665)](https://github.com/prowler-cloud/prowler/pull/7665)
- Show loading state while checking provider connection. [(#7669)](https://github.com/prowler-cloud/prowler/pull/7669)


### 🔄 Changed

- Finding URLs now include the ID, allowing them to be shared within the organization. [(#7654)](https://github.com/prowler-cloud/prowler/pull/7654)
- Show Add/Update credentials depending on whether a secret is already set or not. [(#7669)](https://github.com/prowler-cloud/prowler/pull/7669)

### 🐞 Fixes

- Set a default session duration when configuring an AWS Cloud Provider using a role. [(#7639)](https://github.com/prowler-cloud/prowler/pull/7639)
- Error about page number persistence when filters change. [(#7655)](https://github.com/prowler-cloud/prowler/pull/7655)

---

## [v1.5.0] (Prowler v5.5.0)

### 🚀 Added

- Social login integration with Google and GitHub [(#7218)](https://github.com/prowler-cloud/prowler/pull/7218)
- Added `one-time scan` feature: Adds support for single scan execution. [(#7188)](https://github.com/prowler-cloud/prowler/pull/7188)
- Accepted invitations can no longer be edited. [(#7198)](https://github.com/prowler-cloud/prowler/pull/7198)
- Added download column in scans table to download reports for completed scans. [(#7353)](https://github.com/prowler-cloud/prowler/pull/7353)
- Show muted icon when a finding is muted. [(#7378)](https://github.com/prowler-cloud/prowler/pull/7378)
- Added static status icon with link to service status page. [(#7468)](https://github.com/prowler-cloud/prowler/pull/7468)

### 🔄 Changed

- Tweak styles for compliance cards. [(#7148)](https://github.com/prowler-cloud/prowler/pull/7148).
- Upgrade Next.js to v14.2.25 to fix a middleware authorization vulnerability. [(#7339)](https://github.com/prowler-cloud/prowler/pull/7339)
- Apply default filter to show only failed items when coming from scan table. [(#7356)](https://github.com/prowler-cloud/prowler/pull/7356)
- Fix link behavior in scan cards: only disable "View Findings" when scan is not completed or executing. [(#7368)](https://github.com/prowler-cloud/prowler/pull/7368)

---

## [v1.4.0] (Prowler v5.4.0)

### 🚀 Added

- Added `exports` feature: Users can now download artifacts via a new button. [(#7006)](https://github.com/prowler-cloud/prowler/pull/7006)
- New sidebar with nested menus and integrated mobile navigation. [(#7018)](https://github.com/prowler-cloud/prowler/pull/7018)
- Added animation for scan execution progress—it now updates automatically.[(#6972)](https://github.com/prowler-cloud/prowler/pull/6972)
- Add `status_extended` attribute to finding details. [(#6997)](https://github.com/prowler-cloud/prowler/pull/6997)
- Add `Prowler version` to the sidebar. [(#7086)](https://github.com/prowler-cloud/prowler/pull/7086)

### 🔄 Changed

- New compliance dropdown. [(#7118)](https://github.com/prowler-cloud/prowler/pull/7118).

### 🐞 Fixes

- Revalidate the page when a role is deleted. [(#6976)](https://github.com/prowler-cloud/prowler/pull/6976)
- Allows removing group visibility when creating a role. [(#7088)](https://github.com/prowler-cloud/prowler/pull/7088)
- Displays correct error messages when deleting a user. [(#7089)](https://github.com/prowler-cloud/prowler/pull/7089)
- Updated label: *"Select a scan job"* → *"Select a cloud provider"*. [(#7107)](https://github.com/prowler-cloud/prowler/pull/7107)
- Display uid if alias is missing when creating a group. [(#7137)](https://github.com/prowler-cloud/prowler/pull/7137)

---

## [v1.3.0] (Prowler v5.3.0)

### 🚀 Added

- Findings endpoints now require at least one date filter [(#6864)](https://github.com/prowler-cloud/prowler/pull/6864).

### 🔄 Changed

- Scans now appear immediately after launch. [(#6791)](https://github.com/prowler-cloud/prowler/pull/6791).
- Improved sign-in and sign-up forms. [(#6813)](https://github.com/prowler-cloud/prowler/pull/6813).

---

## [v1.2.0] (Prowler v5.2.0)

### 🚀 Added

- `First seen` field included in finding details. [(#6575)](https://github.com/prowler-cloud/prowler/pull/6575)

### 🔄 Changed

- Completely redesigned finding details layout. [(#6575)](https://github.com/prowler-cloud/prowler/pull/6575)
- Completely redesigned scan details layout.[(#6665)](https://github.com/prowler-cloud/prowler/pull/6665)
- Simplified provider setup: reduced from 4 to 3 steps. Successful connection now triggers an animation before redirecting to `/scans`. [(#6665)](https://github.com/prowler-cloud/prowler/pull/6665)

---<|MERGE_RESOLUTION|>--- conflicted
+++ resolved
@@ -4,17 +4,6 @@
 
 ## [v1.8.0] (Prowler v5.8.0) – Not released
 
-<<<<<<< HEAD
-### 🐞 Fixes
-
-- Added validation to AWS IAM role. [(#7787)](https://github.com/prowler-cloud/prowler/pull/7787)
-<<<<<<< HEAD
-- Retrieve more than 10 providers in /scans, /manage-groups and /findings pages. [(#7793)](https://github.com/prowler-cloud/prowler/pull/7793)
-
-=======
-  
-<<<<<<< HEAD
-=======
 ### 🚀 Added
 
 - New profile page with details about the user and their roles. [(#7780)](https://github.com/prowler-cloud/prowler/pull/7780)
@@ -29,10 +18,6 @@
 - Tweak some wording for consistency throughout the app. [(#7794)](https://github.com/prowler-cloud/prowler/pull/7794)
 - Retrieve more than 10 providers in /scans, /manage-groups and /findings pages. [(#7793)](https://github.com/prowler-cloud/prowler/pull/7793)
 
->>>>>>> 118f3d163 (docs: update changelog UI (#7808))
-=======
->>>>>>> origin/v5.7
->>>>>>> 00a349da
 ---
 
 ## [v1.7.0] (Prowler v5.7.0)
