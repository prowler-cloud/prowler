--- conflicted
+++ resolved
@@ -4,15 +4,13 @@
 
 ## [1.12.0] (Prowler v5.12.0)
 
-<<<<<<< HEAD
+### 🚀 Added
+
+- Jira integration[(#8640)](https://github.com/prowler-cloud/prowler/pull/8640)
+
 ### 🔄 Changed
 
 - Overview chart "Findings by Severity" now shows only failing findings (defaults to `status=FAIL`) and chart links open the Findings page pre-filtered to fails per severity [(#8186)](https://github.com/prowler-cloud/prowler/pull/8186)
-=======
-### 🚀 Added
-
-- Jira integration[(#8640)](https://github.com/prowler-cloud/prowler/pull/8640)
->>>>>>> daa25360
 
 ## [1.11.1] (Prowler v5.11.1)
 
