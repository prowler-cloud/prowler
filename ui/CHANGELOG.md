--- conflicted
+++ resolved
@@ -2,13 +2,10 @@
 
 All notable changes to the **Prowler UI** are documented in this file.
 
-<<<<<<< HEAD
 ## [1.13.0] (Prowler UNRELEASED)
-=======
-## [1.13.0] (Prowler unreleased)
->>>>>>> ec274511
-
-### 🚀 Added
+
+### 🚀 Added
+
 - Support for Markdown and AdditionalURLs in findings detail page [(#8704)](https://github.com/prowler-cloud/prowler/pull/8704)
 - `Prowler Hub` menu item with tooltip [(#8692)] (https://github.com/prowler-cloud/prowler/pull/8692)
 - Copy link button to finding detail page [(#8685)] (https://github.com/prowler-cloud/prowler/pull/8685)
@@ -18,8 +15,6 @@
 ### 🐞 Fixed
 
 ---
-
-## [1.12.1] (Prowler v5.12.1)
 
 ## [1.12.2] (Prowler v5.12.2)
 
