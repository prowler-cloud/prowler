--- conflicted
+++ resolved
@@ -1,6 +1,8 @@
 # Prowler UI Changelog
 
 All notable changes to the **Prowler UI** are documented in this file.
+
+- API Key Management UI with complete interface for managing API keys in user profile [(#8308)](https://github.com/prowler-cloud/prowler/pull/8308)
 
 ## [1.11.0] (Prowler v5.11.0)
 
@@ -50,13 +52,9 @@
 - Lighthouse banner [(#8259)](https://github.com/prowler-cloud/prowler/pull/8259)
 - Amazon AWS S3 integration [(#8391)](https://github.com/prowler-cloud/prowler/pull/8391)
 - Github provider support [(#8405)](https://github.com/prowler-cloud/prowler/pull/8405)
-<<<<<<< HEAD
-- API Key Management UI with complete interface for managing API keys in user profile [(#8308)](https://github.com/prowler-cloud/prowler/pull/8308)
-=======
 - XML validation for SAML metadata in the UI [(#8429)](https://github.com/prowler-cloud/prowler/pull/8429)
 - Default Mutelist placeholder in the UI [(#8455)](https://github.com/prowler-cloud/prowler/pull/8455)
 - Help link in the SAML configuration modal [(#8461)](https://github.com/prowler-cloud/prowler/pull/8461)
->>>>>>> fdb76e78
 
 ### 🔄 Changed
 
