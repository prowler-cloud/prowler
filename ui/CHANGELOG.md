# Prowler UI Changelog

All notable changes to the **Prowler UI** are documented in this file.

<<<<<<< HEAD
## [1.14.0] (Prowler UNRELEASED)

### 🚀 Added

- IaC (Infrastructure as Code) provider support for scanning remote repositories [(#8751)](https://github.com/prowler-cloud/prowler/pull/8751)
- Support for Oracle Cloud Infrastructure (OCI) provider [(#8984)](https://github.com/prowler-cloud/prowler/pull/8984)
=======
## [1.14.0] (Unreleased)

### 🚀 Added

- RSS feeds support [(#9109)](https://github.com/prowler-cloud/prowler/pull/9109)
- Customer Support menu item [(#9143)](https://github.com/prowler-cloud/prowler/pull/9143)
- IaC (Infrastructure as Code) provider support for scanning remote repositories [(#8751)](https://github.com/prowler-cloud/prowler/pull/8751)

### 🔄 Changed

- Resource ID moved up in the findings detail page [(#9141)](https://github.com/prowler-cloud/prowler/pull/9141)

---

## [1.13.1]
>>>>>>> 60149516

### 🔄 Changed

- Upgrade React to version 19.2.0 [(#9039)](https://github.com/prowler-cloud/prowler/pull/9039)

---

## [1.13.0] (Prowler v5.13.0)

### 🚀 Added

- Support for Markdown and AdditionalURLs in findings detail page [(#8704)](https://github.com/prowler-cloud/prowler/pull/8704)
- `Prowler Hub` menu item with tooltip [(#8692)](https://github.com/prowler-cloud/prowler/pull/8692)
- Copy link button to finding detail page [(#8685)](https://github.com/prowler-cloud/prowler/pull/8685)
- React Compiler support for automatic optimization [(#8748)](https://github.com/prowler-cloud/prowler/pull/8748)
- Turbopack support for faster development builds [(#8748)](https://github.com/prowler-cloud/prowler/pull/8748)
- Add compliance name in compliance detail view [(#8775)](https://github.com/prowler-cloud/prowler/pull/8775)
- PDF reporting for Prowler ThreatScore [(#8867)](https://github.com/prowler-cloud/prowler/pull/8867)
- Support C5 compliance framework for the AWS provider [(#8830)](https://github.com/prowler-cloud/prowler/pull/8830)
- API key management in user profile [(#8308)](https://github.com/prowler-cloud/prowler/pull/8308)
- Refresh access token error handling [(#8864)](https://github.com/prowler-cloud/prowler/pull/8864)
- Support Common Cloud Controls for AWS, Azure and GCP [(#8000)](https://github.com/prowler-cloud/prowler/pull/8000)
- New M365 credentials certificate authentication method [(#8929)](https://github.com/prowler-cloud/prowler/pull/8929)

### 🔄 Changed

- Upgraded Zod to version 4.1.11 with comprehensive migration of deprecated syntax [(#8801)](https://github.com/prowler-cloud/prowler/pull/8801)
- Upgraded Zustand to version 5.0.8 (no code changes required) [(#8801)](https://github.com/prowler-cloud/prowler/pull/8801)
- Upgraded AI SDK to version 5.0.59 with new transport and message structure [(#8801)](https://github.com/prowler-cloud/prowler/pull/8801)
- Upgraded React to version 19.1.1 with async components support [(#8748)](https://github.com/prowler-cloud/prowler/pull/8748)
- Upgraded Next.js to version 15.5.3 with enhanced App Router [(#8748)](https://github.com/prowler-cloud/prowler/pull/8748)
- Updated from NextUI to HeroUI [(#8748)](https://github.com/prowler-cloud/prowler/pull/8748)
- Updated LangChain to latest versions with API improvements [(#8748)](https://github.com/prowler-cloud/prowler/pull/8748)
- Migrated all page components to async `params`/`searchParams` API [(#8748)](https://github.com/prowler-cloud/prowler/pull/8748)
- Migrated from `useFormState` to `useActionState` for React 19 compatibility [(#8748)](https://github.com/prowler-cloud/prowler/pull/8748)
- References display in findings detail page now shows as a proper bulleted list [(#8793)](https://github.com/prowler-cloud/prowler/pull/8793)

### 🐞 Fixed

- SAML configuration errors are now properly caught and displayed [(#8880)](https://github.com/prowler-cloud/prowler/pull/8880)
- ThreatScore for each pillar in Prowler ThreatScore specific view [(#8582)](https://github.com/prowler-cloud/prowler/pull/8582)
- Remove maxTokens model param for GPT-5 models [(#8843)](https://github.com/prowler-cloud/prowler/pull/8843)
- MITRE ATTACK compliance view now shows all requirements in charts [(#8886)](https://github.com/prowler-cloud/prowler/pull/8886)
- Mutelist menu item now doesn't blink [(#8932)](https://github.com/prowler-cloud/prowler/pull/8932)

---

## [1.12.3] (Prowler v5.12.3)

### 🐞 Fixed

- Disable "See Findings" button until scan completes [(#8762)](https://github.com/prowler-cloud/prowler/pull/8762)
- Scrolling during Lighthouse AI response streaming [(#8669)](https://github.com/prowler-cloud/prowler/pull/8669)
- Lighthouse textbox to send messages on Enter [(#8747)](https://github.com/prowler-cloud/prowler/pull/8747)

---

## [1.12.2] (Prowler v5.12.2)

### 🐞 Fixed

- Handle 4XX errors consistently and 204 responses properly[(#8722)](https://github.com/prowler-cloud/prowler/pull/8722)

## [1.12.1] (Prowler v5.12.1)

### 🐞 Fixed

- Field-level email validation message [(#8698)](https://github.com/prowler-cloud/prowler/pull/8698)
- POST method on auth form [(#8699)](https://github.com/prowler-cloud/prowler/pull/8699)

---

## [1.12.0] (Prowler v5.12.0)

### 🚀 Added

- Jira integration[(#8640)](https://github.com/prowler-cloud/prowler/pull/8640),[(#8649)](https://github.com/prowler-cloud/prowler/pull/8649)

### 🔄 Changed

- Overview chart "Findings by Severity" now shows only failing findings (defaults to `status=FAIL`) and chart links open the Findings page pre-filtered to fails per severity [(#8186)](https://github.com/prowler-cloud/prowler/pull/8186)
- Handle API responses and errors consistently across the app [(#8621)](https://github.com/prowler-cloud/prowler/pull/8621)
- No-permission message on the scan page [(#8624)](https://github.com/prowler-cloud/prowler/pull/8624)

### 🐞 Fixed

- Scan page shows NoProvidersAdded when no providers [(#8626)](https://github.com/prowler-cloud/prowler/pull/8626)
- XML field in SAML configuration form validation [(#8638)](https://github.com/prowler-cloud/prowler/pull/8638)
- Social login buttons in sign-up page [(#8673)](https://github.com/prowler-cloud/prowler/pull/8673)

---

## [1.11.0] (Prowler v5.11.0)

### 🚀 Added

- Security Hub integration [(#8552)](https://github.com/prowler-cloud/prowler/pull/8552)
- `Cloud Provider` type filter to providers page [(#8473)](https://github.com/prowler-cloud/prowler/pull/8473)
- New menu item under Configuration section for quick access to the Mutelist [(#8444)](https://github.com/prowler-cloud/prowler/pull/8444)
- Resource agent to Lighthouse for querying resource information [(#8509)](https://github.com/prowler-cloud/prowler/pull/8509)
- Lighthouse support for OpenAI GPT-5 [(#8527)](https://github.com/prowler-cloud/prowler/pull/8527)
- Link to the configured S3 bucket and folder in each integration [(#8554)](https://github.com/prowler-cloud/prowler/pull/8554)

### 🔄 Changed

- Disable `See Compliance` button until scan completes [(#8487)](https://github.com/prowler-cloud/prowler/pull/8487)
- Provider connection filter now shows "Connected/Disconnected" instead of "true/false" for better UX [(#8520)](https://github.com/prowler-cloud/prowler/pull/8520)
- Provider Uid filter on scan page to list all UIDs regardless of connection status [(#8375)](https://github.com/prowler-cloud/prowler/pull/8375)

### 🐞 Fixed

- Default value inside credentials form in AWS Provider add workflow properly set [(#8553)](https://github.com/prowler-cloud/prowler/pull/8553)
- Auth callback route checking working as expected [(#8556)](https://github.com/prowler-cloud/prowler/pull/8556)
- DataTable column headers set to single-line [(#8480)](https://github.com/prowler-cloud/prowler/pull/8480)

---

## [1.10.2] (Prowler v5.10.3)

### 🐞 Fixed

- Lighthouse using default config instead of backend config [(#8546)](https://github.com/prowler-cloud/prowler/pull/8546)

---

## [1.10.1] (Prowler v5.10.1)

### 🐞 Fixed

- Field for `Assume Role` in AWS role credentials form shown again [(#8484)](https://github.com/prowler-cloud/prowler/pull/8484)
- `GitHub` submenu to High Risk Findings [(#8488)](https://github.com/prowler-cloud/prowler/pull/8488)
- Improved Overview chart `Findings by Severity` spacing [(#8491)](https://github.com/prowler-cloud/prowler/pull/8491)

## [1.10.0] (Prowler v5.10.0)

### 🚀 Added

- Lighthouse banner [(#8259)](https://github.com/prowler-cloud/prowler/pull/8259)
- Amazon AWS S3 integration [(#8391)](https://github.com/prowler-cloud/prowler/pull/8391)
- Github provider support [(#8405)](https://github.com/prowler-cloud/prowler/pull/8405)
- XML validation for SAML metadata in the UI [(#8429)](https://github.com/prowler-cloud/prowler/pull/8429)
- Default Mutelist placeholder in the UI [(#8455)](https://github.com/prowler-cloud/prowler/pull/8455)
- Help link in the SAML configuration modal [(#8461)](https://github.com/prowler-cloud/prowler/pull/8461)

### 🔄 Changed

- Rename `Memberships` to `Organization` in the sidebar [(#8415)](https://github.com/prowler-cloud/prowler/pull/8415)

### 🐞 Fixed

- Display error messages and allow editing last message in Lighthouse [(#8358)](https://github.com/prowler-cloud/prowler/pull/8358)

### ❌ Removed

- Removed `Browse all resources` from the sidebar, sidebar now shows a single `Resources` entry [(#8418)](https://github.com/prowler-cloud/prowler/pull/8418)
- Removed `Misconfigurations` from the `Top Failed Findings` section in the sidebar [(#8426)](https://github.com/prowler-cloud/prowler/pull/8426)

---

## [v1.9.0] (Prowler v5.9.0)

### 🚀 Added

- Mutelist configuration form [(#8190)](https://github.com/prowler-cloud/prowler/pull/8190)
- SAML login integration [(#8203)](https://github.com/prowler-cloud/prowler/pull/8203)
- Resource view [(#7760)](https://github.com/prowler-cloud/prowler/pull/7760)
- Navigation link in Scans view to access Compliance Overview [(#8251)](https://github.com/prowler-cloud/prowler/pull/8251)
- Status column for findings table in the Compliance Detail view [(#8244)](https://github.com/prowler-cloud/prowler/pull/8244)
- Allow to restrict routes access based on user permissions [(#8287)](https://github.com/prowler-cloud/prowler/pull/8287)
- Max character limit validation for Scan label [(#8319)](https://github.com/prowler-cloud/prowler/pull/8319)

### 🔐 Security

- Enhanced password validation to enforce 12+ character passwords with special characters, uppercase, lowercase, and numbers [(#8225)](https://github.com/prowler-cloud/prowler/pull/8225)

### 🔄 Changed

- Upgrade to Next.js 14.2.30 and lock TypeScript to 5.5.4 for ESLint compatibility [(#8189)](https://github.com/prowler-cloud/prowler/pull/8189)
- Improved active step highlighting and updated step titles and descriptions in the Cloud Provider credentials update flow [(#8303)](https://github.com/prowler-cloud/prowler/pull/8303)
- Refactored all existing links across the app to use new custom-link component for consistent styling [(#8341)](https://github.com/prowler-cloud/prowler/pull/8341)

### 🐞 Fixed

- Error message when launching a scan if user has no permissions [(#8280)](https://github.com/prowler-cloud/prowler/pull/8280)
- Include compliance in the download button tooltip [(#8307)](https://github.com/prowler-cloud/prowler/pull/8307)
- Redirection and error handling issues after deleting a provider groups [(#8389)](https://github.com/prowler-cloud/prowler/pull/8389)

---

## [v1.8.1] (Prowler 5.8.1)

### 🔄 Changed

- Latest new failed findings now use `GET /findings/latest` [(#8219)](https://github.com/prowler-cloud/prowler/pull/8219)

### ❌ Removed

- Validation of the provider's secret type during updates [(#8197)](https://github.com/prowler-cloud/prowler/pull/8197)

---

## [v1.8.0] (Prowler v5.8.0)

### 🚀 Added

- New profile page with details about the user and their roles [(#7780)](https://github.com/prowler-cloud/prowler/pull/7780)
- Improved `SnippetChip` component and show resource name in new findings table [(#7813)](https://github.com/prowler-cloud/prowler/pull/7813)
- Possibility to edit the organization name [(#7829)](https://github.com/prowler-cloud/prowler/pull/7829)
- GCP credential method (Account Service Key) [(#7872)](https://github.com/prowler-cloud/prowler/pull/7872)
- Compliance detail view: ENS [(#7853)](https://github.com/prowler-cloud/prowler/pull/7853)
- Compliance detail view: ISO [(#7897)](https://github.com/prowler-cloud/prowler/pull/7897)
- Compliance detail view: CIS [(#7913)](https://github.com/prowler-cloud/prowler/pull/7913)
- Compliance detail view: AWS Well-Architected Framework [(#7925)](https://github.com/prowler-cloud/prowler/pull/7925)
- Compliance detail view: KISA [(#7965)](https://github.com/prowler-cloud/prowler/pull/7965)
- Compliance detail view: ProwlerThreatScore [(#7979)](https://github.com/prowler-cloud/prowler/pull/7979)
- Compliance detail view: Generic (rest of the compliances) [(#7990)](https://github.com/prowler-cloud/prowler/pull/7990)
- Compliance detail view: MITRE ATTACK [(#8002)](https://github.com/prowler-cloud/prowler/pull/8002)
- Improve `Scan ID` filter by adding more context and enhancing the UI/UX [(#8046)](https://github.com/prowler-cloud/prowler/pull/8046)
- Lighthouse chat interface [(#7878)](https://github.com/prowler-cloud/prowler/pull/7878)
- Google Tag Manager integration [(#8058)](https://github.com/prowler-cloud/prowler/pull/8058)

### 🔄 Changed

- `Provider UID` filter to scans page [(#7820)](https://github.com/prowler-cloud/prowler/pull/7820)
- Aligned Next.js version to `v14.2.29` across Prowler and Cloud environments for consistency and improved maintainability [(#7962)](https://github.com/prowler-cloud/prowler/pull/7962)
- Refactor credentials forms with reusable components and error handling [(#7988)](https://github.com/prowler-cloud/prowler/pull/7988)
- Updated the provider details section in Scan and Findings detail pages [(#7968)](https://github.com/prowler-cloud/prowler/pull/7968)
- Make user and password fields optional but mutually required for M365 cloud provider [(#8044)](https://github.com/prowler-cloud/prowler/pull/8044)
- Improve filter behaviour and relationships between filters in findings page [(#8046)](https://github.com/prowler-cloud/prowler/pull/8046)
- Set filters panel to be always open by default [(#8085)](https://github.com/prowler-cloud/prowler/pull/8085)
- Updated "Sign in"/"Sign up" capitalization for consistency [(#8136)](https://github.com/prowler-cloud/prowler/pull/8136)
- Duplicate API base URL as an env var to make it accessible in client components [(#8131)](https://github.com/prowler-cloud/prowler/pull/8131)

### 🐞 Fixed

- Sync between filter buttons and URL when filters change [(#7928)](https://github.com/prowler-cloud/prowler/pull/7928)
- Improve heatmap perfomance [(#7934)](https://github.com/prowler-cloud/prowler/pull/7934)
- SelectScanProvider warning fixed with empty alias [(#7998)](https://github.com/prowler-cloud/prowler/pull/7998)
- Prevent console warnings for accessibility and SVG[(#8019)](https://github.com/prowler-cloud/prowler/pull/8019)

---

## [v1.7.3] (Prowler v5.7.3)

### 🐞 Fixed

- Encrypted password typo in `formSchemas` [(#7828)](https://github.com/prowler-cloud/prowler/pull/7828)

---

## [v1.7.2] (Prowler v5.7.2)

### 🐞 Fixed

- Download report behaviour updated to show feedback based on API response [(#7758)](https://github.com/prowler-cloud/prowler/pull/7758)
- Missing KISA and ProwlerThreat icons added to the compliance page [(#7860)(https://github.com/prowler-cloud/prowler/pull/7860)]
- Retrieve more than 10 scans in /compliance page [(#7865)](https://github.com/prowler-cloud/prowler/pull/7865)
- Improve CustomDropdownFilter component [(#7868)(https://github.com/prowler-cloud/prowler/pull/7868)]

---

## [v1.7.1] (Prowler v5.7.1)

### 🐞 Fixed

- Validation to AWS IAM role [(#7787)](https://github.com/prowler-cloud/prowler/pull/7787)
- Tweak some wording for consistency throughout the app [(#7794)](https://github.com/prowler-cloud/prowler/pull/7794)
- Retrieve more than 10 providers in /scans, /manage-groups and /findings pages [(#7793)](https://github.com/prowler-cloud/prowler/pull/7793)

---

## [v1.7.0] (Prowler v5.7.0)

### 🚀 Added

- Chart to show the split between passed and failed findings [(#7680)](https://github.com/prowler-cloud/prowler/pull/7680)
- `Accordion` component [(#7700)](https://github.com/prowler-cloud/prowler/pull/7700)
- Improve `Provider UID` filter by adding more context and enhancing the UI/UX [(#7741)](https://github.com/prowler-cloud/prowler/pull/7741)
- AWS CloudFormation Quick Link to the IAM Role credentials step [(#7735)](https://github.com/prowler-cloud/prowler/pull/7735)
  – Use `getLatestFindings` on findings page when no scan or date filters are applied [(#7756)](https://github.com/prowler-cloud/prowler/pull/7756)

### 🐞 Fixed

- Form validation in launch scan workflow [(#7693)](https://github.com/prowler-cloud/prowler/pull/7693)
- Moved ProviderType to a shared types file and replaced all occurrences across the codebase [(#7710)](https://github.com/prowler-cloud/prowler/pull/7710)
- Added filter to retrieve only connected providers on the scan page [(#7723)](https://github.com/prowler-cloud/prowler/pull/7723)

### ❌ Removed

- Alias if not added from findings detail page [(#7751)](https://github.com/prowler-cloud/prowler/pull/7751)

---

## [v1.6.0] (Prowler v5.6.0)

### 🚀 Added

- Support for the `M365` Cloud Provider [(#7590)](https://github.com/prowler-cloud/prowler/pull/7590)
- Option to customize the number of items displayed per table page [(#7634)](https://github.com/prowler-cloud/prowler/pull/7634)
- Delta attribute in findings detail view [(#7654)](https://github.com/prowler-cloud/prowler/pull/7654)
- Delta indicator in new findings table [(#7676)](https://github.com/prowler-cloud/prowler/pull/7676)
- Button to download the CSV report in compliance card [(#7665)](https://github.com/prowler-cloud/prowler/pull/7665)
- Show loading state while checking provider connection [(#7669)](https://github.com/prowler-cloud/prowler/pull/7669)

### 🔄 Changed

- Finding URLs now include the ID, allowing them to be shared within the organization [(#7654)](https://github.com/prowler-cloud/prowler/pull/7654)
- Show Add/Update credentials depending on whether a secret is already set or not [(#7669)](https://github.com/prowler-cloud/prowler/pull/7669)

### 🐞 Fixed

- Set a default session duration when configuring an AWS Cloud Provider using a role [(#7639)](https://github.com/prowler-cloud/prowler/pull/7639)
- Error about page number persistence when filters change [(#7655)](https://github.com/prowler-cloud/prowler/pull/7655)

---

## [v1.5.0] (Prowler v5.5.0)

### 🚀 Added

- Social login integration with Google and GitHub [(#7218)](https://github.com/prowler-cloud/prowler/pull/7218)
- `one-time scan` feature: Adds support for single scan execution [(#7188)](https://github.com/prowler-cloud/prowler/pull/7188)
- Accepted invitations can no longer be edited [(#7198)](https://github.com/prowler-cloud/prowler/pull/7198)
- Download column in scans table to download reports for completed scans [(#7353)](https://github.com/prowler-cloud/prowler/pull/7353)
- Show muted icon when a finding is muted [(#7378)](https://github.com/prowler-cloud/prowler/pull/7378)
- Static status icon with link to service status page [(#7468)](https://github.com/prowler-cloud/prowler/pull/7468)

### 🔄 Changed

- Tweak styles for compliance cards [(#7148)](https://github.com/prowler-cloud/prowler/pull/7148)
- Upgrade Next.js to v14.2.25 to fix a middleware authorization vulnerability [(#7339)](https://github.com/prowler-cloud/prowler/pull/7339)
- Apply default filter to show only failed items when coming from scan table [(#7356)](https://github.com/prowler-cloud/prowler/pull/7356)
- Fix link behavior in scan cards: only disable "View Findings" when scan is not completed or executing [(#7368)](https://github.com/prowler-cloud/prowler/pull/7368)

---

## [v1.4.0] (Prowler v5.4.0)

### 🚀 Added

- `exports` feature: Users can now download artifacts via a new button [(#7006)](https://github.com/prowler-cloud/prowler/pull/7006)
- New sidebar with nested menus and integrated mobile navigation [(#7018)](https://github.com/prowler-cloud/prowler/pull/7018)
- Animation for scan execution progress—it now updates automatically.[(#6972)](https://github.com/prowler-cloud/prowler/pull/6972)
- `status_extended` attribute to finding details [(#6997)](https://github.com/prowler-cloud/prowler/pull/6997)
- `Prowler version` to the sidebar [(#7086)](https://github.com/prowler-cloud/prowler/pull/7086)

### 🔄 Changed

- New compliance dropdown [(#7118)](https://github.com/prowler-cloud/prowler/pull/7118)

### 🐞 Fixed

- Revalidate the page when a role is deleted [(#6976)](https://github.com/prowler-cloud/prowler/pull/6976)
- Allows removing group visibility when creating a role [(#7088)](https://github.com/prowler-cloud/prowler/pull/7088)
- Displays correct error messages when deleting a user [(#7089)](https://github.com/prowler-cloud/prowler/pull/7089)
- Updated label: _"Select a scan job"_ → _"Select a cloud provider"_ [(#7107)](https://github.com/prowler-cloud/prowler/pull/7107)
- Display uid if alias is missing when creating a group [(#7137)](https://github.com/prowler-cloud/prowler/pull/7137)

---

## [v1.3.0] (Prowler v5.3.0)

### 🚀 Added

- Findings endpoints now require at least one date filter [(#6864)](https://github.com/prowler-cloud/prowler/pull/6864)

### 🔄 Changed

- Scans now appear immediately after launch [(#6791)](https://github.com/prowler-cloud/prowler/pull/6791)
- Improved sign-in and sign-up forms [(#6813)](https://github.com/prowler-cloud/prowler/pull/6813)

---

## [v1.2.0] (Prowler v5.2.0)

### 🚀 Added

- `First seen` field included in finding details [(#6575)](https://github.com/prowler-cloud/prowler/pull/6575)

### 🔄 Changed

- Completely redesigned finding details layout [(#6575)](https://github.com/prowler-cloud/prowler/pull/6575)
- Completely redesigned scan details layout [(#6665)](https://github.com/prowler-cloud/prowler/pull/6665)
- Simplified provider setup: reduced from 4 to 3 steps Successful connection now triggers an animation before redirecting to `/scans` [(#6665)](https://github.com/prowler-cloud/prowler/pull/6665)

---<|MERGE_RESOLUTION|>--- conflicted
+++ resolved
@@ -2,14 +2,6 @@
 
 All notable changes to the **Prowler UI** are documented in this file.
 
-<<<<<<< HEAD
-## [1.14.0] (Prowler UNRELEASED)
-
-### 🚀 Added
-
-- IaC (Infrastructure as Code) provider support for scanning remote repositories [(#8751)](https://github.com/prowler-cloud/prowler/pull/8751)
-- Support for Oracle Cloud Infrastructure (OCI) provider [(#8984)](https://github.com/prowler-cloud/prowler/pull/8984)
-=======
 ## [1.14.0] (Unreleased)
 
 ### 🚀 Added
@@ -25,7 +17,6 @@
 ---
 
 ## [1.13.1]
->>>>>>> 60149516
 
 ### 🔄 Changed
 
