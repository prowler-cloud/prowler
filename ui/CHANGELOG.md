--- conflicted
+++ resolved
@@ -2,20 +2,16 @@
 
 All notable changes to the **Prowler UI** are documented in this file.
 
-<<<<<<< HEAD
 ## [1.14.0] (Prowler UNRELEASED)
 
 ### 🚀 Added
 
 - IaC (Infrastructure as Code) provider support for scanning remote repositories [(#8751)](https://github.com/prowler-cloud/prowler/pull/8751)
-=======
-## [1.13.1] (Unreleased)
+- Support for Oracle Cloud Infrastructure (OCI) provider [(#8984)](https://github.com/prowler-cloud/prowler/pull/8984)
 
 ### 🔄 Changed
 
 - Upgrade React to version 19.2.0 [(#9039)](https://github.com/prowler-cloud/prowler/pull/9039)
-- Add support for Oracle Cloud Infrastructure (OCI) provider [(#8984)](https://github.com/prowler-cloud/prowler/pull/8984)
->>>>>>> caee7830
 
 ---
 
