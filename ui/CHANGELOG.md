# Prowler UI Changelog

All notable changes to the **Prowler UI** are documented in this file.

## [1.14.0] (Prowler v5.14.0)

### 🚀 Added

- RSS feeds support [(#9109)](https://github.com/prowler-cloud/prowler/pull/9109)
- Multi LLM support to Lighthouse AI [(#8925)](https://github.com/prowler-cloud/prowler/pull/8925)
- Customer Support menu item [(#9143)](https://github.com/prowler-cloud/prowler/pull/9143)
- PDF reporting for ENS compliance framework [(#9158)](https://github.com/prowler-cloud/prowler/pull/9158)
- IaC (Infrastructure as Code) provider support for scanning remote repositories [(#8751)](https://github.com/prowler-cloud/prowler/pull/8751)
- PDF reporting for NIS2 compliance framework [(#9170)](https://github.com/prowler-cloud/prowler/pull/9170)
- External resource link to IaC findings for direct navigation to source code in Git repositories [(#9151)](https://github.com/prowler-cloud/prowler/pull/9151)
- New Overview page and new app styles [(#9234)](https://github.com/prowler-cloud/prowler/pull/9234)

### 🔄 Changed

- Resource ID moved up in the findings detail page [(#9141)](https://github.com/prowler-cloud/prowler/pull/9141)
- C5 compliance logo [(#9224)](https://github.com/prowler-cloud/prowler/pull/9224)
<<<<<<< HEAD
=======
- Overview charts now support click navigation to Findings page with filters and keyboard accessibility [(#9281)](https://github.com/prowler-cloud/prowler/pull/9281)
- Threat score now displays 2 decimal places with note that it doesn't include muted findings [(#9281)](https://github.com/prowler-cloud/prowler/pull/9281)

---

## [1.13.1]

### 🔄 Changed

>>>>>>> de5aba6d
- Upgrade React to version 19.2.0 [(#9039)](https://github.com/prowler-cloud/prowler/pull/9039)

---

## [1.13.0] (Prowler v5.13.0)

### 🚀 Added

- Support for Markdown and AdditionalURLs in findings detail page [(#8704)](https://github.com/prowler-cloud/prowler/pull/8704)
- `Prowler Hub` menu item with tooltip [(#8692)](https://github.com/prowler-cloud/prowler/pull/8692)
- Copy link button to finding detail page [(#8685)](https://github.com/prowler-cloud/prowler/pull/8685)
- React Compiler support for automatic optimization [(#8748)](https://github.com/prowler-cloud/prowler/pull/8748)
- Turbopack support for faster development builds [(#8748)](https://github.com/prowler-cloud/prowler/pull/8748)
- Add compliance name in compliance detail view [(#8775)](https://github.com/prowler-cloud/prowler/pull/8775)
- PDF reporting for Prowler ThreatScore [(#8867)](https://github.com/prowler-cloud/prowler/pull/8867)
- Support C5 compliance framework for the AWS provider [(#8830)](https://github.com/prowler-cloud/prowler/pull/8830)
- API key management in user profile [(#8308)](https://github.com/prowler-cloud/prowler/pull/8308)
- Refresh access token error handling [(#8864)](https://github.com/prowler-cloud/prowler/pull/8864)
- Support Common Cloud Controls for AWS, Azure and GCP [(#8000)](https://github.com/prowler-cloud/prowler/pull/8000)
- New M365 credentials certificate authentication method [(#8929)](https://github.com/prowler-cloud/prowler/pull/8929)

### 🔄 Changed

- Upgraded Zod to version 4.1.11 with comprehensive migration of deprecated syntax [(#8801)](https://github.com/prowler-cloud/prowler/pull/8801)
- Upgraded Zustand to version 5.0.8 (no code changes required) [(#8801)](https://github.com/prowler-cloud/prowler/pull/8801)
- Upgraded AI SDK to version 5.0.59 with new transport and message structure [(#8801)](https://github.com/prowler-cloud/prowler/pull/8801)
- Upgraded React to version 19.1.1 with async components support [(#8748)](https://github.com/prowler-cloud/prowler/pull/8748)
- Upgraded Next.js to version 15.5.3 with enhanced App Router [(#8748)](https://github.com/prowler-cloud/prowler/pull/8748)
- Updated from NextUI to HeroUI [(#8748)](https://github.com/prowler-cloud/prowler/pull/8748)
- Updated LangChain to latest versions with API improvements [(#8748)](https://github.com/prowler-cloud/prowler/pull/8748)
- Migrated all page components to async `params`/`searchParams` API [(#8748)](https://github.com/prowler-cloud/prowler/pull/8748)
- Migrated from `useFormState` to `useActionState` for React 19 compatibility [(#8748)](https://github.com/prowler-cloud/prowler/pull/8748)
- References display in findings detail page now shows as a proper bulleted list [(#8793)](https://github.com/prowler-cloud/prowler/pull/8793)

### 🐞 Fixed

- SAML configuration errors are now properly caught and displayed [(#8880)](https://github.com/prowler-cloud/prowler/pull/8880)
- ThreatScore for each pillar in Prowler ThreatScore specific view [(#8582)](https://github.com/prowler-cloud/prowler/pull/8582)
- Remove maxTokens model param for GPT-5 models [(#8843)](https://github.com/prowler-cloud/prowler/pull/8843)
- MITRE ATTACK compliance view now shows all requirements in charts [(#8886)](https://github.com/prowler-cloud/prowler/pull/8886)
- Mutelist menu item now doesn't blink [(#8932)](https://github.com/prowler-cloud/prowler/pull/8932)

---

## [1.12.3] (Prowler v5.12.3)

### 🐞 Fixed

- Disable "See Findings" button until scan completes [(#8762)](https://github.com/prowler-cloud/prowler/pull/8762)
- Scrolling during Lighthouse AI response streaming [(#8669)](https://github.com/prowler-cloud/prowler/pull/8669)
- Lighthouse textbox to send messages on Enter [(#8747)](https://github.com/prowler-cloud/prowler/pull/8747)

---

## [1.12.2] (Prowler v5.12.2)

### 🐞 Fixed

- Handle 4XX errors consistently and 204 responses properly[(#8722)](https://github.com/prowler-cloud/prowler/pull/8722)

## [1.12.1] (Prowler v5.12.1)

### 🐞 Fixed

- Field-level email validation message [(#8698)](https://github.com/prowler-cloud/prowler/pull/8698)
- POST method on auth form [(#8699)](https://github.com/prowler-cloud/prowler/pull/8699)

---

## [1.12.0] (Prowler v5.12.0)

### 🚀 Added

- Jira integration[(#8640)](https://github.com/prowler-cloud/prowler/pull/8640),[(#8649)](https://github.com/prowler-cloud/prowler/pull/8649)

### 🔄 Changed

- Overview chart "Findings by Severity" now shows only failing findings (defaults to `status=FAIL`) and chart links open the Findings page pre-filtered to fails per severity [(#8186)](https://github.com/prowler-cloud/prowler/pull/8186)
- Handle API responses and errors consistently across the app [(#8621)](https://github.com/prowler-cloud/prowler/pull/8621)
- No-permission message on the scan page [(#8624)](https://github.com/prowler-cloud/prowler/pull/8624)

### 🐞 Fixed

- Scan page shows NoProvidersAdded when no providers [(#8626)](https://github.com/prowler-cloud/prowler/pull/8626)
- XML field in SAML configuration form validation [(#8638)](https://github.com/prowler-cloud/prowler/pull/8638)
- Social login buttons in sign-up page [(#8673)](https://github.com/prowler-cloud/prowler/pull/8673)

---

## [1.11.0] (Prowler v5.11.0)

### 🚀 Added

- Security Hub integration [(#8552)](https://github.com/prowler-cloud/prowler/pull/8552)
- `Cloud Provider` type filter to providers page [(#8473)](https://github.com/prowler-cloud/prowler/pull/8473)
- New menu item under Configuration section for quick access to the Mutelist [(#8444)](https://github.com/prowler-cloud/prowler/pull/8444)
- Resource agent to Lighthouse for querying resource information [(#8509)](https://github.com/prowler-cloud/prowler/pull/8509)
- Lighthouse support for OpenAI GPT-5 [(#8527)](https://github.com/prowler-cloud/prowler/pull/8527)
- Link to the configured S3 bucket and folder in each integration [(#8554)](https://github.com/prowler-cloud/prowler/pull/8554)

### 🔄 Changed

- Disable `See Compliance` button until scan completes [(#8487)](https://github.com/prowler-cloud/prowler/pull/8487)
- Provider connection filter now shows "Connected/Disconnected" instead of "true/false" for better UX [(#8520)](https://github.com/prowler-cloud/prowler/pull/8520)
- Provider Uid filter on scan page to list all UIDs regardless of connection status [(#8375)](https://github.com/prowler-cloud/prowler/pull/8375)

### 🐞 Fixed

- Default value inside credentials form in AWS Provider add workflow properly set [(#8553)](https://github.com/prowler-cloud/prowler/pull/8553)
- Auth callback route checking working as expected [(#8556)](https://github.com/prowler-cloud/prowler/pull/8556)
- DataTable column headers set to single-line [(#8480)](https://github.com/prowler-cloud/prowler/pull/8480)

---

## [1.10.2] (Prowler v5.10.3)

### 🐞 Fixed

- Lighthouse using default config instead of backend config [(#8546)](https://github.com/prowler-cloud/prowler/pull/8546)

---

## [1.10.1] (Prowler v5.10.1)

### 🐞 Fixed

- Field for `Assume Role` in AWS role credentials form shown again [(#8484)](https://github.com/prowler-cloud/prowler/pull/8484)
- `GitHub` submenu to High Risk Findings [(#8488)](https://github.com/prowler-cloud/prowler/pull/8488)
- Improved Overview chart `Findings by Severity` spacing [(#8491)](https://github.com/prowler-cloud/prowler/pull/8491)

## [1.10.0] (Prowler v5.10.0)

### 🚀 Added

- Lighthouse banner [(#8259)](https://github.com/prowler-cloud/prowler/pull/8259)
- Amazon AWS S3 integration [(#8391)](https://github.com/prowler-cloud/prowler/pull/8391)
- Github provider support [(#8405)](https://github.com/prowler-cloud/prowler/pull/8405)
- XML validation for SAML metadata in the UI [(#8429)](https://github.com/prowler-cloud/prowler/pull/8429)
- Default Mutelist placeholder in the UI [(#8455)](https://github.com/prowler-cloud/prowler/pull/8455)
- Help link in the SAML configuration modal [(#8461)](https://github.com/prowler-cloud/prowler/pull/8461)

### 🔄 Changed

- Rename `Memberships` to `Organization` in the sidebar [(#8415)](https://github.com/prowler-cloud/prowler/pull/8415)

### 🐞 Fixed

- Display error messages and allow editing last message in Lighthouse [(#8358)](https://github.com/prowler-cloud/prowler/pull/8358)

### ❌ Removed

- Removed `Browse all resources` from the sidebar, sidebar now shows a single `Resources` entry [(#8418)](https://github.com/prowler-cloud/prowler/pull/8418)
- Removed `Misconfigurations` from the `Top Failed Findings` section in the sidebar [(#8426)](https://github.com/prowler-cloud/prowler/pull/8426)

---

## [v1.9.0] (Prowler v5.9.0)

### 🚀 Added

- Mutelist configuration form [(#8190)](https://github.com/prowler-cloud/prowler/pull/8190)
- SAML login integration [(#8203)](https://github.com/prowler-cloud/prowler/pull/8203)
- Resource view [(#7760)](https://github.com/prowler-cloud/prowler/pull/7760)
- Navigation link in Scans view to access Compliance Overview [(#8251)](https://github.com/prowler-cloud/prowler/pull/8251)
- Status column for findings table in the Compliance Detail view [(#8244)](https://github.com/prowler-cloud/prowler/pull/8244)
- Allow to restrict routes access based on user permissions [(#8287)](https://github.com/prowler-cloud/prowler/pull/8287)
- Max character limit validation for Scan label [(#8319)](https://github.com/prowler-cloud/prowler/pull/8319)

### 🔐 Security

- Enhanced password validation to enforce 12+ character passwords with special characters, uppercase, lowercase, and numbers [(#8225)](https://github.com/prowler-cloud/prowler/pull/8225)

### 🔄 Changed

- Upgrade to Next.js 14.2.30 and lock TypeScript to 5.5.4 for ESLint compatibility [(#8189)](https://github.com/prowler-cloud/prowler/pull/8189)
- Improved active step highlighting and updated step titles and descriptions in the Cloud Provider credentials update flow [(#8303)](https://github.com/prowler-cloud/prowler/pull/8303)
- Refactored all existing links across the app to use new custom-link component for consistent styling [(#8341)](https://github.com/prowler-cloud/prowler/pull/8341)

### 🐞 Fixed

- Error message when launching a scan if user has no permissions [(#8280)](https://github.com/prowler-cloud/prowler/pull/8280)
- Include compliance in the download button tooltip [(#8307)](https://github.com/prowler-cloud/prowler/pull/8307)
- Redirection and error handling issues after deleting a provider groups [(#8389)](https://github.com/prowler-cloud/prowler/pull/8389)

---

## [v1.8.1] (Prowler v5.8.1)

### 🔄 Changed

- Latest new failed findings now use `GET /findings/latest` [(#8219)](https://github.com/prowler-cloud/prowler/pull/8219)

### ❌ Removed

- Validation of the provider's secret type during updates [(#8197)](https://github.com/prowler-cloud/prowler/pull/8197)

---

## [v1.8.0] (Prowler v5.8.0)

### 🚀 Added

- New profile page with details about the user and their roles [(#7780)](https://github.com/prowler-cloud/prowler/pull/7780)
- Improved `SnippetChip` component and show resource name in new findings table [(#7813)](https://github.com/prowler-cloud/prowler/pull/7813)
- Possibility to edit the organization name [(#7829)](https://github.com/prowler-cloud/prowler/pull/7829)
- GCP credential method (Account Service Key) [(#7872)](https://github.com/prowler-cloud/prowler/pull/7872)
- Compliance detail view: ENS [(#7853)](https://github.com/prowler-cloud/prowler/pull/7853)
- Compliance detail view: ISO [(#7897)](https://github.com/prowler-cloud/prowler/pull/7897)
- Compliance detail view: CIS [(#7913)](https://github.com/prowler-cloud/prowler/pull/7913)
- Compliance detail view: AWS Well-Architected Framework [(#7925)](https://github.com/prowler-cloud/prowler/pull/7925)
- Compliance detail view: KISA [(#7965)](https://github.com/prowler-cloud/prowler/pull/7965)
- Compliance detail view: ProwlerThreatScore [(#7979)](https://github.com/prowler-cloud/prowler/pull/7979)
- Compliance detail view: Generic (rest of the compliances) [(#7990)](https://github.com/prowler-cloud/prowler/pull/7990)
- Compliance detail view: MITRE ATTACK [(#8002)](https://github.com/prowler-cloud/prowler/pull/8002)
- Improve `Scan ID` filter by adding more context and enhancing the UI/UX [(#8046)](https://github.com/prowler-cloud/prowler/pull/8046)
- Lighthouse chat interface [(#7878)](https://github.com/prowler-cloud/prowler/pull/7878)
- Google Tag Manager integration [(#8058)](https://github.com/prowler-cloud/prowler/pull/8058)

### 🔄 Changed

- `Provider UID` filter to scans page [(#7820)](https://github.com/prowler-cloud/prowler/pull/7820)
- Aligned Next.js version to `v14.2.29` across Prowler and Cloud environments for consistency and improved maintainability [(#7962)](https://github.com/prowler-cloud/prowler/pull/7962)
- Refactor credentials forms with reusable components and error handling [(#7988)](https://github.com/prowler-cloud/prowler/pull/7988)
- Updated the provider details section in Scan and Findings detail pages [(#7968)](https://github.com/prowler-cloud/prowler/pull/7968)
- Make user and password fields optional but mutually required for M365 cloud provider [(#8044)](https://github.com/prowler-cloud/prowler/pull/8044)
- Improve filter behaviour and relationships between filters in findings page [(#8046)](https://github.com/prowler-cloud/prowler/pull/8046)
- Set filters panel to be always open by default [(#8085)](https://github.com/prowler-cloud/prowler/pull/8085)
- Updated "Sign in"/"Sign up" capitalization for consistency [(#8136)](https://github.com/prowler-cloud/prowler/pull/8136)
- Duplicate API base URL as an env var to make it accessible in client components [(#8131)](https://github.com/prowler-cloud/prowler/pull/8131)

### 🐞 Fixed

- Sync between filter buttons and URL when filters change [(#7928)](https://github.com/prowler-cloud/prowler/pull/7928)
- Improve heatmap perfomance [(#7934)](https://github.com/prowler-cloud/prowler/pull/7934)
- SelectScanProvider warning fixed with empty alias [(#7998)](https://github.com/prowler-cloud/prowler/pull/7998)
- Prevent console warnings for accessibility and SVG[(#8019)](https://github.com/prowler-cloud/prowler/pull/8019)

---

## [v1.7.3] (Prowler v5.7.3)

### 🐞 Fixed

- Encrypted password typo in `formSchemas` [(#7828)](https://github.com/prowler-cloud/prowler/pull/7828)

---

## [v1.7.2] (Prowler v5.7.2)

### 🐞 Fixed

- Download report behaviour updated to show feedback based on API response [(#7758)](https://github.com/prowler-cloud/prowler/pull/7758)
- Missing KISA and ProwlerThreat icons added to the compliance page [(#7860)(https://github.com/prowler-cloud/prowler/pull/7860)]
- Retrieve more than 10 scans in /compliance page [(#7865)](https://github.com/prowler-cloud/prowler/pull/7865)
- Improve CustomDropdownFilter component [(#7868)(https://github.com/prowler-cloud/prowler/pull/7868)]

---

## [v1.7.1] (Prowler v5.7.1)

### 🐞 Fixed

- Validation to AWS IAM role [(#7787)](https://github.com/prowler-cloud/prowler/pull/7787)
- Tweak some wording for consistency throughout the app [(#7794)](https://github.com/prowler-cloud/prowler/pull/7794)
- Retrieve more than 10 providers in /scans, /manage-groups and /findings pages [(#7793)](https://github.com/prowler-cloud/prowler/pull/7793)

---

## [v1.7.0] (Prowler v5.7.0)

### 🚀 Added

- Chart to show the split between passed and failed findings [(#7680)](https://github.com/prowler-cloud/prowler/pull/7680)
- `Accordion` component [(#7700)](https://github.com/prowler-cloud/prowler/pull/7700)
- Improve `Provider UID` filter by adding more context and enhancing the UI/UX [(#7741)](https://github.com/prowler-cloud/prowler/pull/7741)
- AWS CloudFormation Quick Link to the IAM Role credentials step [(#7735)](https://github.com/prowler-cloud/prowler/pull/7735)
  – Use `getLatestFindings` on findings page when no scan or date filters are applied [(#7756)](https://github.com/prowler-cloud/prowler/pull/7756)

### 🐞 Fixed

- Form validation in launch scan workflow [(#7693)](https://github.com/prowler-cloud/prowler/pull/7693)
- Moved ProviderType to a shared types file and replaced all occurrences across the codebase [(#7710)](https://github.com/prowler-cloud/prowler/pull/7710)
- Added filter to retrieve only connected providers on the scan page [(#7723)](https://github.com/prowler-cloud/prowler/pull/7723)

### ❌ Removed

- Alias if not added from findings detail page [(#7751)](https://github.com/prowler-cloud/prowler/pull/7751)

---

## [v1.6.0] (Prowler v5.6.0)

### 🚀 Added

- Support for the `M365` Cloud Provider [(#7590)](https://github.com/prowler-cloud/prowler/pull/7590)
- Option to customize the number of items displayed per table page [(#7634)](https://github.com/prowler-cloud/prowler/pull/7634)
- Delta attribute in findings detail view [(#7654)](https://github.com/prowler-cloud/prowler/pull/7654)
- Delta indicator in new findings table [(#7676)](https://github.com/prowler-cloud/prowler/pull/7676)
- Button to download the CSV report in compliance card [(#7665)](https://github.com/prowler-cloud/prowler/pull/7665)
- Show loading state while checking provider connection [(#7669)](https://github.com/prowler-cloud/prowler/pull/7669)

### 🔄 Changed

- Finding URLs now include the ID, allowing them to be shared within the organization [(#7654)](https://github.com/prowler-cloud/prowler/pull/7654)
- Show Add/Update credentials depending on whether a secret is already set or not [(#7669)](https://github.com/prowler-cloud/prowler/pull/7669)

### 🐞 Fixed

- Set a default session duration when configuring an AWS Cloud Provider using a role [(#7639)](https://github.com/prowler-cloud/prowler/pull/7639)
- Error about page number persistence when filters change [(#7655)](https://github.com/prowler-cloud/prowler/pull/7655)

---

## [v1.5.0] (Prowler v5.5.0)

### 🚀 Added

- Social login integration with Google and GitHub [(#7218)](https://github.com/prowler-cloud/prowler/pull/7218)
- `one-time scan` feature: Adds support for single scan execution [(#7188)](https://github.com/prowler-cloud/prowler/pull/7188)
- Accepted invitations can no longer be edited [(#7198)](https://github.com/prowler-cloud/prowler/pull/7198)
- Download column in scans table to download reports for completed scans [(#7353)](https://github.com/prowler-cloud/prowler/pull/7353)
- Show muted icon when a finding is muted [(#7378)](https://github.com/prowler-cloud/prowler/pull/7378)
- Static status icon with link to service status page [(#7468)](https://github.com/prowler-cloud/prowler/pull/7468)

### 🔄 Changed

- Tweak styles for compliance cards [(#7148)](https://github.com/prowler-cloud/prowler/pull/7148)
- Upgrade Next.js to v14.2.25 to fix a middleware authorization vulnerability [(#7339)](https://github.com/prowler-cloud/prowler/pull/7339)
- Apply default filter to show only failed items when coming from scan table [(#7356)](https://github.com/prowler-cloud/prowler/pull/7356)
- Fix link behavior in scan cards: only disable "View Findings" when scan is not completed or executing [(#7368)](https://github.com/prowler-cloud/prowler/pull/7368)

---

## [v1.4.0] (Prowler v5.4.0)

### 🚀 Added

- `exports` feature: Users can now download artifacts via a new button [(#7006)](https://github.com/prowler-cloud/prowler/pull/7006)
- New sidebar with nested menus and integrated mobile navigation [(#7018)](https://github.com/prowler-cloud/prowler/pull/7018)
- Animation for scan execution progress—it now updates automatically.[(#6972)](https://github.com/prowler-cloud/prowler/pull/6972)
- `status_extended` attribute to finding details [(#6997)](https://github.com/prowler-cloud/prowler/pull/6997)
- `Prowler version` to the sidebar [(#7086)](https://github.com/prowler-cloud/prowler/pull/7086)

### 🔄 Changed

- New compliance dropdown [(#7118)](https://github.com/prowler-cloud/prowler/pull/7118)

### 🐞 Fixed

- Revalidate the page when a role is deleted [(#6976)](https://github.com/prowler-cloud/prowler/pull/6976)
- Allows removing group visibility when creating a role [(#7088)](https://github.com/prowler-cloud/prowler/pull/7088)
- Displays correct error messages when deleting a user [(#7089)](https://github.com/prowler-cloud/prowler/pull/7089)
- Updated label: _"Select a scan job"_ → _"Select a cloud provider"_ [(#7107)](https://github.com/prowler-cloud/prowler/pull/7107)
- Display uid if alias is missing when creating a group [(#7137)](https://github.com/prowler-cloud/prowler/pull/7137)

---

## [v1.3.0] (Prowler v5.3.0)

### 🚀 Added

- Findings endpoints now require at least one date filter [(#6864)](https://github.com/prowler-cloud/prowler/pull/6864)

### 🔄 Changed

- Scans now appear immediately after launch [(#6791)](https://github.com/prowler-cloud/prowler/pull/6791)
- Improved sign-in and sign-up forms [(#6813)](https://github.com/prowler-cloud/prowler/pull/6813)

---

## [v1.2.0] (Prowler v5.2.0)

### 🚀 Added

- `First seen` field included in finding details [(#6575)](https://github.com/prowler-cloud/prowler/pull/6575)

### 🔄 Changed

- Completely redesigned finding details layout [(#6575)](https://github.com/prowler-cloud/prowler/pull/6575)
- Completely redesigned scan details layout [(#6665)](https://github.com/prowler-cloud/prowler/pull/6665)
- Simplified provider setup: reduced from 4 to 3 steps Successful connection now triggers an animation before redirecting to `/scans` [(#6665)](https://github.com/prowler-cloud/prowler/pull/6665)

---<|MERGE_RESOLUTION|>--- conflicted
+++ resolved
@@ -19,8 +19,6 @@
 
 - Resource ID moved up in the findings detail page [(#9141)](https://github.com/prowler-cloud/prowler/pull/9141)
 - C5 compliance logo [(#9224)](https://github.com/prowler-cloud/prowler/pull/9224)
-<<<<<<< HEAD
-=======
 - Overview charts now support click navigation to Findings page with filters and keyboard accessibility [(#9281)](https://github.com/prowler-cloud/prowler/pull/9281)
 - Threat score now displays 2 decimal places with note that it doesn't include muted findings [(#9281)](https://github.com/prowler-cloud/prowler/pull/9281)
 
@@ -30,7 +28,6 @@
 
 ### 🔄 Changed
 
->>>>>>> de5aba6d
 - Upgrade React to version 19.2.0 [(#9039)](https://github.com/prowler-cloud/prowler/pull/9039)
 
 ---
