# Prowler UI Changelog

All notable changes to the **Prowler UI** are documented in this file.

## [1.17.0] (Prowler UNRELEASED)

### 🚀 Added

- Add search bar when adding a provider [(#9634)](https://github.com/prowler-cloud/prowler/pull/9634)
<<<<<<< HEAD
- New findings table UI with new design system components, improved filtering UX, and enhanced table interactions [(#9699)](https://github.com/prowler-cloud/prowler/pull/9699)
=======
- Add gradient background to Risk Plot for visual risk context [(#9664)](https://github.com/prowler-cloud/prowler/pull/9664)

### 🔄 Changed

- Refactor ScatterPlot as reusable generic component with TypeScript generics [(#9664)](https://github.com/prowler-cloud/prowler/pull/9664)
- Swap Risk Plot axes: X = Fail Findings, Y = Prowler ThreatScore [(#9664)](https://github.com/prowler-cloud/prowler/pull/9664)
- Remove duplicate scan_id filter badge from Findings page [(#9664)](https://github.com/prowler-cloud/prowler/pull/9664)
- Remove unused hasDots prop from RadialChart component [(#9664)](https://github.com/prowler-cloud/prowler/pull/9664)
>>>>>>> 49585ac6

---

## [1.16.1] (Prowler v5.16.1)

### 🔄 Changed

- Lighthouse AI meta tools descriptions updated for clarity with more representative examples [(#9632)](https://github.com/prowler-cloud/prowler/pull/9632)

---

## [1.16.0] (Prowler v5.16.0)

### 🚀 Added

- SSO and API Key link cards to Integrations page for better discoverability [(#9570)](https://github.com/prowler-cloud/prowler/pull/9570)
- Risk Radar component with category-based severity breakdown to Overview page [(#9532)](https://github.com/prowler-cloud/prowler/pull/9532)
- More extensive resource details (partition, details and metadata) within Findings detail and Resources detail view [(#9515)](https://github.com/prowler-cloud/prowler/pull/9515)
- Integrated Prowler MCP server with Lighthouse AI for dynamic tool execution [(#9255)](https://github.com/prowler-cloud/prowler/pull/9255)
- Implement "MuteList Simple" feature allowing users to mute findings directly from the findings table with checkbox selection, and a new dedicated /mutelist route with Simple (mute rules list) and Advanced (YAML config) tabs. [(#9577)](https://github.com/prowler-cloud/prowler/pull/9577)

### 🔄 Changed

- Lighthouse AI markdown rendering with strict markdownlint compliance and nested list styling [(#9586)](https://github.com/prowler-cloud/prowler/pull/9586)
- Lighthouse AI default model updated from gpt-4o to gpt-5.2 [(#9586)](https://github.com/prowler-cloud/prowler/pull/9586)
- Lighthouse AI destructive MCP tools blocked from LLM access (delete, trigger scan, etc.) [(#9586)](https://github.com/prowler-cloud/prowler/pull/9586)

### 🐞 Fixed

- Lighthouse AI angle-bracket placeholders now render correctly in chat messages [(#9586)](https://github.com/prowler-cloud/prowler/pull/9586)
- Lighthouse AI recommended model badge contrast improved [(#9586)](https://github.com/prowler-cloud/prowler/pull/9586)

---

## [1.15.1] (Prowler v5.15.1)

### 🔐 Security

- Bump Next.js to version 15.5.9 [(#9522)](https://github.com/prowler-cloud/prowler/pull/9522), [(#9513)](https://github.com/prowler-cloud/prowler/pull/9513)
- Bump React to version 19.2.2 [(#9534)](https://github.com/prowler-cloud/prowler/pull/9534)

---

## [1.15.0] (Prowler v5.15.0)

### 🚀 Added

- Risk Plot component with interactive legend and severity navigation to Overview page [(#9469)](https://github.com/prowler-cloud/prowler/pull/9469)
- Navigation progress bar for page transitions using Next.js `onRouterTransitionStart` [(#9465)](https://github.com/prowler-cloud/prowler/pull/9465)
- Findings Severity Over Time chart component to Overview page [(#9405)](https://github.com/prowler-cloud/prowler/pull/9405)
- Attack Surface component to Overview page [(#9412)](https://github.com/prowler-cloud/prowler/pull/9412)
- Add Alibaba Cloud provider [(#9501)](https://github.com/prowler-cloud/prowler/pull/9501)

### 🔄 Changed

- Migrate package manager from npm to pnpm for faster installs and stricter dependency resolution [(#9442)](https://github.com/prowler-cloud/prowler/pull/9442)
- Pin pnpm to version 10 in Dockerfile for consistent builds [(#9452)](https://github.com/prowler-cloud/prowler/pull/9452)
- Compliance Watchlist component to Overview page [(#9199)](https://github.com/prowler-cloud/prowler/pull/9199)
- Service Watchlist component to Overview page [(#9316)](https://github.com/prowler-cloud/prowler/pull/9316)
- Risk Pipeline component with Sankey chart to Overview page [(#9317)](https://github.com/prowler-cloud/prowler/pull/9317)
- Threat Map component to Overview Page [(#9324)](https://github.com/prowler-cloud/prowler/pull/9324)
- MongoDB Atlas provider support [(#9253)](https://github.com/prowler-cloud/prowler/pull/9253)
- Lighthouse AI support for Amazon Bedrock API key [(#9343)](https://github.com/prowler-cloud/prowler/pull/9343)

### 🐞 Fixed

- Show top failed requirements in compliance specific view for compliance without sections [(#9471)](https://github.com/prowler-cloud/prowler/pull/9471)

---

## [1.14.2] (Prowler v5.14.2)

### 🐞 Fixed

- Models list in Lighthouse selector when default model is not set for provider [(#9402)](https://github.com/prowler-cloud/prowler/pull/9402)
- Sort compliance cards by name from the compliance overview [(#9422)](https://github.com/prowler-cloud/prowler/pull/9422)
- Risk severity chart must show only FAIL findings [(#9452)](https://github.com/prowler-cloud/prowler/pull/9452)

### 🔐 Security

- Bump Next.js and React for CVE-2025-66478 [(#9447)](https://github.com/prowler-cloud/prowler/pull/9447)

---

## [1.14.0] (Prowler v5.14.0)

### 🚀 Added

- RSS feeds support [(#9109)](https://github.com/prowler-cloud/prowler/pull/9109)
- Multi LLM support to Lighthouse AI [(#8925)](https://github.com/prowler-cloud/prowler/pull/8925)
- Customer Support menu item [(#9143)](https://github.com/prowler-cloud/prowler/pull/9143)
- PDF reporting for ENS compliance framework [(#9158)](https://github.com/prowler-cloud/prowler/pull/9158)
- IaC (Infrastructure as Code) provider support for scanning remote repositories [(#8751)](https://github.com/prowler-cloud/prowler/pull/8751)
- PDF reporting for NIS2 compliance framework [(#9170)](https://github.com/prowler-cloud/prowler/pull/9170)
- External resource link to IaC findings for direct navigation to source code in Git repositories [(#9151)](https://github.com/prowler-cloud/prowler/pull/9151)
- New Overview page and new app styles [(#9234)](https://github.com/prowler-cloud/prowler/pull/9234)
- Use branch name as region for IaC findings [(#9296)](https://github.com/prowler-cloud/prowler/pull/9296)

### 🔄 Changed

- Resource ID moved up in the findings detail page [(#9141)](https://github.com/prowler-cloud/prowler/pull/9141)
- C5 compliance logo [(#9224)](https://github.com/prowler-cloud/prowler/pull/9224)
- Overview charts now support click navigation to Findings page with filters and keyboard accessibility [(#9281)](https://github.com/prowler-cloud/prowler/pull/9281)
- Threat score now displays 2 decimal places with note that it doesn't include muted findings [(#9281)](https://github.com/prowler-cloud/prowler/pull/9281)

---

## [1.13.1] (Prowler v5.13.1)

### 🔄 Changed

- Upgrade React to version 19.2.0 [(#9039)](https://github.com/prowler-cloud/prowler/pull/9039)

---

## [1.13.0] (Prowler v5.13.0)

### 🚀 Added

- Support for Markdown and AdditionalURLs in findings detail page [(#8704)](https://github.com/prowler-cloud/prowler/pull/8704)
- `Prowler Hub` menu item with tooltip [(#8692)](https://github.com/prowler-cloud/prowler/pull/8692)
- Copy link button to finding detail page [(#8685)](https://github.com/prowler-cloud/prowler/pull/8685)
- React Compiler support for automatic optimization [(#8748)](https://github.com/prowler-cloud/prowler/pull/8748)
- Turbopack support for faster development builds [(#8748)](https://github.com/prowler-cloud/prowler/pull/8748)
- Add compliance name in compliance detail view [(#8775)](https://github.com/prowler-cloud/prowler/pull/8775)
- PDF reporting for Prowler ThreatScore [(#8867)](https://github.com/prowler-cloud/prowler/pull/8867)
- Support C5 compliance framework for the AWS provider [(#8830)](https://github.com/prowler-cloud/prowler/pull/8830)
- API key management in user profile [(#8308)](https://github.com/prowler-cloud/prowler/pull/8308)
- Refresh access token error handling [(#8864)](https://github.com/prowler-cloud/prowler/pull/8864)
- Support Common Cloud Controls for AWS, Azure and GCP [(#8000)](https://github.com/prowler-cloud/prowler/pull/8000)
- New M365 credentials certificate authentication method [(#8929)](https://github.com/prowler-cloud/prowler/pull/8929)

### 🔄 Changed

- Upgraded Zod to version 4.1.11 with comprehensive migration of deprecated syntax [(#8801)](https://github.com/prowler-cloud/prowler/pull/8801)
- Upgraded Zustand to version 5.0.8 (no code changes required) [(#8801)](https://github.com/prowler-cloud/prowler/pull/8801)
- Upgraded AI SDK to version 5.0.59 with new transport and message structure [(#8801)](https://github.com/prowler-cloud/prowler/pull/8801)
- Upgraded React to version 19.1.1 with async components support [(#8748)](https://github.com/prowler-cloud/prowler/pull/8748)
- Upgraded Next.js to version 15.5.3 with enhanced App Router [(#8748)](https://github.com/prowler-cloud/prowler/pull/8748)
- Updated from NextUI to HeroUI [(#8748)](https://github.com/prowler-cloud/prowler/pull/8748)
- Updated LangChain to latest versions with API improvements [(#8748)](https://github.com/prowler-cloud/prowler/pull/8748)
- Migrated all page components to async `params`/`searchParams` API [(#8748)](https://github.com/prowler-cloud/prowler/pull/8748)
- Migrated from `useFormState` to `useActionState` for React 19 compatibility [(#8748)](https://github.com/prowler-cloud/prowler/pull/8748)
- References display in findings detail page now shows as a proper bulleted list [(#8793)](https://github.com/prowler-cloud/prowler/pull/8793)

### 🐞 Fixed

- SAML configuration errors are now properly caught and displayed [(#8880)](https://github.com/prowler-cloud/prowler/pull/8880)
- ThreatScore for each pillar in Prowler ThreatScore specific view [(#8582)](https://github.com/prowler-cloud/prowler/pull/8582)
- Remove maxTokens model param for GPT-5 models [(#8843)](https://github.com/prowler-cloud/prowler/pull/8843)
- MITRE ATTACK compliance view now shows all requirements in charts [(#8886)](https://github.com/prowler-cloud/prowler/pull/8886)
- Mutelist menu item now doesn't blink [(#8932)](https://github.com/prowler-cloud/prowler/pull/8932)

---

## [1.12.3] (Prowler v5.12.3)

### 🐞 Fixed

- Disable "See Findings" button until scan completes [(#8762)](https://github.com/prowler-cloud/prowler/pull/8762)
- Scrolling during Lighthouse AI response streaming [(#8669)](https://github.com/prowler-cloud/prowler/pull/8669)
- Lighthouse textbox to send messages on Enter [(#8747)](https://github.com/prowler-cloud/prowler/pull/8747)

---

## [1.12.2] (Prowler v5.12.2)

### 🐞 Fixed

- Handle 4XX errors consistently and 204 responses properly [(#8722)](https://github.com/prowler-cloud/prowler/pull/8722)

## [1.12.1] (Prowler v5.12.1)

### 🐞 Fixed

- Field-level email validation message [(#8698)](https://github.com/prowler-cloud/prowler/pull/8698)
- POST method on auth form [(#8699)](https://github.com/prowler-cloud/prowler/pull/8699)

---

## [1.12.0] (Prowler v5.12.0)

### 🚀 Added

- Jira integration [(#8640)](https://github.com/prowler-cloud/prowler/pull/8640), [(#8649)](https://github.com/prowler-cloud/prowler/pull/8649)

### 🔄 Changed

- Overview chart "Findings by Severity" now shows only failing findings (defaults to `status=FAIL`) and chart links open the Findings page pre-filtered to fails per severity [(#8186)](https://github.com/prowler-cloud/prowler/pull/8186)
- Handle API responses and errors consistently across the app [(#8621)](https://github.com/prowler-cloud/prowler/pull/8621)
- No-permission message on the scan page [(#8624)](https://github.com/prowler-cloud/prowler/pull/8624)

### 🐞 Fixed

- Scan page shows NoProvidersAdded when no providers [(#8626)](https://github.com/prowler-cloud/prowler/pull/8626)
- XML field in SAML configuration form validation [(#8638)](https://github.com/prowler-cloud/prowler/pull/8638)
- Social login buttons in sign-up page [(#8673)](https://github.com/prowler-cloud/prowler/pull/8673)

---

## [1.11.0] (Prowler v5.11.0)

### 🚀 Added

- Security Hub integration [(#8552)](https://github.com/prowler-cloud/prowler/pull/8552)
- `Cloud Provider` type filter to providers page [(#8473)](https://github.com/prowler-cloud/prowler/pull/8473)
- New menu item under Configuration section for quick access to the Mutelist [(#8444)](https://github.com/prowler-cloud/prowler/pull/8444)
- Resource agent to Lighthouse for querying resource information [(#8509)](https://github.com/prowler-cloud/prowler/pull/8509)
- Lighthouse support for OpenAI GPT-5 [(#8527)](https://github.com/prowler-cloud/prowler/pull/8527)
- Link to the configured S3 bucket and folder in each integration [(#8554)](https://github.com/prowler-cloud/prowler/pull/8554)

### 🔄 Changed

- Disable `See Compliance` button until scan completes [(#8487)](https://github.com/prowler-cloud/prowler/pull/8487)
- Provider connection filter now shows "Connected/Disconnected" instead of "true/false" for better UX [(#8520)](https://github.com/prowler-cloud/prowler/pull/8520)
- Provider Uid filter on scan page to list all UIDs regardless of connection status [(#8375)](https://github.com/prowler-cloud/prowler/pull/8375)

### 🐞 Fixed

- Default value inside credentials form in AWS Provider add workflow properly set [(#8553)](https://github.com/prowler-cloud/prowler/pull/8553)
- Auth callback route checking working as expected [(#8556)](https://github.com/prowler-cloud/prowler/pull/8556)
- DataTable column headers set to single-line [(#8480)](https://github.com/prowler-cloud/prowler/pull/8480)

---

## [1.10.2] (Prowler v5.10.3)

### 🐞 Fixed

- Lighthouse using default config instead of backend config [(#8546)](https://github.com/prowler-cloud/prowler/pull/8546)

---

## [1.10.1] (Prowler v5.10.1)

### 🐞 Fixed

- Field for `Assume Role` in AWS role credentials form shown again [(#8484)](https://github.com/prowler-cloud/prowler/pull/8484)
- `GitHub` submenu to High Risk Findings [(#8488)](https://github.com/prowler-cloud/prowler/pull/8488)
- Improved Overview chart `Findings by Severity` spacing [(#8491)](https://github.com/prowler-cloud/prowler/pull/8491)

## [1.10.0] (Prowler v5.10.0)

### 🚀 Added

- Lighthouse banner [(#8259)](https://github.com/prowler-cloud/prowler/pull/8259)
- Amazon AWS S3 integration [(#8391)](https://github.com/prowler-cloud/prowler/pull/8391)
- Github provider support [(#8405)](https://github.com/prowler-cloud/prowler/pull/8405)
- XML validation for SAML metadata in the UI [(#8429)](https://github.com/prowler-cloud/prowler/pull/8429)
- Default Mutelist placeholder in the UI [(#8455)](https://github.com/prowler-cloud/prowler/pull/8455)
- Help link in the SAML configuration modal [(#8461)](https://github.com/prowler-cloud/prowler/pull/8461)

### 🔄 Changed

- Rename `Memberships` to `Organization` in the sidebar [(#8415)](https://github.com/prowler-cloud/prowler/pull/8415)

### 🐞 Fixed

- Display error messages and allow editing last message in Lighthouse [(#8358)](https://github.com/prowler-cloud/prowler/pull/8358)

### ❌ Removed

- Removed `Browse all resources` from the sidebar, sidebar now shows a single `Resources` entry [(#8418)](https://github.com/prowler-cloud/prowler/pull/8418)
- Removed `Misconfigurations` from the `Top Failed Findings` section in the sidebar [(#8426)](https://github.com/prowler-cloud/prowler/pull/8426)

---

## [v1.9.0] (Prowler v5.9.0)

### 🚀 Added

- Mutelist configuration form [(#8190)](https://github.com/prowler-cloud/prowler/pull/8190)
- SAML login integration [(#8203)](https://github.com/prowler-cloud/prowler/pull/8203)
- Resource view [(#7760)](https://github.com/prowler-cloud/prowler/pull/7760)
- Navigation link in Scans view to access Compliance Overview [(#8251)](https://github.com/prowler-cloud/prowler/pull/8251)
- Status column for findings table in the Compliance Detail view [(#8244)](https://github.com/prowler-cloud/prowler/pull/8244)
- Allow to restrict routes access based on user permissions [(#8287)](https://github.com/prowler-cloud/prowler/pull/8287)
- Max character limit validation for Scan label [(#8319)](https://github.com/prowler-cloud/prowler/pull/8319)

### 🔐 Security

- Enhanced password validation to enforce 12+ character passwords with special characters, uppercase, lowercase, and numbers [(#8225)](https://github.com/prowler-cloud/prowler/pull/8225)

### 🔄 Changed

- Upgrade to Next.js 14.2.30 and lock TypeScript to 5.5.4 for ESLint compatibility [(#8189)](https://github.com/prowler-cloud/prowler/pull/8189)
- Improved active step highlighting and updated step titles and descriptions in the Cloud Provider credentials update flow [(#8303)](https://github.com/prowler-cloud/prowler/pull/8303)
- Refactored all existing links across the app to use new custom-link component for consistent styling [(#8341)](https://github.com/prowler-cloud/prowler/pull/8341)

### 🐞 Fixed

- Error message when launching a scan if user has no permissions [(#8280)](https://github.com/prowler-cloud/prowler/pull/8280)
- Include compliance in the download button tooltip [(#8307)](https://github.com/prowler-cloud/prowler/pull/8307)
- Redirection and error handling issues after deleting a provider groups [(#8389)](https://github.com/prowler-cloud/prowler/pull/8389)

---

## [v1.8.1] (Prowler v5.8.1)

### 🔄 Changed

- Latest new failed findings now use `GET /findings/latest` [(#8219)](https://github.com/prowler-cloud/prowler/pull/8219)

### ❌ Removed

- Validation of the provider's secret type during updates [(#8197)](https://github.com/prowler-cloud/prowler/pull/8197)

---

## [v1.8.0] (Prowler v5.8.0)

### 🚀 Added

- New profile page with details about the user and their roles [(#7780)](https://github.com/prowler-cloud/prowler/pull/7780)
- Improved `SnippetChip` component and show resource name in new findings table [(#7813)](https://github.com/prowler-cloud/prowler/pull/7813)
- Possibility to edit the organization name [(#7829)](https://github.com/prowler-cloud/prowler/pull/7829)
- GCP credential method (Account Service Key) [(#7872)](https://github.com/prowler-cloud/prowler/pull/7872)
- Compliance detail view: ENS [(#7853)](https://github.com/prowler-cloud/prowler/pull/7853)
- Compliance detail view: ISO [(#7897)](https://github.com/prowler-cloud/prowler/pull/7897)
- Compliance detail view: CIS [(#7913)](https://github.com/prowler-cloud/prowler/pull/7913)
- Compliance detail view: AWS Well-Architected Framework [(#7925)](https://github.com/prowler-cloud/prowler/pull/7925)
- Compliance detail view: KISA [(#7965)](https://github.com/prowler-cloud/prowler/pull/7965)
- Compliance detail view: ProwlerThreatScore [(#7979)](https://github.com/prowler-cloud/prowler/pull/7979)
- Compliance detail view: Generic (rest of the compliances) [(#7990)](https://github.com/prowler-cloud/prowler/pull/7990)
- Compliance detail view: MITRE ATTACK [(#8002)](https://github.com/prowler-cloud/prowler/pull/8002)
- Improve `Scan ID` filter by adding more context and enhancing the UI/UX [(#8046)](https://github.com/prowler-cloud/prowler/pull/8046)
- Lighthouse chat interface [(#7878)](https://github.com/prowler-cloud/prowler/pull/7878)
- Google Tag Manager integration [(#8058)](https://github.com/prowler-cloud/prowler/pull/8058)

### 🔄 Changed

- `Provider UID` filter to scans page [(#7820)](https://github.com/prowler-cloud/prowler/pull/7820)
- Aligned Next.js version to `v14.2.29` across Prowler and Cloud environments for consistency and improved maintainability [(#7962)](https://github.com/prowler-cloud/prowler/pull/7962)
- Refactor credentials forms with reusable components and error handling [(#7988)](https://github.com/prowler-cloud/prowler/pull/7988)
- Updated the provider details section in Scan and Findings detail pages [(#7968)](https://github.com/prowler-cloud/prowler/pull/7968)
- Make user and password fields optional but mutually required for M365 cloud provider [(#8044)](https://github.com/prowler-cloud/prowler/pull/8044)
- Improve filter behaviour and relationships between filters in findings page [(#8046)](https://github.com/prowler-cloud/prowler/pull/8046)
- Set filters panel to be always open by default [(#8085)](https://github.com/prowler-cloud/prowler/pull/8085)
- Updated "Sign in"/"Sign up" capitalization for consistency [(#8136)](https://github.com/prowler-cloud/prowler/pull/8136)
- Duplicate API base URL as an env var to make it accessible in client components [(#8131)](https://github.com/prowler-cloud/prowler/pull/8131)

### 🐞 Fixed

- Sync between filter buttons and URL when filters change [(#7928)](https://github.com/prowler-cloud/prowler/pull/7928)
- Improve heatmap perfomance [(#7934)](https://github.com/prowler-cloud/prowler/pull/7934)
- SelectScanProvider warning fixed with empty alias [(#7998)](https://github.com/prowler-cloud/prowler/pull/7998)
- Prevent console warnings for accessibility and SVG [(#8019)](https://github.com/prowler-cloud/prowler/pull/8019)

---

## [v1.7.3] (Prowler v5.7.3)

### 🐞 Fixed

- Encrypted password typo in `formSchemas` [(#7828)](https://github.com/prowler-cloud/prowler/pull/7828)

---

## [v1.7.2] (Prowler v5.7.2)

### 🐞 Fixed

- Download report behaviour updated to show feedback based on API response [(#7758)](https://github.com/prowler-cloud/prowler/pull/7758)
- Missing KISA and ProwlerThreat icons added to the compliance page [(#7860)](https://github.com/prowler-cloud/prowler/pull/7860)
- Retrieve more than 10 scans in /compliance page [(#7865)](https://github.com/prowler-cloud/prowler/pull/7865)
- Improve CustomDropdownFilter component [(#7868)](https://github.com/prowler-cloud/prowler/pull/7868)

---

## [v1.7.1] (Prowler v5.7.1)

### 🐞 Fixed

- Validation to AWS IAM role [(#7787)](https://github.com/prowler-cloud/prowler/pull/7787)
- Tweak some wording for consistency throughout the app [(#7794)](https://github.com/prowler-cloud/prowler/pull/7794)
- Retrieve more than 10 providers in /scans, /manage-groups and /findings pages [(#7793)](https://github.com/prowler-cloud/prowler/pull/7793)

---

## [v1.7.0] (Prowler v5.7.0)

### 🚀 Added

- Chart to show the split between passed and failed findings [(#7680)](https://github.com/prowler-cloud/prowler/pull/7680)
- `Accordion` component [(#7700)](https://github.com/prowler-cloud/prowler/pull/7700)
- Improve `Provider UID` filter by adding more context and enhancing the UI/UX [(#7741)](https://github.com/prowler-cloud/prowler/pull/7741)
- AWS CloudFormation Quick Link to the IAM Role credentials step [(#7735)](https://github.com/prowler-cloud/prowler/pull/7735)
  – Use `getLatestFindings` on findings page when no scan or date filters are applied [(#7756)](https://github.com/prowler-cloud/prowler/pull/7756)

### 🐞 Fixed

- Form validation in launch scan workflow [(#7693)](https://github.com/prowler-cloud/prowler/pull/7693)
- Moved ProviderType to a shared types file and replaced all occurrences across the codebase [(#7710)](https://github.com/prowler-cloud/prowler/pull/7710)
- Added filter to retrieve only connected providers on the scan page [(#7723)](https://github.com/prowler-cloud/prowler/pull/7723)

### ❌ Removed

- Alias if not added from findings detail page [(#7751)](https://github.com/prowler-cloud/prowler/pull/7751)

---

## [v1.6.0] (Prowler v5.6.0)

### 🚀 Added

- Support for the `M365` Cloud Provider [(#7590)](https://github.com/prowler-cloud/prowler/pull/7590)
- Option to customize the number of items displayed per table page [(#7634)](https://github.com/prowler-cloud/prowler/pull/7634)
- Delta attribute in findings detail view [(#7654)](https://github.com/prowler-cloud/prowler/pull/7654)
- Delta indicator in new findings table [(#7676)](https://github.com/prowler-cloud/prowler/pull/7676)
- Button to download the CSV report in compliance card [(#7665)](https://github.com/prowler-cloud/prowler/pull/7665)
- Show loading state while checking provider connection [(#7669)](https://github.com/prowler-cloud/prowler/pull/7669)

### 🔄 Changed

- Finding URLs now include the ID, allowing them to be shared within the organization [(#7654)](https://github.com/prowler-cloud/prowler/pull/7654)
- Show Add/Update credentials depending on whether a secret is already set or not [(#7669)](https://github.com/prowler-cloud/prowler/pull/7669)

### 🐞 Fixed

- Set a default session duration when configuring an AWS Cloud Provider using a role [(#7639)](https://github.com/prowler-cloud/prowler/pull/7639)
- Error about page number persistence when filters change [(#7655)](https://github.com/prowler-cloud/prowler/pull/7655)

---

## [v1.5.0] (Prowler v5.5.0)

### 🚀 Added

- Social login integration with Google and GitHub [(#7218)](https://github.com/prowler-cloud/prowler/pull/7218)
- `one-time scan` feature: Adds support for single scan execution [(#7188)](https://github.com/prowler-cloud/prowler/pull/7188)
- Accepted invitations can no longer be edited [(#7198)](https://github.com/prowler-cloud/prowler/pull/7198)
- Download column in scans table to download reports for completed scans [(#7353)](https://github.com/prowler-cloud/prowler/pull/7353)
- Show muted icon when a finding is muted [(#7378)](https://github.com/prowler-cloud/prowler/pull/7378)
- Static status icon with link to service status page [(#7468)](https://github.com/prowler-cloud/prowler/pull/7468)

### 🔄 Changed

- Tweak styles for compliance cards [(#7148)](https://github.com/prowler-cloud/prowler/pull/7148)
- Upgrade Next.js to v14.2.25 to fix a middleware authorization vulnerability [(#7339)](https://github.com/prowler-cloud/prowler/pull/7339)
- Apply default filter to show only failed items when coming from scan table [(#7356)](https://github.com/prowler-cloud/prowler/pull/7356)
- Fix link behavior in scan cards: only disable "View Findings" when scan is not completed or executing [(#7368)](https://github.com/prowler-cloud/prowler/pull/7368)

---

## [v1.4.0] (Prowler v5.4.0)

### 🚀 Added

- `exports` feature: Users can now download artifacts via a new button [(#7006)](https://github.com/prowler-cloud/prowler/pull/7006)
- New sidebar with nested menus and integrated mobile navigation [(#7018)](https://github.com/prowler-cloud/prowler/pull/7018)
- Animation for scan execution progress—it now updates automatically [(#6972)](https://github.com/prowler-cloud/prowler/pull/6972)
- `status_extended` attribute to finding details [(#6997)](https://github.com/prowler-cloud/prowler/pull/6997)
- `Prowler version` to the sidebar [(#7086)](https://github.com/prowler-cloud/prowler/pull/7086)

### 🔄 Changed

- New compliance dropdown [(#7118)](https://github.com/prowler-cloud/prowler/pull/7118)

### 🐞 Fixed

- Revalidate the page when a role is deleted [(#6976)](https://github.com/prowler-cloud/prowler/pull/6976)
- Allows removing group visibility when creating a role [(#7088)](https://github.com/prowler-cloud/prowler/pull/7088)
- Displays correct error messages when deleting a user [(#7089)](https://github.com/prowler-cloud/prowler/pull/7089)
- Updated label: _"Select a scan job"_ → _"Select a cloud provider"_ [(#7107)](https://github.com/prowler-cloud/prowler/pull/7107)
- Display uid if alias is missing when creating a group [(#7137)](https://github.com/prowler-cloud/prowler/pull/7137)

---

## [v1.3.0] (Prowler v5.3.0)

### 🚀 Added

- Findings endpoints now require at least one date filter [(#6864)](https://github.com/prowler-cloud/prowler/pull/6864)

### 🔄 Changed

- Scans now appear immediately after launch [(#6791)](https://github.com/prowler-cloud/prowler/pull/6791)
- Improved sign-in and sign-up forms [(#6813)](https://github.com/prowler-cloud/prowler/pull/6813)

---

## [v1.2.0] (Prowler v5.2.0)

### 🚀 Added

- `First seen` field included in finding details [(#6575)](https://github.com/prowler-cloud/prowler/pull/6575)

### 🔄 Changed

- Completely redesigned finding details layout [(#6575)](https://github.com/prowler-cloud/prowler/pull/6575)
- Completely redesigned scan details layout [(#6665)](https://github.com/prowler-cloud/prowler/pull/6665)
- Simplified provider setup: reduced from 4 to 3 steps Successful connection now triggers an animation before redirecting to `/scans` [(#6665)](https://github.com/prowler-cloud/prowler/pull/6665)

---<|MERGE_RESOLUTION|>--- conflicted
+++ resolved
@@ -7,9 +7,7 @@
 ### 🚀 Added
 
 - Add search bar when adding a provider [(#9634)](https://github.com/prowler-cloud/prowler/pull/9634)
-<<<<<<< HEAD
 - New findings table UI with new design system components, improved filtering UX, and enhanced table interactions [(#9699)](https://github.com/prowler-cloud/prowler/pull/9699)
-=======
 - Add gradient background to Risk Plot for visual risk context [(#9664)](https://github.com/prowler-cloud/prowler/pull/9664)
 
 ### 🔄 Changed
@@ -18,7 +16,6 @@
 - Swap Risk Plot axes: X = Fail Findings, Y = Prowler ThreatScore [(#9664)](https://github.com/prowler-cloud/prowler/pull/9664)
 - Remove duplicate scan_id filter badge from Findings page [(#9664)](https://github.com/prowler-cloud/prowler/pull/9664)
 - Remove unused hasDots prop from RadialChart component [(#9664)](https://github.com/prowler-cloud/prowler/pull/9664)
->>>>>>> 49585ac6
 
 ---
 
