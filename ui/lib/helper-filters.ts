--- conflicted
+++ resolved
@@ -48,7 +48,6 @@
   return { searchParamsKey, rawSort, encodedSort };
 };
 
-<<<<<<< HEAD
 /**
  * Replaces a specific field name inside a filter-style key of an object.
  * @param obj - The input object with filter-style keys (e.g., { 'filter[inserted_at]': '2025-05-21' }).
@@ -75,7 +74,6 @@
 
   return fieldObj;
 }
-=======
 export const isScanEntity = (entity: ScanEntity) => {
   return entity && entity.providerInfo && entity.attributes;
 };
@@ -125,5 +123,4 @@
   });
 
   return scanMappings;
-};
->>>>>>> 1fd60465
+};