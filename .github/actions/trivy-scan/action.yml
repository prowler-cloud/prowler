--- conflicted
+++ resolved
@@ -45,11 +45,8 @@
 runs:
   using: 'composite'
   steps:
-<<<<<<< HEAD
-<<<<<<< HEAD
-=======
     - name: Cache Trivy vulnerability database
-      uses: actions/cache@f0a67a2ed41fa8c0d21ab1521da3a46b0c9ae5e4 # v4.3.1
+      uses: actions/cache@0057852bfaa89a56745cba8c7296529d2fc39830 # v4.3.0
       with:
         path: ~/.cache/trivy
         key: trivy-db-${{ runner.os }}-${{ github.run_id }}
@@ -67,14 +64,9 @@
         scanners: 'vuln'
         timeout: '5m'
 
->>>>>>> cd48708f
     - name: Run Trivy vulnerability scan (SARIF)
       if: inputs.upload-sarif == 'true' && github.event_name == 'push'
       uses: aquasecurity/trivy-action@b6643a29fecd7f34b3597bc6acb0a98b03d33ff8 # v0.33.1
-=======
-    - name: Cache Trivy vulnerability database
-      uses: actions/cache@0057852bfaa89a56745cba8c7296529d2fc39830 # v4.3.0
->>>>>>> 456712a0e (chore(github): fix trivy action (#9066))
       with:
         image-ref: ${{ inputs.image-name }}:${{ inputs.image-tag }}
         format: 'sarif'
