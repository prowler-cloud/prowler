name: pypi-release

on:
  release:
    types: [published]

env:
  RELEASE_TAG: ${{ github.event.release.tag_name }}
  PYTHON_VERSION: 3.11
  CACHE: "poetry"
  # This base branch is used to create a PR with the updated version
  # We'd need to handle the base branch for v4 and v3, since they will be
  # `master` and `3.0-dev`, respectively
  GITHUB_BASE_BRANCH: "master"
  GIT_COMMITTER_EMAIL: "sergio@prowler.com"

jobs:
  release-prowler-job:
    runs-on: ubuntu-latest
    env:
      POETRY_VIRTUALENVS_CREATE: "false"
    name: Release Prowler to PyPI
    steps:
<<<<<<< HEAD
=======
      - name: Get base branch regarding Prowler version
        run: |
          PROWLER_VERSION="${{ env.RELEASE_TAG }}"
          BASE_BRANCH=""

          case ${PROWLER_VERSION%%.*} in
          3)
              echo "Releasing Prowler v3 with tag ${PROWLER_VERSION}"
              # TODO: modify it once v4 is ready
              # echo "BASE_BRANCH=3.0-dev" >> "${GITHUB_ENV}"
              echo "BASE_BRANCH=master" >> "${GITHUB_ENV}"
              ;;
          4)
              echo "Releasing Prowler v4 with tag ${PROWLER_VERSION}"
              # TODO: modify it once v4 is ready
              # echo "BASE_BRANCH=master" >> "${GITHUB_ENV}"
              echo "Not available, aborting..."
              exit 1
              ;;
          *)
              echo "Releasing another Prowler major version, aborting..."
              exit 1
              ;;
          esac

>>>>>>> e37edee2
      - uses: actions/checkout@v4

      - name: Install dependencies
        run: |
          pipx install poetry
          pipx inject poetry poetry-bumpversion

      - name: Setup Python
        uses: actions/setup-python@v5
        with:
          python-version: ${{ env.PYTHON_VERSION }}
          cache: ${{ env.CACHE }}

      - name: Update Poetry and config version
        run: |
          poetry version ${{ env.RELEASE_TAG }}

      - name: Import GPG key
        uses: crazy-max/ghaction-import-gpg@v4
        with:
          gpg_private_key: ${{ secrets.GPG_PRIVATE_KEY }}
          passphrase: ${{ secrets.GPG_PASSPHRASE }}
          git_user_signingkey: true
          git_commit_gpgsign: true

      - name: Push updated version to the release tag
        run: |
          # Configure Git
          git config user.name "github-actions"
          git config user.email "${{ env.GIT_COMMITTER_EMAIL }}"

          # Add the files with the version changed
          git add prowler/config/config.py pyproject.toml
          git commit -m "chore(release): ${{ env.RELEASE_TAG }}" --no-verify -S

          # Replace the tag with the version updated
          git tag -fa ${{ env.RELEASE_TAG }} -m "chore(release): ${{ env.RELEASE_TAG }}" --sign

          # Push the tag
          git push -f origin ${{ env.RELEASE_TAG }}

<<<<<<< HEAD

=======
>>>>>>> e37edee2
      - name: Create new branch for the version update
        run: |
          git switch -c release-${{ env.RELEASE_TAG }}
          git push --set-upstream origin release-${{ env.RELEASE_TAG }}

      - name: Build Prowler package
        run: |
          poetry build

      - name: Publish Prowler package to PyPI
        run: |
          poetry config pypi-token.pypi ${{ secrets.PYPI_API_TOKEN }}
          poetry publish
<<<<<<< HEAD

      - name: Create PR to update version in the branch
        run: |
          echo "### Description
          
          This PR updates Prowler Version to ${{ env.RELEASE_TAG }}.
          
          ### License
          
          By submitting this pull request, I confirm that my contribution is made under the terms of the Apache 2.0 license." |\
          gh pr create \
            --base ${{ env.GITHUB_BASE_BRANCH }} \
=======

      - name: Create PR to update version in the branch
        run: |
          echo "### Description

          This PR updates Prowler Version to ${{ env.RELEASE_TAG }}.

          ### License

          By submitting this pull request, I confirm that my contribution is made under the terms of the Apache 2.0 license." |\
          gh pr create \
            --base ${{ env.BASE_BRANCH }} \
>>>>>>> e37edee2
            --head release-${{ env.RELEASE_TAG }} \
            --title "chore(release): update Prowler Version to ${{ env.RELEASE_TAG }}." \
            --body-file -
        env:
          GH_TOKEN: ${{ secrets.PROWLER_ACCESS_TOKEN }}

      - name: Replicate PyPI package
        run: |
          rm -rf ./dist && rm -rf ./build && rm -rf prowler.egg-info
          pip install toml
          python util/replicate_pypi_package.py
          poetry build

      - name: Publish prowler-cloud package to PyPI
        run: |
          poetry config pypi-token.pypi ${{ secrets.PYPI_API_TOKEN }}
          poetry publish<|MERGE_RESOLUTION|>--- conflicted
+++ resolved
@@ -21,34 +21,6 @@
       POETRY_VIRTUALENVS_CREATE: "false"
     name: Release Prowler to PyPI
     steps:
-<<<<<<< HEAD
-=======
-      - name: Get base branch regarding Prowler version
-        run: |
-          PROWLER_VERSION="${{ env.RELEASE_TAG }}"
-          BASE_BRANCH=""
-
-          case ${PROWLER_VERSION%%.*} in
-          3)
-              echo "Releasing Prowler v3 with tag ${PROWLER_VERSION}"
-              # TODO: modify it once v4 is ready
-              # echo "BASE_BRANCH=3.0-dev" >> "${GITHUB_ENV}"
-              echo "BASE_BRANCH=master" >> "${GITHUB_ENV}"
-              ;;
-          4)
-              echo "Releasing Prowler v4 with tag ${PROWLER_VERSION}"
-              # TODO: modify it once v4 is ready
-              # echo "BASE_BRANCH=master" >> "${GITHUB_ENV}"
-              echo "Not available, aborting..."
-              exit 1
-              ;;
-          *)
-              echo "Releasing another Prowler major version, aborting..."
-              exit 1
-              ;;
-          esac
-
->>>>>>> e37edee2
       - uses: actions/checkout@v4
 
       - name: Install dependencies
@@ -90,10 +62,6 @@
           # Push the tag
           git push -f origin ${{ env.RELEASE_TAG }}
 
-<<<<<<< HEAD
-
-=======
->>>>>>> e37edee2
       - name: Create new branch for the version update
         run: |
           git switch -c release-${{ env.RELEASE_TAG }}
@@ -107,7 +75,6 @@
         run: |
           poetry config pypi-token.pypi ${{ secrets.PYPI_API_TOKEN }}
           poetry publish
-<<<<<<< HEAD
 
       - name: Create PR to update version in the branch
         run: |
@@ -120,20 +87,6 @@
           By submitting this pull request, I confirm that my contribution is made under the terms of the Apache 2.0 license." |\
           gh pr create \
             --base ${{ env.GITHUB_BASE_BRANCH }} \
-=======
-
-      - name: Create PR to update version in the branch
-        run: |
-          echo "### Description
-
-          This PR updates Prowler Version to ${{ env.RELEASE_TAG }}.
-
-          ### License
-
-          By submitting this pull request, I confirm that my contribution is made under the terms of the Apache 2.0 license." |\
-          gh pr create \
-            --base ${{ env.BASE_BRANCH }} \
->>>>>>> e37edee2
             --head release-${{ env.RELEASE_TAG }} \
             --title "chore(release): update Prowler Version to ${{ env.RELEASE_TAG }}." \
             --body-file -
