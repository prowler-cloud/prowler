--- conflicted
+++ resolved
@@ -25,6 +25,7 @@
         uses: peter-evans/find-comment@3eae4d37986fb5a8592848f6a574fdf654e61f9e # v3.1.0
         id: find-comment
         with:
+          token: ${{ secrets.GITHUB_TOKEN }}
           issue-number: ${{ env.PR_NUMBER }}
           comment-author: 'github-actions[bot]'
           body-includes: '<!-- prowler-docs-link -->'
@@ -32,11 +33,7 @@
       - name: Create or update PR comment with the Prowler Documentation URI
         uses: peter-evans/create-or-update-comment@71345be0265236311c031f5c7866368bd1eff043 # v4.0.0
         with:
-<<<<<<< HEAD
-          token: ${{ secrets.GITHUB_TOKEN }}
-=======
           comment-id: ${{ steps.find-comment.outputs.comment-id }}
->>>>>>> fdb76e78
           issue-number: ${{ env.PR_NUMBER }}
           body: |
             <!-- prowler-docs-link -->
