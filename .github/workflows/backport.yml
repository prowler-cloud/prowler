--- conflicted
+++ resolved
@@ -27,13 +27,8 @@
         with:
           allow_failure: true
           prefix_mode: true
-<<<<<<< HEAD
-          any_of: ${{ env.BACKPORT_LABEL_PREFIX}}
-          none_of: ${{ env.BACKPORT_LABEL_IGNORE}}
-=======
-          one_of: ${{ env.BACKPORT_LABEL_PREFIX }}
+          any_of: ${{ env.BACKPORT_LABEL_PREFIX }}
           none_of: ${{ env.BACKPORT_LABEL_IGNORE }}
->>>>>>> f8b44275
           repo_token: ${{ secrets.GITHUB_TOKEN }}
 
       - name: Backport Action
