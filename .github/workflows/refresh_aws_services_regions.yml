--- conflicted
+++ resolved
@@ -17,10 +17,8 @@
     permissions:
       id-token: write
       contents: write
-<<<<<<< HEAD
       actions: write
-=======
->>>>>>> 794402e9
+
     # Steps represent a sequence of tasks that will be executed as part of the job
     steps:
       # Checks-out your repository under $GITHUB_WORKSPACE, so your job can access it
