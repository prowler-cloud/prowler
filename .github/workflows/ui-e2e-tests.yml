--- conflicted
+++ resolved
@@ -34,7 +34,6 @@
       E2E_M365_SECRET_ID: ${{ secrets.E2E_M365_SECRET_ID }}
       E2E_M365_TENANT_ID: ${{ secrets.E2E_M365_TENANT_ID }}
       E2E_M365_CERTIFICATE_CONTENT: ${{ secrets.E2E_M365_CERTIFICATE_CONTENT }}
-<<<<<<< HEAD
       E2E_KUBERNETES_CONTEXT: 'kind-kind'
       E2E_KUBERNETES_KUBECONFIG_PATH: /home/runner/.kube/config
       E2E_GITHUB_APP_ID: ${{ secrets.E2E_GITHUB_APP_ID }}
@@ -51,9 +50,6 @@
       E2E_OCI_REGION: ${{ secrets.E2E_OCI_REGION }}
       E2E_NEW_USER_PASSWORD: ${{ secrets.E2E_NEW_USER_PASSWORD }}
       
-=======
-      E2E_NEW_PASSWORD: ${{ secrets.E2E_NEW_PASSWORD }}
->>>>>>> b2abdbeb
     steps:
       - name: Checkout repository
         uses: actions/checkout@08c6903cd8c0fde910a37f88322edcfb5dd907a8 # v5.0.0
