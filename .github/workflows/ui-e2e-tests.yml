name: UI - E2E Tests

on:
  pull_request:
    branches:
      - master
      - "v5.*"
    paths:
      - '.github/workflows/ui-e2e-tests.yml'
      - 'ui/**'

jobs:

  e2e-tests:
    if: github.repository == 'prowler-cloud/prowler'
    runs-on: ubuntu-latest
    env:
      AUTH_SECRET: 'fallback-ci-secret-for-testing'
      AUTH_TRUST_HOST: true
      NEXTAUTH_URL: 'http://localhost:3000'
      NEXT_PUBLIC_API_BASE_URL: 'http://localhost:8080/api/v1'
      E2E_ADMIN_USER: ${{ secrets.E2E_ADMIN_USER }}
      E2E_ADMIN_PASSWORD: ${{ secrets.E2E_ADMIN_PASSWORD }}
      E2E_AWS_PROVIDER_ACCOUNT_ID: ${{ secrets.E2E_AWS_PROVIDER_ACCOUNT_ID }}
      E2E_AWS_PROVIDER_ACCESS_KEY: ${{ secrets.E2E_AWS_PROVIDER_ACCESS_KEY }}
      E2E_AWS_PROVIDER_SECRET_KEY: ${{ secrets.E2E_AWS_PROVIDER_SECRET_KEY }}
      E2E_AWS_PROVIDER_ROLE_ARN: ${{ secrets.E2E_AWS_PROVIDER_ROLE_ARN }}
      E2E_AZURE_SUBSCRIPTION_ID: ${{ secrets.E2E_AZURE_SUBSCRIPTION_ID }}
      E2E_AZURE_CLIENT_ID: ${{ secrets.E2E_AZURE_CLIENT_ID }}
      E2E_AZURE_SECRET_ID: ${{ secrets.E2E_AZURE_SECRET_ID }}
      E2E_AZURE_TENANT_ID: ${{ secrets.E2E_AZURE_TENANT_ID }}
      E2E_M365_DOMAIN_ID: ${{ secrets.E2E_M365_DOMAIN_ID }}
      E2E_M365_CLIENT_ID: ${{ secrets.E2E_M365_CLIENT_ID }}
      E2E_M365_SECRET_ID: ${{ secrets.E2E_M365_SECRET_ID }}
      E2E_M365_TENANT_ID: ${{ secrets.E2E_M365_TENANT_ID }}
      E2E_M365_CERTIFICATE_CONTENT: ${{ secrets.E2E_M365_CERTIFICATE_CONTENT }}
<<<<<<< HEAD
      E2E_KUBERNETES_CONTEXT: 'kind-kind'
      E2E_KUBERNETES_KUBECONFIG_PATH: /home/runner/.kube/config
      E2E_NEW_USER_PASSWORD: ${{ secrets.E2E_NEW_USER_PASSWORD }}
      
=======
      E2E_NEW_PASSWORD: ${{ secrets.E2E_NEW_PASSWORD }}
>>>>>>> a73a79f4
    steps:
      - name: Checkout repository
        uses: actions/checkout@08c6903cd8c0fde910a37f88322edcfb5dd907a8 # v5.0.0
      - name: Create k8s Kind Cluster
        uses: helm/kind-action@v1
        with:
          cluster_name: kind
      - name: Modify kubeconfig
        run: |
            # Modify the kubeconfig to use the kind cluster server to https://kind-control-plane:6443 
            # from worker service into docker-compose.yml
            kubectl config set-cluster kind-kind --server=https://kind-control-plane:6443
            kubectl config view 
      - name: Add network kind to docker compose  
        run: |
          # Add the network kind to the docker compose to interconnect to kind cluster
          yq -i '.networks.kind.external = true' docker-compose.yml
          # Add network kind to worker service and default network too
          yq -i '.services.worker.networks = ["kind","default"]' docker-compose.yml
      - name: Fix API data directory permissions
        run: docker run --rm -v $(pwd)/_data/api:/data alpine chown -R 1000:1000 /data
      - name: Start API services
        run: |
          # Override docker-compose image tag to use latest instead of stable
          # This overrides any PROWLER_API_VERSION set in .env file
          export PROWLER_API_VERSION=latest
          echo "Using PROWLER_API_VERSION=${PROWLER_API_VERSION}"
          docker compose up -d api worker worker-beat
      - name: Wait for API to be ready
        run: |
          echo "Waiting for prowler-api..."
          timeout=150  # 5 minutes max
          elapsed=0
          while [ $elapsed -lt $timeout ]; do
            if curl -s ${NEXT_PUBLIC_API_BASE_URL}/docs >/dev/null 2>&1; then
              echo "Prowler API is ready!"
              exit 0
            fi
            echo "Waiting for prowler-api... (${elapsed}s elapsed)"
            sleep 5
            elapsed=$((elapsed + 5))
          done
          echo "Timeout waiting for prowler-api to start"
          exit 1
      - name: Load database fixtures for E2E tests
        run: |
          docker compose exec -T api sh -c '
            echo "Loading all fixtures from api/fixtures/dev/..."
            for fixture in api/fixtures/dev/*.json; do
              if [ -f "$fixture" ]; then
                echo "Loading $fixture"
                poetry run python manage.py loaddata "$fixture" --database admin
              fi
            done
            echo "All database fixtures loaded successfully!"
          '
      - name: Setup Node.js environment
        uses: actions/setup-node@2028fbc5c25fe9cf00d9f06a71cc4710d4507903 # v6.0.0
        with:
          node-version: '20.x'
          cache: 'npm'
          cache-dependency-path: './ui/package-lock.json'
      - name: Install UI dependencies
        working-directory: ./ui
        run: npm ci
      - name: Build UI application
        working-directory: ./ui
        run: npm run build
      - name: Cache Playwright browsers
        uses: actions/cache@0057852bfaa89a56745cba8c7296529d2fc39830 # v4.3.0
        id: playwright-cache
        with:
          path: ~/.cache/ms-playwright
          key: ${{ runner.os }}-playwright-${{ hashFiles('ui/package-lock.json') }}
          restore-keys: |
            ${{ runner.os }}-playwright-
      - name: Install Playwright browsers
        working-directory: ./ui
        if: steps.playwright-cache.outputs.cache-hit != 'true'
        run: npm run test:e2e:install
      - name: Run E2E tests
        working-directory: ./ui
        run: npm run test:e2e
      - name: Upload test reports
        uses: actions/upload-artifact@ea165f8d65b6e75b540449e92b4886f43607fa02 # v4.6.2
        if: failure()
        with:
          name: playwright-report
          path: ui/playwright-report/
          retention-days: 30
      - name: Cleanup services
        if: always()
        run: |
          echo "Shutting down services..."
          docker compose down -v || true
          echo "Cleanup completed"<|MERGE_RESOLUTION|>--- conflicted
+++ resolved
@@ -34,14 +34,10 @@
       E2E_M365_SECRET_ID: ${{ secrets.E2E_M365_SECRET_ID }}
       E2E_M365_TENANT_ID: ${{ secrets.E2E_M365_TENANT_ID }}
       E2E_M365_CERTIFICATE_CONTENT: ${{ secrets.E2E_M365_CERTIFICATE_CONTENT }}
-<<<<<<< HEAD
       E2E_KUBERNETES_CONTEXT: 'kind-kind'
       E2E_KUBERNETES_KUBECONFIG_PATH: /home/runner/.kube/config
       E2E_NEW_USER_PASSWORD: ${{ secrets.E2E_NEW_USER_PASSWORD }}
       
-=======
-      E2E_NEW_PASSWORD: ${{ secrets.E2E_NEW_PASSWORD }}
->>>>>>> a73a79f4
     steps:
       - name: Checkout repository
         uses: actions/checkout@08c6903cd8c0fde910a37f88322edcfb5dd907a8 # v5.0.0
