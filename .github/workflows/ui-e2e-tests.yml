--- conflicted
+++ resolved
@@ -28,16 +28,12 @@
       E2E_AZURE_CLIENT_ID: ${{ secrets.E2E_AZURE_CLIENT_ID }}
       E2E_AZURE_SECRET_ID: ${{ secrets.E2E_AZURE_SECRET_ID }}
       E2E_AZURE_TENANT_ID: ${{ secrets.E2E_AZURE_TENANT_ID }}
-<<<<<<< HEAD
       E2E_M365_DOMAIN_ID: ${{ secrets.E2E_M365_DOMAIN_ID }}
       E2E_M365_CLIENT_ID: ${{ secrets.E2E_M365_CLIENT_ID }}
       E2E_M365_SECRET_ID: ${{ secrets.E2E_M365_SECRET_ID }}
       E2E_M365_TENANT_ID: ${{ secrets.E2E_M365_TENANT_ID }}
       E2E_M365_CERTIFICATE_CONTENT: ${{ secrets.E2E_M365_CERTIFICATE_CONTENT }}
-
-=======
       E2E_NEW_PASSWORD: ${{ secrets.E2E_NEW_PASSWORD }}
->>>>>>> d1318228
     steps:
       - name: Checkout repository
         uses: actions/checkout@08c6903cd8c0fde910a37f88322edcfb5dd907a8 # v5.0.0
