--- conflicted
+++ resolved
@@ -212,10 +212,7 @@
         if: steps.are-non-ignored-files-changed.outputs.any_changed == 'true'
         uses: docker/setup-buildx-action@b5ca514318bd6ebac0fb2aedd5d36ec1b5c232a2 # v3.10.0
       - name: Build Container
-<<<<<<< HEAD
-=======
-        if: steps.are-non-ignored-files-changed.outputs.any_changed == 'true'
->>>>>>> e6fb19a6
+        if: steps.are-non-ignored-files-changed.outputs.any_changed == 'true'
         uses: docker/build-push-action@263435318d21b8e681c14492fe198d362a7d2c83 # v6.18.0
         with:
           context: ${{ env.API_WORKING_DIR }}
