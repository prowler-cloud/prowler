name: "API - Pull Request"

on:
  push:
    branches:
      - "master"
    paths:
      - "api/**"
  pull_request:
    branches:
      - "master"
    paths:
      - "api/**"


env:
  POSTGRES_HOST: localhost
  POSTGRES_PORT: 5432
  POSTGRES_ADMIN_USER: prowler
  POSTGRES_ADMIN_PASSWORD: S3cret
  POSTGRES_USER: prowler_user
  POSTGRES_PASSWORD: prowler
  POSTGRES_DB: postgres-db
  VALKEY_HOST: localhost
  VALKEY_PORT: 6379
  VALKEY_DB: 0


jobs:
  test:
    runs-on: ubuntu-latest
    strategy:
      matrix:
        python-version: ["3.12"]

    # Service containers to run with `test`
    services:
      # Label used to access the service container
      postgres:
        image: postgres
        env:
          POSTGRES_HOST: ${{ env.POSTGRES_HOST }}
          POSTGRES_PORT: ${{ env.POSTGRES_PORT }}
          POSTGRES_USER: ${{ env.POSTGRES_USER }}
          POSTGRES_PASSWORD: ${{ env.POSTGRES_PASSWORD }}
          POSTGRES_DB: ${{ env.POSTGRES_DB }}
        # Set health checks to wait until postgres has started
        ports:
          - 5432:5432
        options: >-
          --health-cmd pg_isready
          --health-interval 10s
          --health-timeout 5s
          --health-retries 5
      valkey:
        image: valkey/valkey:7-alpine3.19
        env:
          VALKEY_HOST: ${{ env.VALKEY_HOST }}
          VALKEY_PORT: ${{ env.VALKEY_PORT }}
          VALKEY_DB: ${{ env.VALKEY_DB }}
        # Set health checks to wait until postgres has started
        ports:
          - 6379:6379
        options: >-
          --health-cmd "valkey-cli ping"
          --health-interval 10s
          --health-timeout 5s
          --health-retries 5

    steps:
      - uses: actions/checkout@v4
      - name: Test if changes are in not ignored paths
        id: are-non-ignored-files-changed
        uses: tj-actions/changed-files@v45
        with:
          files: api/**
          files_ignore: |
            api/.github/**
            api/docs/**
            api/permissions/**
            api/README.md
            api/mkdocs.yml
      - name: Install poetry
        working-directory: ./api
        if: steps.are-non-ignored-files-changed.outputs.any_changed == 'true'
        run: |
          python -m pip install --upgrade pip
          pipx install poetry
      - name: Set up Python ${{ matrix.python-version }}
        if: steps.are-non-ignored-files-changed.outputs.any_changed == 'true'
        uses: actions/setup-python@v5
        with:
          python-version: ${{ matrix.python-version }}
          cache: "poetry"
      - name: Install dependencies
        working-directory: ./api
        if: steps.are-non-ignored-files-changed.outputs.any_changed == 'true'
        run: |
          poetry install
          poetry run pip list
          VERSION=$(curl --silent "https://api.github.com/repos/hadolint/hadolint/releases/latest" | \
            grep '"tag_name":' | \
            sed -E 's/.*"v([^"]+)".*/\1/' \
            ) && curl -L -o /tmp/hadolint "https://github.com/hadolint/hadolint/releases/download/v${VERSION}/hadolint-Linux-x86_64" \
            && chmod +x /tmp/hadolint

      - name: Poetry check
        working-directory: ./api
        if: steps.are-non-ignored-files-changed.outputs.any_changed == 'true'
        run: |
          poetry lock --check
      - name: Lint with ruff
        working-directory: ./api
        if: steps.are-non-ignored-files-changed.outputs.any_changed == 'true'
        run: |
          poetry run ruff check . --exclude contrib
      - name: Check Format with ruff
        working-directory: ./api
        if: steps.are-non-ignored-files-changed.outputs.any_changed == 'true'
        run: |
          poetry run ruff format --check . --exclude contrib
      - name: Lint with pylint
        working-directory: ./api
        if: steps.are-non-ignored-files-changed.outputs.any_changed == 'true'
        run: |
          poetry run pylint --disable=W,C,R,E -j 0 -rn -sn src/
      - name: Bandit
        working-directory: ./api
        if: steps.are-non-ignored-files-changed.outputs.any_changed == 'true'
        run: |
          poetry run bandit -q -lll -x '*_test.py,./contrib/' -r .
      - name: Safety
        working-directory: ./api
        if: steps.are-non-ignored-files-changed.outputs.any_changed == 'true'
        run: |
          poetry run safety check --ignore 70612,66963
      - name: Vulture
        working-directory: ./api
        if: steps.are-non-ignored-files-changed.outputs.any_changed == 'true'
        run: |
          poetry run vulture --exclude "contrib,tests,conftest.py" --min-confidence 100 .
      - name: Hadolint
        working-directory: ./api
        if: steps.are-non-ignored-files-changed.outputs.any_changed == 'true'
        run: |
          /tmp/hadolint Dockerfile --ignore=DL3013
      - name: Test with pytest
        working-directory: ./api
        if: steps.are-non-ignored-files-changed.outputs.any_changed == 'true'
        run: |
<<<<<<< HEAD
          poetry run pytest -n auto --cov=./src/backend --cov-report=xml src/backend
      # TODO: Disabled until test_rbac.py is ready
      # - name: Upload coverage reports to Codecov
      #   if: steps.are-non-ignored-files-changed.outputs.any_changed == 'true'
      #   uses: codecov/codecov-action@v5
      #   env:
      #     CODECOV_TOKEN: ${{ secrets.CODECOV_TOKEN }}
=======
          poetry run pytest --cov=./src/backend --cov-report=xml src/backend
      - name: Upload coverage reports to Codecov
        if: steps.are-non-ignored-files-changed.outputs.any_changed == 'true'
        uses: codecov/codecov-action@v5
        env:
          CODECOV_TOKEN: ${{ secrets.CODECOV_TOKEN }}
>>>>>>> 58723ae5
<|MERGE_RESOLUTION|>--- conflicted
+++ resolved
@@ -148,19 +148,9 @@
         working-directory: ./api
         if: steps.are-non-ignored-files-changed.outputs.any_changed == 'true'
         run: |
-<<<<<<< HEAD
-          poetry run pytest -n auto --cov=./src/backend --cov-report=xml src/backend
-      # TODO: Disabled until test_rbac.py is ready
-      # - name: Upload coverage reports to Codecov
-      #   if: steps.are-non-ignored-files-changed.outputs.any_changed == 'true'
-      #   uses: codecov/codecov-action@v5
-      #   env:
-      #     CODECOV_TOKEN: ${{ secrets.CODECOV_TOKEN }}
-=======
           poetry run pytest --cov=./src/backend --cov-report=xml src/backend
       - name: Upload coverage reports to Codecov
         if: steps.are-non-ignored-files-changed.outputs.any_changed == 'true'
         uses: codecov/codecov-action@v5
         env:
-          CODECOV_TOKEN: ${{ secrets.CODECOV_TOKEN }}
->>>>>>> 58723ae5
+          CODECOV_TOKEN: ${{ secrets.CODECOV_TOKEN }}