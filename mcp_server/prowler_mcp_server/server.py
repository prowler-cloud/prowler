import os

from fastmcp import FastMCP
from prowler_mcp_server.lib.logger import logger


async def setup_main_server(transport: str) -> FastMCP:
    """Set up the main Prowler MCP server with all available integrations."""

    # Initialize main Prowler MCP server
    prowler_mcp_server = FastMCP("prowler-mcp-server")

    # Import Prowler Hub tools with prowler_hub_ prefix
    try:
        logger.info("Importing Prowler Hub server...")
        from prowler_mcp_server.prowler_hub.server import hub_mcp_server

        await prowler_mcp_server.import_server(hub_mcp_server, prefix="prowler_hub")
        logger.info("Successfully imported Prowler Hub server")
    except Exception as e:
        logger.error(f"Failed to import Prowler Hub server: {e}")

    try:
        logger.info("Importing Prowler App server...")

        if os.getenv("PROWLER_MCP_MODE", None) is None:
            os.environ["PROWLER_MCP_MODE"] = transport

        if not os.path.exists(
            os.path.join(os.path.dirname(__file__), "prowler_app", "server.py")
        ):
            from prowler_mcp_server.prowler_app.utils.server_generator import (
                generate_server_file,
            )

            logger.info("Prowler App server not found, generating...")
            generate_server_file()

        from prowler_mcp_server.prowler_app.server import app_mcp_server

        await prowler_mcp_server.import_server(app_mcp_server, prefix="prowler_app")
        logger.info("Successfully imported Prowler App server")
    except Exception as e:
        logger.error(f"Failed to import Prowler App server: {e}")

<<<<<<< HEAD
=======
    try:
        logger.info("Importing Prowler Documentation server...")
        from prowler_mcp_server.prowler_documentation.server import docs_mcp_server

        await prowler_mcp_server.import_server(docs_mcp_server, prefix="prowler_docs")
        logger.info("Successfully imported Prowler Documentation server")
    except Exception as e:
        logger.error(f"Failed to import Prowler Documentation server: {e}")

>>>>>>> 13266b87
    return prowler_mcp_server<|MERGE_RESOLUTION|>--- conflicted
+++ resolved
@@ -43,8 +43,6 @@
     except Exception as e:
         logger.error(f"Failed to import Prowler App server: {e}")
 
-<<<<<<< HEAD
-=======
     try:
         logger.info("Importing Prowler Documentation server...")
         from prowler_mcp_server.prowler_documentation.server import docs_mcp_server
@@ -54,5 +52,4 @@
     except Exception as e:
         logger.error(f"Failed to import Prowler Documentation server: {e}")
 
->>>>>>> 13266b87
     return prowler_mcp_server