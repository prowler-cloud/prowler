# Prowler MCP Server Changelog

All notable changes to the **Prowler MCP Server** are documented in this file.

## [0.2.0] (Prowler UNRELEASED)

### Added

- Remove all Prowler App MCP tools; and add new MCP Server tools for Prowler Findings and Compliance [(#9300)](https://github.com/prowler-cloud/prowler/pull/9300)
- Add new MCP Server tools for Prowler Providers Management [(#9350)](https://github.com/prowler-cloud/prowler/pull/9350)
- Add new MCP Server tools for Prowler Resources Management [(#9380)](https://github.com/prowler-cloud/prowler/pull/9380)
<<<<<<< HEAD
- Add new MCP Server tools for Prowler Muting Management [(#9510)](https://github.com/prowler-cloud/prowler/pull/9510)
=======
- Add new MCP Server tools for Prowler Scans Management [(#9509)](https://github.com/prowler-cloud/prowler/pull/9509)
>>>>>>> 1410fe2f

---

## [0.1.1] (Prowler v5.14.0)

### Fixed

- Fix documentation MCP Server to return list of dictionaries [(#9205)](https://github.com/prowler-cloud/prowler/pull/9205)

---

## [0.1.0] (Prowler v5.13.0)

### Added

- Initial release of Prowler MCP Server [(#8695)](https://github.com/prowler-cloud/prowler/pull/8695)
- Set appropiate user-agent in requests [(#8724)](https://github.com/prowler-cloud/prowler/pull/8724)
- Basic logger functionality [(#8740)](https://github.com/prowler-cloud/prowler/pull/8740)
- Add new MCP Server for Prowler Cloud and Prowler App (Self-Managed) APIs [(#8744)](https://github.com/prowler-cloud/prowler/pull/8744)
- HTTP transport support [(#8784)](https://github.com/prowler-cloud/prowler/pull/8784)
- Add new MCP Server for Prowler Documentation [(#8795)](https://github.com/prowler-cloud/prowler/pull/8795)
- API key support for STDIO mode and enhanced HTTP mode authentication [(#8823)](https://github.com/prowler-cloud/prowler/pull/8823)
- Add health check endpoint [(#8905)](https://github.com/prowler-cloud/prowler/pull/8905)
- Update Prowler Documentation MCP Server to use Mintlify API [(#8916)](https://github.com/prowler-cloud/prowler/pull/8916)
- Add custom production deployment using uvicorn [(#8958)](https://github.com/prowler-cloud/prowler/pull/8958)<|MERGE_RESOLUTION|>--- conflicted
+++ resolved
@@ -9,11 +9,8 @@
 - Remove all Prowler App MCP tools; and add new MCP Server tools for Prowler Findings and Compliance [(#9300)](https://github.com/prowler-cloud/prowler/pull/9300)
 - Add new MCP Server tools for Prowler Providers Management [(#9350)](https://github.com/prowler-cloud/prowler/pull/9350)
 - Add new MCP Server tools for Prowler Resources Management [(#9380)](https://github.com/prowler-cloud/prowler/pull/9380)
-<<<<<<< HEAD
+- Add new MCP Server tools for Prowler Scans Management [(#9509)](https://github.com/prowler-cloud/prowler/pull/9509)
 - Add new MCP Server tools for Prowler Muting Management [(#9510)](https://github.com/prowler-cloud/prowler/pull/9510)
-=======
-- Add new MCP Server tools for Prowler Scans Management [(#9509)](https://github.com/prowler-cloud/prowler/pull/9509)
->>>>>>> 1410fe2f
 
 ---
 
