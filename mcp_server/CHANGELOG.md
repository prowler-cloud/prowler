# Prowler MCP Server Changelog

All notable changes to the **Prowler MCP Server** are documented in this file.

## [0.3.0] (UNRELEASED)
<<<<<<< HEAD

### Added

- Add new MCP Server tools for Prowler Compliance Framework Management [(#9568)](https://github.com/prowler-cloud/prowler/pull/9568)
=======
>>>>>>> 597364fb

### Changed

- Update API base URL environment variable to include complete path [(#9542)](https://github.com/prowler-cloud/prowler/pull/9542)
- Standardize Prowler Hub and Docs tools format for AI optimization [(#9578)](https://github.com/prowler-cloud/prowler/pull/9578)

## [0.2.0] (Prowler v5.15.0)

### Added

- Remove all Prowler App MCP tools; and add new MCP Server tools for Prowler Findings and Compliance [(#9300)](https://github.com/prowler-cloud/prowler/pull/9300)
- Add new MCP Server tools for Prowler Providers Management [(#9350)](https://github.com/prowler-cloud/prowler/pull/9350)
- Add new MCP Server tools for Prowler Resources Management [(#9380)](https://github.com/prowler-cloud/prowler/pull/9380)
- Add new MCP Server tools for Prowler Scans Management [(#9509)](https://github.com/prowler-cloud/prowler/pull/9509)
- Add new MCP Server tools for Prowler Muting Management [(#9510)](https://github.com/prowler-cloud/prowler/pull/9510)

---

## [0.1.1] (Prowler v5.14.0)

### Fixed

- Fix documentation MCP Server to return list of dictionaries [(#9205)](https://github.com/prowler-cloud/prowler/pull/9205)

---

## [0.1.0] (Prowler v5.13.0)

### Added

- Initial release of Prowler MCP Server [(#8695)](https://github.com/prowler-cloud/prowler/pull/8695)
- Set appropiate user-agent in requests [(#8724)](https://github.com/prowler-cloud/prowler/pull/8724)
- Basic logger functionality [(#8740)](https://github.com/prowler-cloud/prowler/pull/8740)
- Add new MCP Server for Prowler Cloud and Prowler App (Self-Managed) APIs [(#8744)](https://github.com/prowler-cloud/prowler/pull/8744)
- HTTP transport support [(#8784)](https://github.com/prowler-cloud/prowler/pull/8784)
- Add new MCP Server for Prowler Documentation [(#8795)](https://github.com/prowler-cloud/prowler/pull/8795)
- API key support for STDIO mode and enhanced HTTP mode authentication [(#8823)](https://github.com/prowler-cloud/prowler/pull/8823)
- Add health check endpoint [(#8905)](https://github.com/prowler-cloud/prowler/pull/8905)
- Update Prowler Documentation MCP Server to use Mintlify API [(#8916)](https://github.com/prowler-cloud/prowler/pull/8916)
- Add custom production deployment using uvicorn [(#8958)](https://github.com/prowler-cloud/prowler/pull/8958)<|MERGE_RESOLUTION|>--- conflicted
+++ resolved
@@ -3,13 +3,10 @@
 All notable changes to the **Prowler MCP Server** are documented in this file.
 
 ## [0.3.0] (UNRELEASED)
-<<<<<<< HEAD
 
 ### Added
 
 - Add new MCP Server tools for Prowler Compliance Framework Management [(#9568)](https://github.com/prowler-cloud/prowler/pull/9568)
-=======
->>>>>>> 597364fb
 
 ### Changed
 
