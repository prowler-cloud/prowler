<<<<<<< HEAD
from typing import List
=======
from argparse import Namespace
>>>>>>> c026fe09

import typer

from prowler.config.config import available_compliance_frameworks, finding_statuses
from prowler.lib.check.check import (
    bulk_load_checks_metadata,
    bulk_load_compliance_frameworks,
    list_categories,
    list_checks_json,
    list_fixers,
    list_services,
    print_categories,
    print_checks,
    print_compliance_frameworks,
    print_compliance_requirements,
    print_fixers,
    print_services,
)
from prowler.lib.check.checks_loader import load_checks_to_execute
from prowler.lib.check.compliance import update_checks_metadata_with_compliance
from prowler.lib.logger import logger, logging_levels, set_logging_config
from prowler.lib.outputs.security_hub.security_hub import SecurityHub
from prowler.lib.scan.scan import Scan
from prowler.providers.common.provider import Provider

app = typer.Typer()


def check_provider(provider: str):
    if provider not in ["aws", "azure", "gcp", "kubernetes"]:
        raise typer.BadParameter(
            "Invalid provider. Choose between aws, azure, gcp or kubernetes."
        )


def check_compliance_framework(provider: str, compliance_framework: list):
    # From the available_compliance_frameworks, check if the compliance_framework is valid for the provider
    compliance_frameworks_provider = []
    valid_compliance_frameworks = []
    for provider_compliance_framework in available_compliance_frameworks:
        if provider in provider_compliance_framework:
            compliance_frameworks_provider.append(provider_compliance_framework)
    for compliance in compliance_framework:
        if compliance not in compliance_frameworks_provider:
            print(f"{compliance} is not a valid Compliance Framework\n")
        else:
            valid_compliance_frameworks.append(compliance)
    return valid_compliance_frameworks


def validate_log_level(log_level: str):
    log_levels = list(logging_levels.keys())
    if log_level not in log_levels:
        raise typer.BadParameter(f"Log level must be one of {log_levels}")
    return log_level


def split_space_separated_values(value: str) -> List[str]:
    output = []
    for item in value:
        for input in item.split(" "):
            output.append(input)
    return output


def validate_status(status: str):
    if status not in finding_statuses:
        raise typer.BadParameter(f"Status must be one of {finding_statuses}")
    return status


def validate_output_formats(output_formats: List[str]):
    valid_output_formats = ["csv", "json-ocsf", "html", "json-asff"]
    for output_format in output_formats:
        if output_format not in valid_output_formats:
            raise typer.BadParameter(
                f"Output format must be one of {valid_output_formats}"
            )
    return output_formats


@app.command()
def main(
    provider: str = typer.Argument(..., help="The provider to check"),
    list_services_bool: bool = typer.Option(
        False, "--list-services", help="List the services of the provider"
    ),
    list_fixers_bool: bool = typer.Option(
        False, "--list-fixers", help="List the fixers of the provider"
    ),
    list_categories_bool: bool = typer.Option(
        False, "--list-categories", help="List the categories of the provider"
    ),
    list_compliance_bool: bool = typer.Option(
        False,
        "--list-compliance",
        help="List the compliance frameworks of the provider",
    ),
    list_compliance_requirements_value: List[str] = typer.Option(
        None,
        "--list-compliance-requirements",
        help="List the compliance requirements of the provider",
        callback=split_space_separated_values,
    ),
    list_checks_bool: bool = typer.Option(
        False, "--list-checks", help="List the checks of the provider"
    ),
    list_checks_json_bool: bool = typer.Option(
        False,
        "--list-checks-json",
        help="List the checks of the provider in JSON format",
    ),
    log_level: str = typer.Option("INFO", "--log-level", help="Set the Log level"),
    log_file: str = typer.Option(None, "--log-file", help="Set the Log file"),
    only_logs: bool = typer.Option(False, "--only-logs", help="Only show logs"),
<<<<<<< HEAD
    status_value: str = typer.Option(
        None,
        "--status",
        help=f"Filter by the status of the findings {finding_statuses}",
        callback=validate_status,
    ),
    output_formats_value: str = typer.Option(
        "csv json-ocsf html",
        "--output-formats",
        help="Output format for the findings",
        callback=split_space_separated_values,
    ),
    output_filename_value: str = typer.Option(
        None, "--output-filename", help="Output filename"
    ),
    output_directory_value: str = typer.Option(
        None, "--output-directory", help="Output directory"
    ),
    verbose: bool = typer.Option(False, "--verbose", help="Show verbose output"),
    ignore_exit_code_3: bool = typer.Option(
        False, "--ignore-exit-code-3", help="Ignore exit code 3"
    ),
    no_banner: bool = typer.Option(False, "--no-banner", help="Do not show the banner"),
    unix_timestamp: bool = typer.Option(
        False, "--unix-timestamp", help="Use Unix timestamp"
    ),
=======
    profile: str = typer.Option(None, "--profile", help="The profile to use"),
>>>>>>> c026fe09
):
    check_provider(provider)
    if list_services_bool:
        services = list_services(provider)
        print_services(services)
    if list_fixers_bool:
        fixers = list_fixers(provider)
        print_fixers(fixers)
    if list_categories_bool:
        checks_metadata = bulk_load_checks_metadata(provider)
        categories = list_categories(checks_metadata)
        print_categories(categories)
    if list_compliance_bool:
        compliance_frameworks = bulk_load_compliance_frameworks(provider)
        print_compliance_frameworks(compliance_frameworks)
    if list_compliance_requirements_value:
        valid_compliance = check_compliance_framework(
            provider, list_compliance_requirements_value
        )
        print_compliance_requirements(
            bulk_load_compliance_frameworks(provider),
            valid_compliance,
        )
    if list_checks_bool:
        checks_metadata = bulk_load_checks_metadata(provider)
        checks = load_checks_to_execute(
            checks_metadata,
            bulk_load_compliance_frameworks(provider),
            None,
            [],
            [],
            [],
            [],
            [],
            provider,
        )
        print_checks(provider, sorted(checks), checks_metadata)
    if list_checks_json_bool:
        checks_metadata = bulk_load_checks_metadata(provider)
        checks_to_execute = load_checks_to_execute(
            checks_metadata,
            bulk_load_compliance_frameworks(provider),
            None,
            [],
            [],
            [],
            [],
            [],
            provider,
        )
        print(list_checks_json(provider, sorted(checks_to_execute)))
    if log_level:
        set_logging_config(validate_log_level(log_level))
        logger.info(f"Log level set to {log_level}")
    if log_file:
        if log_level:
            set_logging_config(validate_log_level(log_level), log_file)
        else:
            set_logging_config("INFO", log_file)
        logger.info(f"Log file set to {log_file}")
    if only_logs:
        if log_level:
            set_logging_config(validate_log_level(log_level), only_logs=True)
        else:
            set_logging_config("INFO", only_logs=True)
        logger.info("Only logs are shown")
<<<<<<< HEAD
    if status_value:
        logger.info(f"Filtering by status: {status_value}")
        # TODO: Implement filtering by status in a class
    if output_formats_value:
        logger.info(f"Output formats: {output_formats_value}")
        # TODO: Implement output formats in a class
    if output_filename_value:
        logger.info(f"Output filename: {output_filename_value}")
    # TODO: Implement output filename in a class
    if output_directory_value:
        logger.info(f"Output directory: {output_directory_value}")
        # TODO: Implement output directory in a class
    if verbose:
        logger.info("Verbose output is enabled")
    if ignore_exit_code_3:
        logger.info("Ignoring exit code 3")
    if no_banner:
        logger.info("No banner is shown")
    if unix_timestamp:
        logger.info("Using Unix timestamp")
=======
    if profile:
        # Execute Prowler
        checks_to_execute = ["s3_account_level_public_access_blocks"]
        # Create the provider
        args = Namespace
        args.provider = provider
        args.profile = profile
        args.verbose = False
        args.fixer = False
        args.only_logs = False
        args.status = []
        args.output_formats = []
        args.output_filename = None
        args.unix_timestamp = False
        args.output_directory = None
        args.shodan = None
        args.security_hub = False
        args.send_sh_only_fails = False
        # args.region = ("eu-west-1")
        Provider.set_global_provider(args)
        provider = Provider.get_global_provider()
        bulk_checks_metadata = bulk_load_checks_metadata(provider.type)
        bulk_compliance_frameworks = bulk_load_compliance_frameworks(provider.type)
        bulk_checks_metadata = update_checks_metadata_with_compliance(
            bulk_compliance_frameworks, bulk_checks_metadata
        )
        provider.output_options = (args, bulk_checks_metadata)
        provider.output_options.bulk_checks_metadata = bulk_checks_metadata
        scan = Scan(provider, checks_to_execute)
        custom_checks_metadata = None
        scan_results = scan.scan(custom_checks_metadata)
        # Verify where AWS Security Hub is enabled
        aws_security_enabled_regions = []
        security_hub_regions = (
            provider.get_available_aws_service_regions("securityhub")
            if not provider.identity.audited_regions
            else provider.identity.audited_regions
        )
        security_hub = SecurityHub(provider)
        for region in security_hub_regions:
            # Save the regions where AWS Security Hub is enabled
            if security_hub.verify_security_hub_integration_enabled_per_region(
                region,
            ):
                aws_security_enabled_regions.append(region)
        # Prepare the findings to be sent to Security Hub
        security_hub_findings_per_region = security_hub.prepare_security_hub_findings(
            scan_results,
            aws_security_enabled_regions,
        )
        # Send the findings to Security Hub
        findings_sent_to_security_hub = security_hub.batch_send_to_security_hub(
            security_hub_findings_per_region
        )
        print(findings_sent_to_security_hub)
>>>>>>> c026fe09


if __name__ == "__main__":
    app()<|MERGE_RESOLUTION|>--- conflicted
+++ resolved
@@ -1,8 +1,6 @@
-<<<<<<< HEAD
+
 from typing import List
-=======
 from argparse import Namespace
->>>>>>> c026fe09
 
 import typer
 
@@ -118,7 +116,6 @@
     log_level: str = typer.Option("INFO", "--log-level", help="Set the Log level"),
     log_file: str = typer.Option(None, "--log-file", help="Set the Log file"),
     only_logs: bool = typer.Option(False, "--only-logs", help="Only show logs"),
-<<<<<<< HEAD
     status_value: str = typer.Option(
         None,
         "--status",
@@ -145,9 +142,7 @@
     unix_timestamp: bool = typer.Option(
         False, "--unix-timestamp", help="Use Unix timestamp"
     ),
-=======
     profile: str = typer.Option(None, "--profile", help="The profile to use"),
->>>>>>> c026fe09
 ):
     check_provider(provider)
     if list_services_bool:
@@ -214,7 +209,6 @@
         else:
             set_logging_config("INFO", only_logs=True)
         logger.info("Only logs are shown")
-<<<<<<< HEAD
     if status_value:
         logger.info(f"Filtering by status: {status_value}")
         # TODO: Implement filtering by status in a class
@@ -235,7 +229,6 @@
         logger.info("No banner is shown")
     if unix_timestamp:
         logger.info("Using Unix timestamp")
-=======
     if profile:
         # Execute Prowler
         checks_to_execute = ["s3_account_level_public_access_blocks"]
@@ -291,8 +284,6 @@
             security_hub_findings_per_region
         )
         print(findings_sent_to_security_hub)
->>>>>>> c026fe09
-
 
 if __name__ == "__main__":
     app()