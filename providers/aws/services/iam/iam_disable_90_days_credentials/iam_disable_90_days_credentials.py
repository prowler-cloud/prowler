--- conflicted
+++ resolved
@@ -25,41 +25,23 @@
                         )
                         if time_since_insertion.days > maximum_expiration_days:
                             report.status = "FAIL"
-<<<<<<< HEAD
                             report.status_extended = f"User {user['UserName']} has not logged into the console in the past 90 days"
                         else:
                             report.status = "PASS"
                             report.status_extended = f"User {user['UserName']} has logged into the console in the past 90 days"
-=======
-                            report.result_extended = f"User {user['UserName']} has not logged into the console in the past 90 days"
-                            report.region = iam_client.region
-                        else:
-                            report.status = "PASS"
-                            report.result_extended = f"User {user['UserName']} has logged into the console in the past 90 days"
-                            report.region = iam_client.region
->>>>>>> a1dcc131
+
                     except KeyError:
                         pass
                 else:
                     report.status = "PASS"
-<<<<<<< HEAD
+
                     report.status_extended = f"User {user['UserName']} has not a console password or is unused."
-=======
-                    report.result_extended = f"User {user['UserName']} has not a console password or is unused."
-                    report.region = iam_client.region
-
->>>>>>> a1dcc131
                 # Append report
                 findings.append(report)
         else:
             report = Check_Report(self.metadata)
             report.status = "PASS"
-<<<<<<< HEAD
             report.status_extended = "There is no IAM users"
             report.region = "us-east-1"
-=======
-            report.result_extended = "There is no IAM users"
-            report.region = iam_client.region
->>>>>>> a1dcc131
 
         return findings