--- conflicted
+++ resolved
@@ -11,10 +11,9 @@
         findings = []
         response = iam_client.users
 
-<<<<<<< HEAD
         for user in response:
             report = Check_Report(self.metadata)
-            report.region = "us-east-1"
+            report.region = iam_client.region
             report.resource_id = user.name
             report.resource_arn = user.arn
             if user.password_last_used and user.password_last_used != "":
@@ -22,7 +21,7 @@
                     time_since_insertion = (
                         datetime.datetime.now()
                         - datetime.datetime.strptime(
-                            user.password_last_used, "%Y-%m-%dT%H:%M:%S+00:00"
+                            str(user.password_last_used), "%Y-%m-%d %H:%M:%S+00:00"
                         )
                     )
                     if time_since_insertion.days > maximum_expiration_days:
@@ -41,44 +40,6 @@
                     f"User {user.name} has not a console password or is unused."
                 )
             # Append report
-=======
-        if response:
-            for user in response:
-                report = Check_Report(self.metadata)
-                report.region = iam_client.region
-                report.resource_id = user.name
-                report.resource_arn = user.arn
-                if user.password_last_used and user.password_last_used != "":
-                    try:
-                        time_since_insertion = (
-                            datetime.datetime.now()
-                            - datetime.datetime.strptime(
-                                str(user.password_last_used), "%Y-%m-%d %H:%M:%S+00:00"
-                            )
-                        )
-                        if time_since_insertion.days > maximum_expiration_days:
-                            report.status = "FAIL"
-                            report.status_extended = f"User {user.name} has not logged into the console in the past 90 days."
-                        else:
-                            report.status = "PASS"
-                            report.status_extended = f"User {user.name} has logged into the console in the past 90 days."
-
-                    except KeyError:
-                        pass
-                else:
-                    report.status = "PASS"
-
-                    report.status_extended = (
-                        f"User {user.name} has not a console password or is unused."
-                    )
-                # Append report
-                findings.append(report)
-        else:
-            report = Check_Report(self.metadata)
-            report.status = "PASS"
-            report.status_extended = "There is no IAM users."
-            report.region = iam_client.region
->>>>>>> 6e589919
             findings.append(report)
 
         return findings