--- conflicted
+++ resolved
@@ -6,11 +6,10 @@
     def execute(self) -> Check_Report:
         findings = []
 
-<<<<<<< HEAD
         for user in iam_client.credential_report:
             if user["user"] == "<root_account>":
                 report = Check_Report(self.metadata)
-                report.region = "us-east-1"
+                report.region = iam_client.region
                 report.resource_id = user["user"]
                 report.resource_arn = user["arn"]
                 if user["mfa_active"] == "false":
@@ -20,21 +19,5 @@
                     report.status = "PASS"
                     report.status_extended = "MFA is enabled for root account."
                 findings.append(report)
-=======
-        if iam_client.credential_report:
-            for user in iam_client.credential_report:
-                if user["user"] == "<root_account>":
-                    report = Check_Report(self.metadata)
-                    report.region = iam_client.region
-                    report.resource_id = user["user"]
-                    report.resource_arn = user["arn"]
-                    if user["mfa_active"] == "false":
-                        report.status = "FAIL"
-                        report.status_extended = "MFA is not enabled for root account."
-                    else:
-                        report.status = "PASS"
-                        report.status_extended = "MFA is enabled for root account."
-                    findings.append(report)
->>>>>>> 6e589919
 
         return findings