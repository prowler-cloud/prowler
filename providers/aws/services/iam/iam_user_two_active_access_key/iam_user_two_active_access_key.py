from lib.check.models import Check, Check_Report
from providers.aws.services.iam.iam_service import iam_client


class iam_user_two_active_access_key(Check):
    def execute(self) -> Check_Report:
        findings = []
        response = iam_client.credential_report
<<<<<<< HEAD
        for user in response:
=======

        if response:
            for user in response:
                report = Check_Report(self.metadata)
                report.resource_id = user["user"]
                report.resource_arn = user["arn"]
                report.region = iam_client.region
                if (
                    user["access_key_1_active"] == "true"
                    and user["access_key_2_active"] == "true"
                ):
                    report.status = "FAIL"
                    report.status_extended = (
                        f"User {user['user']} has 2 active access keys."
                    )
                    findings.append(report)
                else:
                    report.status = "PASS"
                    report.status_extended = (
                        f"User {user['user']} has not 2 active access keys."
                    )
                    findings.append(report)
        else:
>>>>>>> 6e589919
            report = Check_Report(self.metadata)
            report.resource_id = user["user"]
            report.resource_arn = user["arn"]
            report.region = "us-east-1"
            if (
                user["access_key_1_active"] == "true"
                and user["access_key_2_active"] == "true"
            ):
                report.status = "FAIL"
                report.status_extended = (
                    f"User {user['user']} has 2 active access keys."
                )
                findings.append(report)
            else:
                report.status = "PASS"
                report.status_extended = (
                    f"User {user['user']} has not 2 active access keys."
                )
                findings.append(report)

        return findings<|MERGE_RESOLUTION|>--- conflicted
+++ resolved
@@ -6,37 +6,11 @@
     def execute(self) -> Check_Report:
         findings = []
         response = iam_client.credential_report
-<<<<<<< HEAD
         for user in response:
-=======
-
-        if response:
-            for user in response:
-                report = Check_Report(self.metadata)
-                report.resource_id = user["user"]
-                report.resource_arn = user["arn"]
-                report.region = iam_client.region
-                if (
-                    user["access_key_1_active"] == "true"
-                    and user["access_key_2_active"] == "true"
-                ):
-                    report.status = "FAIL"
-                    report.status_extended = (
-                        f"User {user['user']} has 2 active access keys."
-                    )
-                    findings.append(report)
-                else:
-                    report.status = "PASS"
-                    report.status_extended = (
-                        f"User {user['user']} has not 2 active access keys."
-                    )
-                    findings.append(report)
-        else:
->>>>>>> 6e589919
             report = Check_Report(self.metadata)
             report.resource_id = user["user"]
             report.resource_arn = user["arn"]
-            report.region = "us-east-1"
+            report.region = iam_client.region
             if (
                 user["access_key_1_active"] == "true"
                 and user["access_key_2_active"] == "true"
@@ -45,12 +19,11 @@
                 report.status_extended = (
                     f"User {user['user']} has 2 active access keys."
                 )
-                findings.append(report)
             else:
                 report.status = "PASS"
                 report.status_extended = (
                     f"User {user['user']} has not 2 active access keys."
                 )
-                findings.append(report)
+            findings.append(report)
 
         return findings