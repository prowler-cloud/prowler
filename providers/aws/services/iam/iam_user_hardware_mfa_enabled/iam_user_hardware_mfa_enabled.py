from lib.check.models import Check, Check_Report
from providers.aws.services.iam.iam_service import iam_client


class iam_user_hardware_mfa_enabled(Check):
    def execute(self) -> Check_Report:
        findings = []
        response = iam_client.users

<<<<<<< HEAD
        for user in response:
=======
        if response:
            for user in response:
                report = Check_Report(self.metadata)
                report.resource_id = user.name
                report.resource_arn = user.arn
                report.region = iam_client.region
                if user.mfa_devices:
                    for mfa_device in user.mfa_devices:
                        if mfa_device.type == "mfa" or mfa_device.type == "sms-mfa":
                            report.status = "FAIL"
                            report.status_extended = f"User {user.name} has a virtual MFA instead of a hardware MFA enabled."
                            findings.append(report)
                        else:
                            report.status = "PASS"
                            report.status_extended = (
                                f"User {user.name} has hardware MFA enabled."
                            )
                            findings.append(report)
                else:
                    report.status = "FAIL"
                    report.status_extended = (
                        f"User {user.name} has not any type of MFA enabled."
                    )
                    findings.append(report)
        else:
>>>>>>> 6e589919
            report = Check_Report(self.metadata)
            report.resource_id = user.name
            report.resource_arn = user.arn
            report.region = "us-east-1"
            if user.mfa_devices:
                for mfa_device in user.mfa_devices:
                    if mfa_device.type == "mfa" or mfa_device.type == "sms-mfa":
                        report.status = "FAIL"
                        report.status_extended = f"User {user.name} has a virtual MFA instead of a hardware MFA enabled."
                        findings.append(report)
                    else:
                        report.status = "PASS"
                        report.status_extended = (
                            f"User {user.name} has hardware MFA enabled."
                        )
                        findings.append(report)
            else:
                report.status = "FAIL"
                report.status_extended = (
                    f"User {user.name} has not any type of MFA enabled."
                )
                findings.append(report)

        return findings<|MERGE_RESOLUTION|>--- conflicted
+++ resolved
@@ -7,39 +7,11 @@
         findings = []
         response = iam_client.users
 
-<<<<<<< HEAD
         for user in response:
-=======
-        if response:
-            for user in response:
-                report = Check_Report(self.metadata)
-                report.resource_id = user.name
-                report.resource_arn = user.arn
-                report.region = iam_client.region
-                if user.mfa_devices:
-                    for mfa_device in user.mfa_devices:
-                        if mfa_device.type == "mfa" or mfa_device.type == "sms-mfa":
-                            report.status = "FAIL"
-                            report.status_extended = f"User {user.name} has a virtual MFA instead of a hardware MFA enabled."
-                            findings.append(report)
-                        else:
-                            report.status = "PASS"
-                            report.status_extended = (
-                                f"User {user.name} has hardware MFA enabled."
-                            )
-                            findings.append(report)
-                else:
-                    report.status = "FAIL"
-                    report.status_extended = (
-                        f"User {user.name} has not any type of MFA enabled."
-                    )
-                    findings.append(report)
-        else:
->>>>>>> 6e589919
             report = Check_Report(self.metadata)
             report.resource_id = user.name
             report.resource_arn = user.arn
-            report.region = "us-east-1"
+            report.region = iam_client.region
             if user.mfa_devices:
                 for mfa_device in user.mfa_devices:
                     if mfa_device.type == "mfa" or mfa_device.type == "sms-mfa":
