--- conflicted
+++ resolved
@@ -167,8 +167,7 @@
         ec2 = EC2(audit_info)
         for snapshot in ec2.snapshots:
             if snapshot.id == snapshot_id:
-<<<<<<< HEAD
-                assert snapshot.public == True
+                assert snapshot.public
 
     # Test EC2 Instance User Data
     @mock_ec2
@@ -184,7 +183,4 @@
         # EC2 client for this test class
         audit_info = self.set_mocked_audit_info()
         ec2 = EC2(audit_info)
-        assert user_data == b64decode(ec2.instances[0].user_data).decode("utf-8")
-=======
-                assert snapshot.public is True
->>>>>>> 8c8763a6
+        assert user_data == b64decode(ec2.instances[0].user_data).decode("utf-8")