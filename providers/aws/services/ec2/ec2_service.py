import threading
from dataclasses import dataclass

from lib.logger import logger
from providers.aws.aws_provider import generate_regional_clients


################## EC2
class EC2:
    def __init__(self, audit_info):
        self.service = "ec2"
        self.session = audit_info.audit_session
        self.audited_account = audit_info.audited_account
        self.regional_clients = generate_regional_clients(self.service, audit_info)
        self.instances = []
        self.__threading_call__(self.__describe_instances__)
        self.__get_instance_user_data__()
        self.security_groups = []
        self.__threading_call__(self.__describe_security_groups__)
        self.network_acls = []
        self.__threading_call__(self.__describe_network_acls__)
        self.snapshots = []
        self.__threading_call__(self.__describe_snapshots__)
        self.__get_snapshot_public__()
        self.elastic_ips = []
<<<<<<< HEAD
        self.__threading_call__(self.__describe_network_interfaces__)
        self.images = []
        self.__threading_call__(self.__describe_images__)
=======
        self.__threading_call__(self.__describe_elastic_ips__)
        self.volumes = []
        self.__threading_call__(self.__describe_volumes__)
>>>>>>> 8c8763a6

    def __get_session__(self):
        return self.session

    def __threading_call__(self, call):
        threads = []
        for regional_client in self.regional_clients.values():
            threads.append(threading.Thread(target=call, args=(regional_client,)))
        for t in threads:
            t.start()
        for t in threads:
            t.join()

    def __describe_instances__(self, regional_client):
        logger.info("EC2 - Describing EC2 Instances...")
        try:
            describe_instances_paginator = regional_client.get_paginator(
                "describe_instances"
            )
            for page in describe_instances_paginator.paginate():
                for reservation in page["Reservations"]:
                    for instance in reservation["Instances"]:
                        if (
                            "PublicDnsName" in instance
                            and "PublicIpAddress" in instance
                        ):
                            self.instances.append(
                                Instance(
                                    instance["InstanceId"],
                                    instance["State"]["Name"],
                                    regional_client.region,
                                    instance["InstanceType"],
                                    instance["ImageId"],
                                    instance["LaunchTime"],
                                    instance["PrivateDnsName"],
                                    instance["PrivateIpAddress"],
                                    instance["PublicDnsName"],
                                    instance["PublicIpAddress"],
                                )
                            )
                        else:
                            self.instances.append(
                                Instance(
                                    instance["InstanceId"],
                                    instance["State"]["Name"],
                                    regional_client.region,
                                    instance["InstanceType"],
                                    instance["ImageId"],
                                    instance["LaunchTime"],
                                    instance["PrivateDnsName"],
                                    instance["PrivateIpAddress"],
                                    None,
                                    None,
                                )
                            )
        except Exception as error:
            logger.error(
                f"{regional_client.region} -- {error.__class__.__name__}[{error.__traceback__.tb_lineno}]: {error}"
            )

    def __describe_security_groups__(self, regional_client):
        logger.info("EC2 - Describing Security Groups...")
        try:
            describe_security_groups_paginator = regional_client.get_paginator(
                "describe_security_groups"
            )
            for page in describe_security_groups_paginator.paginate():
                for sg in page["SecurityGroups"]:
                    self.security_groups.append(
                        SecurityGroup(
                            sg["GroupName"],
                            regional_client.region,
                            sg["GroupId"],
                            sg["IpPermissions"],
                            sg["IpPermissionsEgress"],
                        )
                    )
        except Exception as error:
            logger.error(
                f"{regional_client.region} -- {error.__class__.__name__}[{error.__traceback__.tb_lineno}]: {error}"
            )

    def __describe_network_acls__(self, regional_client):
        logger.info("EC2 - Describing Network ACLs...")
        try:
            describe_network_acls_paginator = regional_client.get_paginator(
                "describe_network_acls"
            )
            for page in describe_network_acls_paginator.paginate():
                for nacl in page["NetworkAcls"]:
                    self.network_acls.append(
                        NetworkACL(
                            nacl["NetworkAclId"],
                            regional_client.region,
                            nacl["Entries"],
                        )
                    )
        except Exception as error:
            logger.error(
                f"{regional_client.region} -- {error.__class__.__name__}[{error.__traceback__.tb_lineno}]: {error}"
            )

    def __describe_snapshots__(self, regional_client):
        logger.info("EC2 - Describing Snapshots...")
        try:
            describe_snapshots_paginator = regional_client.get_paginator(
                "describe_snapshots"
            )
            encrypted = False
            for page in describe_snapshots_paginator.paginate(
                OwnerIds=[str(self.audited_account)]
            ):
                for snapshot in page["Snapshots"]:
                    if snapshot["Encrypted"]:
                        encrypted = True
                    self.snapshots.append(
                        Snapshot(
                            snapshot["SnapshotId"], regional_client.region, encrypted
                        )
                    )
        except Exception as error:
            logger.error(
                f"{regional_client.region} -- {error.__class__.__name__}[{error.__traceback__.tb_lineno}]: {error}"
            )

    def __get_snapshot_public__(self):
        logger.info("EC2 - Gettting snapshots encryption...")
        try:
            for snapshot in self.snapshots:
                regional_client = self.regional_clients[snapshot.region]
                snapshot_public = regional_client.describe_snapshot_attribute(
                    Attribute="createVolumePermission", SnapshotId=snapshot.id
                )
                for permission in snapshot_public["CreateVolumePermissions"]:
                    if "Group" in permission:
                        if permission["Group"] == "all":
                            snapshot.public = True
        except Exception as error:
            logger.error(
                f"{error.__class__.__name__}[{error.__traceback__.tb_lineno}]: {error}"
            )

<<<<<<< HEAD
    def __describe_network_interfaces__(self, regional_client):
=======
    def __describe_elastic_ips__(self, regional_client):
>>>>>>> 8c8763a6
        logger.info("EC2 - Describing Network Interfaces...")
        try:
            # Get SGs Network Interfaces
            for sg in self.security_groups:
                regional_client = self.regional_clients[sg.region]
                describe_network_interfaces_paginator = regional_client.get_paginator(
                    "describe_network_interfaces"
                )
                for page in describe_network_interfaces_paginator.paginate(
                    Filters=[
                        {
                            "Name": "group-id",
                            "Values": [
                                sg.id,
                            ],
                        },
                    ],
                ):
                    for interface in page["NetworkInterfaces"]:
                        sg.network_interfaces.append(interface["NetworkInterfaceId"])
            # Get Elastic IPs
            describe_network_interfaces_paginator = regional_client.get_paginator(
                "describe_network_interfaces"
            )
            for page in describe_network_interfaces_paginator.paginate():
                for eip in page["NetworkInterfaces"]:
                    # Get only public attached ones
                    if "Association" in eip:
                        self.elastic_ips.append(
                            ElasticIP(
                                eip["Association"]["PublicIp"],
                                eip["VpcId"],
                                eip["SubnetId"],
                                regional_client.region,
                            )
                        )
        except Exception as error:
            logger.error(
                f"{regional_client.region} -- {error.__class__.__name__}[{error.__traceback__.tb_lineno}]: {error}"
            )

<<<<<<< HEAD
    def __get_instance_user_data__(self):
        logger.info("EC2 - Gettting instance user data...")
        try:
            for instance in self.instances:
                regional_client = self.regional_clients[instance.region]
                user_data = regional_client.describe_instance_attribute(
                    Attribute="userData", InstanceId=instance.id
                )["UserData"]
                if "Value" in user_data:
                    instance.user_data = user_data["Value"]
        except Exception as error:
            logger.error(
                f"{error.__class__.__name__}[{error.__traceback__.tb_lineno}]: {error}"
            )

    def __describe_images__(self, regional_client):
        logger.info("EC2 - Describing Images...")
        try:
            public = False
            for image in regional_client.describe_images(Owners=["self"])["Images"]:
                if image["Public"]:
                    public = True
                self.images.append(
                    Image(
                        image["ImageId"], image["Name"], public, regional_client.region
                    )
                )
=======
    def __describe_volumes__(self, regional_client):
        logger.info("EC2 - Describing Volumes...")
        try:
            describe_volumes_paginator = regional_client.get_paginator(
                "describe_volumes"
            )
            for page in describe_volumes_paginator.paginate():
                for volume in page["Volumes"]:
                    self.volumes.append(
                        Volume(
                            volume["VolumeId"],
                            regional_client.region,
                            volume["Encrypted"],
                        )
                    )
>>>>>>> 8c8763a6
        except Exception as error:
            logger.error(
                f"{regional_client.region} -- {error.__class__.__name__}[{error.__traceback__.tb_lineno}]: {error}"
            )


@dataclass
class Instance:
    id: str
    state: str
    region: str
    type: str
    image_id: str
    launch_time: str
    private_dns: str
    private_ip: str
    public_dns: str
    public_ip: str
    user_data: str

    def __init__(
        self,
        id,
        state,
        region,
        type,
        image_id,
        launch_time,
        private_dns,
        private_ip,
        public_dns,
        public_ip,
    ):
        self.id = id
        self.state = state
        self.region = region
        self.type = type
        self.image_id = image_id
        self.launch_time = launch_time
        self.private_dns = private_dns
        self.private_ip = private_ip
        self.public_dns = public_dns
        self.public_ip = public_ip
        self.user_data = None


@dataclass
class Snapshot:
    id: str
    region: str
    encrypted: bool
    public: bool

    def __init__(self, id, region, encrypted):
        self.id = id
        self.region = region
        self.encrypted = encrypted
        self.public = False


@dataclass
class Volume:
    id: str
    region: str
    encrypted: bool

    def __init__(self, id, region, encrypted):
        self.id = id
        self.region = region
        self.encrypted = encrypted


@dataclass
class SecurityGroup:
    name: str
    region: str
    id: str
    network_interfaces: list[str]
    ingress_rules: list[dict]
    egress_rules: list[dict]

    def __init__(self, name, region, id, ingress_rules, egress_rules):
        self.name = name
        self.region = region
        self.id = id
        self.ingress_rules = ingress_rules
        self.egress_rules = egress_rules
        self.network_interfaces = []


@dataclass
class NetworkACL:
    id: str
    region: str
    entries: list[dict]

    def __init__(self, id, region, entries):
        self.id = id
        self.region = region
        self.entries = entries


@dataclass
class ElasticIP:
    public_ip: str
    vpc: str
    subnet: str
    region: str

    def __init__(self, public_ip, vpc, subnet, region):
        self.public_ip = public_ip
        self.vpc = vpc
        self.subnet = subnet
        self.region = region


@dataclass
class Image:
    id: str
    name: str
    public: bool
    region: str

    def __init__(self, id, name, public, region):
        self.id = id
        self.name = name
        self.public = public
        self.region = region<|MERGE_RESOLUTION|>--- conflicted
+++ resolved
@@ -23,15 +23,11 @@
         self.__threading_call__(self.__describe_snapshots__)
         self.__get_snapshot_public__()
         self.elastic_ips = []
-<<<<<<< HEAD
         self.__threading_call__(self.__describe_network_interfaces__)
         self.images = []
         self.__threading_call__(self.__describe_images__)
-=======
-        self.__threading_call__(self.__describe_elastic_ips__)
         self.volumes = []
         self.__threading_call__(self.__describe_volumes__)
->>>>>>> 8c8763a6
 
     def __get_session__(self):
         return self.session
@@ -174,11 +170,7 @@
                 f"{error.__class__.__name__}[{error.__traceback__.tb_lineno}]: {error}"
             )
 
-<<<<<<< HEAD
     def __describe_network_interfaces__(self, regional_client):
-=======
-    def __describe_elastic_ips__(self, regional_client):
->>>>>>> 8c8763a6
         logger.info("EC2 - Describing Network Interfaces...")
         try:
             # Get SGs Network Interfaces
@@ -220,7 +212,6 @@
                 f"{regional_client.region} -- {error.__class__.__name__}[{error.__traceback__.tb_lineno}]: {error}"
             )
 
-<<<<<<< HEAD
     def __get_instance_user_data__(self):
         logger.info("EC2 - Gettting instance user data...")
         try:
@@ -248,7 +239,11 @@
                         image["ImageId"], image["Name"], public, regional_client.region
                     )
                 )
-=======
+        except Exception as error:
+            logger.error(
+                f"{regional_client.region} -- {error.__class__.__name__}[{error.__traceback__.tb_lineno}]: {error}"
+            )
+
     def __describe_volumes__(self, regional_client):
         logger.info("EC2 - Describing Volumes...")
         try:
@@ -264,7 +259,6 @@
                             volume["Encrypted"],
                         )
                     )
->>>>>>> 8c8763a6
         except Exception as error:
             logger.error(
                 f"{regional_client.region} -- {error.__class__.__name__}[{error.__traceback__.tb_lineno}]: {error}"
