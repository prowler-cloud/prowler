import threading
from dataclasses import dataclass

from lib.logger import logger
from providers.aws.aws_provider import current_audit_info, generate_regional_clients


################## EC2
class EC2:
    def __init__(self, audit_info):
        self.service = "ec2"
        self.session = audit_info.audit_session
        self.audited_account = audit_info.audited_account
        self.regional_clients = generate_regional_clients(self.service, audit_info)
<<<<<<< HEAD
        self.instances = []
        self.__threading_call__(self.__describe_instances__)
        self.security_groups = []
        self.__threading_call__(self.__describe_security_groups__)
        self.network_acls = []
        self.__threading_call__(self.__describe_network_acls__)
        self.snapshots = []
        self.__threading_call__(self.__describe_snapshots__)
        self.__get_snapshot_public__()
=======
        self.__threading_call__(self.__describe_instances__)
        self.__threading_call__(self.__describe_security_groups__)
        self.__threading_call__(self.__describe_network_acls__)
        self.__threading_call__(self.__describe_snapshots__)
        self.__threading_call__(self.__get_snapshot_public__)
>>>>>>> 66d2b7b4

    def __get_session__(self):
        return self.session

    def __threading_call__(self, call):
        threads = []
<<<<<<< HEAD
        for regional_client in self.regional_clients.values():
=======
        for regional_client in self.regional_clients:
>>>>>>> 66d2b7b4
            threads.append(threading.Thread(target=call, args=(regional_client,)))
        for t in threads:
            t.start()
        for t in threads:
            t.join()

    def __describe_instances__(self, regional_client):
        logger.info("EC2 - Describing EC2 Instances...")
        try:
            describe_instances_paginator = regional_client.get_paginator(
                "describe_instances"
            )
<<<<<<< HEAD
=======
            instances = []
>>>>>>> 66d2b7b4
            for page in describe_instances_paginator.paginate():
                for reservation in page["Reservations"]:
                    for instance in reservation["Instances"]:
                        if (
                            "PublicDnsName" in instance
                            and "PublicIpAddress" in instance
                        ):
<<<<<<< HEAD
                            self.instances.append(
                                Instance(
                                    instance["InstanceId"],
                                    regional_client.region,
=======
                            instances.append(
                                Instance(
                                    instance["InstanceId"],
>>>>>>> 66d2b7b4
                                    instance["InstanceType"],
                                    instance["ImageId"],
                                    instance["LaunchTime"],
                                    instance["PrivateDnsName"],
                                    instance["PrivateIpAddress"],
                                    instance["PublicDnsName"],
                                    instance["PublicIpAddress"],
                                )
                            )
                        else:
<<<<<<< HEAD
                            self.instances.append(
                                Instance(
                                    instance["InstanceId"],
                                    regional_client.region,
=======
                            instances.append(
                                Instance(
                                    instance["InstanceId"],
>>>>>>> 66d2b7b4
                                    instance["InstanceType"],
                                    instance["ImageId"],
                                    instance["LaunchTime"],
                                    instance["PrivateDnsName"],
                                    instance["PrivateIpAddress"],
                                    None,
                                    None,
                                )
                            )
        except Exception as error:
            logger.error(
                f"{regional_client.region} -- {error.__class__.__name__}: {error}"
            )
<<<<<<< HEAD
=======
            regional_client.instances = []
        else:
            regional_client.instances = instances
>>>>>>> 66d2b7b4

    def __describe_security_groups__(self, regional_client):
        logger.info("EC2 - Describing Security Groups...")
        try:
            describe_security_groups_paginator = regional_client.get_paginator(
                "describe_security_groups"
            )
<<<<<<< HEAD
            for page in describe_security_groups_paginator.paginate():
                for sg in page["SecurityGroups"]:
                    self.security_groups.append(
                        SecurityGroup(
                            sg["GroupName"],
                            regional_client.region,
=======
            security_groups = []
            for page in describe_security_groups_paginator.paginate():
                for sg in page["SecurityGroups"]:
                    security_groups.append(
                        SecurityGroup(
                            sg["GroupName"],
>>>>>>> 66d2b7b4
                            sg["GroupId"],
                            sg["IpPermissions"],
                            sg["IpPermissionsEgress"],
                        )
                    )
        except Exception as error:
            logger.error(
                f"{regional_client.region} -- {error.__class__.__name__}: {error}"
            )
<<<<<<< HEAD
=======
            regional_client.security_groups = []
        else:
            regional_client.security_groups = security_groups
>>>>>>> 66d2b7b4

    def __describe_network_acls__(self, regional_client):
        logger.info("EC2 - Describing Security Groups...")
        try:
            describe_network_acls_paginator = regional_client.get_paginator(
                "describe_network_acls"
            )
<<<<<<< HEAD
            for page in describe_network_acls_paginator.paginate():
                for nacl in page["NetworkAcls"]:
                    self.network_acls.append(
                        NetworkACL(
                            nacl["NetworkAclId"],
                            regional_client.region,
                            nacl["Entries"],
                        )
=======
            network_acls = []
            for page in describe_network_acls_paginator.paginate():
                for nacl in page["NetworkAcls"]:
                    network_acls.append(
                        NetworkACL(nacl["NetworkAclId"], nacl["Entries"])
>>>>>>> 66d2b7b4
                    )
        except Exception as error:
            logger.error(
                f"{regional_client.region} -- {error.__class__.__name__}: {error}"
            )
<<<<<<< HEAD
=======
            regional_client.network_acls = []
        else:
            regional_client.network_acls = network_acls
>>>>>>> 66d2b7b4

    def __describe_snapshots__(self, regional_client):
        logger.info("EC2 - Describing Snapshots...")
        try:
            describe_snapshots_paginator = regional_client.get_paginator(
                "describe_snapshots"
            )
<<<<<<< HEAD
=======
            snapshots = []
>>>>>>> 66d2b7b4
            encrypted = False
            for page in describe_snapshots_paginator.paginate(
                OwnerIds=[self.audited_account]
            ):
                for snapshot in page["Snapshots"]:
                    if snapshot["Encrypted"]:
                        encrypted = True
<<<<<<< HEAD
                    self.snapshots.append(
                        Snapshot(
                            snapshot["SnapshotId"], regional_client.region, encrypted
                        )
                    )
=======
                    snapshots.append(Snapshot(snapshot["SnapshotId"], encrypted))
>>>>>>> 66d2b7b4
        except Exception as error:
            logger.error(
                f"{regional_client.region} -- {error.__class__.__name__}: {error}"
            )
<<<<<<< HEAD

    def __get_snapshot_public__(self):
        logger.info("EC2 - Get snapshots encryption...")
        try:
            for snapshot in self.snapshots:
                regional_client = self.regional_clients[snapshot.region]
                snapshot_public = regional_client.describe_snapshot_attribute(
                    Attribute="createVolumePermission", SnapshotId=snapshot.id
                )
                for permission in snapshot_public["CreateVolumePermissions"]:
                    if "Group" in permission:
                        if permission["Group"] == "all":
                            snapshot.public = True
        except Exception as error:
            logger.error(f"{error.__class__.__name__}: {error}")


@dataclass
class Instance:
    id: str
    region: str
    type: str
    image_id: str
    launch_time: str
    private_dns: str
    private_ip: str
    public_dns: str
    public_ip: str

    def __init__(
        self,
        id,
        region,
        type,
        image_id,
        launch_time,
        private_dns,
        private_ip,
        public_dns,
        public_ip,
    ):
        self.id = id
        self.region = region
        self.type = type
        self.image_id = image_id
        self.launch_time = launch_time
        self.private_dns = private_dns
        self.private_ip = private_ip
        self.public_dns = public_dns
        self.public_ip = public_ip


@dataclass
class Snapshot:
    id: str
    region: str
    encrypted: bool
    public: bool

    def __init__(self, id, region, encrypted):
        self.id = id
        self.region = region
        self.encrypted = encrypted
        self.public = False


@dataclass
class SecurityGroup:
    name: str
    region: str
    id: str
    ingress_rules: list[dict]
    egress_rules: list[dict]

    def __init__(self, name, region, id, ingress_rules, egress_rules):
        self.name = name
        self.region = region
        self.id = id
        self.ingress_rules = ingress_rules
        self.egress_rules = egress_rules


@dataclass
class NetworkACL:
    id: str
    entries: list[dict]

    def __init__(self, id, region, entries):
        self.id = id
        self.region = region
        self.entries = entries
=======
            regional_client.snapshots = []
        else:
            regional_client.snapshots = snapshots
>>>>>>> 66d2b7b4

    def __get_snapshot_public__(self, regional_client):
        logger.info("EC2 - Get snapshots encryption...")
        try:
            if hasattr(regional_client, "snapshots"):
                for snapshot in regional_client.snapshots:
                    snapshot_public = regional_client.describe_snapshot_attribute(
                        Attribute="createVolumePermission", SnapshotId=snapshot.id
                    )
                    for permission in snapshot_public["CreateVolumePermissions"]:
                        if "Group" in permission:
                            if permission["Group"] == "all":
                                snapshot.public = True
        except Exception as error:
            logger.error(
                f"{regional_client.region} -- {error.__class__.__name__}: {error}"
            )


@dataclass
class Instance:
    id: str
    type: str
    image_id: str
    launch_time: str
    private_dns: str
    private_ip: str
    public_dns: str
    public_ip: str

    def __init__(
        self,
        id,
        type,
        image_id,
        launch_time,
        private_dns,
        private_ip,
        public_dns,
        public_ip,
    ):
        self.id = id
        self.type = type
        self.image_id = image_id
        self.launch_time = launch_time
        self.private_dns = private_dns
        self.private_ip = private_ip
        self.public_dns = public_dns
        self.public_ip = public_ip


@dataclass
class Snapshot:
    id: str
    encrypted: bool
    public: bool

    def __init__(self, id, encrypted):
        self.id = id
        self.encrypted = encrypted
        self.public = False


@dataclass
class SecurityGroup:
    name: str
    id: str
    ingress_rules: list[dict]
    egress_rules: list[dict]

    def __init__(self, name, id, ingress_rules, egress_rules):
        self.name = name
        self.id = id
        self.ingress_rules = ingress_rules
        self.egress_rules = egress_rules


@dataclass
class NetworkACL:
    id: str
    entries: list[dict]

    def __init__(self, id, entries):
        self.id = id
        self.entries = entries


ec2_client = EC2(current_audit_info)<|MERGE_RESOLUTION|>--- conflicted
+++ resolved
@@ -12,7 +12,6 @@
         self.session = audit_info.audit_session
         self.audited_account = audit_info.audited_account
         self.regional_clients = generate_regional_clients(self.service, audit_info)
-<<<<<<< HEAD
         self.instances = []
         self.__threading_call__(self.__describe_instances__)
         self.security_groups = []
@@ -22,24 +21,13 @@
         self.snapshots = []
         self.__threading_call__(self.__describe_snapshots__)
         self.__get_snapshot_public__()
-=======
-        self.__threading_call__(self.__describe_instances__)
-        self.__threading_call__(self.__describe_security_groups__)
-        self.__threading_call__(self.__describe_network_acls__)
-        self.__threading_call__(self.__describe_snapshots__)
-        self.__threading_call__(self.__get_snapshot_public__)
->>>>>>> 66d2b7b4
 
     def __get_session__(self):
         return self.session
 
     def __threading_call__(self, call):
         threads = []
-<<<<<<< HEAD
         for regional_client in self.regional_clients.values():
-=======
-        for regional_client in self.regional_clients:
->>>>>>> 66d2b7b4
             threads.append(threading.Thread(target=call, args=(regional_client,)))
         for t in threads:
             t.start()
@@ -52,10 +40,6 @@
             describe_instances_paginator = regional_client.get_paginator(
                 "describe_instances"
             )
-<<<<<<< HEAD
-=======
-            instances = []
->>>>>>> 66d2b7b4
             for page in describe_instances_paginator.paginate():
                 for reservation in page["Reservations"]:
                     for instance in reservation["Instances"]:
@@ -63,16 +47,10 @@
                             "PublicDnsName" in instance
                             and "PublicIpAddress" in instance
                         ):
-<<<<<<< HEAD
                             self.instances.append(
                                 Instance(
                                     instance["InstanceId"],
                                     regional_client.region,
-=======
-                            instances.append(
-                                Instance(
-                                    instance["InstanceId"],
->>>>>>> 66d2b7b4
                                     instance["InstanceType"],
                                     instance["ImageId"],
                                     instance["LaunchTime"],
@@ -83,16 +61,10 @@
                                 )
                             )
                         else:
-<<<<<<< HEAD
                             self.instances.append(
                                 Instance(
                                     instance["InstanceId"],
                                     regional_client.region,
-=======
-                            instances.append(
-                                Instance(
-                                    instance["InstanceId"],
->>>>>>> 66d2b7b4
                                     instance["InstanceType"],
                                     instance["ImageId"],
                                     instance["LaunchTime"],
@@ -106,12 +78,6 @@
             logger.error(
                 f"{regional_client.region} -- {error.__class__.__name__}: {error}"
             )
-<<<<<<< HEAD
-=======
-            regional_client.instances = []
-        else:
-            regional_client.instances = instances
->>>>>>> 66d2b7b4
 
     def __describe_security_groups__(self, regional_client):
         logger.info("EC2 - Describing Security Groups...")
@@ -119,21 +85,12 @@
             describe_security_groups_paginator = regional_client.get_paginator(
                 "describe_security_groups"
             )
-<<<<<<< HEAD
             for page in describe_security_groups_paginator.paginate():
                 for sg in page["SecurityGroups"]:
                     self.security_groups.append(
                         SecurityGroup(
                             sg["GroupName"],
                             regional_client.region,
-=======
-            security_groups = []
-            for page in describe_security_groups_paginator.paginate():
-                for sg in page["SecurityGroups"]:
-                    security_groups.append(
-                        SecurityGroup(
-                            sg["GroupName"],
->>>>>>> 66d2b7b4
                             sg["GroupId"],
                             sg["IpPermissions"],
                             sg["IpPermissionsEgress"],
@@ -143,12 +100,6 @@
             logger.error(
                 f"{regional_client.region} -- {error.__class__.__name__}: {error}"
             )
-<<<<<<< HEAD
-=======
-            regional_client.security_groups = []
-        else:
-            regional_client.security_groups = security_groups
->>>>>>> 66d2b7b4
 
     def __describe_network_acls__(self, regional_client):
         logger.info("EC2 - Describing Security Groups...")
@@ -156,7 +107,6 @@
             describe_network_acls_paginator = regional_client.get_paginator(
                 "describe_network_acls"
             )
-<<<<<<< HEAD
             for page in describe_network_acls_paginator.paginate():
                 for nacl in page["NetworkAcls"]:
                     self.network_acls.append(
@@ -165,24 +115,11 @@
                             regional_client.region,
                             nacl["Entries"],
                         )
-=======
-            network_acls = []
-            for page in describe_network_acls_paginator.paginate():
-                for nacl in page["NetworkAcls"]:
-                    network_acls.append(
-                        NetworkACL(nacl["NetworkAclId"], nacl["Entries"])
->>>>>>> 66d2b7b4
                     )
         except Exception as error:
             logger.error(
                 f"{regional_client.region} -- {error.__class__.__name__}: {error}"
             )
-<<<<<<< HEAD
-=======
-            regional_client.network_acls = []
-        else:
-            regional_client.network_acls = network_acls
->>>>>>> 66d2b7b4
 
     def __describe_snapshots__(self, regional_client):
         logger.info("EC2 - Describing Snapshots...")
@@ -190,10 +127,6 @@
             describe_snapshots_paginator = regional_client.get_paginator(
                 "describe_snapshots"
             )
-<<<<<<< HEAD
-=======
-            snapshots = []
->>>>>>> 66d2b7b4
             encrypted = False
             for page in describe_snapshots_paginator.paginate(
                 OwnerIds=[self.audited_account]
@@ -201,20 +134,15 @@
                 for snapshot in page["Snapshots"]:
                     if snapshot["Encrypted"]:
                         encrypted = True
-<<<<<<< HEAD
                     self.snapshots.append(
                         Snapshot(
                             snapshot["SnapshotId"], regional_client.region, encrypted
                         )
                     )
-=======
-                    snapshots.append(Snapshot(snapshot["SnapshotId"], encrypted))
->>>>>>> 66d2b7b4
-        except Exception as error:
-            logger.error(
-                f"{regional_client.region} -- {error.__class__.__name__}: {error}"
-            )
-<<<<<<< HEAD
+        except Exception as error:
+            logger.error(
+                f"{regional_client.region} -- {error.__class__.__name__}: {error}"
+            )
 
     def __get_snapshot_public__(self):
         logger.info("EC2 - Get snapshots encryption...")
@@ -306,11 +234,6 @@
         self.id = id
         self.region = region
         self.entries = entries
-=======
-            regional_client.snapshots = []
-        else:
-            regional_client.snapshots = snapshots
->>>>>>> 66d2b7b4
 
     def __get_snapshot_public__(self, regional_client):
         logger.info("EC2 - Get snapshots encryption...")
