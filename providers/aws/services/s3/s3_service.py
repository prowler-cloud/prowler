--- conflicted
+++ resolved
@@ -21,14 +21,10 @@
         self.buckets = self.__list_buckets__()
         self.__threading_call__(self.__get_bucket_versioning__)
         self.__threading_call__(self.__get_bucket_logging__)
-<<<<<<< HEAD
         self.__threading_call__(self.__get_bucket_policy__)
         self.__threading_call__(self.__get_bucket_acl__)
         self.__threading_call__(self.__get_public_access_block__)
         self.__threading_call__(self.__get_bucket_encryption__)
-=======
-        self.__threading_call__(self.__get_bucket_acl__)
->>>>>>> 8ae989cc
 
     def __get_session__(self):
         return self.session
@@ -106,7 +102,6 @@
                 bucket.logging_target_bucket = bucket_logging["LoggingEnabled"][
                     "TargetBucket"
                 ]
-<<<<<<< HEAD
         except Exception as error:
             logger.error(
                 f"{regional_client.region} -- {error.__class__.__name__}[{error.__traceback__.tb_lineno}]: {error}"
@@ -121,8 +116,6 @@
                     "PublicAccessBlockConfiguration"
                 ]
             )
-=======
->>>>>>> 8ae989cc
         except Exception as error:
             logger.error(
                 f"{regional_client.region} -- {error.__class__.__name__}[{error.__traceback__.tb_lineno}]: {error}"
@@ -135,19 +128,11 @@
             regional_client = self.regional_clients[bucket.region]
             acl_grants = regional_client.get_bucket_acl(Bucket=bucket.name)["Grants"]
             for grant in acl_grants:
-<<<<<<< HEAD
                 grantee = ACL_Grantee(type=grant["Grantee"])
                 if "DisplayName" in grant["Grantee"]:
                     grantee.display_name = grant["Grantee"]["DisplayName"]
                 if "Type" in grant["Grantee"]:
                     grantee.type = grant["Grantee"]["Type"]
-=======
-                grantee = ACL_Grantee(grantee_type=grant["Grantee"])
-                if "DisplayName" in grant["Grantee"]:
-                    grantee.display_name = grant["Grantee"]["DisplayName"]
-                if "Type" in grant["Grantee"]:
-                    grantee.grantee_type = grant["Grantee"]["Type"]
->>>>>>> 8ae989cc
                 if "ID" in grant["Grantee"]:
                     grantee.ID = grant["Grantee"]["ID"]
                 if "URI" in grant["Grantee"]:
@@ -160,7 +145,6 @@
                 f"{regional_client.region} -- {error.__class__.__name__}[{error.__traceback__.tb_lineno}]: {error}"
             )
 
-<<<<<<< HEAD
     def __get_bucket_policy__(self, bucket):
         logger.info("S3 - Get buckets policy...")
         try:
@@ -210,14 +194,10 @@
                 f"{self.region} -- {error.__class__.__name__}[{error.__traceback__.tb_lineno}]: {error}"
             )
 
-=======
->>>>>>> 8ae989cc
-
 @dataclass
 class ACL_Grantee:
     display_name: str
     ID: str
-<<<<<<< HEAD
     type: str
     URI: str
 
@@ -241,17 +221,6 @@
         self.block_public_policy = configuration["BlockPublicPolicy"]
         self.restrict_public_buckets = configuration["RestrictPublicBuckets"]
 
-=======
-    grantee_type: str
-    URI: str
-
-    def __init__(self, grantee_type):
-        self.display_name = None
-        self.ID = None
-        self.grantee_type = grantee_type
-        self.URI = None
-
->>>>>>> 8ae989cc
 
 @dataclass
 class Bucket:
@@ -270,7 +239,6 @@
         self.name = name
         self.versioning = False
         self.logging = False
-<<<<<<< HEAD
         # Set all block as False
         self.public_access_block = PublicAccessBlock(
             {
@@ -284,8 +252,5 @@
         self.policy = {}
         self.encryption = None
         self.region = region
-=======
-        self.region = region
         self.acl_grantee = None
-        self.logging_target_bucket = None
->>>>>>> 8ae989cc
+        self.logging_target_bucket = None