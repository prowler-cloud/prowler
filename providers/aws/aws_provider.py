import sys

from arnparse import arnparse
from boto3 import session
from botocore.credentials import RefreshableCredentials
from botocore.session import get_session

from lib.arn.arn import arn_parsing
from lib.logger import logger
from providers.aws.models import AWS_Assume_Role, AWS_Audit_Info, AWS_Credentials


################## AWS PROVIDER
class AWS_Provider:
    def __init__(self, audit_info):
        logger.info("Instantiating aws provider ...")
        self.aws_session = self.set_session(audit_info)
        self.role_info = audit_info.assumed_role_info

    def get_session(self):
        return self.aws_session

    def set_session(self, audit_info):
        try:
            if audit_info.credentials:
                # If we receive a credentials object filled is coming form an assumed role, so renewal is needed
                logger.info("Creating session for assumed role ...")
                # From botocore we can use RefreshableCredentials class, which has an attribute (refresh_using)
                # that needs to be a method without arguments that retrieves a new set of fresh credentials
                # asuming the role again. -> https://github.com/boto/botocore/blob/098cc255f81a25b852e1ecdeb7adebd94c7b1b73/botocore/credentials.py#L395
                assumed_refreshable_credentials = RefreshableCredentials(
                    access_key=audit_info.credentials.aws_access_key_id,
                    secret_key=audit_info.credentials.aws_secret_access_key,
                    token=audit_info.credentials.aws_session_token,
                    expiry_time=audit_info.credentials.expiration,
                    refresh_using=self.refresh,
                    method="sts-assume-role",
                )
                # Here we need the botocore session since it needs to use refreshable credentials
                assumed_botocore_session = get_session()
                assumed_botocore_session._credentials = assumed_refreshable_credentials
                assumed_botocore_session.set_config_variable(
                    "region", audit_info.profile_region
                )

                return session.Session(
                    profile_name=audit_info.profile,
                    botocore_session=assumed_botocore_session,
                )
            # If we do not receive credentials start the session using the profile
            else:
                logger.info("Creating session for not assumed identity ...")
                return session.Session(profile_name=audit_info.profile)
        except Exception as error:
            logger.critical(f"{error.__class__.__name__} -- {error}")
            sys.exit()

    # Refresh credentials method using assume role
    # This method is called "adding ()" to the name, so it cannot accept arguments
    # https://github.com/boto/botocore/blob/098cc255f81a25b852e1ecdeb7adebd94c7b1b73/botocore/credentials.py#L570
    def refresh(self):
        logger.info("Refreshing assumed credentials...")

        response = assume_role(self.role_info)
        refreshed_credentials = dict(
            # Keys of the dict has to be the same as those that are being searched in the parent class
            # https://github.com/boto/botocore/blob/098cc255f81a25b852e1ecdeb7adebd94c7b1b73/botocore/credentials.py#L609
            access_key=response["Credentials"]["AccessKeyId"],
            secret_key=response["Credentials"]["SecretAccessKey"],
            token=response["Credentials"]["SessionToken"],
            expiry_time=response["Credentials"]["Expiration"].isoformat(),
        )
        logger.info("Refreshed Credentials:")
        logger.info(refreshed_credentials)
        return refreshed_credentials


def provider_set_session(
    input_profile, input_role, input_session_duration, input_external_id, input_regions
):

    # Mark variable that stores all the info about the audit as global
    global current_audit_info

    assumed_session = None

    # Setting session
    current_audit_info = AWS_Audit_Info(
        original_session=None,
        audit_session=None,
        audited_account=None,
        audited_partition=None,
        profile=input_profile,
        profile_region=None,
        credentials=None,
        assumed_role_info=AWS_Assume_Role(
            role_arn=input_role,
            session_duration=input_session_duration,
            external_id=input_external_id,
        ),
        audited_regions=input_regions,
    )

    logger.info("Generating original session ...")
    # Create an global original session using only profile/basic credentials info
    current_audit_info.original_session = AWS_Provider(current_audit_info).get_session()
    logger.info("Validating credentials ...")
    # Verificate if we have valid credentials
    caller_identity = validate_credentials(current_audit_info.original_session)

    logger.info("Credentials validated")
    logger.info(f"Original caller identity UserId : {caller_identity['UserId']}")
    logger.info(f"Original caller identity ARN : {caller_identity['Arn']}")

    current_audit_info.audited_account = caller_identity["Account"]
    current_audit_info.audited_partition = arnparse(caller_identity["Arn"]).partition

    logger.info("Checking if role assumption is needed ...")
    if current_audit_info.assumed_role_info.role_arn:
        # Check if role arn is valid
        try:
            # this returns the arn already parsed, calls arnparse, into a dict to be used when it is needed to access its fields
            role_arn_parsed = arn_parsing(current_audit_info.assumed_role_info.role_arn)

        except Exception as error:
            logger.critical(f"{error.__class__.__name__} -- {error}")
            sys.exit()

        else:
            logger.info(
                f"Assuming role {current_audit_info.assumed_role_info.role_arn}"
            )
            # Assume the role
            assumed_role_response = assume_role()
            logger.info("Role assumed")
            # Set the info needed to create a session with an assumed role
            current_audit_info.credentials = AWS_Credentials(
                aws_access_key_id=assumed_role_response["Credentials"]["AccessKeyId"],
                aws_session_token=assumed_role_response["Credentials"]["SessionToken"],
                aws_secret_access_key=assumed_role_response["Credentials"][
                    "SecretAccessKey"
                ],
                expiration=assumed_role_response["Credentials"]["Expiration"],
            )
            assumed_session = AWS_Provider(current_audit_info).get_session()

    if assumed_session:
        logger.info("Audit session is the new session created assuming role")
        current_audit_info.audit_session = assumed_session
        current_audit_info.audited_account = role_arn_parsed.account_id
        current_audit_info.audited_partition = role_arn_parsed.partition
    else:
        logger.info("Audit session is the original one")
        current_audit_info.audit_session = current_audit_info.original_session

<<<<<<< HEAD
    return current_audit_info
=======
    # Setting default region of session
    if current_audit_info.audit_session.region_name:
        current_audit_info.profile_region = current_audit_info.audit_session.region_name
    else:
        current_audit_info.profile_region = "us-east-1"
>>>>>>> a1dcc131


def validate_credentials(validate_session):
    try:
        validate_credentials_client = validate_session.client("sts")
        caller_identity = validate_credentials_client.get_caller_identity()
    except Exception as error:
        logger.critical(f"{error.__class__.__name__} -- {error}")
        sys.exit()
    else:
        return caller_identity


def assume_role():

    try:
        # set the info to assume the role from the partition, account and role name
        sts_client = current_audit_info.original_session.client("sts")
        # If external id, set it to the assume role api call
        if current_audit_info.assumed_role_info.external_id:
            assumed_credentials = sts_client.assume_role(
                RoleArn=current_audit_info.assumed_role_info.role_arn,
                RoleSessionName="ProwlerProAsessmentSession",
                DurationSeconds=current_audit_info.assumed_role_info.session_duration,
                ExternalId=current_audit_info.assumed_role_info.external_id,
            )
        # else assume the role without the external id
        else:
            assumed_credentials = sts_client.assume_role(
                RoleArn=current_audit_info.assumed_role_info.role_arn,
                RoleSessionName="ProwlerProAsessmentSession",
                DurationSeconds=current_audit_info.assumed_role_info.session_duration,
            )
    except Exception as error:
        logger.critical(f"{error.__class__.__name__} -- {error}")
        sys.exit()

    else:
        return assumed_credentials<|MERGE_RESOLUTION|>--- conflicted
+++ resolved
@@ -153,15 +153,15 @@
         logger.info("Audit session is the original one")
         current_audit_info.audit_session = current_audit_info.original_session
 
-<<<<<<< HEAD
-    return current_audit_info
-=======
+
     # Setting default region of session
     if current_audit_info.audit_session.region_name:
         current_audit_info.profile_region = current_audit_info.audit_session.region_name
     else:
         current_audit_info.profile_region = "us-east-1"
->>>>>>> a1dcc131
+    
+    return current_audit_info
+
 
 
 def validate_credentials(validate_session):
