--- conflicted
+++ resolved
@@ -290,8 +290,10 @@
     # Get json locally
     f = open_file(aws_services_json_file)
     data = parse_json_file(f)
-<<<<<<< HEAD
-    if service == "apigatewayv2":
+    # Check if it is a subservice
+    if service == "accessanalyzer":
+        json_regions = data["services"]['iam']["regions"][audit_info.audited_partition]
+    elif service == "apigatewayv2":
         json_regions = data["services"]["apigateway"]["regions"][
             audit_info.audited_partition
         ]
@@ -299,13 +301,6 @@
         json_regions = data["services"][service]["regions"][
             audit_info.audited_partition
         ]
-=======
-    # Check if it is a subservice
-    if service == 'accessanalyzer':
-        json_regions = data["services"]['iam']["regions"][audit_info.audited_partition]
-    else:
-        json_regions = data["services"][service]["regions"][audit_info.audited_partition]
->>>>>>> e2a8fa87
     if audit_info.audited_regions:  # Check for input aws audit_info.audited_regions
         regions = list(
             set(json_regions).intersection(audit_info.audited_regions)
