import json
import sys
from itertools import groupby
from operator import itemgetter

from arnparse import arnparse
from boto3 import client, session
from botocore.credentials import RefreshableCredentials
from botocore.session import get_session
from colorama import Fore, Style

from config.config import aws_services_json_file, json_asff_file_suffix, timestamp_utc
from lib.arn.arn import arn_parsing
from lib.logger import logger
from lib.outputs.models import Check_Output_JSON_ASFF
from lib.utils.utils import open_file, parse_json_file
from providers.aws.models import (
    AWS_Assume_Role,
    AWS_Audit_Info,
    AWS_Credentials,
    AWS_Organizations_Info,
)


################## AWS PROVIDER
class AWS_Provider:
    def __init__(self, audit_info):
        logger.info("Instantiating aws provider ...")
        self.aws_session = self.set_session(audit_info)
        self.role_info = audit_info.assumed_role_info

    def get_session(self):
        return self.aws_session

    def set_session(self, audit_info):
        try:
            if audit_info.credentials:
                # If we receive a credentials object filled is coming form an assumed role, so renewal is needed
                logger.info("Creating session for assumed role ...")
                # From botocore we can use RefreshableCredentials class, which has an attribute (refresh_using)
                # that needs to be a method without arguments that retrieves a new set of fresh credentials
                # asuming the role again. -> https://github.com/boto/botocore/blob/098cc255f81a25b852e1ecdeb7adebd94c7b1b73/botocore/credentials.py#L395
                assumed_refreshable_credentials = RefreshableCredentials(
                    access_key=audit_info.credentials.aws_access_key_id,
                    secret_key=audit_info.credentials.aws_secret_access_key,
                    token=audit_info.credentials.aws_session_token,
                    expiry_time=audit_info.credentials.expiration,
                    refresh_using=self.refresh,
                    method="sts-assume-role",
                )
                # Here we need the botocore session since it needs to use refreshable credentials
                assumed_botocore_session = get_session()
                assumed_botocore_session._credentials = assumed_refreshable_credentials
                assumed_botocore_session.set_config_variable(
                    "region", audit_info.profile_region
                )

                return session.Session(
                    profile_name=audit_info.profile,
                    botocore_session=assumed_botocore_session,
                )
            # If we do not receive credentials start the session using the profile
            else:
                logger.info("Creating session for not assumed identity ...")
                return session.Session(profile_name=audit_info.profile)
        except Exception as error:
            logger.critical(f"{error.__class__.__name__} -- {error}")
            sys.exit()

    # Refresh credentials method using assume role
    # This method is called "adding ()" to the name, so it cannot accept arguments
    # https://github.com/boto/botocore/blob/098cc255f81a25b852e1ecdeb7adebd94c7b1b73/botocore/credentials.py#L570
    def refresh(self):
        logger.info("Refreshing assumed credentials...")

        response = assume_role(self.role_info)
        refreshed_credentials = dict(
            # Keys of the dict has to be the same as those that are being searched in the parent class
            # https://github.com/boto/botocore/blob/098cc255f81a25b852e1ecdeb7adebd94c7b1b73/botocore/credentials.py#L609
            access_key=response["Credentials"]["AccessKeyId"],
            secret_key=response["Credentials"]["SecretAccessKey"],
            token=response["Credentials"]["SessionToken"],
            expiry_time=response["Credentials"]["Expiration"].isoformat(),
        )
        logger.info("Refreshed Credentials:")
        logger.info(refreshed_credentials)
        return refreshed_credentials


def provider_set_session(
    input_profile,
    input_role,
    input_session_duration,
    input_external_id,
    input_regions,
    organizations_role_arn,
):

    # Mark variable that stores all the info about the audit as global
    global current_audit_info

    assumed_session = None

    # Setting session
    current_audit_info = AWS_Audit_Info(
        original_session=None,
        audit_session=None,
        audited_account=None,
        audited_user_id=None,
        audited_partition=None,
        audited_identity_arn=None,
        profile=input_profile,
        profile_region=None,
        credentials=None,
        assumed_role_info=AWS_Assume_Role(
            role_arn=None,
            session_duration=None,
            external_id=None,
        ),
        audited_regions=input_regions,
        organizations_metadata=None,
    )

    logger.info("Generating original session ...")
    # Create an global original session using only profile/basic credentials info
    current_audit_info.original_session = AWS_Provider(current_audit_info).get_session()
    logger.info("Validating credentials ...")
    # Verificate if we have valid credentials
    caller_identity = validate_credentials(current_audit_info.original_session)

    logger.info("Credentials validated")
    logger.info(f"Original caller identity UserId : {caller_identity['UserId']}")
    logger.info(f"Original caller identity ARN : {caller_identity['Arn']}")

    current_audit_info.audited_account = caller_identity["Account"]
    current_audit_info.audited_identity_arn = caller_identity["Arn"]
    current_audit_info.audited_user_id = caller_identity["UserId"]
    current_audit_info.audited_partition = arnparse(caller_identity["Arn"]).partition

    logger.info("Checking if organizations role assumption is needed ...")
    if organizations_role_arn:
        current_audit_info.assumed_role_info.role_arn = organizations_role_arn
        current_audit_info.assumed_role_info.session_duration = input_session_duration

        # Check if role arn is valid
        try:
            # this returns the arn already parsed, calls arnparse, into a dict to be used when it is needed to access its fields
            role_arn_parsed = arn_parsing(current_audit_info.assumed_role_info.role_arn)

        except Exception as error:
            logger.critical(f"{error.__class__.__name__} -- {error}")
            sys.exit()

        else:
            logger.info(
                f"Getting organizations metadata for account {organizations_role_arn}"
            )
            assumed_credentials = assume_role(current_audit_info)
            current_audit_info.organizations_metadata = get_organizations_metadata(
                current_audit_info.audited_account, assumed_credentials
            )
            logger.info(f"Organizations metadata retrieved")

    logger.info("Checking if role assumption is needed ...")
    if input_role:
        current_audit_info.assumed_role_info.role_arn = input_role
        current_audit_info.assumed_role_info.session_duration = input_session_duration
        current_audit_info.assumed_role_info.external_id = input_external_id

        # Check if role arn is valid
        try:
            # this returns the arn already parsed, calls arnparse, into a dict to be used when it is needed to access its fields
            role_arn_parsed = arn_parsing(current_audit_info.assumed_role_info.role_arn)

        except Exception as error:
            logger.critical(f"{error.__class__.__name__} -- {error}")
            sys.exit()

        else:
            logger.info(
                f"Assuming role {current_audit_info.assumed_role_info.role_arn}"
            )
            # Assume the role
            assumed_role_response = assume_role(current_audit_info)
            logger.info("Role assumed")
            # Set the info needed to create a session with an assumed role
            current_audit_info.credentials = AWS_Credentials(
                aws_access_key_id=assumed_role_response["Credentials"]["AccessKeyId"],
                aws_session_token=assumed_role_response["Credentials"]["SessionToken"],
                aws_secret_access_key=assumed_role_response["Credentials"][
                    "SecretAccessKey"
                ],
                expiration=assumed_role_response["Credentials"]["Expiration"],
            )
            assumed_session = AWS_Provider(current_audit_info).get_session()

    if assumed_session:
        logger.info("Audit session is the new session created assuming role")
        current_audit_info.audit_session = assumed_session
        current_audit_info.audited_account = role_arn_parsed.account_id
        current_audit_info.audited_partition = role_arn_parsed.partition
    else:
        logger.info("Audit session is the original one")
        current_audit_info.audit_session = current_audit_info.original_session

    # Setting default region of session
    if current_audit_info.audit_session.region_name:
        current_audit_info.profile_region = current_audit_info.audit_session.region_name
    else:
        current_audit_info.profile_region = "us-east-1"

    print_audit_credentials(current_audit_info)
    return current_audit_info


def print_audit_credentials(audit_info: AWS_Audit_Info):
    # Beautify audited regions, set "all" if there is no filter region
    regions = (
        ", ".join(audit_info.audited_regions)
        if audit_info.audited_regions != None
        else "all"
    )
    # Beautify audited profile, set "default" if there is no profile set
    profile = audit_info.profile if audit_info.profile != None else "default"

    report = f"""
This report is being generated using credentials below:

AWS-CLI Profile: {Fore.YELLOW}[{profile}]{Style.RESET_ALL} AWS API Region: {Fore.YELLOW}[{audit_info.profile_region}]{Style.RESET_ALL} AWS Filter Region: {Fore.YELLOW}[{regions}]{Style.RESET_ALL}
AWS Account: {Fore.YELLOW}[{audit_info.audited_account}]{Style.RESET_ALL} UserId: {Fore.YELLOW}[{audit_info.audited_user_id}]{Style.RESET_ALL}
Caller Identity ARN: {Fore.YELLOW}[{audit_info.audited_identity_arn}]{Style.RESET_ALL}
"""
    # If -A is set, print Assumed Role ARN
    if audit_info.assumed_role_info.role_arn != None:
        report += f"Assumed Role ARN: {Fore.YELLOW}[{audit_info.assumed_role_info.role_arn}]{Style.RESET_ALL}"
    print(report)


def validate_credentials(validate_session: session) -> dict:
    try:
        validate_credentials_client = validate_session.client("sts")
        caller_identity = validate_credentials_client.get_caller_identity()
    except Exception as error:
        logger.critical(f"{error.__class__.__name__} -- {error}")
        sys.exit()
    else:
        return caller_identity


def assume_role(audit_info: AWS_Audit_Info) -> dict:
    try:
        # set the info to assume the role from the partition, account and role name
        sts_client = audit_info.original_session.client("sts")
        # If external id, set it to the assume role api call
        if audit_info.assumed_role_info.external_id:
            assumed_credentials = sts_client.assume_role(
                RoleArn=audit_info.assumed_role_info.role_arn,
                RoleSessionName="ProwlerProAsessmentSession",
                DurationSeconds=audit_info.assumed_role_info.session_duration,
                ExternalId=audit_info.assumed_role_info.external_id,
            )
        # else assume the role without the external id
        else:
            assumed_credentials = sts_client.assume_role(
                RoleArn=audit_info.assumed_role_info.role_arn,
                RoleSessionName="ProwlerProAsessmentSession",
                DurationSeconds=audit_info.assumed_role_info.session_duration,
            )
    except Exception as error:
        logger.critical(f"{error.__class__.__name__} -- {error}")
        sys.exit()

    else:
        return assumed_credentials


def get_organizations_metadata(
    metadata_account: str, assumed_credentials: dict
) -> AWS_Organizations_Info:
    try:
        organizations_client = client(
            "organizations",
            aws_access_key_id=assumed_credentials["Credentials"]["AccessKeyId"],
            aws_secret_access_key=assumed_credentials["Credentials"]["SecretAccessKey"],
            aws_session_token=assumed_credentials["Credentials"]["SessionToken"],
        )
        organizations_metadata = organizations_client.describe_account(
            AccountId=metadata_account
        )
        list_tags_for_resource = organizations_client.list_tags_for_resource(
            ResourceId=metadata_account
        )
    except Exception as error:
        logger.critical(f"{error.__class__.__name__} -- {error}")
        sys.exit()
    else:
        # Convert Tags dictionary to String
        account_details_tags = ""
        for tag in list_tags_for_resource["Tags"]:
            account_details_tags += tag["Key"] + ":" + tag["Value"] + ","
        organizations_info = AWS_Organizations_Info(
            account_details_email=organizations_metadata["Account"]["Email"],
            account_details_name=organizations_metadata["Account"]["Name"],
            account_details_arn=organizations_metadata["Account"]["Arn"],
            account_details_org=organizations_metadata["Account"]["Arn"].split("/")[1],
            account_details_tags=account_details_tags,
        )
        return organizations_info


def generate_regional_clients(service, audit_info):
    regional_clients = {}
    # Get json locally
    f = open_file(aws_services_json_file)
    data = parse_json_file(f)
    json_regions = data["services"][service]["regions"][audit_info.audited_partition]
    if audit_info.audited_regions:  # Check for input aws audit_info.audited_regions
        regions = list(
            set(json_regions).intersection(audit_info.audited_regions)
        )  # Get common regions between input and json
    else:  # Get all regions from json of the service and partition
        regions = json_regions
    for region in regions:
        regional_client = audit_info.audit_session.client(service, region_name=region)
        regional_client.region = region
        regional_clients[region] = regional_client
        # regional_clients.append(regional_client)
    return regional_clients

<<<<<<< HEAD
=======
    return regional_clients

>>>>>>> 6e589919

def send_to_security_hub(
    region: str, finding_output: Check_Output_JSON_ASFF, session: session.Session
):
    try:
        logger.info("Sending findings to Security Hub.")
        # Check if security hub is enabled in current region
        security_hub_client = session.client("securityhub", region_name=region)
        security_hub_client.describe_hub()

        # Check if Prowler integration is enabled in Security Hub
        if "prowler/prowler" not in str(
            security_hub_client.list_enabled_products_for_import()
        ):
            logger.error(
                f"Security Hub is enabled in {region} but Prowler integration does not accept findings. More info: https://github.com/prowler-cloud/prowler/#security-hub-integration"
            )

        # Send finding to Security Hub
        batch_import = security_hub_client.batch_import_findings(
            Findings=[finding_output.dict()]
        )
        if batch_import["FailedCount"] > 0:
            failed_import = batch_import["FailedFindings"][0]
            logger.error(
                f"Failed to send archived findings to AWS Security Hub -- {failed_import['ErrorCode']} -- {failed_import['ErrorMessage']}"
            )

    except Exception as error:
        logger.error(f"{error.__class__.__name__} -- {error} in region {region}")


# Move previous Security Hub check findings to ARCHIVED (as prowler didn't re-detect them)
def resolve_security_hub_previous_findings(
    output_directory: str, audit_info: AWS_Audit_Info
) -> list:
    logger.info("Checking previous findings in Security Hub to archive them.")
    # Read current findings from json-asff file
    with open(
        f"{output_directory}/prowler-output-{audit_info.audited_account}-{json_asff_file_suffix}"
    ) as f:
        json_asff_file = json.load(f)

    # Sort by region
    json_asff_file = sorted(json_asff_file, key=itemgetter("ProductArn"))
    # Group by region
    for product_arn, current_findings in groupby(
        json_asff_file, key=itemgetter("ProductArn")
    ):
        region = product_arn.split(":")[3]
        try:
            # Check if security hub is enabled in current region
            security_hub_client = audit_info.audit_session.client(
                "securityhub", region_name=region
            )
            security_hub_client.describe_hub()
            # Get current findings IDs
            current_findings_ids = []
            for finding in current_findings:
                current_findings_ids.append(finding["Id"])
            # Get findings of that region
            security_hub_client = audit_info.audit_session.client(
                "securityhub", region_name=region
            )
            findings_filter = {
                "ProductName": [{"Value": "Prowler", "Comparison": "EQUALS"}],
                "RecordState": [{"Value": "ACTIVE", "Comparison": "EQUALS"}],
                "AwsAccountId": [
                    {"Value": audit_info.audited_account, "Comparison": "EQUALS"}
                ],
                "Region": [{"Value": region, "Comparison": "EQUALS"}],
            }
            get_findings_paginator = security_hub_client.get_paginator("get_findings")
            findings_to_archive = []
            for page in get_findings_paginator.paginate(Filters=findings_filter):
                # Archive findings that have not appear in this execution
                for finding in page["Findings"]:
                    if finding["Id"] not in current_findings_ids:
                        finding["RecordState"] = "ARCHIVED"
                        finding["UpdatedAt"] = timestamp_utc.strftime(
                            "%Y-%m-%dT%H:%M:%SZ"
                        )

                        findings_to_archive.append(finding)
            logger.info(f"Archiving {len(findings_to_archive)} findings.")
            # Send archive findings to SHub
            list_chunked = [
                findings_to_archive[i : i + 100]
                for i in range(0, len(findings_to_archive), 100)
            ]
            for findings in list_chunked:
                batch_import = security_hub_client.batch_import_findings(
                    Findings=findings
                )
                if batch_import["FailedCount"] > 0:
                    failed_import = batch_import["FailedFindings"][0]
                    logger.error(
                        f"Failed to send archived findings to AWS Security Hub -- {failed_import['ErrorCode']} -- {failed_import['ErrorMessage']}"
                    )
        except Exception as error:
            logger.error(f"{error.__class__.__name__} -- {error} in region {region}")<|MERGE_RESOLUTION|>--- conflicted
+++ resolved
@@ -327,11 +327,6 @@
         # regional_clients.append(regional_client)
     return regional_clients
 
-<<<<<<< HEAD
-=======
-    return regional_clients
-
->>>>>>> 6e589919
 
 def send_to_security_hub(
     region: str, finding_output: Check_Output_JSON_ASFF, session: session.Session
