#!/usr/bin/env bash

# Prowler - the handy cloud security tool (c) by Toni de la Fuente
#
# This Prowler check is licensed under a
# Creative Commons Attribution-NonCommercial-ShareAlike 4.0 International License.
#
# You should have received a copy of the license along with this
# work. If not, see <http://creativecommons.org/licenses/by-nc-sa/4.0/>.

CHECK_ID_check116="1.16"
CHECK_TITLE_check116="[check116] Ensure IAM policies are attached only to groups or roles (Scored)"
CHECK_SCORED_check116="SCORED"
CHECK_TYPE_check116="LEVEL1"
CHECK_ASFF_TYPE_check116="Software and Configuration Checks/Industry and Regulatory Standards/CIS AWS Foundations Benchmark"
CHECK_ASFF_RESOURCE_TYPE_check116="AwsIamUser"
CHECK_ALTERNATE_check116="check116"

check116(){
  # "Ensure IAM policies are attached only to groups or roles (Scored)"
  LIST_USERS=$($AWSCLI iam list-users --query 'Users[*].UserName' --output text $PROFILE_OPT --region $REGION)
  C116_NUM_USERS=0
  for user in $LIST_USERS;do
<<<<<<< HEAD
    USER_ATTACHED_POLICY=$($AWSCLI iam list-attached-user-policies --output text $PROFILE_OPT --region $REGION --user-name $user)
    if [[ $USER_ATTACHED_POLICY ]]; then
      textFail "$user has managed policy directly attached "
      C116_NUM_USERS=$(expr $C116_NUM_USERS + 1)
    fi
    USER_INLINE_POLICY=$($AWSCLI iam list-user-policies --output text $PROFILE_OPT --region $REGION --user-name $user)
    if [[ $USER_INLINE_POLICY ]]; then
      textFail "$user has inline policy directly attached "
=======
    USER_POLICY=$($AWSCLI iam list-attached-user-policies --output text $PROFILE_OPT --region $REGION --user-name $user)
    if [[ $USER_POLICY ]]; then
      textFail "$user has managed policy directly attached"
      C116_NUM_USERS=$(expr $C116_NUM_USERS + 1)
    fi
    USER_POLICY=$($AWSCLI iam list-user-policies --output text $PROFILE_OPT --region $REGION --user-name $user)
    if [[ $USER_POLICY ]]; then
      textFail "$user has inline policy directly attached"
>>>>>>> d6374f8b
      C116_NUM_USERS=$(expr $C116_NUM_USERS + 1)
    fi

    if [[ -z $USER_ATTACHED_POLICY && -z $USER_INLINE_POLICY ]]; then
      textPass "$user has no policies directly attached"
    fi
  done
<<<<<<< HEAD
=======
  if [[ $C116_NUM_USERS -eq 0 ]]; then
    textPass "No policies attached to users"
  fi
>>>>>>> d6374f8b
}<|MERGE_RESOLUTION|>--- conflicted
+++ resolved
@@ -21,7 +21,6 @@
   LIST_USERS=$($AWSCLI iam list-users --query 'Users[*].UserName' --output text $PROFILE_OPT --region $REGION)
   C116_NUM_USERS=0
   for user in $LIST_USERS;do
-<<<<<<< HEAD
     USER_ATTACHED_POLICY=$($AWSCLI iam list-attached-user-policies --output text $PROFILE_OPT --region $REGION --user-name $user)
     if [[ $USER_ATTACHED_POLICY ]]; then
       textFail "$user has managed policy directly attached "
@@ -30,16 +29,6 @@
     USER_INLINE_POLICY=$($AWSCLI iam list-user-policies --output text $PROFILE_OPT --region $REGION --user-name $user)
     if [[ $USER_INLINE_POLICY ]]; then
       textFail "$user has inline policy directly attached "
-=======
-    USER_POLICY=$($AWSCLI iam list-attached-user-policies --output text $PROFILE_OPT --region $REGION --user-name $user)
-    if [[ $USER_POLICY ]]; then
-      textFail "$user has managed policy directly attached"
-      C116_NUM_USERS=$(expr $C116_NUM_USERS + 1)
-    fi
-    USER_POLICY=$($AWSCLI iam list-user-policies --output text $PROFILE_OPT --region $REGION --user-name $user)
-    if [[ $USER_POLICY ]]; then
-      textFail "$user has inline policy directly attached"
->>>>>>> d6374f8b
       C116_NUM_USERS=$(expr $C116_NUM_USERS + 1)
     fi
 
@@ -47,10 +36,4 @@
       textPass "$user has no policies directly attached"
     fi
   done
-<<<<<<< HEAD
-=======
-  if [[ $C116_NUM_USERS -eq 0 ]]; then
-    textPass "No policies attached to users"
-  fi
->>>>>>> d6374f8b
 }