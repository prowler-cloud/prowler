--- conflicted
+++ resolved
@@ -36,11 +36,7 @@
       fi
 
       # https://aws.amazon.com/premiumsupport/knowledge-center/s3-bucket-policy-for-config-rule/
-<<<<<<< HEAD
-      CHECK_BUCKET_STP_POLICY_PRESENT=$(cat $TEMP_STP_POLICY_FILE | jq --arg arn "arn:aws:s3:::${bucket}" '.Statement[]|select(((.Principal|type == "string") and .Principal == "*") and .Action=="s3:*" and (.Resource|type == "array") and (.Resource|map({(.):0})[]|has($arn)) and (.Resource|map({(.):0})[]|has($arn+"/*")) and .Condition.Bool."aws:SecureTransport" == "false")')
-=======
       CHECK_BUCKET_STP_POLICY_PRESENT=$(cat $TEMP_STP_POLICY_FILE | jq --arg arn "arn:aws:s3:::${bucket}" '.Statement[]|select((((.Principal|type == "object") and .Principal.AWS == "*") or ((.Principal|type == "string") and .Principal == "*")) and .Action=="s3:*" and (.Resource|type == "array") and (.Resource|map({(.):0})[]|has($arn)) and (.Resource|map({(.):0})[]|has($arn+"/*")) and .Condition.Bool."aws:SecureTransport" == "false")')
->>>>>>> 17210ab2
       if [[ $CHECK_BUCKET_STP_POLICY_PRESENT ]]; then
         textPass "Bucket $bucket has S3 bucket policy to deny requests over insecure transport"
       else
