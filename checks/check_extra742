--- conflicted
+++ resolved
@@ -41,14 +41,11 @@
               rm -f $CFN_OUTPUTS_FILE
             else
               textFail "$regx: Potential secret found in stack $stack Outputs" "$regx"
+              # delete file to not leave trace, user must look at the CFN Stack
+              rm -f $CFN_OUTPUTS_FILE
             fi
         else
-<<<<<<< HEAD
           textInfo "$regx: CloudFormation stack $stack has not Outputs" "$regx"
-          rm -f $CFN_OUTPUTS_FILE
-=======
-          textInfo "$regx: CloudFormation stack $stack has no Outputs" "$regx"
->>>>>>> 961b79a4
         fi
       done
     else
