{
  "_meta": {
    "hash": {
<<<<<<< HEAD
      "sha256": "bc54826652523f831976595af4e84e6a10ab124653862291d974c956464d1eaa"
=======
      "sha256": "e77cc50f5e7584fdbbee29d2ef6480066993c5fd44ab6388bbef44f8add3e4f0"
>>>>>>> 7e1b0d13
    },
    "pipfile-spec": 6,
    "requires": {
      "python_version": "3.9"
    },
    "sources": [
      {
        "name": "pypi",
        "url": "https://pypi.org/simple",
        "verify_ssl": true
      }
    ]
  },
  "default": {
    "arnparse": {
      "hashes": [
        "sha256:b0906734e4b8f19e39b1e32944c6cd6274b6da90c066a83882ac7a11d27553e0",
        "sha256:cb87f17200d07121108a9085d4a09cc69a55582647776b9a917b0b1f279db8f8"
      ],
      "index": "pypi",
      "version": "==0.0.2"
    },
    "attrs": {
      "hashes": [
        "sha256:29adc2665447e5191d0e7c568fde78b21f9672d344281d0c6e1ab085429b22b6",
        "sha256:86efa402f67bf2df34f51a335487cf46b1ec130d02b8d39fd248abfd30da551c"
      ],
      "markers": "python_version >= '3.5'",
      "version": "==22.1.0"
    },
    "bandit": {
      "hashes": [
        "sha256:2d63a8c573417bae338962d4b9b06fbc6080f74ecd955a092849e1e65c717bd2",
        "sha256:412d3f259dab4077d0e7f0c11f50f650cc7d10db905d98f6520a95a18049658a"
      ],
      "index": "pypi",
      "version": "==1.7.4"
    },
    "boto3": {
      "hashes": [
<<<<<<< HEAD
        "sha256:7881fc380f2f489ae9b3a2f2448334aef9f7be58d85a7a0e8c10458247b09afa",
        "sha256:db9f04eeb942e7998d1971c35e1658e2d9d6687166a4ebc036f484a71a79bbeb"
      ],
      "index": "pypi",
      "version": "==1.24.93"
    },
    "botocore": {
      "hashes": [
        "sha256:7648891692c3c69038eef902f8d64af59f91211f713fe9072fb83ecdd310dbbc",
        "sha256:d5200f7b9150cdb91c9d3994980870d7bb4554e19c4d9d847f64626d8ceacf95"
      ],
      "index": "pypi",
      "version": "==1.27.93"
=======
        "sha256:6b8899542cff82becceb3498a2240bf77c96def0515b0a31f7f6a9d5b92e7a3d",
        "sha256:748c055214c629744c34c7f94bfa888733dfac0b92e1daef9c243e1391ea4f53"
      ],
      "index": "pypi",
      "version": "==1.24.96"
    },
    "botocore": {
      "hashes": [
        "sha256:e41a81a18511f2f9181b2a9ab302a55c0effecccbef846c55aad0c47bfdbefb9",
        "sha256:fc0a13ef6042e890e361cf408759230f8574409bb51f81740d2e5d8ad5d1fbea"
      ],
      "index": "pypi",
      "version": "==1.27.96"
>>>>>>> 7e1b0d13
    },
    "certifi": {
      "hashes": [
        "sha256:0d9c601124e5a6ba9712dbc60d9c53c21e34f5f641fe83002317394311bdce14",
        "sha256:90c1a32f1d68f940488354e36370f6cca89f0f106db09518524c88d6ed83f382"
      ],
      "markers": "python_version >= '3.6'",
      "version": "==2022.9.24"
    },
    "cffi": {
      "hashes": [
        "sha256:00a9ed42e88df81ffae7a8ab6d9356b371399b91dbdf0c3cb1e84c03a13aceb5",
        "sha256:03425bdae262c76aad70202debd780501fabeaca237cdfddc008987c0e0f59ef",
        "sha256:04ed324bda3cda42b9b695d51bb7d54b680b9719cfab04227cdd1e04e5de3104",
        "sha256:0e2642fe3142e4cc4af0799748233ad6da94c62a8bec3a6648bf8ee68b1c7426",
        "sha256:173379135477dc8cac4bc58f45db08ab45d228b3363adb7af79436135d028405",
        "sha256:198caafb44239b60e252492445da556afafc7d1e3ab7a1fb3f0584ef6d742375",
        "sha256:1e74c6b51a9ed6589199c787bf5f9875612ca4a8a0785fb2d4a84429badaf22a",
        "sha256:2012c72d854c2d03e45d06ae57f40d78e5770d252f195b93f581acf3ba44496e",
        "sha256:21157295583fe8943475029ed5abdcf71eb3911894724e360acff1d61c1d54bc",
        "sha256:2470043b93ff09bf8fb1d46d1cb756ce6132c54826661a32d4e4d132e1977adf",
        "sha256:285d29981935eb726a4399badae8f0ffdff4f5050eaa6d0cfc3f64b857b77185",
        "sha256:30d78fbc8ebf9c92c9b7823ee18eb92f2e6ef79b45ac84db507f52fbe3ec4497",
        "sha256:320dab6e7cb2eacdf0e658569d2575c4dad258c0fcc794f46215e1e39f90f2c3",
        "sha256:33ab79603146aace82c2427da5ca6e58f2b3f2fb5da893ceac0c42218a40be35",
        "sha256:3548db281cd7d2561c9ad9984681c95f7b0e38881201e157833a2342c30d5e8c",
        "sha256:3799aecf2e17cf585d977b780ce79ff0dc9b78d799fc694221ce814c2c19db83",
        "sha256:39d39875251ca8f612b6f33e6b1195af86d1b3e60086068be9cc053aa4376e21",
        "sha256:3b926aa83d1edb5aa5b427b4053dc420ec295a08e40911296b9eb1b6170f6cca",
        "sha256:3bcde07039e586f91b45c88f8583ea7cf7a0770df3a1649627bf598332cb6984",
        "sha256:3d08afd128ddaa624a48cf2b859afef385b720bb4b43df214f85616922e6a5ac",
        "sha256:3eb6971dcff08619f8d91607cfc726518b6fa2a9eba42856be181c6d0d9515fd",
        "sha256:40f4774f5a9d4f5e344f31a32b5096977b5d48560c5592e2f3d2c4374bd543ee",
        "sha256:4289fc34b2f5316fbb762d75362931e351941fa95fa18789191b33fc4cf9504a",
        "sha256:470c103ae716238bbe698d67ad020e1db9d9dba34fa5a899b5e21577e6d52ed2",
        "sha256:4f2c9f67e9821cad2e5f480bc8d83b8742896f1242dba247911072d4fa94c192",
        "sha256:50a74364d85fd319352182ef59c5c790484a336f6db772c1a9231f1c3ed0cbd7",
        "sha256:54a2db7b78338edd780e7ef7f9f6c442500fb0d41a5a4ea24fff1c929d5af585",
        "sha256:5635bd9cb9731e6d4a1132a498dd34f764034a8ce60cef4f5319c0541159392f",
        "sha256:59c0b02d0a6c384d453fece7566d1c7e6b7bae4fc5874ef2ef46d56776d61c9e",
        "sha256:5d598b938678ebf3c67377cdd45e09d431369c3b1a5b331058c338e201f12b27",
        "sha256:5df2768244d19ab7f60546d0c7c63ce1581f7af8b5de3eb3004b9b6fc8a9f84b",
        "sha256:5ef34d190326c3b1f822a5b7a45f6c4535e2f47ed06fec77d3d799c450b2651e",
        "sha256:6975a3fac6bc83c4a65c9f9fcab9e47019a11d3d2cf7f3c0d03431bf145a941e",
        "sha256:6c9a799e985904922a4d207a94eae35c78ebae90e128f0c4e521ce339396be9d",
        "sha256:70df4e3b545a17496c9b3f41f5115e69a4f2e77e94e1d2a8e1070bc0c38c8a3c",
        "sha256:7473e861101c9e72452f9bf8acb984947aa1661a7704553a9f6e4baa5ba64415",
        "sha256:8102eaf27e1e448db915d08afa8b41d6c7ca7a04b7d73af6514df10a3e74bd82",
        "sha256:87c450779d0914f2861b8526e035c5e6da0a3199d8f1add1a665e1cbc6fc6d02",
        "sha256:8b7ee99e510d7b66cdb6c593f21c043c248537a32e0bedf02e01e9553a172314",
        "sha256:91fc98adde3d7881af9b59ed0294046f3806221863722ba7d8d120c575314325",
        "sha256:94411f22c3985acaec6f83c6df553f2dbe17b698cc7f8ae751ff2237d96b9e3c",
        "sha256:98d85c6a2bef81588d9227dde12db8a7f47f639f4a17c9ae08e773aa9c697bf3",
        "sha256:9ad5db27f9cabae298d151c85cf2bad1d359a1b9c686a275df03385758e2f914",
        "sha256:a0b71b1b8fbf2b96e41c4d990244165e2c9be83d54962a9a1d118fd8657d2045",
        "sha256:a0f100c8912c114ff53e1202d0078b425bee3649ae34d7b070e9697f93c5d52d",
        "sha256:a591fe9e525846e4d154205572a029f653ada1a78b93697f3b5a8f1f2bc055b9",
        "sha256:a5c84c68147988265e60416b57fc83425a78058853509c1b0629c180094904a5",
        "sha256:a66d3508133af6e8548451b25058d5812812ec3798c886bf38ed24a98216fab2",
        "sha256:a8c4917bd7ad33e8eb21e9a5bbba979b49d9a97acb3a803092cbc1133e20343c",
        "sha256:b3bbeb01c2b273cca1e1e0c5df57f12dce9a4dd331b4fa1635b8bec26350bde3",
        "sha256:cba9d6b9a7d64d4bd46167096fc9d2f835e25d7e4c121fb2ddfc6528fb0413b2",
        "sha256:cc4d65aeeaa04136a12677d3dd0b1c0c94dc43abac5860ab33cceb42b801c1e8",
        "sha256:ce4bcc037df4fc5e3d184794f27bdaab018943698f4ca31630bc7f84a7b69c6d",
        "sha256:cec7d9412a9102bdc577382c3929b337320c4c4c4849f2c5cdd14d7368c5562d",
        "sha256:d400bfb9a37b1351253cb402671cea7e89bdecc294e8016a707f6d1d8ac934f9",
        "sha256:d61f4695e6c866a23a21acab0509af1cdfd2c013cf256bbf5b6b5e2695827162",
        "sha256:db0fbb9c62743ce59a9ff687eb5f4afbe77e5e8403d6697f7446e5f609976f76",
        "sha256:dd86c085fae2efd48ac91dd7ccffcfc0571387fe1193d33b6394db7ef31fe2a4",
        "sha256:e00b098126fd45523dd056d2efba6c5a63b71ffe9f2bbe1a4fe1716e1d0c331e",
        "sha256:e229a521186c75c8ad9490854fd8bbdd9a0c9aa3a524326b55be83b54d4e0ad9",
        "sha256:e263d77ee3dd201c3a142934a086a4450861778baaeeb45db4591ef65550b0a6",
        "sha256:ed9cb427ba5504c1dc15ede7d516b84757c3e3d7868ccc85121d9310d27eed0b",
        "sha256:fa6693661a4c91757f4412306191b6dc88c1703f780c8234035eac011922bc01",
        "sha256:fcd131dd944808b5bdb38e6f5b53013c5aa4f334c5cad0c72742f6eba4b73db0"
      ],
      "version": "==1.15.1"
    },
    "charset-normalizer": {
      "hashes": [
        "sha256:5a3d016c7c547f69d6f81fb0db9449ce888b418b5b9952cc5e6e66843e9dd845",
        "sha256:83e9a75d1911279afd89352c68b45348559d1fc0506b054b346651b5e7fee29f"
      ],
      "markers": "python_full_version >= '3.6.0'",
      "version": "==2.1.1"
    },
    "click": {
      "hashes": [
        "sha256:7682dc8afb30297001674575ea00d1814d808d6a36af415a82bd481d37ba7b8e",
        "sha256:bb4d8133cb15a609f44e8213d9b391b0809795062913b383c62be0ee95b1db48"
      ],
      "markers": "python_version >= '3.7'",
      "version": "==8.1.3"
    },
    "click-plugins": {
      "hashes": [
        "sha256:46ab999744a9d831159c3411bb0c79346d94a444df9a3a3742e9ed63645f264b",
        "sha256:5d262006d3222f5057fd81e1623d4443e41dcda5dc815c06b442aa3c02889fc8"
      ],
      "version": "==1.1.1"
    },
    "colorama": {
      "hashes": [
        "sha256:854bf444933e37f5824ae7bfc1e98d5bce2ebe4160d46b5edf346a89358e99da",
        "sha256:e6c6b4334fc50988a639d9b98aa429a0b57da6e17b9a44f0451f930b6967b7a4"
      ],
      "index": "pypi",
      "version": "==0.4.5"
    },
    "coverage": {
      "hashes": [
        "sha256:027018943386e7b942fa832372ebc120155fd970837489896099f5cfa2890f79",
        "sha256:11b990d520ea75e7ee8dcab5bc908072aaada194a794db9f6d7d5cfd19661e5a",
        "sha256:12adf310e4aafddc58afdb04d686795f33f4d7a6fa67a7a9d4ce7d6ae24d949f",
        "sha256:1431986dac3923c5945271f169f59c45b8802a114c8f548d611f2015133df77a",
        "sha256:1ef221513e6f68b69ee9e159506d583d31aa3567e0ae84eaad9d6ec1107dddaa",
        "sha256:20c8ac5386253717e5ccc827caad43ed66fea0efe255727b1053a8154d952398",
        "sha256:2198ea6fc548de52adc826f62cb18554caedfb1d26548c1b7c88d8f7faa8f6ba",
        "sha256:255758a1e3b61db372ec2736c8e2a1fdfaf563977eedbdf131de003ca5779b7d",
        "sha256:265de0fa6778d07de30bcf4d9dc471c3dc4314a23a3c6603d356a3c9abc2dfcf",
        "sha256:33a7da4376d5977fbf0a8ed91c4dffaaa8dbf0ddbf4c8eea500a2486d8bc4d7b",
        "sha256:42eafe6778551cf006a7c43153af1211c3aaab658d4d66fa5fcc021613d02518",
        "sha256:4433b90fae13f86fafff0b326453dd42fc9a639a0d9e4eec4d366436d1a41b6d",
        "sha256:4a5375e28c5191ac38cca59b38edd33ef4cc914732c916f2929029b4bfb50795",
        "sha256:4a8dbc1f0fbb2ae3de73eb0bdbb914180c7abfbf258e90b311dcd4f585d44bd2",
        "sha256:59f53f1dc5b656cafb1badd0feb428c1e7bc19b867479ff72f7a9dd9b479f10e",
        "sha256:5dbec3b9095749390c09ab7c89d314727f18800060d8d24e87f01fb9cfb40b32",
        "sha256:633713d70ad6bfc49b34ead4060531658dc6dfc9b3eb7d8a716d5873377ab745",
        "sha256:6b07130585d54fe8dff3d97b93b0e20290de974dc8177c320aeaf23459219c0b",
        "sha256:6c4459b3de97b75e3bd6b7d4b7f0db13f17f504f3d13e2a7c623786289dd670e",
        "sha256:6d4817234349a80dbf03640cec6109cd90cba068330703fa65ddf56b60223a6d",
        "sha256:723e8130d4ecc8f56e9a611e73b31219595baa3bb252d539206f7bbbab6ffc1f",
        "sha256:784f53ebc9f3fd0e2a3f6a78b2be1bd1f5575d7863e10c6e12504f240fd06660",
        "sha256:7b6be138d61e458e18d8e6ddcddd36dd96215edfe5f1168de0b1b32635839b62",
        "sha256:7ccf362abd726b0410bf8911c31fbf97f09f8f1061f8c1cf03dfc4b6372848f6",
        "sha256:83516205e254a0cb77d2d7bb3632ee019d93d9f4005de31dca0a8c3667d5bc04",
        "sha256:851cf4ff24062c6aec510a454b2584f6e998cada52d4cb58c5e233d07172e50c",
        "sha256:8f830ed581b45b82451a40faabb89c84e1a998124ee4212d440e9c6cf70083e5",
        "sha256:94e2565443291bd778421856bc975d351738963071e9b8839ca1fc08b42d4bef",
        "sha256:95203854f974e07af96358c0b261f1048d8e1083f2de9b1c565e1be4a3a48cfc",
        "sha256:97117225cdd992a9c2a5515db1f66b59db634f59d0679ca1fa3fe8da32749cae",
        "sha256:98e8a10b7a314f454d9eff4216a9a94d143a7ee65018dd12442e898ee2310578",
        "sha256:a1170fa54185845505fbfa672f1c1ab175446c887cce8212c44149581cf2d466",
        "sha256:a6b7d95969b8845250586f269e81e5dfdd8ff828ddeb8567a4a2eaa7313460c4",
        "sha256:a8fb6cf131ac4070c9c5a3e21de0f7dc5a0fbe8bc77c9456ced896c12fcdad91",
        "sha256:af4fffaffc4067232253715065e30c5a7ec6faac36f8fc8d6f64263b15f74db0",
        "sha256:b4a5be1748d538a710f87542f22c2cad22f80545a847ad91ce45e77417293eb4",
        "sha256:b5604380f3415ba69de87a289a2b56687faa4fe04dbee0754bfcae433489316b",
        "sha256:b9023e237f4c02ff739581ef35969c3739445fb059b060ca51771e69101efffe",
        "sha256:bc8ef5e043a2af066fa8cbfc6e708d58017024dc4345a1f9757b329a249f041b",
        "sha256:c4ed2820d919351f4167e52425e096af41bfabacb1857186c1ea32ff9983ed75",
        "sha256:cca4435eebea7962a52bdb216dec27215d0df64cf27fc1dd538415f5d2b9da6b",
        "sha256:d900bb429fdfd7f511f868cedd03a6bbb142f3f9118c09b99ef8dc9bf9643c3c",
        "sha256:d9ecf0829c6a62b9b573c7bb6d4dcd6ba8b6f80be9ba4fc7ed50bf4ac9aecd72",
        "sha256:dbdb91cd8c048c2b09eb17713b0c12a54fbd587d79adcebad543bc0cd9a3410b",
        "sha256:de3001a203182842a4630e7b8d1a2c7c07ec1b45d3084a83d5d227a3806f530f",
        "sha256:e07f4a4a9b41583d6eabec04f8b68076ab3cd44c20bd29332c6572dda36f372e",
        "sha256:ef8674b0ee8cc11e2d574e3e2998aea5df5ab242e012286824ea3c6970580e53",
        "sha256:f4f05d88d9a80ad3cac6244d36dd89a3c00abc16371769f1340101d3cb899fc3",
        "sha256:f642e90754ee3e06b0e7e51bce3379590e76b7f76b708e1a71ff043f87025c84",
        "sha256:fc2af30ed0d5ae0b1abdb4ebdce598eafd5b35397d4d75deb341a614d333d987"
      ],
      "index": "pypi",
      "version": "==6.5.0"
    },
    "cryptography": {
      "hashes": [
        "sha256:0297ffc478bdd237f5ca3a7dc96fc0d315670bfa099c04dc3a4a2172008a405a",
        "sha256:10d1f29d6292fc95acb597bacefd5b9e812099d75a6469004fd38ba5471a977f",
        "sha256:16fa61e7481f4b77ef53991075de29fc5bacb582a1244046d2e8b4bb72ef66d0",
        "sha256:194044c6b89a2f9f169df475cc167f6157eb9151cc69af8a2a163481d45cc407",
        "sha256:1db3d807a14931fa317f96435695d9ec386be7b84b618cc61cfa5d08b0ae33d7",
        "sha256:3261725c0ef84e7592597606f6583385fed2a5ec3909f43bc475ade9729a41d6",
        "sha256:3b72c360427889b40f36dc214630e688c2fe03e16c162ef0aa41da7ab1455153",
        "sha256:3e3a2599e640927089f932295a9a247fc40a5bdf69b0484532f530471a382750",
        "sha256:3fc26e22840b77326a764ceb5f02ca2d342305fba08f002a8c1f139540cdfaad",
        "sha256:5067ee7f2bce36b11d0e334abcd1ccf8c541fc0bbdaf57cdd511fdee53e879b6",
        "sha256:52e7bee800ec869b4031093875279f1ff2ed12c1e2f74923e8f49c916afd1d3b",
        "sha256:64760ba5331e3f1794d0bcaabc0d0c39e8c60bf67d09c93dc0e54189dfd7cfe5",
        "sha256:765fa194a0f3372d83005ab83ab35d7c5526c4e22951e46059b8ac678b44fa5a",
        "sha256:79473cf8a5cbc471979bd9378c9f425384980fcf2ab6534b18ed7d0d9843987d",
        "sha256:896dd3a66959d3a5ddcfc140a53391f69ff1e8f25d93f0e2e7830c6de90ceb9d",
        "sha256:89ed49784ba88c221756ff4d4755dbc03b3c8d2c5103f6d6b4f83a0fb1e85294",
        "sha256:ac7e48f7e7261207d750fa7e55eac2d45f720027d5703cd9007e9b37bbb59ac0",
        "sha256:ad7353f6ddf285aeadfaf79e5a6829110106ff8189391704c1d8801aa0bae45a",
        "sha256:b0163a849b6f315bf52815e238bc2b2346604413fa7c1601eea84bcddb5fb9ac",
        "sha256:b6c9b706316d7b5a137c35e14f4103e2115b088c412140fdbd5f87c73284df61",
        "sha256:c2e5856248a416767322c8668ef1845ad46ee62629266f84a8f007a317141013",
        "sha256:ca9f6784ea96b55ff41708b92c3f6aeaebde4c560308e5fbbd3173fbc466e94e",
        "sha256:d1a5bd52d684e49a36582193e0b89ff267704cd4025abefb9e26803adeb3e5fb",
        "sha256:d3971e2749a723e9084dd507584e2a2761f78ad2c638aa31e80bc7a15c9db4f9",
        "sha256:d4ef6cc305394ed669d4d9eebf10d3a101059bdcf2669c366ec1d14e4fb227bd",
        "sha256:d9e69ae01f99abe6ad646947bba8941e896cb3aa805be2597a0400e0764b5818"
      ],
      "markers": "python_version >= '3.6'",
      "version": "==38.0.1"
    },
<<<<<<< HEAD
    "docker": {
      "hashes": [
        "sha256:19e330470af40167d293b0352578c1fa22d74b34d3edf5d4ff90ebc203bbb2f1",
        "sha256:6e06ee8eca46cd88733df09b6b80c24a1a556bc5cb1e1ae54b2c239886d245cf"
      ],
      "index": "pypi",
      "version": "==6.0.0"
=======
    "detect-secrets": {
      "hashes": [
        "sha256:d08ecabeee8b68c0acb0e8a354fb98d822a653f6ed05e520cead4c6fc1fc02cd",
        "sha256:d56787e339758cef48c9ccd6692f7a094b9963c979c9813580b0169e41132833"
      ],
      "index": "pypi",
      "version": "==1.4.0"
>>>>>>> 7e1b0d13
    },
    "dparse": {
      "hashes": [
        "sha256:8097076f1dd26c377f30d4745e6ec18fef42f3bf493933b842ac5bafad8c345f",
        "sha256:d45255bda21f998bc7ddf2afd5e62505ba6134756ba2d42a84c56b0826614dfe"
      ],
      "markers": "python_version >= '3.5'",
      "version": "==0.6.2"
    },
    "execnet": {
      "hashes": [
        "sha256:8f694f3ba9cc92cab508b152dcfe322153975c29bda272e2fd7f3f00f36e47c5",
        "sha256:a295f7cc774947aac58dde7fdc85f4aa00c42adf5d8f5468fc630c1acf30a142"
      ],
      "markers": "python_version >= '2.7' and python_version not in '3.0, 3.1, 3.2, 3.3, 3.4'",
      "version": "==1.9.0"
    },
    "gitdb": {
      "hashes": [
        "sha256:8033ad4e853066ba6ca92050b9df2f89301b8fc8bf7e9324d412a63f8bf1a8fd",
        "sha256:bac2fd45c0a1c9cf619e63a90d62bdc63892ef92387424b855792a6cabe789aa"
      ],
      "markers": "python_version >= '3.6'",
      "version": "==4.0.9"
    },
    "gitpython": {
      "hashes": [
        "sha256:41eea0deec2deea139b459ac03656f0dd28fc4a3387240ec1d3c259a2c47850f",
        "sha256:cc36bfc4a3f913e66805a28e84703e419d9c264c1077e537b54f0e1af85dbefd"
      ],
      "markers": "python_version >= '3.7'",
      "version": "==3.1.29"
    },
    "idna": {
      "hashes": [
        "sha256:814f528e8dead7d329833b91c5faa87d60bf71824cd12a7530b5526063d02cb4",
        "sha256:90b77e79eaa3eba6de819a0c442c0b4ceefc341a7a2ab77d7562bf49f425c5c2"
      ],
      "markers": "python_version >= '3.5'",
      "version": "==3.4"
    },
<<<<<<< HEAD
    "importlib-resources": {
      "hashes": [
        "sha256:c01b1b94210d9849f286b86bb51bcea7cd56dde0600d8db721d7b81330711668",
        "sha256:ee17ec648f85480d523596ce49eae8ead87d5631ae1551f913c0100b5edd3437"
      ],
      "markers": "python_version >= '3.7'",
      "version": "==5.10.0"
    },
=======
>>>>>>> 7e1b0d13
    "iniconfig": {
      "hashes": [
        "sha256:011e24c64b7f47f6ebd835bb12a743f2fbe9a26d4cecaa7f53bc4f35ee9da8b3",
        "sha256:bc3af051d7d14b2ee5ef9969666def0cd1a000e121eaea580d4a313df4b37f32"
      ],
      "version": "==1.1.1"
    },
    "jinja2": {
      "hashes": [
        "sha256:31351a702a408a9e7595a8fc6150fc3f43bb6bf7e319770cbc0db9df9437e852",
        "sha256:6088930bfe239f0e6710546ab9c19c9ef35e29792895fed6e6e31a023a182a61"
      ],
      "markers": "python_version >= '3.7'",
      "version": "==3.1.2"
    },
    "jmespath": {
      "hashes": [
        "sha256:02e2e4cc71b5bcab88332eebf907519190dd9e6e82107fa7f83b1003a6252980",
        "sha256:90261b206d6defd58fdd5e85f478bf633a2901798906be2ad389150c5c60edbe"
      ],
      "markers": "python_version >= '3.7'",
      "version": "==1.0.1"
    },
<<<<<<< HEAD
    "jsonschema": {
      "hashes": [
        "sha256:165059f076eff6971bae5b742fc029a7b4ef3f9bcf04c14e4776a7605de14b23",
        "sha256:9e74b8f9738d6a946d70705dc692b74b5429cd0960d58e79ffecfc43b2221eb9"
      ],
      "markers": "python_version >= '3.7'",
      "version": "==4.16.0"
    },
    "jsonschema-spec": {
      "hashes": [
        "sha256:1e525177574c23ae0f55cd62382632a083a0339928f0ca846a975a4da9851cec",
        "sha256:780a22d517cdc857d9714a80d8349c546945063f20853ea32ba7f85bc643ec7d"
      ],
      "markers": "python_full_version >= '3.7.0' and python_full_version < '4.0.0'",
      "version": "==0.1.2"
    },
    "lazy-object-proxy": {
      "hashes": [
        "sha256:043651b6cb706eee4f91854da4a089816a6606c1428fd391573ef8cb642ae4f7",
        "sha256:07fa44286cda977bd4803b656ffc1c9b7e3bc7dff7d34263446aec8f8c96f88a",
        "sha256:12f3bb77efe1367b2515f8cb4790a11cffae889148ad33adad07b9b55e0ab22c",
        "sha256:2052837718516a94940867e16b1bb10edb069ab475c3ad84fd1e1a6dd2c0fcfc",
        "sha256:2130db8ed69a48a3440103d4a520b89d8a9405f1b06e2cc81640509e8bf6548f",
        "sha256:39b0e26725c5023757fc1ab2a89ef9d7ab23b84f9251e28f9cc114d5b59c1b09",
        "sha256:46ff647e76f106bb444b4533bb4153c7370cdf52efc62ccfc1a28bdb3cc95442",
        "sha256:4dca6244e4121c74cc20542c2ca39e5c4a5027c81d112bfb893cf0790f96f57e",
        "sha256:553b0f0d8dbf21890dd66edd771f9b1b5f51bd912fa5f26de4449bfc5af5e029",
        "sha256:677ea950bef409b47e51e733283544ac3d660b709cfce7b187f5ace137960d61",
        "sha256:6a24357267aa976abab660b1d47a34aaf07259a0c3859a34e536f1ee6e76b5bb",
        "sha256:6a6e94c7b02641d1311228a102607ecd576f70734dc3d5e22610111aeacba8a0",
        "sha256:6aff3fe5de0831867092e017cf67e2750c6a1c7d88d84d2481bd84a2e019ec35",
        "sha256:6ecbb350991d6434e1388bee761ece3260e5228952b1f0c46ffc800eb313ff42",
        "sha256:7096a5e0c1115ec82641afbdd70451a144558ea5cf564a896294e346eb611be1",
        "sha256:70ed0c2b380eb6248abdef3cd425fc52f0abd92d2b07ce26359fcbc399f636ad",
        "sha256:8561da8b3dd22d696244d6d0d5330618c993a215070f473b699e00cf1f3f6443",
        "sha256:85b232e791f2229a4f55840ed54706110c80c0a210d076eee093f2b2e33e1bfd",
        "sha256:898322f8d078f2654d275124a8dd19b079080ae977033b713f677afcfc88e2b9",
        "sha256:8f3953eb575b45480db6568306893f0bd9d8dfeeebd46812aa09ca9579595148",
        "sha256:91ba172fc5b03978764d1df5144b4ba4ab13290d7bab7a50f12d8117f8630c38",
        "sha256:9d166602b525bf54ac994cf833c385bfcc341b364e3ee71e3bf5a1336e677b55",
        "sha256:a57d51ed2997e97f3b8e3500c984db50a554bb5db56c50b5dab1b41339b37e36",
        "sha256:b9e89b87c707dd769c4ea91f7a31538888aad05c116a59820f28d59b3ebfe25a",
        "sha256:bb8c5fd1684d60a9902c60ebe276da1f2281a318ca16c1d0a96db28f62e9166b",
        "sha256:c19814163728941bb871240d45c4c30d33b8a2e85972c44d4e63dd7107faba44",
        "sha256:c4ce15276a1a14549d7e81c243b887293904ad2d94ad767f42df91e75fd7b5b6",
        "sha256:c7a683c37a8a24f6428c28c561c80d5f4fd316ddcf0c7cab999b15ab3f5c5c69",
        "sha256:d609c75b986def706743cdebe5e47553f4a5a1da9c5ff66d76013ef396b5a8a4",
        "sha256:d66906d5785da8e0be7360912e99c9188b70f52c422f9fc18223347235691a84",
        "sha256:dd7ed7429dbb6c494aa9bc4e09d94b778a3579be699f9d67da7e6804c422d3de",
        "sha256:df2631f9d67259dc9620d831384ed7732a198eb434eadf69aea95ad18c587a28",
        "sha256:e368b7f7eac182a59ff1f81d5f3802161932a41dc1b1cc45c1f757dc876b5d2c",
        "sha256:e40f2013d96d30217a51eeb1db28c9ac41e9d0ee915ef9d00da639c5b63f01a1",
        "sha256:f769457a639403073968d118bc70110e7dce294688009f5c24ab78800ae56dc8",
        "sha256:fccdf7c2c5821a8cbd0a9440a456f5050492f2270bd54e94360cac663398739b",
        "sha256:fd45683c3caddf83abbb1249b653a266e7069a09f486daa8863fb0e7496a9fdb"
      ],
      "markers": "python_version >= '3.6'",
      "version": "==1.7.1"
    },
=======
>>>>>>> 7e1b0d13
    "markupsafe": {
      "hashes": [
        "sha256:0212a68688482dc52b2d45013df70d169f542b7394fc744c02a57374a4207003",
        "sha256:089cf3dbf0cd6c100f02945abeb18484bd1ee57a079aefd52cffd17fba910b88",
        "sha256:10c1bfff05d95783da83491be968e8fe789263689c02724e0c691933c52994f5",
        "sha256:33b74d289bd2f5e527beadcaa3f401e0df0a89927c1559c8566c066fa4248ab7",
        "sha256:3799351e2336dc91ea70b034983ee71cf2f9533cdff7c14c90ea126bfd95d65a",
        "sha256:3ce11ee3f23f79dbd06fb3d63e2f6af7b12db1d46932fe7bd8afa259a5996603",
        "sha256:421be9fbf0ffe9ffd7a378aafebbf6f4602d564d34be190fc19a193232fd12b1",
        "sha256:43093fb83d8343aac0b1baa75516da6092f58f41200907ef92448ecab8825135",
        "sha256:46d00d6cfecdde84d40e572d63735ef81423ad31184100411e6e3388d405e247",
        "sha256:4a33dea2b688b3190ee12bd7cfa29d39c9ed176bda40bfa11099a3ce5d3a7ac6",
        "sha256:4b9fe39a2ccc108a4accc2676e77da025ce383c108593d65cc909add5c3bd601",
        "sha256:56442863ed2b06d19c37f94d999035e15ee982988920e12a5b4ba29b62ad1f77",
        "sha256:671cd1187ed5e62818414afe79ed29da836dde67166a9fac6d435873c44fdd02",
        "sha256:694deca8d702d5db21ec83983ce0bb4b26a578e71fbdbd4fdcd387daa90e4d5e",
        "sha256:6a074d34ee7a5ce3effbc526b7083ec9731bb3cbf921bbe1d3005d4d2bdb3a63",
        "sha256:6d0072fea50feec76a4c418096652f2c3238eaa014b2f94aeb1d56a66b41403f",
        "sha256:6fbf47b5d3728c6aea2abb0589b5d30459e369baa772e0f37a0320185e87c980",
        "sha256:7f91197cc9e48f989d12e4e6fbc46495c446636dfc81b9ccf50bb0ec74b91d4b",
        "sha256:86b1f75c4e7c2ac2ccdaec2b9022845dbb81880ca318bb7a0a01fbf7813e3812",
        "sha256:8dc1c72a69aa7e082593c4a203dcf94ddb74bb5c8a731e4e1eb68d031e8498ff",
        "sha256:8e3dcf21f367459434c18e71b2a9532d96547aef8a871872a5bd69a715c15f96",
        "sha256:8e576a51ad59e4bfaac456023a78f6b5e6e7651dcd383bcc3e18d06f9b55d6d1",
        "sha256:96e37a3dc86e80bf81758c152fe66dbf60ed5eca3d26305edf01892257049925",
        "sha256:97a68e6ada378df82bc9f16b800ab77cbf4b2fada0081794318520138c088e4a",
        "sha256:99a2a507ed3ac881b975a2976d59f38c19386d128e7a9a18b7df6fff1fd4c1d6",
        "sha256:a49907dd8420c5685cfa064a1335b6754b74541bbb3706c259c02ed65b644b3e",
        "sha256:b09bf97215625a311f669476f44b8b318b075847b49316d3e28c08e41a7a573f",
        "sha256:b7bd98b796e2b6553da7225aeb61f447f80a1ca64f41d83612e6139ca5213aa4",
        "sha256:b87db4360013327109564f0e591bd2a3b318547bcef31b468a92ee504d07ae4f",
        "sha256:bcb3ed405ed3222f9904899563d6fc492ff75cce56cba05e32eff40e6acbeaa3",
        "sha256:d4306c36ca495956b6d568d276ac11fdd9c30a36f1b6eb928070dc5360b22e1c",
        "sha256:d5ee4f386140395a2c818d149221149c54849dfcfcb9f1debfe07a8b8bd63f9a",
        "sha256:dda30ba7e87fbbb7eab1ec9f58678558fd9a6b8b853530e176eabd064da81417",
        "sha256:e04e26803c9c3851c931eac40c695602c6295b8d432cbe78609649ad9bd2da8a",
        "sha256:e1c0b87e09fa55a220f058d1d49d3fb8df88fbfab58558f1198e08c1e1de842a",
        "sha256:e72591e9ecd94d7feb70c1cbd7be7b3ebea3f548870aa91e2732960fa4d57a37",
        "sha256:e8c843bbcda3a2f1e3c2ab25913c80a3c5376cd00c6e8c4a86a89a28c8dc5452",
        "sha256:efc1913fd2ca4f334418481c7e595c00aad186563bbc1ec76067848c7ca0a933",
        "sha256:f121a1420d4e173a5d96e47e9a0c0dcff965afdf1626d28de1460815f7c4ee7a",
        "sha256:fc7b548b17d238737688817ab67deebb30e8073c95749d55538ed473130ec0c7"
      ],
      "markers": "python_version >= '3.7'",
      "version": "==2.1.1"
    },
    "mock": {
      "hashes": [
        "sha256:122fcb64ee37cfad5b3f48d7a7d51875d7031aaf3d8be7c42e2bee25044eee62",
        "sha256:7d3fbbde18228f4ff2f1f119a45cdffa458b4c0dee32eb4d2bb2f82554bac7bc"
      ],
      "markers": "python_version >= '3.6'",
      "version": "==4.0.3"
    },
    "moto": {
      "extras": [
        "iam"
      ],
      "hashes": [
<<<<<<< HEAD
        "sha256:6c6d9aa974fd1d74fcaf7441d397bd3005fb1d92a41116d5d8ae633f0171bbd4",
        "sha256:869cac77cfc2e03be955453a224f6c3e887878f4b43f2d68477f236e615bd462"
      ],
      "index": "pypi",
      "version": "==4.0.7"
    },
    "openapi-schema-validator": {
      "hashes": [
        "sha256:34fbd14b7501abe25e64d7b4624a9db02cde1a578d285b3da6f34b290cdf0b3a",
        "sha256:7cf27585dd7970b7257cefe48e1a3a10d4e34421831bdb472d96967433bc27bd"
      ],
      "markers": "python_full_version >= '3.7.0' and python_full_version < '4.0.0'",
      "version": "==0.3.4"
    },
    "openapi-spec-validator": {
      "hashes": [
        "sha256:4a8aee1e45b1ac868e07ab25e18828fe9837baddd29a8e20fdb3d3c61c8eea3d",
        "sha256:8248634bad1f23cac5d5a34e193ab36e23914057ca69e91a1ede5af75552c465"
      ],
      "index": "pypi",
      "version": "==0.5.1"
=======
        "sha256:3bd8a72dc385819c84ed3f9d18c386985634041c6ae544d957bd8ab88c6c15f1",
        "sha256:8761880f5f3c3af27daac3882a56aae7e21fa2121f430cf917e55e977bddaf6b"
      ],
      "index": "pypi",
      "version": "==4.0.8"
>>>>>>> 7e1b0d13
    },
    "packaging": {
      "hashes": [
        "sha256:dd47c42927d89ab911e606518907cc2d3a1f38bbd026385970643f9c5b8ecfeb",
        "sha256:ef103e05f519cdc783ae24ea4e2e0f508a9c99b2d4969652eed6a2e1ea5bd522"
      ],
      "markers": "python_version >= '3.6'",
      "version": "==21.3"
    },
<<<<<<< HEAD
    "pathable": {
      "hashes": [
        "sha256:5c869d315be50776cc8a993f3af43e0c60dc01506b399643f919034ebf4cdcab",
        "sha256:cdd7b1f9d7d5c8b8d3315dbf5a86b2596053ae845f056f57d97c0eefff84da14"
      ],
      "markers": "python_full_version >= '3.7.0' and python_full_version < '4.0.0'",
      "version": "==0.4.3"
    },
    "pbr": {
      "hashes": [
        "sha256:cfcc4ff8e698256fc17ea3ff796478b050852585aa5bae79ecd05b2ab7b39b9a",
        "sha256:da3e18aac0a3c003e9eea1a81bd23e5a3a75d745670dcf736317b7d966887fdf"
      ],
      "markers": "python_version >= '2.6'",
      "version": "==5.10.0"
=======
    "pbr": {
      "hashes": [
        "sha256:b97bc6695b2aff02144133c2e7399d5885223d42b7912ffaec2ca3898e673bfe",
        "sha256:db2317ff07c84c4c63648c9064a79fe9d9f5c7ce85a9099d4b6258b3db83225a"
      ],
      "markers": "python_version >= '2.6'",
      "version": "==5.11.0"
>>>>>>> 7e1b0d13
    },
    "pluggy": {
      "hashes": [
        "sha256:4224373bacce55f955a878bf9cfa763c1e360858e330072059e10bad68531159",
        "sha256:74134bbf457f031a36d68416e1509f34bd5ccc019f0bcc952c7b909d06b37bd3"
      ],
      "markers": "python_version >= '3.6'",
      "version": "==1.0.0"
    },
    "py": {
      "hashes": [
        "sha256:51c75c4126074b472f746a24399ad32f6053d1b34b68d2fa41e558e6f4a98719",
        "sha256:607c53218732647dff4acdfcd50cb62615cedf612e72d1724fb1a0cc6405b378"
      ],
      "markers": "python_version >= '2.7' and python_version not in '3.0, 3.1, 3.2, 3.3, 3.4'",
      "version": "==1.11.0"
    },
    "pycparser": {
      "hashes": [
        "sha256:8ee45429555515e1f6b185e78100aea234072576aa43ab53aefcae078162fca9",
        "sha256:e644fdec12f7872f86c58ff790da456218b10f863970249516d60a5eaca77206"
      ],
      "version": "==2.21"
    },
    "pydantic": {
      "hashes": [
        "sha256:05e00dbebbe810b33c7a7362f231893183bcc4251f3f2ff991c31d5c08240c42",
        "sha256:06094d18dd5e6f2bbf93efa54991c3240964bb663b87729ac340eb5014310624",
        "sha256:0b959f4d8211fc964772b595ebb25f7652da3f22322c007b6fed26846a40685e",
        "sha256:19b3b9ccf97af2b7519c42032441a891a5e05c68368f40865a90eb88833c2559",
        "sha256:1b6ee725bd6e83ec78b1aa32c5b1fa67a3a65badddde3976bca5fe4568f27709",
        "sha256:1ee433e274268a4b0c8fde7ad9d58ecba12b069a033ecc4645bb6303c062d2e9",
        "sha256:216f3bcbf19c726b1cc22b099dd409aa371f55c08800bcea4c44c8f74b73478d",
        "sha256:2d0567e60eb01bccda3a4df01df677adf6b437958d35c12a3ac3e0f078b0ee52",
        "sha256:2e05aed07fa02231dbf03d0adb1be1d79cabb09025dd45aa094aa8b4e7b9dcda",
        "sha256:352aedb1d71b8b0736c6d56ad2bd34c6982720644b0624462059ab29bd6e5912",
        "sha256:355639d9afc76bcb9b0c3000ddcd08472ae75318a6eb67a15866b87e2efa168c",
        "sha256:37c90345ec7dd2f1bcef82ce49b6235b40f282b94d3eec47e801baf864d15525",
        "sha256:4b8795290deaae348c4eba0cebb196e1c6b98bdbe7f50b2d0d9a4a99716342fe",
        "sha256:5760e164b807a48a8f25f8aa1a6d857e6ce62e7ec83ea5d5c5a802eac81bad41",
        "sha256:6eb843dcc411b6a2237a694f5e1d649fc66c6064d02b204a7e9d194dff81eb4b",
        "sha256:7b5ba54d026c2bd2cb769d3468885f23f43710f651688e91f5fb1edcf0ee9283",
        "sha256:7c2abc4393dea97a4ccbb4ec7d8658d4e22c4765b7b9b9445588f16c71ad9965",
        "sha256:81a7b66c3f499108b448f3f004801fcd7d7165fb4200acb03f1c2402da73ce4c",
        "sha256:91b8e218852ef6007c2b98cd861601c6a09f1aa32bbbb74fab5b1c33d4a1e410",
        "sha256:9300fcbebf85f6339a02c6994b2eb3ff1b9c8c14f502058b5bf349d42447dcf5",
        "sha256:9cabf4a7f05a776e7793e72793cd92cc865ea0e83a819f9ae4ecccb1b8aa6116",
        "sha256:a1f5a63a6dfe19d719b1b6e6106561869d2efaca6167f84f5ab9347887d78b98",
        "sha256:a4c805731c33a8db4b6ace45ce440c4ef5336e712508b4d9e1aafa617dc9907f",
        "sha256:ae544c47bec47a86bc7d350f965d8b15540e27e5aa4f55170ac6a75e5f73b644",
        "sha256:b97890e56a694486f772d36efd2ba31612739bc6f3caeee50e9e7e3ebd2fdd13",
        "sha256:bb6ad4489af1bac6955d38ebcb95079a836af31e4c4f74aba1ca05bb9f6027bd",
        "sha256:bedf309630209e78582ffacda64a21f96f3ed2e51fbf3962d4d488e503420254",
        "sha256:c1ba1afb396148bbc70e9eaa8c06c1716fdddabaf86e7027c5988bae2a829ab6",
        "sha256:c33602f93bfb67779f9c507e4d69451664524389546bacfe1bee13cae6dc7488",
        "sha256:c4aac8e7103bf598373208f6299fa9a5cfd1fc571f2d40bf1dd1955a63d6eeb5",
        "sha256:c6f981882aea41e021f72779ce2a4e87267458cc4d39ea990729e21ef18f0f8c",
        "sha256:cc78cc83110d2f275ec1970e7a831f4e371ee92405332ebfe9860a715f8336e1",
        "sha256:d49f3db871575e0426b12e2f32fdb25e579dea16486a26e5a0474af87cb1ab0a",
        "sha256:dd3f9a40c16daf323cf913593083698caee97df2804aa36c4b3175d5ac1b92a2",
        "sha256:e0bedafe4bc165ad0a56ac0bd7695df25c50f76961da29c050712596cf092d6d",
        "sha256:e9069e1b01525a96e6ff49e25876d90d5a563bc31c658289a8772ae186552236"
      ],
      "index": "pypi",
      "version": "==1.10.2"
    },
    "pyparsing": {
      "hashes": [
        "sha256:2b020ecf7d21b687f219b71ecad3631f644a47f01403fa1d1036b0c6416d70fb",
        "sha256:5026bae9a10eeaefb61dab2f09052b9f4307d44aee4eda64b309723d8d206bbc"
      ],
      "markers": "python_full_version >= '3.6.8'",
      "version": "==3.0.9"
    },
<<<<<<< HEAD
    "pyrsistent": {
      "hashes": [
        "sha256:0e3e1fcc45199df76053026a51cc59ab2ea3fc7c094c6627e93b7b44cdae2c8c",
        "sha256:1b34eedd6812bf4d33814fca1b66005805d3640ce53140ab8bbb1e2651b0d9bc",
        "sha256:4ed6784ceac462a7d6fcb7e9b663e93b9a6fb373b7f43594f9ff68875788e01e",
        "sha256:5d45866ececf4a5fff8742c25722da6d4c9e180daa7b405dc0a2a2790d668c26",
        "sha256:636ce2dc235046ccd3d8c56a7ad54e99d5c1cd0ef07d9ae847306c91d11b5fec",
        "sha256:6455fc599df93d1f60e1c5c4fe471499f08d190d57eca040c0ea182301321286",
        "sha256:6bc66318fb7ee012071b2792024564973ecc80e9522842eb4e17743604b5e045",
        "sha256:7bfe2388663fd18bd8ce7db2c91c7400bf3e1a9e8bd7d63bf7e77d39051b85ec",
        "sha256:7ec335fc998faa4febe75cc5268a9eac0478b3f681602c1f27befaf2a1abe1d8",
        "sha256:914474c9f1d93080338ace89cb2acee74f4f666fb0424896fcfb8d86058bf17c",
        "sha256:b568f35ad53a7b07ed9b1b2bae09eb15cdd671a5ba5d2c66caee40dbf91c68ca",
        "sha256:cdfd2c361b8a8e5d9499b9082b501c452ade8bbf42aef97ea04854f4a3f43b22",
        "sha256:d1b96547410f76078eaf66d282ddca2e4baae8964364abb4f4dcdde855cd123a",
        "sha256:d4d61f8b993a7255ba714df3aca52700f8125289f84f704cf80916517c46eb96",
        "sha256:d7a096646eab884bf8bed965bad63ea327e0d0c38989fc83c5ea7b8a87037bfc",
        "sha256:df46c854f490f81210870e509818b729db4488e1f30f2a1ce1698b2295a878d1",
        "sha256:e24a828f57e0c337c8d8bb9f6b12f09dfdf0273da25fda9e314f0b684b415a07",
        "sha256:e4f3149fd5eb9b285d6bfb54d2e5173f6a116fe19172686797c056672689daf6",
        "sha256:e92a52c166426efbe0d1ec1332ee9119b6d32fc1f0bbfd55d5c1088070e7fc1b",
        "sha256:f87cc2863ef33c709e237d4b5f4502a62a00fab450c9e020892e8e2ede5847f5",
        "sha256:fd8da6d0124efa2f67d86fa70c851022f87c98e205f0594e1fae044e7119a5a6"
      ],
      "markers": "python_version >= '3.7'",
      "version": "==0.18.1"
    },
=======
>>>>>>> 7e1b0d13
    "pytest": {
      "hashes": [
        "sha256:1377bda3466d70b55e3f5cecfa55bb7cfcf219c7964629b967c37cf0bda818b7",
        "sha256:4f365fec2dff9c1162f834d9f18af1ba13062db0c708bf7b946f8a5c76180c39"
      ],
      "index": "pypi",
      "version": "==7.1.3"
    },
    "pytest-forked": {
      "hashes": [
        "sha256:8b67587c8f98cbbadfdd804539ed5455b6ed03802203485dd2f53c1422d7440e",
        "sha256:bbbb6717efc886b9d64537b41fb1497cfaf3c9601276be8da2cccfea5a3c8ad8"
      ],
      "markers": "python_version >= '3.6'",
      "version": "==1.4.0"
    },
    "pytest-xdist": {
      "hashes": [
        "sha256:4580deca3ff04ddb2ac53eba39d76cb5dd5edeac050cb6fbc768b0dd712b4edf",
        "sha256:6fe5c74fec98906deb8f2d2b616b5c782022744978e7bd4695d39c8f42d0ce65"
      ],
      "index": "pypi",
      "version": "==2.5.0"
    },
    "python-dateutil": {
      "hashes": [
        "sha256:0123cacc1627ae19ddf3c27a5de5bd67ee4586fbdd6440d9748f8abb483d3e86",
        "sha256:961d03dc3453ebbc59dbdea9e4e11c5651520a876d0f4db161e8674aae935da9"
      ],
      "markers": "python_version >= '2.7' and python_version not in '3.0, 3.1, 3.2, 3.3'",
      "version": "==2.8.2"
    },
    "pytz": {
      "hashes": [
<<<<<<< HEAD
        "sha256:335ab46900b1465e714b4fda4963d87363264eb662aab5e65da039c25f1f5b22"
=======
        "sha256:335ab46900b1465e714b4fda4963d87363264eb662aab5e65da039c25f1f5b22",
        "sha256:c4d88f472f54d615e9cd582a5004d1e5f624854a6a27a6211591c251f22a6914"
>>>>>>> 7e1b0d13
      ],
      "version": "==2022.5"
    },
    "pyyaml": {
      "hashes": [
        "sha256:01b45c0191e6d66c470b6cf1b9531a771a83c1c4208272ead47a3ae4f2f603bf",
        "sha256:0283c35a6a9fbf047493e3a0ce8d79ef5030852c51e9d911a27badfde0605293",
        "sha256:055d937d65826939cb044fc8c9b08889e8c743fdc6a32b33e2390f66013e449b",
        "sha256:07751360502caac1c067a8132d150cf3d61339af5691fe9e87803040dbc5db57",
        "sha256:0b4624f379dab24d3725ffde76559cff63d9ec94e1736b556dacdfebe5ab6d4b",
        "sha256:0ce82d761c532fe4ec3f87fc45688bdd3a4c1dc5e0b4a19814b9009a29baefd4",
        "sha256:1e4747bc279b4f613a09eb64bba2ba602d8a6664c6ce6396a4d0cd413a50ce07",
        "sha256:213c60cd50106436cc818accf5baa1aba61c0189ff610f64f4a3e8c6726218ba",
        "sha256:231710d57adfd809ef5d34183b8ed1eeae3f76459c18fb4a0b373ad56bedcdd9",
        "sha256:277a0ef2981ca40581a47093e9e2d13b3f1fbbeffae064c1d21bfceba2030287",
        "sha256:2cd5df3de48857ed0544b34e2d40e9fac445930039f3cfe4bcc592a1f836d513",
        "sha256:40527857252b61eacd1d9af500c3337ba8deb8fc298940291486c465c8b46ec0",
        "sha256:432557aa2c09802be39460360ddffd48156e30721f5e8d917f01d31694216782",
        "sha256:473f9edb243cb1935ab5a084eb238d842fb8f404ed2193a915d1784b5a6b5fc0",
        "sha256:48c346915c114f5fdb3ead70312bd042a953a8ce5c7106d5bfb1a5254e47da92",
        "sha256:50602afada6d6cbfad699b0c7bb50d5ccffa7e46a3d738092afddc1f9758427f",
        "sha256:68fb519c14306fec9720a2a5b45bc9f0c8d1b9c72adf45c37baedfcd949c35a2",
        "sha256:77f396e6ef4c73fdc33a9157446466f1cff553d979bd00ecb64385760c6babdc",
        "sha256:81957921f441d50af23654aa6c5e5eaf9b06aba7f0a19c18a538dc7ef291c5a1",
        "sha256:819b3830a1543db06c4d4b865e70ded25be52a2e0631ccd2f6a47a2822f2fd7c",
        "sha256:897b80890765f037df3403d22bab41627ca8811ae55e9a722fd0392850ec4d86",
        "sha256:98c4d36e99714e55cfbaaee6dd5badbc9a1ec339ebfc3b1f52e293aee6bb71a4",
        "sha256:9df7ed3b3d2e0ecfe09e14741b857df43adb5a3ddadc919a2d94fbdf78fea53c",
        "sha256:9fa600030013c4de8165339db93d182b9431076eb98eb40ee068700c9c813e34",
        "sha256:a80a78046a72361de73f8f395f1f1e49f956c6be882eed58505a15f3e430962b",
        "sha256:afa17f5bc4d1b10afd4466fd3a44dc0e245382deca5b3c353d8b757f9e3ecb8d",
        "sha256:b3d267842bf12586ba6c734f89d1f5b871df0273157918b0ccefa29deb05c21c",
        "sha256:b5b9eccad747aabaaffbc6064800670f0c297e52c12754eb1d976c57e4f74dcb",
        "sha256:bfaef573a63ba8923503d27530362590ff4f576c626d86a9fed95822a8255fd7",
        "sha256:c5687b8d43cf58545ade1fe3e055f70eac7a5a1a0bf42824308d868289a95737",
        "sha256:cba8c411ef271aa037d7357a2bc8f9ee8b58b9965831d9e51baf703280dc73d3",
        "sha256:d15a181d1ecd0d4270dc32edb46f7cb7733c7c508857278d3d378d14d606db2d",
        "sha256:d4b0ba9512519522b118090257be113b9468d804b19d63c71dbcf4a48fa32358",
        "sha256:d4db7c7aef085872ef65a8fd7d6d09a14ae91f691dec3e87ee5ee0539d516f53",
        "sha256:d4eccecf9adf6fbcc6861a38015c2a64f38b9d94838ac1810a9023a0609e1b78",
        "sha256:d67d839ede4ed1b28a4e8909735fc992a923cdb84e618544973d7dfc71540803",
        "sha256:daf496c58a8c52083df09b80c860005194014c3698698d1a57cbcfa182142a3a",
        "sha256:dbad0e9d368bb989f4515da330b88a057617d16b6a8245084f1b05400f24609f",
        "sha256:e61ceaab6f49fb8bdfaa0f92c4b57bcfbea54c09277b1b4f7ac376bfb7a7c174",
        "sha256:f84fbc98b019fef2ee9a1cb3ce93e3187a6df0b2538a651bfb890254ba9f90b5"
      ],
      "markers": "python_version >= '3.6'",
      "version": "==6.0"
    },
    "requests": {
      "hashes": [
        "sha256:7c5599b102feddaa661c826c56ab4fee28bfd17f5abca1ebbe3e7f19d7c97983",
        "sha256:8fefa2a1a1365bf5520aac41836fbee479da67864514bdb821f31ce07ce65349"
      ],
      "markers": "python_version >= '3.7' and python_version < '4'",
      "version": "==2.28.1"
    },
    "responses": {
      "hashes": [
        "sha256:396acb2a13d25297789a5866b4881cf4e46ffd49cc26c43ab1117f40b973102e",
        "sha256:dcf294d204d14c436fddcc74caefdbc5764795a40ff4e6a7740ed8ddbf3294be"
      ],
      "markers": "python_version >= '3.7'",
      "version": "==0.22.0"
    },
    "ruamel.yaml": {
      "hashes": [
        "sha256:742b35d3d665023981bd6d16b3d24248ce5df75fdb4e2924e93a05c1f8b61ca7",
        "sha256:8b7ce697a2f212752a35c1ac414471dc16c424c9573be4926b56ff3f5d23b7af"
      ],
      "markers": "python_version >= '3'",
      "version": "==0.17.21"
    },
    "ruamel.yaml.clib": {
      "hashes": [
<<<<<<< HEAD
        "sha256:066f886bc90cc2ce44df8b5f7acfc6a7e2b2e672713f027136464492b0c34d7c",
        "sha256:0847201b767447fc33b9c235780d3aa90357d20dd6108b92be544427bea197dd",
        "sha256:1070ba9dd7f9370d0513d649420c3b362ac2d687fe78c6e888f5b12bf8bc7bee",
        "sha256:1866cf2c284a03b9524a5cc00daca56d80057c5ce3cdc86a52020f4c720856f0",
        "sha256:1b4139a6ffbca8ef60fdaf9b33dec05143ba746a6f0ae0f9d11d38239211d335",
        "sha256:210c8fcfeff90514b7133010bf14e3bad652c8efde6b20e00c43854bf94fa5a6",
        "sha256:221eca6f35076c6ae472a531afa1c223b9c29377e62936f61bc8e6e8bdc5f9e7",
        "sha256:31ea73e564a7b5fbbe8188ab8b334393e06d997914a4e184975348f204790277",
        "sha256:3fb9575a5acd13031c57a62cc7823e5d2ff8bc3835ba4d94b921b4e6ee664104",
        "sha256:4ff604ce439abb20794f05613c374759ce10e3595d1867764dd1ae675b85acbd",
        "sha256:61bc5e5ca632d95925907c569daa559ea194a4d16084ba86084be98ab1cec1c6",
        "sha256:6e7be2c5bcb297f5b82fee9c665eb2eb7001d1050deaba8471842979293a80b0",
        "sha256:72a2b8b2ff0a627496aad76f37a652bcef400fd861721744201ef1b45199ab78",
        "sha256:77df077d32921ad46f34816a9a16e6356d8100374579bc35e15bab5d4e9377de",
        "sha256:78988ed190206672da0f5d50c61afef8f67daa718d614377dcd5e3ed85ab4a99",
        "sha256:7b2927e92feb51d830f531de4ccb11b320255ee95e791022555971c466af4527",
        "sha256:7f7ecb53ae6848f959db6ae93bdff1740e651809780822270eab111500842a84",
        "sha256:825d5fccef6da42f3c8eccd4281af399f21c02b32d98e113dbc631ea6a6ecbc7",
        "sha256:846fc8336443106fe23f9b6d6b8c14a53d38cef9a375149d61f99d78782ea468",
        "sha256:89221ec6d6026f8ae859c09b9718799fea22c0e8da8b766b0b2c9a9ba2db326b",
        "sha256:9efef4aab5353387b07f6b22ace0867032b900d8e91674b5d8ea9150db5cae94",
        "sha256:a32f8d81ea0c6173ab1b3da956869114cae53ba1e9f72374032e33ba3118c233",
        "sha256:a49e0161897901d1ac9c4a79984b8410f450565bbad64dbfcbf76152743a0cdb",
        "sha256:ada3f400d9923a190ea8b59c8f60680c4ef8a4b0dfae134d2f2ff68429adfab5",
        "sha256:bf75d28fa071645c529b5474a550a44686821decebdd00e21127ef1fd566eabe",
        "sha256:cfdb9389d888c5b74af297e51ce357b800dd844898af9d4a547ffc143fa56751",
        "sha256:d3c620a54748a3d4cf0bcfe623e388407c8e85a4b06b8188e126302bcab93ea8",
        "sha256:d67f273097c368265a7b81e152e07fb90ed395df6e552b9fa858c6d2c9f42502",
        "sha256:dc6a613d6c74eef5a14a214d433d06291526145431c3b964f5e16529b1842bed",
        "sha256:de9c6b8a1ba52919ae919f3ae96abb72b994dd0350226e28f3686cb4f142165c"
      ],
      "markers": "python_version < '3.11' and platform_python_implementation == 'CPython'",
      "version": "==0.2.6"
=======
        "sha256:045e0626baf1c52e5527bd5db361bc83180faaba2ff586e763d3d5982a876a9e",
        "sha256:15910ef4f3e537eea7fe45f8a5d19997479940d9196f357152a09031c5be59f3",
        "sha256:184faeaec61dbaa3cace407cffc5819f7b977e75360e8d5ca19461cd851a5fc5",
        "sha256:1f08fd5a2bea9c4180db71678e850b995d2a5f4537be0e94557668cf0f5f9497",
        "sha256:2aa261c29a5545adfef9296b7e33941f46aa5bbd21164228e833412af4c9c75f",
        "sha256:3110a99e0f94a4a3470ff67fc20d3f96c25b13d24c6980ff841e82bafe827cac",
        "sha256:3243f48ecd450eddadc2d11b5feb08aca941b5cd98c9b1db14b2fd128be8c697",
        "sha256:370445fd795706fd291ab00c9df38a0caed0f17a6fb46b0f607668ecb16ce763",
        "sha256:40d030e2329ce5286d6b231b8726959ebbe0404c92f0a578c0e2482182e38282",
        "sha256:4a4d8d417868d68b979076a9be6a38c676eca060785abaa6709c7b31593c35d1",
        "sha256:4b3a93bb9bc662fc1f99c5c3ea8e623d8b23ad22f861eb6fce9377ac07ad6072",
        "sha256:5bc0667c1eb8f83a3752b71b9c4ba55ef7c7058ae57022dd9b29065186a113d9",
        "sha256:721bc4ba4525f53f6a611ec0967bdcee61b31df5a56801281027a3a6d1c2daf5",
        "sha256:763d65baa3b952479c4e972669f679fe490eee058d5aa85da483ebae2009d231",
        "sha256:7bdb4c06b063f6fd55e472e201317a3bb6cdeeee5d5a38512ea5c01e1acbdd93",
        "sha256:8831a2cedcd0f0927f788c5bdf6567d9dc9cc235646a434986a852af1cb54b4b",
        "sha256:91a789b4aa0097b78c93e3dc4b40040ba55bef518f84a40d4442f713b4094acb",
        "sha256:92460ce908546ab69770b2e576e4f99fbb4ce6ab4b245345a3869a0a0410488f",
        "sha256:99e77daab5d13a48a4054803d052ff40780278240a902b880dd37a51ba01a307",
        "sha256:a234a20ae07e8469da311e182e70ef6b199d0fbeb6c6cc2901204dd87fb867e8",
        "sha256:a7b301ff08055d73223058b5c46c55638917f04d21577c95e00e0c4d79201a6b",
        "sha256:be2a7ad8fd8f7442b24323d24ba0b56c51219513cfa45b9ada3b87b76c374d4b",
        "sha256:bf9a6bc4a0221538b1a7de3ed7bca4c93c02346853f44e1cd764be0023cd3640",
        "sha256:c3ca1fbba4ae962521e5eb66d72998b51f0f4d0f608d3c0347a48e1af262efa7",
        "sha256:d000f258cf42fec2b1bbf2863c61d7b8918d31ffee905da62dede869254d3b8a",
        "sha256:d5859983f26d8cd7bb5c287ef452e8aacc86501487634573d260968f753e1d71",
        "sha256:d5e51e2901ec2366b79f16c2299a03e74ba4531ddcfacc1416639c557aef0ad8",
        "sha256:debc87a9516b237d0466a711b18b6ebeb17ba9f391eb7f91c649c5c4ec5006c7",
        "sha256:df5828871e6648db72d1c19b4bd24819b80a755c4541d3409f0f7acd0f335c80",
        "sha256:ecdf1a604009bd35c674b9225a8fa609e0282d9b896c03dd441a91e5f53b534e",
        "sha256:efa08d63ef03d079dcae1dfe334f6c8847ba8b645d08df286358b1f5293d24ab",
        "sha256:f01da5790e95815eb5a8a138508c01c758e5f5bc0ce4286c4f7028b8dd7ac3d0",
        "sha256:f34019dced51047d6f70cb9383b2ae2853b7fc4dce65129a5acd49f4f9256646"
      ],
      "markers": "python_version < '3.11' and platform_python_implementation == 'CPython'",
      "version": "==0.2.7"
>>>>>>> 7e1b0d13
    },
    "s3transfer": {
      "hashes": [
        "sha256:06176b74f3a15f61f1b4f25a1fc29a4429040b7647133a463da8fa5bd28d5ecd",
        "sha256:2ed07d3866f523cc561bf4a00fc5535827981b117dd7876f036b0c1aca42c947"
      ],
      "markers": "python_version >= '3.7'",
      "version": "==0.6.0"
    },
    "safety": {
      "hashes": [
        "sha256:6e6fcb7d4e8321098cf289f59b65051cafd3467f089c6e57c9f894ae32c23b71",
        "sha256:8f098d12b607db2756886280e85c28ece8db1bba4f45fc5f981f4663217bd619"
      ],
      "index": "pypi",
      "version": "==2.3.1"
    },
    "setuptools": {
      "hashes": [
        "sha256:512e5536220e38146176efb833d4a62aa726b7bbff82cfbc8ba9eaa3996e0b17",
        "sha256:f62ea9da9ed6289bfe868cd6845968a2c854d1427f8548d52cae02a42b4f0356"
      ],
      "markers": "python_version >= '3.7'",
      "version": "==65.5.0"
    },
    "shodan": {
      "hashes": [
        "sha256:18bd2ae81114b70836e0e3315227325e14398275223998a8c235b099432f4b0b"
      ],
      "index": "pypi",
      "version": "==1.28.0"
    },
    "six": {
      "hashes": [
        "sha256:1e61c37477a1626458e36f7b1d82aa5c9b094fa4802892072e49de9c60c4c926",
        "sha256:8abb2f1d86890a2dfb989f9a77cfcfd3e47c2a354b01111771326f8aa26e0254"
      ],
      "markers": "python_version >= '2.7' and python_version not in '3.0, 3.1, 3.2, 3.3'",
      "version": "==1.16.0"
    },
    "smmap": {
      "hashes": [
        "sha256:2aba19d6a040e78d8b09de5c57e96207b09ed71d8e55ce0959eeee6c8e190d94",
        "sha256:c840e62059cd3be204b0c9c9f74be2c09d5648eddd4580d9314c3ecde0b30936"
      ],
      "markers": "python_version >= '3.6'",
      "version": "==5.0.0"
    },
    "stevedore": {
      "hashes": [
<<<<<<< HEAD
        "sha256:01645addb67beff04c7cfcbb0a6af8327d2efc3380b0f034aa316d4576c4d470",
        "sha256:9a23111a6e612270c591fd31ff3321c6b5f3d5f3dabb1427317a5ab608fc261a"
      ],
      "markers": "python_version >= '3.8'",
      "version": "==4.0.1"
=======
        "sha256:02518a8f0d6d29be8a445b7f2ac63753ff29e8f2a2faa01777568d5500d777a6",
        "sha256:3b1cbd592a87315f000d05164941ee5e164899f8fc0ce9a00bb0f321f40ef93e"
      ],
      "markers": "python_version >= '3.8'",
      "version": "==4.1.0"
>>>>>>> 7e1b0d13
    },
    "sure": {
      "hashes": [
        "sha256:34ae88c846046742ef074036bf311dc90ab152b7bc09c342b281cebf676727a2"
      ],
      "index": "pypi",
      "version": "==2.0.0"
    },
    "toml": {
      "hashes": [
        "sha256:806143ae5bfb6a3c6e736a764057db0e6a0e05e338b5630894a5f779cabb4f9b",
        "sha256:b3bda1d108d5dd99f4a20d24d9c348e91c4db7ab1b749200bded2f839ccbe68f"
      ],
      "markers": "python_version >= '2.6' and python_version not in '3.0, 3.1, 3.2, 3.3'",
      "version": "==0.10.2"
    },
    "tomli": {
      "hashes": [
        "sha256:939de3e7a6161af0c887ef91b7d41a53e7c5a1ca976325f429cb46ea9bc30ecc",
        "sha256:de526c12914f0c550d15924c62d72abc48d6fe7364aa87328337a31007fe8a4f"
      ],
      "markers": "python_version >= '3.7'",
      "version": "==2.0.1"
    },
    "types-toml": {
      "hashes": [
        "sha256:8300fd093e5829eb9c1fba69cee38130347d4b74ddf32d0a7df650ae55c2b599",
        "sha256:b7e7ea572308b1030dc86c3ba825c5210814c2825612ec679eb7814f8dd9295a"
      ],
      "version": "==0.10.8"
    },
    "typing-extensions": {
      "hashes": [
        "sha256:1511434bb92bf8dd198c12b1cc812e800d4181cfcb867674e0f8279cc93087aa",
        "sha256:16fa4864408f655d35ec496218b85f79b3437c829e93320c7c9215ccfd92489e"
      ],
      "markers": "python_version >= '3.7'",
      "version": "==4.4.0"
    },
    "urllib3": {
      "hashes": [
        "sha256:3fa96cf423e6987997fc326ae8df396db2a8b7c667747d47ddd8ecba91f4a74e",
        "sha256:b930dd878d5a8afb066a637fbb35144fe7901e3b209d1cd4f524bd0e9deee997"
      ],
      "markers": "python_version >= '2.7' and python_version not in '3.0, 3.1, 3.2, 3.3, 3.4, 3.5' and python_version < '4'",
      "version": "==1.26.12"
    },
    "vulture": {
      "hashes": [
        "sha256:2515fa848181001dc8a73aba6a01a1a17406f5d372f24ec7f7191866f9f4997e",
        "sha256:e792e903ccc063ec4873a8979dcf11b51ea3d65a2d3b31c113d47be48f0cdcae"
      ],
      "index": "pypi",
      "version": "==2.6"
    },
<<<<<<< HEAD
    "websocket-client": {
      "hashes": [
        "sha256:398909eb7e261f44b8f4bd474785b6ec5f5b499d4953342fe9755e01ef624090",
        "sha256:f9611eb65c8241a67fb373bef040b3cf8ad377a9f6546a12b620b6511e8ea9ef"
      ],
      "markers": "python_version >= '3.7'",
      "version": "==1.4.1"
    },
    "werkzeug": {
      "hashes": [
        "sha256:1ce08e8093ed67d638d63879fd1ba3735817f7a80de3674d293f5984f25fb6e6",
        "sha256:72a4b735692dd3135217911cbeaa1be5fa3f62bffb8745c5215420a03dc55255"
      ],
      "markers": "python_version >= '3.7'",
      "version": "==2.1.2"
=======
    "werkzeug": {
      "hashes": [
        "sha256:7ea2d48322cc7c0f8b3a215ed73eabd7b5d75d0b50e31ab006286ccff9e00b8f",
        "sha256:f979ab81f58d7318e064e99c4506445d60135ac5cd2e177a2de0089bfd4c9bd5"
      ],
      "markers": "python_version >= '3.7'",
      "version": "==2.2.2"
>>>>>>> 7e1b0d13
    },
    "xlsxwriter": {
      "hashes": [
        "sha256:df0aefe5137478d206847eccf9f114715e42aaea077e6a48d0e8a2152e983010",
        "sha256:e89f4a1d2fa2c9ea15cde77de95cd3fd8b0345d0efb3964623f395c8c4988b7f"
      ],
      "markers": "python_version >= '3.4'",
      "version": "==3.0.3"
    },
    "xmltodict": {
      "hashes": [
        "sha256:341595a488e3e01a85a9d8911d8912fd922ede5fecc4dce437eb4b6c8d037e56",
        "sha256:aa89e8fd76320154a40d19a0df04a4695fb9dc5ba977cbb68ab3e4eb225e7852"
      ],
      "markers": "python_version >= '3.4'",
      "version": "==0.13.0"
<<<<<<< HEAD
    },
    "zipp": {
      "hashes": [
        "sha256:3a7af91c3db40ec72dd9d154ae18e008c69efe8ca88dde4f9a731bb82fe2f9eb",
        "sha256:972cfa31bc2fedd3fa838a51e9bc7e64b7fb725a8c00e7431554311f180e9980"
      ],
      "markers": "python_version < '3.10'",
      "version": "==3.9.0"
=======
>>>>>>> 7e1b0d13
    }
  },
  "develop": {}
}<|MERGE_RESOLUTION|>--- conflicted
+++ resolved
@@ -1,11 +1,7 @@
 {
   "_meta": {
     "hash": {
-<<<<<<< HEAD
       "sha256": "bc54826652523f831976595af4e84e6a10ab124653862291d974c956464d1eaa"
-=======
-      "sha256": "e77cc50f5e7584fdbbee29d2ef6480066993c5fd44ab6388bbef44f8add3e4f0"
->>>>>>> 7e1b0d13
     },
     "pipfile-spec": 6,
     "requires": {
@@ -46,21 +42,6 @@
     },
     "boto3": {
       "hashes": [
-<<<<<<< HEAD
-        "sha256:7881fc380f2f489ae9b3a2f2448334aef9f7be58d85a7a0e8c10458247b09afa",
-        "sha256:db9f04eeb942e7998d1971c35e1658e2d9d6687166a4ebc036f484a71a79bbeb"
-      ],
-      "index": "pypi",
-      "version": "==1.24.93"
-    },
-    "botocore": {
-      "hashes": [
-        "sha256:7648891692c3c69038eef902f8d64af59f91211f713fe9072fb83ecdd310dbbc",
-        "sha256:d5200f7b9150cdb91c9d3994980870d7bb4554e19c4d9d847f64626d8ceacf95"
-      ],
-      "index": "pypi",
-      "version": "==1.27.93"
-=======
         "sha256:6b8899542cff82becceb3498a2240bf77c96def0515b0a31f7f6a9d5b92e7a3d",
         "sha256:748c055214c629744c34c7f94bfa888733dfac0b92e1daef9c243e1391ea4f53"
       ],
@@ -74,7 +55,6 @@
       ],
       "index": "pypi",
       "version": "==1.27.96"
->>>>>>> 7e1b0d13
     },
     "certifi": {
       "hashes": [
@@ -272,7 +252,6 @@
       "markers": "python_version >= '3.6'",
       "version": "==38.0.1"
     },
-<<<<<<< HEAD
     "docker": {
       "hashes": [
         "sha256:19e330470af40167d293b0352578c1fa22d74b34d3edf5d4ff90ebc203bbb2f1",
@@ -280,7 +259,6 @@
       ],
       "index": "pypi",
       "version": "==6.0.0"
-=======
     "detect-secrets": {
       "hashes": [
         "sha256:d08ecabeee8b68c0acb0e8a354fb98d822a653f6ed05e520cead4c6fc1fc02cd",
@@ -288,7 +266,6 @@
       ],
       "index": "pypi",
       "version": "==1.4.0"
->>>>>>> 7e1b0d13
     },
     "dparse": {
       "hashes": [
@@ -330,7 +307,6 @@
       "markers": "python_version >= '3.5'",
       "version": "==3.4"
     },
-<<<<<<< HEAD
     "importlib-resources": {
       "hashes": [
         "sha256:c01b1b94210d9849f286b86bb51bcea7cd56dde0600d8db721d7b81330711668",
@@ -339,8 +315,6 @@
       "markers": "python_version >= '3.7'",
       "version": "==5.10.0"
     },
-=======
->>>>>>> 7e1b0d13
     "iniconfig": {
       "hashes": [
         "sha256:011e24c64b7f47f6ebd835bb12a743f2fbe9a26d4cecaa7f53bc4f35ee9da8b3",
@@ -364,7 +338,6 @@
       "markers": "python_version >= '3.7'",
       "version": "==1.0.1"
     },
-<<<<<<< HEAD
     "jsonschema": {
       "hashes": [
         "sha256:165059f076eff6971bae5b742fc029a7b4ef3f9bcf04c14e4776a7605de14b23",
@@ -424,8 +397,6 @@
       "markers": "python_version >= '3.6'",
       "version": "==1.7.1"
     },
-=======
->>>>>>> 7e1b0d13
     "markupsafe": {
       "hashes": [
         "sha256:0212a68688482dc52b2d45013df70d169f542b7394fc744c02a57374a4207003",
@@ -485,7 +456,6 @@
         "iam"
       ],
       "hashes": [
-<<<<<<< HEAD
         "sha256:6c6d9aa974fd1d74fcaf7441d397bd3005fb1d92a41116d5d8ae633f0171bbd4",
         "sha256:869cac77cfc2e03be955453a224f6c3e887878f4b43f2d68477f236e615bd462"
       ],
@@ -507,13 +477,6 @@
       ],
       "index": "pypi",
       "version": "==0.5.1"
-=======
-        "sha256:3bd8a72dc385819c84ed3f9d18c386985634041c6ae544d957bd8ab88c6c15f1",
-        "sha256:8761880f5f3c3af27daac3882a56aae7e21fa2121f430cf917e55e977bddaf6b"
-      ],
-      "index": "pypi",
-      "version": "==4.0.8"
->>>>>>> 7e1b0d13
     },
     "packaging": {
       "hashes": [
@@ -523,23 +486,6 @@
       "markers": "python_version >= '3.6'",
       "version": "==21.3"
     },
-<<<<<<< HEAD
-    "pathable": {
-      "hashes": [
-        "sha256:5c869d315be50776cc8a993f3af43e0c60dc01506b399643f919034ebf4cdcab",
-        "sha256:cdd7b1f9d7d5c8b8d3315dbf5a86b2596053ae845f056f57d97c0eefff84da14"
-      ],
-      "markers": "python_full_version >= '3.7.0' and python_full_version < '4.0.0'",
-      "version": "==0.4.3"
-    },
-    "pbr": {
-      "hashes": [
-        "sha256:cfcc4ff8e698256fc17ea3ff796478b050852585aa5bae79ecd05b2ab7b39b9a",
-        "sha256:da3e18aac0a3c003e9eea1a81bd23e5a3a75d745670dcf736317b7d966887fdf"
-      ],
-      "markers": "python_version >= '2.6'",
-      "version": "==5.10.0"
-=======
     "pbr": {
       "hashes": [
         "sha256:b97bc6695b2aff02144133c2e7399d5885223d42b7912ffaec2ca3898e673bfe",
@@ -547,7 +493,6 @@
       ],
       "markers": "python_version >= '2.6'",
       "version": "==5.11.0"
->>>>>>> 7e1b0d13
     },
     "pluggy": {
       "hashes": [
@@ -622,7 +567,6 @@
       "markers": "python_full_version >= '3.6.8'",
       "version": "==3.0.9"
     },
-<<<<<<< HEAD
     "pyrsistent": {
       "hashes": [
         "sha256:0e3e1fcc45199df76053026a51cc59ab2ea3fc7c094c6627e93b7b44cdae2c8c",
@@ -650,8 +594,6 @@
       "markers": "python_version >= '3.7'",
       "version": "==0.18.1"
     },
-=======
->>>>>>> 7e1b0d13
     "pytest": {
       "hashes": [
         "sha256:1377bda3466d70b55e3f5cecfa55bb7cfcf219c7964629b967c37cf0bda818b7",
@@ -686,12 +628,8 @@
     },
     "pytz": {
       "hashes": [
-<<<<<<< HEAD
-        "sha256:335ab46900b1465e714b4fda4963d87363264eb662aab5e65da039c25f1f5b22"
-=======
         "sha256:335ab46900b1465e714b4fda4963d87363264eb662aab5e65da039c25f1f5b22",
         "sha256:c4d88f472f54d615e9cd582a5004d1e5f624854a6a27a6211591c251f22a6914"
->>>>>>> 7e1b0d13
       ],
       "version": "==2022.5"
     },
@@ -767,41 +705,6 @@
     },
     "ruamel.yaml.clib": {
       "hashes": [
-<<<<<<< HEAD
-        "sha256:066f886bc90cc2ce44df8b5f7acfc6a7e2b2e672713f027136464492b0c34d7c",
-        "sha256:0847201b767447fc33b9c235780d3aa90357d20dd6108b92be544427bea197dd",
-        "sha256:1070ba9dd7f9370d0513d649420c3b362ac2d687fe78c6e888f5b12bf8bc7bee",
-        "sha256:1866cf2c284a03b9524a5cc00daca56d80057c5ce3cdc86a52020f4c720856f0",
-        "sha256:1b4139a6ffbca8ef60fdaf9b33dec05143ba746a6f0ae0f9d11d38239211d335",
-        "sha256:210c8fcfeff90514b7133010bf14e3bad652c8efde6b20e00c43854bf94fa5a6",
-        "sha256:221eca6f35076c6ae472a531afa1c223b9c29377e62936f61bc8e6e8bdc5f9e7",
-        "sha256:31ea73e564a7b5fbbe8188ab8b334393e06d997914a4e184975348f204790277",
-        "sha256:3fb9575a5acd13031c57a62cc7823e5d2ff8bc3835ba4d94b921b4e6ee664104",
-        "sha256:4ff604ce439abb20794f05613c374759ce10e3595d1867764dd1ae675b85acbd",
-        "sha256:61bc5e5ca632d95925907c569daa559ea194a4d16084ba86084be98ab1cec1c6",
-        "sha256:6e7be2c5bcb297f5b82fee9c665eb2eb7001d1050deaba8471842979293a80b0",
-        "sha256:72a2b8b2ff0a627496aad76f37a652bcef400fd861721744201ef1b45199ab78",
-        "sha256:77df077d32921ad46f34816a9a16e6356d8100374579bc35e15bab5d4e9377de",
-        "sha256:78988ed190206672da0f5d50c61afef8f67daa718d614377dcd5e3ed85ab4a99",
-        "sha256:7b2927e92feb51d830f531de4ccb11b320255ee95e791022555971c466af4527",
-        "sha256:7f7ecb53ae6848f959db6ae93bdff1740e651809780822270eab111500842a84",
-        "sha256:825d5fccef6da42f3c8eccd4281af399f21c02b32d98e113dbc631ea6a6ecbc7",
-        "sha256:846fc8336443106fe23f9b6d6b8c14a53d38cef9a375149d61f99d78782ea468",
-        "sha256:89221ec6d6026f8ae859c09b9718799fea22c0e8da8b766b0b2c9a9ba2db326b",
-        "sha256:9efef4aab5353387b07f6b22ace0867032b900d8e91674b5d8ea9150db5cae94",
-        "sha256:a32f8d81ea0c6173ab1b3da956869114cae53ba1e9f72374032e33ba3118c233",
-        "sha256:a49e0161897901d1ac9c4a79984b8410f450565bbad64dbfcbf76152743a0cdb",
-        "sha256:ada3f400d9923a190ea8b59c8f60680c4ef8a4b0dfae134d2f2ff68429adfab5",
-        "sha256:bf75d28fa071645c529b5474a550a44686821decebdd00e21127ef1fd566eabe",
-        "sha256:cfdb9389d888c5b74af297e51ce357b800dd844898af9d4a547ffc143fa56751",
-        "sha256:d3c620a54748a3d4cf0bcfe623e388407c8e85a4b06b8188e126302bcab93ea8",
-        "sha256:d67f273097c368265a7b81e152e07fb90ed395df6e552b9fa858c6d2c9f42502",
-        "sha256:dc6a613d6c74eef5a14a214d433d06291526145431c3b964f5e16529b1842bed",
-        "sha256:de9c6b8a1ba52919ae919f3ae96abb72b994dd0350226e28f3686cb4f142165c"
-      ],
-      "markers": "python_version < '3.11' and platform_python_implementation == 'CPython'",
-      "version": "==0.2.6"
-=======
         "sha256:045e0626baf1c52e5527bd5db361bc83180faaba2ff586e763d3d5982a876a9e",
         "sha256:15910ef4f3e537eea7fe45f8a5d19997479940d9196f357152a09031c5be59f3",
         "sha256:184faeaec61dbaa3cace407cffc5819f7b977e75360e8d5ca19461cd851a5fc5",
@@ -838,7 +741,6 @@
       ],
       "markers": "python_version < '3.11' and platform_python_implementation == 'CPython'",
       "version": "==0.2.7"
->>>>>>> 7e1b0d13
     },
     "s3transfer": {
       "hashes": [
@@ -889,19 +791,11 @@
     },
     "stevedore": {
       "hashes": [
-<<<<<<< HEAD
-        "sha256:01645addb67beff04c7cfcbb0a6af8327d2efc3380b0f034aa316d4576c4d470",
-        "sha256:9a23111a6e612270c591fd31ff3321c6b5f3d5f3dabb1427317a5ab608fc261a"
-      ],
-      "markers": "python_version >= '3.8'",
-      "version": "==4.0.1"
-=======
         "sha256:02518a8f0d6d29be8a445b7f2ac63753ff29e8f2a2faa01777568d5500d777a6",
         "sha256:3b1cbd592a87315f000d05164941ee5e164899f8fc0ce9a00bb0f321f40ef93e"
       ],
       "markers": "python_version >= '3.8'",
       "version": "==4.1.0"
->>>>>>> 7e1b0d13
     },
     "sure": {
       "hashes": [
@@ -957,7 +851,6 @@
       "index": "pypi",
       "version": "==2.6"
     },
-<<<<<<< HEAD
     "websocket-client": {
       "hashes": [
         "sha256:398909eb7e261f44b8f4bd474785b6ec5f5b499d4953342fe9755e01ef624090",
@@ -973,15 +866,6 @@
       ],
       "markers": "python_version >= '3.7'",
       "version": "==2.1.2"
-=======
-    "werkzeug": {
-      "hashes": [
-        "sha256:7ea2d48322cc7c0f8b3a215ed73eabd7b5d75d0b50e31ab006286ccff9e00b8f",
-        "sha256:f979ab81f58d7318e064e99c4506445d60135ac5cd2e177a2de0089bfd4c9bd5"
-      ],
-      "markers": "python_version >= '3.7'",
-      "version": "==2.2.2"
->>>>>>> 7e1b0d13
     },
     "xlsxwriter": {
       "hashes": [
@@ -998,7 +882,6 @@
       ],
       "markers": "python_version >= '3.4'",
       "version": "==0.13.0"
-<<<<<<< HEAD
     },
     "zipp": {
       "hashes": [
@@ -1007,8 +890,6 @@
       ],
       "markers": "python_version < '3.10'",
       "version": "==3.9.0"
-=======
->>>>>>> 7e1b0d13
     }
   },
   "develop": {}
