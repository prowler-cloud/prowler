--- conflicted
+++ resolved
@@ -1,11 +1,7 @@
 {
   "_meta": {
     "hash": {
-<<<<<<< HEAD
-      "sha256": "98cc00ccd0ad359395d9c43dada4a1cbfc7189b3c5ba3155c6fa1f9cfb975391"
-=======
       "sha256": "fd3c94872ea6726d11b810d5eb1e1d23dbf0f94663e2788d38d71d341bad747c"
->>>>>>> 9d5e43e6
     },
     "pipfile-spec": 6,
     "requires": {
@@ -42,11 +38,7 @@
         "sha256:7a7588b0170e571317496ac4104803329d5bc792bc008e8a757ffd440f1b6fa6"
       ],
       "index": "pypi",
-<<<<<<< HEAD
-      "version": "==1.27.8"
-=======
       "version": "==1.27.9"
->>>>>>> 9d5e43e6
     },
     "colorama": {
       "hashes": [
