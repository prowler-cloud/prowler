--- conflicted
+++ resolved
@@ -1,11 +1,7 @@
 {
   "_meta": {
     "hash": {
-<<<<<<< HEAD
-      "sha256": "cd53f95bf619bda91c14b36ceb7202e3f84daae34fb0454d0f0d2f8f468a8296"
-=======
       "sha256": "e77cc50f5e7584fdbbee29d2ef6480066993c5fd44ab6388bbef44f8add3e4f0"
->>>>>>> 7e1b0d13
     },
     "pipfile-spec": 6,
     "requires": {
@@ -46,21 +42,6 @@
     },
     "boto3": {
       "hashes": [
-<<<<<<< HEAD
-        "sha256:43a93f8cecd882cccb2815cd76fc07a73b076027ab092a1c7cede89cb9b075f8",
-        "sha256:bc711ab94f90af40a52ddb56c4ef9d997edfbeae9fe39c76a802574fab92ccd9"
-      ],
-      "index": "pypi",
-      "version": "==1.25.2"
-    },
-    "botocore": {
-      "hashes": [
-        "sha256:9890005735652555d1183b44bad729603d26922dc08e261e1e0a35a7bf26ba38",
-        "sha256:cedc8e76cf4baa411fa6af62eec1fc569053b5f9c059e0f2ac074c649039200a"
-      ],
-      "index": "pypi",
-      "version": "==1.28.2"
-=======
         "sha256:6b8899542cff82becceb3498a2240bf77c96def0515b0a31f7f6a9d5b92e7a3d",
         "sha256:748c055214c629744c34c7f94bfa888733dfac0b92e1daef9c243e1391ea4f53"
       ],
@@ -74,7 +55,6 @@
       ],
       "index": "pypi",
       "version": "==1.27.96"
->>>>>>> 7e1b0d13
     },
     "certifi": {
       "hashes": [
@@ -178,19 +158,11 @@
     },
     "colorama": {
       "hashes": [
-<<<<<<< HEAD
-        "sha256:08695f5cb7ed6e0531a20572697297273c47b8cae5a63ffc6d6ed5c201be6e44",
-        "sha256:4f1d9991f5acc0ca119f9d443620b77f9d6b33703e51011c16baf57afb285fc6"
-      ],
-      "index": "pypi",
-      "version": "==0.4.6"
-=======
         "sha256:854bf444933e37f5824ae7bfc1e98d5bce2ebe4160d46b5edf346a89358e99da",
         "sha256:e6c6b4334fc50988a639d9b98aa429a0b57da6e17b9a44f0451f930b6967b7a4"
       ],
       "index": "pypi",
       "version": "==0.4.5"
->>>>>>> 7e1b0d13
     },
     "coverage": {
       "hashes": [
@@ -280,8 +252,6 @@
       "markers": "python_version >= '3.6'",
       "version": "==38.0.1"
     },
-<<<<<<< HEAD
-=======
     "detect-secrets": {
       "hashes": [
         "sha256:d08ecabeee8b68c0acb0e8a354fb98d822a653f6ed05e520cead4c6fc1fc02cd",
@@ -290,7 +260,6 @@
       "index": "pypi",
       "version": "==1.4.0"
     },
->>>>>>> 7e1b0d13
     "dparse": {
       "hashes": [
         "sha256:8097076f1dd26c377f30d4745e6ec18fef42f3bf493933b842ac5bafad8c345f",
@@ -299,17 +268,6 @@
       "markers": "python_version >= '3.5'",
       "version": "==0.6.2"
     },
-<<<<<<< HEAD
-    "exceptiongroup": {
-      "hashes": [
-        "sha256:2ac84b496be68464a2da60da518af3785fff8b7ec0d090a581604bc870bdee41",
-        "sha256:affbabf13fb6e98988c38d9c5650e701569fe3c1de3233cfb61c5f33774690ad"
-      ],
-      "markers": "python_version < '3.11'",
-      "version": "==1.0.0"
-    },
-=======
->>>>>>> 7e1b0d13
     "execnet": {
       "hashes": [
         "sha256:8f694f3ba9cc92cab508b152dcfe322153975c29bda272e2fd7f3f00f36e47c5",
@@ -454,8 +412,6 @@
       "markers": "python_version >= '3.6'",
       "version": "==1.0.0"
     },
-<<<<<<< HEAD
-=======
     "py": {
       "hashes": [
         "sha256:51c75c4126074b472f746a24399ad32f6053d1b34b68d2fa41e558e6f4a98719",
@@ -464,7 +420,6 @@
       "markers": "python_version >= '2.7' and python_version not in '3.0, 3.1, 3.2, 3.3, 3.4'",
       "version": "==1.11.0"
     },
->>>>>>> 7e1b0d13
     "pycparser": {
       "hashes": [
         "sha256:8ee45429555515e1f6b185e78100aea234072576aa43ab53aefcae078162fca9",
@@ -524,21 +479,6 @@
     },
     "pytest": {
       "hashes": [
-<<<<<<< HEAD
-        "sha256:892f933d339f068883b6fd5a459f03d85bfcb355e4981e146d2c7616c21fef71",
-        "sha256:c4014eb40e10f11f355ad4e3c2fb2c6c6d1919c73f3b5a433de4708202cade59"
-      ],
-      "index": "pypi",
-      "version": "==7.2.0"
-    },
-    "pytest-xdist": {
-      "hashes": [
-        "sha256:688da9b814370e891ba5de650c9327d1a9d861721a524eb917e620eec3e90291",
-        "sha256:9feb9a18e1790696ea23e1434fa73b325ed4998b0e9fcb221f16fd1945e6df1b"
-      ],
-      "index": "pypi",
-      "version": "==3.0.2"
-=======
         "sha256:1377bda3466d70b55e3f5cecfa55bb7cfcf219c7964629b967c37cf0bda818b7",
         "sha256:4f365fec2dff9c1162f834d9f18af1ba13062db0c708bf7b946f8a5c76180c39"
       ],
@@ -560,7 +500,6 @@
       ],
       "index": "pypi",
       "version": "==2.5.0"
->>>>>>> 7e1b0d13
     },
     "python-dateutil": {
       "hashes": [
@@ -761,11 +700,7 @@
         "sha256:939de3e7a6161af0c887ef91b7d41a53e7c5a1ca976325f429cb46ea9bc30ecc",
         "sha256:de526c12914f0c550d15924c62d72abc48d6fe7364aa87328337a31007fe8a4f"
       ],
-<<<<<<< HEAD
-      "markers": "python_version < '3.11'",
-=======
-      "markers": "python_version >= '3.7'",
->>>>>>> 7e1b0d13
+      "markers": "python_version >= '3.7'",
       "version": "==2.0.1"
     },
     "types-toml": {
