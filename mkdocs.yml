--- conflicted
+++ resolved
@@ -138,15 +138,11 @@
         - MongoDB Atlas:
             - Getting Started: tutorials/mongodbatlas/getting-started-mongodbatlas.md
             - Authentication: tutorials/mongodbatlas/authentication.md
-<<<<<<< HEAD
         - LLM:
             - Getting Started: tutorials/llm/getting-started-llm.md
-=======
-
       - Compliance:
         - ThreatScore: tutorials/compliance/threatscore.md
 
->>>>>>> a1fd3151
   - Developer Guide:
       - Concepts:
         - Introduction: developer-guide/introduction.md
