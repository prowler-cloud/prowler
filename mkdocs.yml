# Project information
site_name: Prowler Open Source Documentation
site_url: https://docs.prowler.com/
site_description: >-
  Prowler Open Source Documentation

# Theme Configuration
theme:
  language: en
  logo: img/prowler-logo-white.png
  name: material
  favicon: favicon.ico
  features:
    - content.code.copy
    - navigation.tabs
    - navigation.tabs.sticky
    - navigation.sections
    - navigation.top
  palette:
    # Palette toggle for light mode
    - media: "(prefers-color-scheme: light)"
      scheme: default
      primary: black
      accent: green
      toggle:
        icon: material/weather-night
        name: Switch to dark mode
    # Palette toggle for dark mode
    - media: "(prefers-color-scheme: dark)"
      scheme: slate
      primary: black
      accent: green
      toggle:
        icon: material/weather-sunny
        name: Switch to light mode

# plugins:
#   - search
#   - git-revision-date-localized:
#       enable_creation_date: true

edit_uri: "https://github.com/prowler-cloud/prowler/tree/master/docs"
# Prowler OSS Repository
repo_url: https://github.com/prowler-cloud/prowler/
repo_name: prowler-cloud/prowler

nav:
  - Getting Started:
    - Overview:
      - What is Prowler?: index.md
      - Products:
          - Prowler App: products/prowler-app.md
          - Prowler CLI: products/prowler-cli.md
          - Prowler Cloud: https://cloud.prowler.com
          - Prowler Hub: https://hub.prowler.com
    - Installation:
        - Prowler App: installation/prowler-app.md
        - Prowler CLI: installation/prowler-cli.md
    - Basic Usage:
        - Prowler App: basic-usage/prowler-app.md
        - Prowler CLI: basic-usage/prowler-cli.md
  - Tutorials:
      - Prowler App:
          - Getting Started: tutorials/prowler-app.md
          - Role-Based Access Control: tutorials/prowler-app-rbac.md
          - Social Login: tutorials/prowler-app-social-login.md
          - SSO with SAML: tutorials/prowler-app-sso.md
          - Mute findings: tutorials/prowler-app-mute-findings.md
          - Amazon S3 Integration: tutorials/prowler-app-s3-integration.md
          - Lighthouse: tutorials/prowler-app-lighthouse.md
          - Bulk Provider Provisioning: tutorials/bulk-provider-provisioning.md
      - CLI:
          - Miscellaneous: tutorials/misc.md
          - Reporting: tutorials/reporting.md
          - Compliance: tutorials/compliance.md
          - Dashboard: tutorials/dashboard.md
          - Fixer (remediations): tutorials/fixer.md
          - Quick Inventory: tutorials/quick-inventory.md
          - Slack Integration: tutorials/integrations.md
          - Configuration File: tutorials/configuration_file.md
          - Logging: tutorials/logging.md
          - Mutelist: tutorials/mutelist.md
          - Check Aliases: tutorials/check-aliases.md
          - Custom Metadata: tutorials/custom-checks-metadata.md
          - Scan Unused Services: tutorials/scan-unused-services.md
          - Pentesting: tutorials/pentesting.md
          - Parallel Execution: tutorials/parallel-execution.md
          - Developer Guide: developer-guide/introduction.md
          - Prowler Check Kreator: tutorials/prowler-check-kreator.md
      - AWS:
          - Getting Started: tutorials/aws/getting-started-aws.md
          - Authentication: tutorials/aws/authentication.md
          - Assume Role: tutorials/aws/role-assumption.md
          - AWS Security Hub: tutorials/aws/securityhub.md
          - AWS Organizations: tutorials/aws/organizations.md
          - AWS Regions and Partitions: tutorials/aws/regions-and-partitions.md
          - Scan Multiple AWS Accounts: tutorials/aws/multiaccount.md
          - Send reports to AWS S3: tutorials/aws/s3.md
          - AWS CloudShell: tutorials/aws/cloudshell.md
          - Checks v2 to v3 and v4 Mapping: tutorials/aws/v2_to_v3_checks_mapping.md
          - Tag-based Scan: tutorials/aws/tag-based-scan.md
          - Resource ARNs based Scan: tutorials/aws/resource-arn-based-scan.md
          - Boto3 Configuration: tutorials/aws/boto3-configuration.md
          - Threat Detection: tutorials/aws/threat-detection.md
      - Azure:
          - Getting Started: tutorials/azure/getting-started-azure.md
          - Authentication: tutorials/azure/authentication.md
          - Non default clouds: tutorials/azure/use-non-default-cloud.md
          - Subscriptions: tutorials/azure/subscriptions.md
          - Create Prowler Service Principal: tutorials/azure/create-prowler-service-principal.md
      - Google Cloud:
          - Getting Started: tutorials/gcp/getting-started-gcp.md
          - Authentication: tutorials/gcp/authentication.md
          - Projects: tutorials/gcp/projects.md
          - Organization: tutorials/gcp/organization.md
          - Retry Configuration: tutorials/gcp/retry-configuration.md
      - Kubernetes:
          - In-Cluster Execution: tutorials/kubernetes/in-cluster.md
          - Non In-Cluster Execution: tutorials/kubernetes/outside-cluster.md
          - Miscellaneous: tutorials/kubernetes/misc.md
      - Microsoft 365:
          - Getting Started: tutorials/microsoft365/getting-started-m365.md
          - Authentication: tutorials/microsoft365/authentication.md
          - Use of PowerShell: tutorials/microsoft365/use-of-powershell.md
      - GitHub:
          - Getting Started: tutorials/github/getting-started-github.md
<<<<<<< HEAD
      - MongoDB Atlas:
          - Getting Started: tutorials/mongodbatlas/getting-started-mongodbatlas.md
          - Authentication: tutorials/mongodbatlas/authentication.md
=======
          - Authentication: tutorials/github/authentication.md
>>>>>>> 1fdebfa2
      - IaC:
          - Getting Started: tutorials/iac/getting-started-iac.md
          - Authentication: tutorials/iac/authentication.md
  - Developer Guide:
      - General Concepts:
        - Introduction: developer-guide/introduction.md
        - Providers: developer-guide/provider.md
        - Services: developer-guide/services.md
        - Checks: developer-guide/checks.md
        - Outputs: developer-guide/outputs.md
        - Integrations: developer-guide/integrations.md
        - Compliance: developer-guide/security-compliance-framework.md
        - Lighthouse: developer-guide/lighthouse.md
      - Provider Specific Details:
        - AWS: developer-guide/aws-details.md
        - Azure: developer-guide/azure-details.md
        - Google Cloud: developer-guide/gcp-details.md
        - Kubernetes: developer-guide/kubernetes-details.md
        - Microsoft 365: developer-guide/m365-details.md
        - GitHub: developer-guide/github-details.md
      - Miscellaneous:
        - Documentation: developer-guide/documentation.md
        - Testing:
          - Unit Tests: developer-guide/unit-testing.md
          - Integration Tests: developer-guide/integration-testing.md
        - Debugging: developer-guide/debugging.md
        - Configurable Checks: developer-guide/configurable-checks.md
  - Security: security.md
  - Contact Us: contact.md
  - Troubleshooting: troubleshooting.md
  - About: about.md
  - Prowler Cloud: https://prowler.com

# Customization
extra:
  consent:
    title: Cookie consent
    description: >-
      We use cookies to recognize your repeated visits and preferences, as well
      as to measure the effectiveness of our documentation and whether users
      find what they're searching for. With your consent, you're helping us to
      make our documentation better.
  analytics:
    provider: google
    property: G-KBKV70W5Y2
  social:
    - icon: fontawesome/brands/github
      link: https://github.com/prowler-cloud
    - icon: fontawesome/brands/docker
      link: https://hub.docker.com/r/toniblyx
    - icon: fontawesome/brands/twitter
      link: https://twitter.com/toniblyx
    - icon: fontawesome/brands/twitter
      link: https://twitter.com/prowlercloud

# Copyright
copyright: >
  Copyright &copy; <script>document.write(new Date().getFullYear())</script> Toni de la Fuente, Maintained by the Prowler Team at ProwlerPro, Inc.</a>
  </br><a href="#__consent">Change cookie settings</a>

markdown_extensions:
  - abbr
  - admonition
  - pymdownx.details
  - pymdownx.superfences
  - attr_list
  - def_list
  - footnotes
  - md_in_html
  - toc:
      permalink: true
  - pymdownx.arithmatex:
      generic: true
  - pymdownx.betterem:
      smart_enable: all
  - pymdownx.caret
  - pymdownx.details
  - pymdownx.emoji:
      emoji_index: !!python/name:material.extensions.emoji.twemoji
      emoji_generator: !!python/name:material.extensions.emoji.to_svg
  - pymdownx.highlight:
      anchor_linenums: true
  - pymdownx.inlinehilite
  - pymdownx.keys
  - pymdownx.magiclink:
      repo_url_shorthand: true
      user: squidfunk
      repo: mkdocs-material
  - pymdownx.mark
  - pymdownx.smartsymbols
  - pymdownx.superfences:
      custom_fences:
        - name: mermaid
          class: mermaid
          format: !!python/name:pymdownx.superfences.fence_code_format
  - pymdownx.tabbed:
      alternate_style: true
  - pymdownx.tasklist:
      custom_checkbox: true
  - pymdownx.tilde<|MERGE_RESOLUTION|>--- conflicted
+++ resolved
@@ -124,13 +124,10 @@
           - Use of PowerShell: tutorials/microsoft365/use-of-powershell.md
       - GitHub:
           - Getting Started: tutorials/github/getting-started-github.md
-<<<<<<< HEAD
+          - Authentication: tutorials/github/authentication.md
       - MongoDB Atlas:
           - Getting Started: tutorials/mongodbatlas/getting-started-mongodbatlas.md
           - Authentication: tutorials/mongodbatlas/authentication.md
-=======
-          - Authentication: tutorials/github/authentication.md
->>>>>>> 1fdebfa2
       - IaC:
           - Getting Started: tutorials/iac/getting-started-iac.md
           - Authentication: tutorials/iac/authentication.md
