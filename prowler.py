#!/usr/bin/env python3
# -*- coding: utf-8 -*-

import argparse

from lib.banner import print_banner, print_version
from lib.check.check import (
    exclude_checks_to_run,
    exclude_groups_to_run,
    exclude_services_to_run,
    import_check,
    load_checks_to_execute,
    run_check,
)
from lib.logger import logger, logging_levels
from providers.aws.aws_provider import Input_Data, provider_set_session

if __name__ == "__main__":
    # CLI Arguments
    parser = argparse.ArgumentParser()
    parser.add_argument("provider", choices=["aws"], help="Specify Provider")

    # Arguments to set checks to run
    # The following arguments needs to be set exclusivelly
    group = parser.add_mutually_exclusive_group()
    group.add_argument("-c", "--checks", nargs="+", help="List of checks")
    group.add_argument("-C", "--checks-file", nargs="?", help="List of checks")
    group.add_argument("-s", "--services", nargs="+", help="List of services")
    group.add_argument("-g", "--groups", nargs="+", help="List of groups")

    parser.add_argument("-e", "--excluded-checks", nargs="+", help="Checks to exclude")
    parser.add_argument("-E", "--excluded-groups", nargs="+", help="Groups to exclude")
    parser.add_argument(
        "-S", "--excluded-services", nargs="+", help="Services to exclude"
    )

    parser.add_argument(
        "-b", "--no-banner", action="store_false", help="Hide Prowler Banner"
    )
    parser.add_argument(
        "-v", "--version", action="store_true", help="Show Prowler version"
    )
    parser.add_argument(
        "--log-level",
        choices=["DEBUG", "INFO", "WARNING", "ERROR", "CRITICAL"],
        default="ERROR",
        help="Select Log Level",
    )
    parser.add_argument(
        "-p",
        "--profile",
        nargs="?",
        default=None,
        help="AWS profile to launch prowler with",
    )
    parser.add_argument(
        "-R",
        "--role",
        nargs="?",
        default=None,
        help="ARN of the role to be assumed",
    )
    parser.add_argument(
        "-T",
        "--session-duration",
        nargs="?",
        default=3600,
        type=int,
        help="Assumed role session duration in seconds, by default 3600",
    )
    parser.add_argument(
        "-I",
        "--external-id",
        nargs="?",
        default=None,
        help="External ID to be passed when assuming role",
    )
    parser.add_argument(
        "-f",
        "--filter-region",
        nargs="+",
        help="AWS region names to run Prowler against",
    )
    # Parse Arguments
    args = parser.parse_args()

    provider = args.provider
    checks = args.checks
    excluded_checks = args.excluded_checks
    excluded_groups = args.excluded_groups
    excluded_services = args.excluded_services
    services = args.services
    groups = args.groups
    checks_file = args.checks_file

<<<<<<< HEAD
=======
    # Set Logger
    logger.setLevel(logging_levels.get(args.log_level))

>>>>>>> b89b8837
    # Role assumption input options tests
    if args.session_duration not in range(900, 43200):
        logger.critical("Value for -T option must be between 900 and 43200")
        quit()
    if args.session_duration != 3600 or args.external_id:
        if not args.role:
            logger.critical("To use -I/-T options -R option is needed")
            quit()

<<<<<<< HEAD
    session_input = Input_Data(
        profile=args.profile,
        role_name=args.role,
        account_to_assume=args.account,
        session_duration=args.session_duration,
        external_id=args.external_id,
    )

    # Set Logger
    logger.setLevel(logging_levels.get(args.log_level))

=======
>>>>>>> b89b8837
    if args.version:
        print_version()
        quit()

    if args.no_banner:
        print_banner()

    # Setting session
    session_input = Input_Data(
        profile=args.profile,
        role_arn=args.role,
        session_duration=args.session_duration,
        external_id=args.external_id,
        regions=args.filter_region,
    )

    provider_set_session(session_input)

    # Load checks to execute
    logger.debug("Loading checks")
    checks_to_execute = load_checks_to_execute(
        checks_file, checks, services, groups, provider
    )
    # Exclude checks if -e/--excluded-checks
    if excluded_checks:
        checks_to_execute = exclude_checks_to_run(checks_to_execute, excluded_checks)

    # Exclude groups if -g/--excluded-groups
    if excluded_groups:
        checks_to_execute = exclude_groups_to_run(
            checks_to_execute, excluded_groups, provider
        )

    # Exclude services if -s/--excluded-services
    if excluded_services:
        checks_to_execute = exclude_services_to_run(
            checks_to_execute, excluded_services, provider
        )

    # Execute checks
    if len(checks_to_execute):
        for check_name in checks_to_execute:
            # Recover service from check name
            service = check_name.split("_")[0]
            try:
                # Import check module
                check_module_path = (
                    f"providers.{provider}.services.{service}.{check_name}.{check_name}"
                )
                lib = import_check(check_module_path)
                # Recover functions from check
                check_to_execute = getattr(lib, check_name)
                c = check_to_execute()
                # Run check
                run_check(c)

            # If check does not exists in the provider or is from another provider
            except ModuleNotFoundError:
                logger.error(
                    f"Check '{check_name}' was not found for the {provider.upper()} provider"
                )
    else:
        logger.error(
            "There are no checks to execute. Please, check your input arguments"
        )<|MERGE_RESOLUTION|>--- conflicted
+++ resolved
@@ -93,12 +93,9 @@
     groups = args.groups
     checks_file = args.checks_file
 
-<<<<<<< HEAD
-=======
     # Set Logger
     logger.setLevel(logging_levels.get(args.log_level))
 
->>>>>>> b89b8837
     # Role assumption input options tests
     if args.session_duration not in range(900, 43200):
         logger.critical("Value for -T option must be between 900 and 43200")
@@ -107,27 +104,6 @@
         if not args.role:
             logger.critical("To use -I/-T options -R option is needed")
             quit()
-
-<<<<<<< HEAD
-    session_input = Input_Data(
-        profile=args.profile,
-        role_name=args.role,
-        account_to_assume=args.account,
-        session_duration=args.session_duration,
-        external_id=args.external_id,
-    )
-
-    # Set Logger
-    logger.setLevel(logging_levels.get(args.log_level))
-
-=======
->>>>>>> b89b8837
-    if args.version:
-        print_version()
-        quit()
-
-    if args.no_banner:
-        print_banner()
 
     # Setting session
     session_input = Input_Data(
@@ -140,6 +116,14 @@
 
     provider_set_session(session_input)
 
+    
+    if args.version:
+        print_version()
+        quit()
+
+    if args.no_banner:
+        print_banner()
+        
     # Load checks to execute
     logger.debug("Loading checks")
     checks_to_execute = load_checks_to_execute(
