--- conflicted
+++ resolved
@@ -4,7 +4,6 @@
 import argparse
 
 from lib.banner import print_banner, print_version
-<<<<<<< HEAD
 from lib.check.check import (
     exclude_checks_to_run,
     import_check,
@@ -12,12 +11,7 @@
     run_check,
 )
 from lib.logger import logger, logging_levels
-from providers.aws.aws_provider import provider_set_profile
-=======
-from lib.check.check import import_check, load_checks_to_execute, run_check
-from lib.logger import logger, logging_levels
 from providers.aws.aws_provider import Input_Data, provider_set_session
->>>>>>> 9d5e43e6
 
 if __name__ == "__main__":
     # CLI Arguments
@@ -30,10 +24,7 @@
     group.add_argument("-c", "--checks", nargs="+", help="List of checks")
     group.add_argument("-C", "--checks-file", nargs="?", help="List of checks")
 
-<<<<<<< HEAD
     parser.add_argument("-e", "--excluded-checks", nargs="+", help="Checks to exclude")
-=======
->>>>>>> 9d5e43e6
     parser.add_argument(
         "-b", "--no-banner", action="store_false", help="Hide Prowler Banner"
     )
@@ -87,11 +78,7 @@
 
     provider = args.provider
     checks = args.checks
-<<<<<<< HEAD
     excluded_checks = args.excluded_checks
-    checks_file = args.checks_file
-    profile = args.profile
-=======
     checks_file = args.checks_file
     
     # Role assumption input options tests
@@ -122,7 +109,6 @@
         external_id=args.external_id,
     )
     
->>>>>>> 9d5e43e6
     # Set Logger
     logger.setLevel(logging_levels.get(args.log_level))
 
@@ -133,23 +119,17 @@
     if args.no_banner:
         print_banner()
 
-<<<<<<< HEAD
-    # Setting profile
-    provider_set_profile(profile)
-=======
     # Setting session
     provider_set_session(session_input)
->>>>>>> 9d5e43e6
 
     # Load checks to execute
     logger.debug("Loading checks")
     checks_to_execute = load_checks_to_execute(checks_file, checks, provider)
-<<<<<<< HEAD
+
     # Exclude checks if -e
     if excluded_checks:
         checks_to_execute = exclude_checks_to_run(checks_to_execute, excluded_checks)
-=======
->>>>>>> 9d5e43e6
+
 
     # Execute checks
     for check_name in checks_to_execute:
