--- conflicted
+++ resolved
@@ -123,26 +123,16 @@
     if args.no_banner:
         print_banner()
 
-<<<<<<< HEAD
     # Setting output options
     set_output_options(args.quiet)
-
-    # Setting session
-    session_input = Input_Data(
-        profile=args.profile,
-        role_arn=args.role,
-        session_duration=args.session_duration,
-        external_id=args.external_id,
-        regions=args.filter_region,
-=======
+    
     # Set global session
     provider_set_session(
         args.profile,
         args.role,
         args.session_duration,
         args.external_id,
-        args.filter_region,
->>>>>>> 21f8f56c
+        args.filter_region
     )
 
     # Load checks to execute
