repos:
  ## GENERAL
  - repo: https://github.com/pre-commit/pre-commit-hooks
    rev: v4.6.0
    hooks:
      - id: check-merge-conflict
      - id: check-yaml
        args: ["--unsafe"]
      - id: check-json
      - id: end-of-file-fixer
      - id: trailing-whitespace
      - id: no-commit-to-branch
      - id: pretty-format-json
        args: ["--autofix", --no-sort-keys, --no-ensure-ascii]

  ## TOML
  - repo: https://github.com/macisamuele/language-formatters-pre-commit-hooks
    rev: v2.13.0
    hooks:
      - id: pretty-format-toml
        args: [--autofix]
        files: pyproject.toml

  ## BASH
  - repo: https://github.com/koalaman/shellcheck-precommit
    rev: v0.10.0
    hooks:
      - id: shellcheck
        exclude: contrib
  ## PYTHON
  - repo: https://github.com/myint/autoflake
    rev: v2.3.1
    hooks:
      - id: autoflake
        args:
          [
            "--in-place",
            "--remove-all-unused-imports",
            "--remove-unused-variable",
          ]

  - repo: https://github.com/timothycrosley/isort
    rev: 5.13.2
    hooks:
      - id: isort
        args: ["--profile", "black"]

  - repo: https://github.com/psf/black
    rev: 24.4.2
    hooks:
      - id: black

  - repo: https://github.com/pycqa/flake8
    rev: 7.0.0
    hooks:
      - id: flake8
        exclude: contrib
        args: ["--ignore=E266,W503,E203,E501,W605"]

  - repo: https://github.com/python-poetry/poetry
    rev: 1.8.0
    hooks:
      - id: poetry-check
      - id: poetry-lock
        args: ["--no-update"]

  - repo: https://github.com/hadolint/hadolint
    rev: v2.13.0-beta
    hooks:
      - id: hadolint
        args: ["--ignore=DL3013"]

  - repo: local
    hooks:
      - id: pylint
        name: pylint
        entry: bash -c 'pylint --disable=W,C,R,E -j 0 -rn -sn prowler/'
        language: system
        files: '.*\.py'

      - id: trufflehog
        name: TruffleHog
        description: Detect secrets in your data.
        entry: bash -c 'trufflehog --no-update git file://. --only-verified --fail'
        # For running trufflehog in docker, use the following entry instead:
        # entry: bash -c 'docker run -v "$(pwd):/workdir" -i --rm trufflesecurity/trufflehog:latest git file:///workdir --only-verified --fail'
        language: system
        stages: ["pre-commit", "pre-push"]

      - id: bandit
        name: bandit
        description: "Bandit is a tool for finding common security issues in Python code"
        entry: bash -c 'bandit -q -lll -x '*_test.py,./contrib/,./.venv/' -r .'
        language: system
        files: '.*\.py'

      - id: safety
        name: safety
        description: "Safety is a tool that checks your installed dependencies for known security vulnerabilities"
        entry: bash -c 'safety check --ignore 70612,66963'
        language: system

      - id: vulture
        name: vulture
        description: "Vulture finds unused code in Python programs."
<<<<<<< HEAD
        entry: bash -c 'vulture --exclude "contrib,*/api/src/backend/*" --min-confidence 100 .'
        exclude: 'api/src/backend/'
=======
        entry: bash -c 'vulture --exclude "contrib,.venv,api/src/backend/api/tests/,api/src/backend/conftest.py,api/src/backend/tasks/tests/" --min-confidence 100 .'
>>>>>>> 00722181
        language: system
        files: '.*\.py'<|MERGE_RESOLUTION|>--- conflicted
+++ resolved
@@ -103,11 +103,6 @@
       - id: vulture
         name: vulture
         description: "Vulture finds unused code in Python programs."
-<<<<<<< HEAD
-        entry: bash -c 'vulture --exclude "contrib,*/api/src/backend/*" --min-confidence 100 .'
-        exclude: 'api/src/backend/'
-=======
         entry: bash -c 'vulture --exclude "contrib,.venv,api/src/backend/api/tests/,api/src/backend/conftest.py,api/src/backend/tasks/tests/" --min-confidence 100 .'
->>>>>>> 00722181
         language: system
         files: '.*\.py'