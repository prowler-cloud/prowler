<p align="center">
  <img align="center" src="https://github.com/prowler-cloud/prowler/blob/master/docs/img/prowler-logo-black.png#gh-light-mode-only" width="50%" height="50%">
  <img align="center" src="https://github.com/prowler-cloud/prowler/blob/master/docs/img/prowler-logo-white.png#gh-dark-mode-only" width="50%" height="50%">
</p>
<p align="center">
  <b><i>Prowler Open Source</b> is as dynamic and adaptable as the environment they’re meant to protect. Trusted by the leaders in security.
</p>
<p align="center">
<b>Learn more at <a href="https://prowler.com">prowler.com</i></b>
</p>

<p align="center">
<a href="https://goto.prowler.com/slack"><img width="30" height="30" alt="Prowler community on Slack" src="https://github.com/prowler-cloud/prowler/assets/38561120/3c8b4ec5-6849-41a5-b5e1-52bbb94af73a"></a>
  <br>
  <a href="https://goto.prowler.com/slack">Join our Prowler community!</a>
</p>
<hr>
<p align="center">
  <a href="https://goto.prowler.com/slack"><img alt="Slack Shield" src="https://img.shields.io/badge/slack-prowler-brightgreen.svg?logo=slack"></a>
  <a href="https://pypi.org/project/prowler/"><img alt="Python Version" src="https://img.shields.io/pypi/v/prowler.svg"></a>
  <a href="https://pypi.python.org/pypi/prowler/"><img alt="Python Version" src="https://img.shields.io/pypi/pyversions/prowler.svg"></a>
  <a href="https://pypistats.org/packages/prowler"><img alt="PyPI Prowler Downloads" src="https://img.shields.io/pypi/dw/prowler.svg?label=prowler%20downloads"></a>
  <a href="https://hub.docker.com/r/toniblyx/prowler"><img alt="Docker Pulls" src="https://img.shields.io/docker/pulls/toniblyx/prowler"></a>
  <a href="https://hub.docker.com/r/toniblyx/prowler"><img alt="Docker" src="https://img.shields.io/docker/cloud/build/toniblyx/prowler"></a>
  <a href="https://hub.docker.com/r/toniblyx/prowler"><img alt="Docker" src="https://img.shields.io/docker/image-size/toniblyx/prowler"></a>
  <a href="https://gallery.ecr.aws/prowler-cloud/prowler"><img width="120" height=19" alt="AWS ECR Gallery" src="https://user-images.githubusercontent.com/3985464/151531396-b6535a68-c907-44eb-95a1-a09508178616.png"></a>
  <a href="https://codecov.io/gh/prowler-cloud/prowler"><img src="https://codecov.io/gh/prowler-cloud/prowler/graph/badge.svg?token=OflBGsdpDl"/></a>
</p>
<p align="center">
  <a href="https://github.com/prowler-cloud/prowler"><img alt="Repo size" src="https://img.shields.io/github/repo-size/prowler-cloud/prowler"></a>
  <a href="https://github.com/prowler-cloud/prowler/issues"><img alt="Issues" src="https://img.shields.io/github/issues/prowler-cloud/prowler"></a>
  <a href="https://github.com/prowler-cloud/prowler/releases"><img alt="Version" src="https://img.shields.io/github/v/release/prowler-cloud/prowler"></a>
  <a href="https://github.com/prowler-cloud/prowler/releases"><img alt="Version" src="https://img.shields.io/github/release-date/prowler-cloud/prowler"></a>
  <a href="https://github.com/prowler-cloud/prowler"><img alt="Contributors" src="https://img.shields.io/github/contributors-anon/prowler-cloud/prowler"></a>
  <a href="https://github.com/prowler-cloud/prowler"><img alt="License" src="https://img.shields.io/github/license/prowler-cloud/prowler"></a>
  <a href="https://twitter.com/ToniBlyx"><img alt="Twitter" src="https://img.shields.io/twitter/follow/toniblyx?style=social"></a>
  <a href="https://twitter.com/prowlercloud"><img alt="Twitter" src="https://img.shields.io/twitter/follow/prowlercloud?style=social"></a>
</p>
<hr>
<p align="center">
  <img align="center" src="/docs/img/prowler-cli-quick.gif" width="100%" height="100%">
</p>

# Description

**Prowler** is an Open Source security tool to perform AWS, Azure, Google Cloud and Kubernetes security best practices assessments, audits, incident response, continuous monitoring, hardening and forensics readiness, and also remediations! We have Prowler CLI (Command Line Interface) that we call Prowler Open Source and a service on top of it that we call <a href="https://prowler.com">Prowler Cloud</a>.

## Prowler App

Prowler App is a web application that allows you to run Prowler in your cloud provider accounts and visualize the results in a user-friendly interface.

![Prowler App](docs/img/overview.png)

>More details at [Prowler App Documentation](https://docs.prowler.com/projects/prowler-open-source/en/latest/#prowler-app-installation)

## Prowler CLI

```console
prowler <provider>
```
![Prowler CLI Execution](docs/img/short-display.png)

## Prowler Dashboard

```console
prowler dashboard
```
![Prowler Dashboard](docs/img/dashboard.png)

It contains hundreds of controls covering CIS, NIST 800, NIST CSF, CISA, RBI, FedRAMP, PCI-DSS, GDPR, HIPAA, FFIEC, SOC2, GXP, AWS Well-Architected Framework Security Pillar, AWS Foundational Technical Review (FTR), ENS (Spanish National Security Scheme) and your custom security frameworks.

| Provider | Checks | Services | [Compliance Frameworks](https://docs.prowler.com/projects/prowler-open-source/en/latest/tutorials/compliance/) | [Categories](https://docs.prowler.com/projects/prowler-open-source/en/latest/tutorials/misc/#categories) |
|---|---|---|---|---|
| AWS | 561 | 81 -> `prowler aws --list-services` | 30 -> `prowler aws --list-compliance` | 9 -> `prowler aws --list-categories` |
| GCP | 77 | 13 -> `prowler gcp --list-services` | 4 -> `prowler gcp --list-compliance` | 2 -> `prowler gcp --list-categories`|
<<<<<<< HEAD
| Azure | 139 | 18 -> `prowler azure --list-services` | 4 -> `prowler azure --list-compliance` | 2 -> `prowler azure --list-categories` |
| Kubernetes | 83 | 7 -> `prowler kubernetes --list-services` | 2 -> `prowler kubernetes --list-compliance` | 7 -> `prowler kubernetes --list-categories` |
=======
| Azure | 139 | 18 -> `prowler azure --list-services` | 5 -> `prowler azure --list-compliance` | 2 -> `prowler azure --list-categories` |
| Kubernetes | 83 | 7 -> `prowler kubernetes --list-services` | 1 -> `prowler kubernetes --list-compliance` | 7 -> `prowler kubernetes --list-categories` |
>>>>>>> 36520bd7

# 💻 Installation

## Prowler App

Prowler App can be installed in different ways, depending on your environment:

> See how to use Prowler App in the [Prowler App Usage Guide](https://docs.prowler.com/projects/prowler-open-source/en/latest/tutorials/prowler-app/).

### Docker Compose

**Requirements**

* `Docker Compose` installed: https://docs.docker.com/compose/install/.

**Commands**

``` console
curl -LO https://raw.githubusercontent.com/prowler-cloud/prowler/refs/heads/master/docker-compose.yml
curl -LO https://raw.githubusercontent.com/prowler-cloud/prowler/refs/heads/master/.env
docker compose up -d
```

> Containers are built for `linux/amd64`. If your workstation's architecture is different, please set `DOCKER_DEFAULT_PLATFORM=linux/amd64` in your environment or use the `--platform linux/amd64` flag in the docker command.
> Enjoy Prowler App at http://localhost:3000 by signing up with your email and password.

### From GitHub

**Requirements**

* `git` installed.
* `poetry` installed: [poetry installation](https://python-poetry.org/docs/#installation).
* `npm` installed: [npm installation](https://docs.npmjs.com/downloading-and-installing-node-js-and-npm).
* `Docker Compose` installed: https://docs.docker.com/compose/install/.

**Commands to run the API**

``` console
git clone https://github.com/prowler-cloud/prowler
cd prowler/api
poetry install
poetry shell
set -a
source .env
docker compose up postgres valkey -d
cd src/backend
python manage.py migrate --database admin
gunicorn -c config/guniconf.py config.wsgi:application
```

> Now, you can access the API documentation at http://localhost:8080/api/v1/docs.

**Commands to run the API Worker**

``` console
git clone https://github.com/prowler-cloud/prowler
cd prowler/api
poetry install
poetry shell
set -a
source .env
cd src/backend
python -m celery -A config.celery worker -l info -E
```

**Commands to run the API Scheduler**

``` console
git clone https://github.com/prowler-cloud/prowler
cd prowler/api
poetry install
poetry shell
set -a
source .env
cd src/backend
python -m celery -A config.celery beat -l info --scheduler django_celery_beat.schedulers:DatabaseScheduler
```

**Commands to run the UI**

``` console
git clone https://github.com/prowler-cloud/prowler
cd prowler/ui
npm install
npm run build
npm start
```

> Enjoy Prowler App at http://localhost:3000 by signing up with your email and password.

## Prowler CLI
### Pip package
Prowler CLI is available as a project in [PyPI](https://pypi.org/project/prowler-cloud/), thus can be installed using pip with Python >= 3.9, < 3.13:

```console
pip install prowler
prowler -v
```
>More details at [https://docs.prowler.com](https://docs.prowler.com/projects/prowler-open-source/en/latest/#prowler-cli-installation)

### Containers

The available versions of Prowler CLI are the following:

- `latest`: in sync with `master` branch (bear in mind that it is not a stable version)
- `v4-latest`: in sync with `v4` branch (bear in mind that it is not a stable version)
- `v3-latest`: in sync with `v3` branch (bear in mind that it is not a stable version)
- `<x.y.z>` (release): you can find the releases [here](https://github.com/prowler-cloud/prowler/releases), those are stable releases.
- `stable`: this tag always point to the latest release.
- `v4-stable`: this tag always point to the latest release for v4.
- `v3-stable`: this tag always point to the latest release for v3.

The container images are available here:
- Prowler CLI:
    - [DockerHub](https://hub.docker.com/r/toniblyx/prowler/tags)
    - [AWS Public ECR](https://gallery.ecr.aws/prowler-cloud/prowler)
- Prowler App:
    - [DockerHub - Prowler UI](https://hub.docker.com/r/prowlercloud/prowler-ui/tags)
    - [DockerHub - Prowler API](https://hub.docker.com/r/prowlercloud/prowler-api/tags)

### From GitHub

Python >= 3.9, < 3.13 is required with pip and poetry:

``` console
git clone https://github.com/prowler-cloud/prowler
cd prowler
poetry shell
poetry install
python prowler.py -v
```
> If you want to clone Prowler from Windows, use `git config core.longpaths true` to allow long file paths.
# 📐✏️ High level architecture

## Prowler App
The **Prowler App** consists of three main components:

- **Prowler UI**: A user-friendly web interface for running Prowler and viewing results, powered by Next.js.
- **Prowler API**: The backend API that executes Prowler scans and stores the results, built with Django REST Framework.
- **Prowler SDK**: A Python SDK that integrates with the Prowler CLI for advanced functionality.

![Prowler App Architecture](docs/img/prowler-app-architecture.png)

## Prowler CLI
You can run Prowler from your workstation, a Kubernetes Job, a Google Compute Engine, an Azure VM, an EC2 instance, Fargate or any other container, CloudShell and many more.

![Architecture](docs/img/architecture.png)

# Deprecations from v3

## General
- `Allowlist` now is called `Mutelist`.
- The `--quiet` option has been deprecated, now use the `--status` flag to select the finding's status you want to get from PASS, FAIL or MANUAL.
- All `INFO` finding's status has changed to `MANUAL`.
- The CSV output format is common for all the providers.

We have deprecated some of our outputs formats:
- The native JSON is replaced for the JSON [OCSF](https://schema.ocsf.io/) v1.1.0, common for all the providers.

## AWS
- Deprecate the AWS flag --sts-endpoint-region since we use AWS STS regional tokens.
- To send only FAILS to AWS Security Hub, now use either `--send-sh-only-fails` or `--security-hub --status FAIL`.


# 📖 Documentation

Install, Usage, Tutorials and Developer Guide is at https://docs.prowler.com/

# 📃 License

Prowler is licensed as Apache License 2.0 as specified in each file. You may obtain a copy of the License at
<http://www.apache.org/licenses/LICENSE-2.0><|MERGE_RESOLUTION|>--- conflicted
+++ resolved
@@ -73,13 +73,8 @@
 |---|---|---|---|---|
 | AWS | 561 | 81 -> `prowler aws --list-services` | 30 -> `prowler aws --list-compliance` | 9 -> `prowler aws --list-categories` |
 | GCP | 77 | 13 -> `prowler gcp --list-services` | 4 -> `prowler gcp --list-compliance` | 2 -> `prowler gcp --list-categories`|
-<<<<<<< HEAD
-| Azure | 139 | 18 -> `prowler azure --list-services` | 4 -> `prowler azure --list-compliance` | 2 -> `prowler azure --list-categories` |
+| Azure | 139 | 18 -> `prowler azure --list-services` | 5 -> `prowler azure --list-compliance` | 2 -> `prowler azure --list-categories` |
 | Kubernetes | 83 | 7 -> `prowler kubernetes --list-services` | 2 -> `prowler kubernetes --list-compliance` | 7 -> `prowler kubernetes --list-categories` |
-=======
-| Azure | 139 | 18 -> `prowler azure --list-services` | 5 -> `prowler azure --list-compliance` | 2 -> `prowler azure --list-categories` |
-| Kubernetes | 83 | 7 -> `prowler kubernetes --list-services` | 1 -> `prowler kubernetes --list-compliance` | 7 -> `prowler kubernetes --list-categories` |
->>>>>>> 36520bd7
 
 # 💻 Installation
 
