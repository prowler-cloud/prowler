--- conflicted
+++ resolved
@@ -72,13 +72,8 @@
 | Provider | Checks | Services | [Compliance Frameworks](https://docs.prowler.com/projects/prowler-open-source/en/latest/tutorials/compliance/) | [Categories](https://docs.prowler.com/projects/prowler-open-source/en/latest/tutorials/misc/#categories) |
 |---|---|---|---|---|
 | AWS | 564 | 82 | 33 | 10 |
-<<<<<<< HEAD
 | GCP | 79 | 13 | 7 | 3 |
-| Azure | 140 | 18 | 7 | 3 |
-=======
-| GCP | 78 | 13 | 7 | 3 |
 | Azure | 140 | 18 | 8 | 3 |
->>>>>>> f8ee8419
 | Kubernetes | 83 | 7 | 4 | 7 |
 | Microsoft365 | 5 | 2 | 1 | 0 |
 | NHN (Unofficial) | 6 | 2 | 1 | 0 |
