<p align="center">
  <img align="center" src="https://github.com/prowler-cloud/prowler/blob/master/docs/img/prowler-logo-black.png?raw=True#gh-light-mode-only" width="350" height="115">
  <img align="center" src="https://github.com/prowler-cloud/prowler/blob/master/docs/img/prowler-logo-white.png?raw=True#gh-dark-mode-only" width="350" height="115">
</p>
<p align="center">
  <b><i>Prowler SaaS </b> and <b>Prowler Open Source</b> are as dynamic and adaptable as the environment they’re meant to protect. Trusted by the leaders in security.
</p>
<p align="center">
<b>Learn more at <a href="https://prowler.com">prowler.com</i></b>
</p>

<p align="center">
<a href="https://join.slack.com/t/prowler-workspace/shared_invite/zt-1hix76xsl-2uq222JIXrC7Q8It~9ZNog"><img width="30" height="30" alt="Prowler community on Slack" src="https://github.com/prowler-cloud/prowler/assets/3985464/3617e470-670c-47c9-9794-ce895ebdb627"></a>
  <br>
<a href="https://join.slack.com/t/prowler-workspace/shared_invite/zt-1hix76xsl-2uq222JIXrC7Q8It~9ZNog">Join our Prowler community!</a>
</p>

<hr>
<p align="center">
  <a href="https://join.slack.com/t/prowler-workspace/shared_invite/zt-1hix76xsl-2uq222JIXrC7Q8It~9ZNog"><img alt="Slack Shield" src="https://img.shields.io/badge/slack-prowler-brightgreen.svg?logo=slack"></a>
  <a href="https://pypi.org/project/prowler/"><img alt="Python Version" src="https://img.shields.io/pypi/v/prowler.svg"></a>
  <a href="https://pypi.python.org/pypi/prowler/"><img alt="Python Version" src="https://img.shields.io/pypi/pyversions/prowler.svg"></a>
  <a href="https://pypistats.org/packages/prowler"><img alt="PyPI Prowler Downloads" src="https://img.shields.io/pypi/dw/prowler.svg?label=prowler%20downloads"></a>
  <a href="https://hub.docker.com/r/toniblyx/prowler"><img alt="Docker Pulls" src="https://img.shields.io/docker/pulls/toniblyx/prowler"></a>
  <a href="https://hub.docker.com/r/toniblyx/prowler"><img alt="Docker" src="https://img.shields.io/docker/cloud/build/toniblyx/prowler"></a>
  <a href="https://hub.docker.com/r/toniblyx/prowler"><img alt="Docker" src="https://img.shields.io/docker/image-size/toniblyx/prowler"></a>
  <a href="https://gallery.ecr.aws/prowler-cloud/prowler"><img width="120" height=19" alt="AWS ECR Gallery" src="https://user-images.githubusercontent.com/3985464/151531396-b6535a68-c907-44eb-95a1-a09508178616.png"></a>
  <a href="https://codecov.io/gh/prowler-cloud/prowler"><img src="https://codecov.io/gh/prowler-cloud/prowler/graph/badge.svg?token=OflBGsdpDl"/></a>
</p>
<p align="center">
  <a href="https://github.com/prowler-cloud/prowler"><img alt="Repo size" src="https://img.shields.io/github/repo-size/prowler-cloud/prowler"></a>
  <a href="https://github.com/prowler-cloud/prowler/issues"><img alt="Issues" src="https://img.shields.io/github/issues/prowler-cloud/prowler"></a>
  <a href="https://github.com/prowler-cloud/prowler/releases"><img alt="Version" src="https://img.shields.io/github/v/release/prowler-cloud/prowler?include_prereleases"></a>
  <a href="https://github.com/prowler-cloud/prowler/releases"><img alt="Version" src="https://img.shields.io/github/release-date/prowler-cloud/prowler"></a>
  <a href="https://github.com/prowler-cloud/prowler"><img alt="Contributors" src="https://img.shields.io/github/contributors-anon/prowler-cloud/prowler"></a>
  <a href="https://github.com/prowler-cloud/prowler"><img alt="License" src="https://img.shields.io/github/license/prowler-cloud/prowler"></a>
  <a href="https://twitter.com/ToniBlyx"><img alt="Twitter" src="https://img.shields.io/twitter/follow/toniblyx?style=social"></a>
  <a href="https://twitter.com/prowlercloud"><img alt="Twitter" src="https://img.shields.io/twitter/follow/prowlercloud?style=social"></a>
</p>
<hr>

# Description

**Prowler** is an Open Source security tool to perform AWS, Azure, Google Cloud and Kubernetes security best practices assessments, audits, incident response, continuous monitoring, hardening and forensics readiness, and also remediations! We have Prowler CLI (Command Line Interface) that we call Prowler Open Source and a service on top of it that we call <a href="https://prowler.com">Prowler SaaS</a>.

## Prowler CLI

```console
prowler <provider>
```
![Prowler CLI Execution](docs/img/short-display.png)

## Prowler Dashboard

```console
prowler dashboard
```
![Prowler Dashboard](docs/img/dashboard.png)

It contains hundreds of controls covering CIS, NIST 800, NIST CSF, CISA, RBI, FedRAMP, PCI-DSS, GDPR, HIPAA, FFIEC, SOC2, GXP, AWS Well-Architected Framework Security Pillar, AWS Foundational Technical Review (FTR), ENS (Spanish National Security Scheme) and your custom security frameworks.

| Provider | Checks | Services | [Compliance Frameworks](https://docs.prowler.com/projects/prowler-open-source/en/latest/tutorials/compliance/) | [Categories](https://docs.prowler.com/projects/prowler-open-source/en/latest/tutorials/misc/#categories) |
|---|---|---|---|---|
<<<<<<< HEAD
| AWS | 326 | 63 -> `prowler aws --list-services` | 28 -> `prowler aws --list-compliance` | 6 -> `prowler aws --list-categories` |
| GCP | 75 | 11 -> `prowler gcp --list-services` | 1 -> `prowler gcp --list-compliance` | 2 -> `prowler gcp --list-categories`|
| Azure | 127 | 16 -> `prowler azure --list-services` | 2 -> `prowler azure --list-compliance` | 2 -> `prowler azure --list-categories` |
=======
| AWS | 322 | 62 -> `prowler aws --list-services` | 28 -> `prowler aws --list-compliance` | 7 -> `prowler aws --list-categories` |
| GCP | 77 | 13 -> `prowler gcp --list-services` | 2 -> `prowler gcp --list-compliance` | 2 -> `prowler gcp --list-categories`|
| Azure | 127 | 16 -> `prowler azure --list-services` | 3 -> `prowler azure --list-compliance` | 2 -> `prowler azure --list-categories` |
>>>>>>> 4aedba71
| Kubernetes | 83 | 7 -> `prowler kubernetes --list-services` | 1 -> `prowler kubernetes --list-compliance` | 7 -> `prowler kubernetes --list-categories` |

# 💻 Installation

## Pip package
Prowler is available as a project in [PyPI](https://pypi.org/project/prowler-cloud/), thus can be installed using pip with Python >= 3.9, < 3.13:

```console
pip install prowler
prowler -v
```
More details at [https://docs.prowler.com](https://docs.prowler.com/projects/prowler-open-source/en/latest/)

## Containers

The available versions of Prowler are the following:

- `latest`: in sync with `master` branch (bear in mind that it is not a stable version)
- `v3-latest`: in sync with `v3` branch (bear in mind that it is not a stable version)
- `<x.y.z>` (release): you can find the releases [here](https://github.com/prowler-cloud/prowler/releases), those are stable releases.
- `stable`: this tag always point to the latest release.
- `v3-stable`: this tag always point to the latest release for v3.

The container images are available here:

- [DockerHub](https://hub.docker.com/r/toniblyx/prowler/tags)
- [AWS Public ECR](https://gallery.ecr.aws/prowler-cloud/prowler)

## From Github

Python >= 3.9, < 3.13 is required with pip and poetry:

```
git clone https://github.com/prowler-cloud/prowler
cd prowler
poetry shell
poetry install
python prowler.py -v
```
???+ note
  If you want to clone Prowler from Windows, use `git config core.longpaths true` to allow long file paths.
# 📐✏️ High level architecture

You can run Prowler from your workstation, a Kubernetes Job, a Google Compute Engine, an Azure VM, an EC2 instance, Fargate or any other container, CloudShell and many more.

![Architecture](docs/img/architecture.png)

# Deprecations from v3

## General
- `Allowlist` now is called `Mutelist`.
- The `--quiet` option has been deprecated, now use the `--status` flag to select the finding's status you want to get from PASS, FAIL or MANUAL.
- All `INFO` finding's status has changed to `MANUAL`.
- The CSV output format is common for all the providers.

We have deprecated some of our outputs formats:
- The HTML is replaced for the new Prowler Dashboard, run `prowler dashboard`.
- The native JSON is replaced for the JSON [OCSF](https://schema.ocsf.io/) v1.1.0, common for all the providers.

## AWS
- Deprecate the AWS flag --sts-endpoint-region since we use AWS STS regional tokens.
- To send only FAILS to AWS Security Hub, now use either `--send-sh-only-fails` or `--security-hub --status FAIL`.


# 📖 Documentation

Install, Usage, Tutorials and Developer Guide is at https://docs.prowler.com/

# 📃 License

Prowler is licensed as Apache License 2.0 as specified in each file. You may obtain a copy of the License at
<http://www.apache.org/licenses/LICENSE-2.0><|MERGE_RESOLUTION|>--- conflicted
+++ resolved
@@ -61,15 +61,9 @@
 
 | Provider | Checks | Services | [Compliance Frameworks](https://docs.prowler.com/projects/prowler-open-source/en/latest/tutorials/compliance/) | [Categories](https://docs.prowler.com/projects/prowler-open-source/en/latest/tutorials/misc/#categories) |
 |---|---|---|---|---|
-<<<<<<< HEAD
 | AWS | 326 | 63 -> `prowler aws --list-services` | 28 -> `prowler aws --list-compliance` | 6 -> `prowler aws --list-categories` |
 | GCP | 75 | 11 -> `prowler gcp --list-services` | 1 -> `prowler gcp --list-compliance` | 2 -> `prowler gcp --list-categories`|
 | Azure | 127 | 16 -> `prowler azure --list-services` | 2 -> `prowler azure --list-compliance` | 2 -> `prowler azure --list-categories` |
-=======
-| AWS | 322 | 62 -> `prowler aws --list-services` | 28 -> `prowler aws --list-compliance` | 7 -> `prowler aws --list-categories` |
-| GCP | 77 | 13 -> `prowler gcp --list-services` | 2 -> `prowler gcp --list-compliance` | 2 -> `prowler gcp --list-categories`|
-| Azure | 127 | 16 -> `prowler azure --list-services` | 3 -> `prowler azure --list-compliance` | 2 -> `prowler azure --list-categories` |
->>>>>>> 4aedba71
 | Kubernetes | 83 | 7 -> `prowler kubernetes --list-services` | 1 -> `prowler kubernetes --list-compliance` | 7 -> `prowler kubernetes --list-categories` |
 
 # 💻 Installation
