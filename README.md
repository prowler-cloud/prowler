<p align="center">
  <img align="center" src="https://github.com/prowler-cloud/prowler/blob/master/docs/img/prowler-logo-black.png?raw=True#gh-light-mode-only" width="350" height="115">
  <img align="center" src="https://github.com/prowler-cloud/prowler/blob/master/docs/img/prowler-logo-white.png?raw=True#gh-dark-mode-only" width="350" height="115">
</p>
<p align="center">
  <b><i>Prowler SaaS </b> and <b>Prowler Open Source</b> are as dynamic and adaptable as the environment they’re meant to protect. Trusted by the leaders in security.
</p>
<p align="center">
<b>Learn more at <a href="https://prowler.com">prowler.com</i></b>
</p>

<p align="center">
<a href="https://join.slack.com/t/prowler-workspace/shared_invite/zt-1hix76xsl-2uq222JIXrC7Q8It~9ZNog"><img width="30" height="30" alt="Prowler community on Slack" src="https://github.com/prowler-cloud/prowler/assets/3985464/3617e470-670c-47c9-9794-ce895ebdb627"></a>
  <br>
<a href="https://join.slack.com/t/prowler-workspace/shared_invite/zt-1hix76xsl-2uq222JIXrC7Q8It~9ZNog">Join our Prowler community!</a>
</p>

<hr>
<p align="center">
  <a href="https://join.slack.com/t/prowler-workspace/shared_invite/zt-1hix76xsl-2uq222JIXrC7Q8It~9ZNog"><img alt="Slack Shield" src="https://img.shields.io/badge/slack-prowler-brightgreen.svg?logo=slack"></a>
  <a href="https://pypi.org/project/prowler/"><img alt="Python Version" src="https://img.shields.io/pypi/v/prowler.svg"></a>
  <a href="https://pypi.python.org/pypi/prowler/"><img alt="Python Version" src="https://img.shields.io/pypi/pyversions/prowler.svg"></a>
  <a href="https://pypistats.org/packages/prowler"><img alt="PyPI Prowler Downloads" src="https://img.shields.io/pypi/dw/prowler.svg?label=prowler%20downloads"></a>
  <a href="https://hub.docker.com/r/toniblyx/prowler"><img alt="Docker Pulls" src="https://img.shields.io/docker/pulls/toniblyx/prowler"></a>
  <a href="https://hub.docker.com/r/toniblyx/prowler"><img alt="Docker" src="https://img.shields.io/docker/cloud/build/toniblyx/prowler"></a>
  <a href="https://hub.docker.com/r/toniblyx/prowler"><img alt="Docker" src="https://img.shields.io/docker/image-size/toniblyx/prowler"></a>
  <a href="https://gallery.ecr.aws/prowler-cloud/prowler"><img width="120" height=19" alt="AWS ECR Gallery" src="https://user-images.githubusercontent.com/3985464/151531396-b6535a68-c907-44eb-95a1-a09508178616.png"></a>
  <a href="https://codecov.io/gh/prowler-cloud/prowler"><img src="https://codecov.io/gh/prowler-cloud/prowler/graph/badge.svg?token=OflBGsdpDl"/></a>
</p>
<p align="center">
  <a href="https://github.com/prowler-cloud/prowler"><img alt="Repo size" src="https://img.shields.io/github/repo-size/prowler-cloud/prowler"></a>
  <a href="https://github.com/prowler-cloud/prowler/issues"><img alt="Issues" src="https://img.shields.io/github/issues/prowler-cloud/prowler"></a>
  <a href="https://github.com/prowler-cloud/prowler/releases"><img alt="Version" src="https://img.shields.io/github/v/release/prowler-cloud/prowler?include_prereleases"></a>
  <a href="https://github.com/prowler-cloud/prowler/releases"><img alt="Version" src="https://img.shields.io/github/release-date/prowler-cloud/prowler"></a>
  <a href="https://github.com/prowler-cloud/prowler"><img alt="Contributors" src="https://img.shields.io/github/contributors-anon/prowler-cloud/prowler"></a>
  <a href="https://github.com/prowler-cloud/prowler"><img alt="License" src="https://img.shields.io/github/license/prowler-cloud/prowler"></a>
  <a href="https://twitter.com/ToniBlyx"><img alt="Twitter" src="https://img.shields.io/twitter/follow/toniblyx?style=social"></a>
  <a href="https://twitter.com/prowlercloud"><img alt="Twitter" src="https://img.shields.io/twitter/follow/prowlercloud?style=social"></a>
</p>
<hr>

# Description

`Prowler` is an Open Source security tool to perform AWS, GCP and Azure security best practices assessments, audits, incident response, continuous monitoring, hardening and forensics readiness.

It contains hundreds of controls covering CIS, NIST 800, NIST CSF, CISA, RBI, FedRAMP, PCI-DSS, GDPR, HIPAA, FFIEC, SOC2, GXP, AWS Well-Architected Framework Security Pillar, AWS Foundational Technical Review (FTR), ENS (Spanish National Security Scheme) and your custom security frameworks.

| Provider | Checks | Services | [Compliance Frameworks](https://docs.prowler.com/projects/prowler-open-source/en/latest/tutorials/compliance/) | [Categories](https://docs.prowler.com/projects/prowler-open-source/en/latest/tutorials/misc/#categories) |
|---|---|---|---|---|
| AWS | 302 | 61 -> `prowler aws --list-services` | 27 -> `prowler aws --list-compliance` | 6 -> `prowler aws --list-categories` |
| GCP | 73 | 11 -> `prowler gcp --list-services` | 1 -> `prowler gcp --list-compliance` | 2 -> `prowler gcp --list-categories`|
<<<<<<< HEAD
| Azure | 37 | 4 -> `prowler azure --list-services` | CIS soon | 1 -> `prowler azure --list-categories` |
| Kubernetes | 83 | 7 -> `prowler kubernetes --list-services` | CIS soon | 7 -> `prowler kubernetes --list-categories` |
=======
| Azure | 91 | 14 -> `prowler azure --list-services` | CIS soon | 2 -> `prowler azure --list-categories` |
| Kubernetes | Work In Progress | - | CIS soon | - |
>>>>>>> 58ee45b7

# 📖 Documentation

The full documentation can now be found at [https://docs.prowler.com](https://docs.prowler.com/projects/prowler-open-source/en/latest/)

## Looking for Prowler v2 documentation?
For Prowler v2 Documentation, please go to https://github.com/prowler-cloud/prowler/tree/2.12.1.

# ⚙️ Install

## Pip package
Prowler is available as a project in [PyPI](https://pypi.org/project/prowler-cloud/), thus can be installed using pip with Python >= 3.9, < 3.13:

```console
pip install prowler
prowler -v
```
More details at [https://docs.prowler.com](https://docs.prowler.com/projects/prowler-open-source/en/latest/)

## Containers

The available versions of Prowler are the following:

- `latest`: in sync with master branch (bear in mind that it is not a stable version)
- `<x.y.z>` (release): you can find the releases [here](https://github.com/prowler-cloud/prowler/releases), those are stable releases.
- `stable`: this tag always point to the latest release.

The container images are available here:

- [DockerHub](https://hub.docker.com/r/toniblyx/prowler/tags)
- [AWS Public ECR](https://gallery.ecr.aws/prowler-cloud/prowler)

## From Github

Python >= 3.9, < 3.13 is required with pip and poetry:

```
git clone https://github.com/prowler-cloud/prowler
cd prowler
poetry shell
poetry install
python prowler.py -v
```

# 📐✏️ High level architecture

You can run Prowler from your workstation, an EC2 instance, Fargate or any other container, Codebuild, CloudShell and Cloud9.

![Architecture](https://github.com/prowler-cloud/prowler/assets/38561120/710f0def-6e3e-4b3e-b8fa-4b3e7db1ed9f)

# 📝 Requirements

Prowler has been written in Python using the [AWS SDK (Boto3)](https://boto3.amazonaws.com/v1/documentation/api/latest/index.html#), [Azure SDK](https://azure.github.io/azure-sdk-for-python/) and [GCP API Python Client](https://github.com/googleapis/google-api-python-client/).
## AWS

Since Prowler uses AWS Credentials under the hood, you can follow any authentication method as described [here](https://docs.aws.amazon.com/cli/latest/userguide/cli-configure-quickstart.html#cli-configure-quickstart-precedence).
Make sure you have properly configured your AWS-CLI with a valid Access Key and Region or declare AWS variables properly (or instance profile/role):

  ```console
  aws configure
  ```

  or

  ```console
  export AWS_ACCESS_KEY_ID="ASXXXXXXX"
  export AWS_SECRET_ACCESS_KEY="XXXXXXXXX"
  export AWS_SESSION_TOKEN="XXXXXXXXX"
  ```

Those credentials must be associated to a user or role with proper permissions to do all checks. To make sure, add the following AWS managed policies to the user or role being used:

  - `arn:aws:iam::aws:policy/SecurityAudit`
  - `arn:aws:iam::aws:policy/job-function/ViewOnlyAccess`

  > Moreover, some read-only additional permissions are needed for several checks, make sure you attach also the custom policy [prowler-additions-policy.json](https://github.com/prowler-cloud/prowler/blob/master/permissions/prowler-additions-policy.json) to the role you are using.

  > If you want Prowler to send findings to [AWS Security Hub](https://aws.amazon.com/security-hub), make sure you also attach the custom policy [prowler-security-hub.json](https://github.com/prowler-cloud/prowler/blob/master/permissions/prowler-security-hub.json).

  ## Azure

  Prowler for Azure supports the following authentication types:

- Service principal authentication by environment variables (Enterprise Application)
- Current az cli credentials stored
- Interactive browser authentication
- Managed identity authentication

### Service Principal authentication

To allow Prowler assume the service principal identity to start the scan, it is needed to configure the following environment variables:

```console
export AZURE_CLIENT_ID="XXXXXXXXX"
export AZURE_TENANT_ID="XXXXXXXXX"
export AZURE_CLIENT_SECRET="XXXXXXX"
```

If you try to execute Prowler with the `--sp-env-auth` flag and those variables are empty or not exported, the execution is going to fail.
### AZ CLI / Browser / Managed Identity authentication

The other three cases do not need additional configuration, `--az-cli-auth` and `--managed-identity-auth` are automated options, `--browser-auth` needs the user to authenticate using the default browser to start the scan. Also `--browser-auth` needs the tenant id to be specified with `--tenant-id`.

### Permissions

To use each one, you need to pass the proper flag to the execution. Prowler for Azure handles two types of permission scopes, which are:

- **Azure Active Directory permissions**: Used to retrieve metadata from the identity assumed by Prowler and future AAD checks (not mandatory to have access to execute the tool)
- **Subscription scope permissions**: Required to launch the checks against your resources, mandatory to launch the tool.


#### Azure Active Directory scope

Azure Active Directory (AAD) permissions required by the tool are the following:

- `Directory.Read.All`
- `Policy.Read.All`


#### Subscriptions scope

Regarding the subscription scope, Prowler by default scans all the subscriptions that is able to list, so it is required to add the following RBAC builtin roles per subscription  to the entity that is going to be assumed by the tool:

- `Security Reader`
- `Reader`


## Google Cloud Platform

Prowler will follow the same credentials search as [Google authentication libraries](https://cloud.google.com/docs/authentication/application-default-credentials#search_order):

1. [GOOGLE_APPLICATION_CREDENTIALS environment variable](https://cloud.google.com/docs/authentication/application-default-credentials#GAC)
2. [User credentials set up by using the Google Cloud CLI](https://cloud.google.com/docs/authentication/application-default-credentials#personal)
3. [The attached service account, returned by the metadata server](https://cloud.google.com/docs/authentication/application-default-credentials#attached-sa)

Those credentials must be associated to a user or service account with proper permissions to do all checks. To make sure, add the `Viewer` role to the member associated with the credentials.

> By default, `prowler` will scan all accessible GCP Projects, use flag `--project-ids` to specify the projects to be scanned.

# 💻 Basic Usage

To run prowler, you will need to specify the provider (e.g aws or azure):

```console
prowler <provider>
```

![Prowler Execution](https://github.com/prowler-cloud/prowler/blob/b91b0103ff38e66a915c8a0ed84905a07e4aae1d/docs/img/short-display.png?raw=True)

> Running the `prowler` command without options will use your environment variable credentials.

By default, prowler will generate a CSV, a JSON and a HTML report, however you can generate JSON-ASFF (only for AWS Security Hub) report with `-M` or `--output-modes`:

```console
prowler <provider> -M csv json json-asff html
```

The html report will be located in the `output` directory as the other files and it will look like:

![Prowler Execution](https://github.com/prowler-cloud/prowler/blob/62c1ce73bbcdd6b9e5ba03dfcae26dfd165defd9/docs/img/html-output.png?raw=True)

You can use `-l`/`--list-checks` or `--list-services` to list all available checks or services within the provider.

```console
prowler <provider> --list-checks
prowler <provider> --list-services
```

For executing specific checks or services you can use options `-c`/`--checks` or `-s`/`--services`:

```console
prowler aws --checks s3_bucket_public_access
prowler aws --services s3 ec2
```

Also, checks and services can be excluded with options `-e`/`--excluded-checks` or `--excluded-services`:

```console
prowler aws --excluded-checks s3_bucket_public_access
prowler aws --excluded-services s3 ec2
```

You can always use `-h`/`--help` to access to the usage information and all the possible options:

```console
prowler -h
```

## Checks Configurations
Several Prowler's checks have user configurable variables that can be modified in a common **configuration file**.
This file can be found in the following path:
```
prowler/config/config.yaml
```

## AWS

Use a custom AWS profile with `-p`/`--profile` and/or AWS regions which you want to audit with `-f`/`--filter-region`:

```console
prowler aws --profile custom-profile -f us-east-1 eu-south-2
```
> By default, `prowler` will scan all AWS regions.

## Azure

With Azure you need to specify which auth method is going to be used:

```console
prowler azure [--sp-env-auth, --az-cli-auth, --browser-auth, --managed-identity-auth]
```
> By default, `prowler` will scan all Azure subscriptions.

## Google Cloud Platform

Optionally, you can provide the location of an application credential JSON file with the following argument:

```console
prowler gcp --credentials-file path
```
> By default, `prowler` will scan all accessible GCP Projects, use flag `--project-ids` to specify the projects to be scanned.

## Kubernetes

For non in-cluster execution, you can provide the location of the KubeConfig file with the following argument:

```console
prowler kubernetes --kubeconfig-file path
```

For in-cluster execution, you can use the supplied yaml to run Prowler as a job:
```console
kubectl apply -f job.yaml
kubectl apply -f prowler-role.yaml
kubectl apply -f prowler-rolebinding.yaml
kubectl get pods --> prowler-XXXXX
kubectl logs prowler-XXXXX
```

> By default, `prowler` will scan all namespaces in your active Kubernetes context, use flag `--context` to specify the context to be scanned and `--namespaces` to specify the namespaces to be scanned.

# 📃 License

Prowler is licensed as Apache License 2.0 as specified in each file. You may obtain a copy of the License at
<http://www.apache.org/licenses/LICENSE-2.0><|MERGE_RESOLUTION|>--- conflicted
+++ resolved
@@ -49,13 +49,8 @@
 |---|---|---|---|---|
 | AWS | 302 | 61 -> `prowler aws --list-services` | 27 -> `prowler aws --list-compliance` | 6 -> `prowler aws --list-categories` |
 | GCP | 73 | 11 -> `prowler gcp --list-services` | 1 -> `prowler gcp --list-compliance` | 2 -> `prowler gcp --list-categories`|
-<<<<<<< HEAD
-| Azure | 37 | 4 -> `prowler azure --list-services` | CIS soon | 1 -> `prowler azure --list-categories` |
+| Azure | 91 | 14 -> `prowler azure --list-services` | CIS soon | 2 -> `prowler azure --list-categories` |
 | Kubernetes | 83 | 7 -> `prowler kubernetes --list-services` | CIS soon | 7 -> `prowler kubernetes --list-categories` |
-=======
-| Azure | 91 | 14 -> `prowler azure --list-services` | CIS soon | 2 -> `prowler azure --list-categories` |
-| Kubernetes | Work In Progress | - | CIS soon | - |
->>>>>>> 58ee45b7
 
 # 📖 Documentation
 
