<p align="center">
  <img align="center" src="docs/images/prowler-pro-dark.png#gh-dark-mode-only" width="150" height="36">
  <img align="center" src="docs/images/prowler-pro-light.png#gh-light-mode-only" width="15%" height="15%">
</p>
<p align="center">
  <b><i>&nbsp&nbsp&nbspExplore the Pro version of Prowler at <a href="https://prowler.pro">prowler.pro</a></i></b>
</p>
<hr>
<p align="center">
  <img src="https://user-images.githubusercontent.com/3985464/113734260-7ba06900-96fb-11eb-82bc-d4f68a1e2710.png" />
</p>
<p align="center">
  <a href="https://discord.gg/UjSMCVnxSB"><img alt="Discord Shield" src="https://img.shields.io/discord/807208614288818196"></a>
  <a href="https://hub.docker.com/r/toniblyx/prowler"><img alt="Docker Pulls" src="https://img.shields.io/docker/pulls/toniblyx/prowler"></a>
  <a href="https://hub.docker.com/r/toniblyx/prowler"><img alt="Docker" src="https://img.shields.io/docker/cloud/build/toniblyx/prowler"></a>
  <a href="https://hub.docker.com/r/toniblyx/prowler"><img alt="Docker" src="https://img.shields.io/docker/image-size/toniblyx/prowler"></a>
  <a href="https://gallery.ecr.aws/o4g1s5r6/prowler"><img width="120" height=19" alt="AWS ECR Gallery" src="https://user-images.githubusercontent.com/3985464/151531396-b6535a68-c907-44eb-95a1-a09508178616.png"></a>
  <a href="https://github.com/prowler-cloud/prowler"><img alt="Repo size" src="https://img.shields.io/github/repo-size/prowler-cloud/prowler"></a>
  <a href="https://github.com/prowler-cloud/prowler"><img alt="Lines" src="https://img.shields.io/tokei/lines/github/prowler-cloud/prowler"></a>
  <a href="https://github.com/prowler-cloud/prowler/issues"><img alt="Issues" src="https://img.shields.io/github/issues/prowler-cloud/prowler"></a>
  <a href="https://github.com/prowler-cloud/prowler/releases"><img alt="Version" src="https://img.shields.io/github/v/release/prowler-cloud/prowler?include_prereleases"></a>
  <a href="https://github.com/prowler-cloud/prowler/releases"><img alt="Version" src="https://img.shields.io/github/release-date/prowler-cloud/prowler"></a>
  <a href="https://github.com/prowler-cloud/prowler"><img alt="Contributors" src="https://img.shields.io/github/contributors-anon/prowler-cloud/prowler"></a>
  <a href="https://github.com/prowler-cloud/prowler"><img alt="License" src="https://img.shields.io/github/license/prowler-cloud/prowler"></a>
  <a href="https://twitter.com/ToniBlyx"><img alt="Twitter" src="https://img.shields.io/twitter/follow/toniblyx?style=social"></a>
</p>

<p align="center">
  <i>Prowler</i> is an Open Source security tool to perform AWS security best practices assessments, audits, incident response, continuous monitoring, hardening and forensics readiness. It contains more than 200 controls covering CIS, PCI-DSS, ISO27001, GDPR, HIPAA, FFIEC, SOC2, AWS FTR, ENS and custome security frameworks.
</p>

## Table of Contents

- [Description](#description)
- [Features](#features)
- [High level architecture](#high-level-architecture)
- [Requirements and Installation](#requirements-and-installation)
- [Usage](#usage)
- [Screenshots](#screenshots)
- [Advanced Usage](#advanced-usage)
- [Security Hub integration](#security-hub-integration)
- [CodeBuild deployment](#codebuild-deployment)
- [Allowlist](#allowlist-or-remove-a-fail-from-resources)
- [Fix](#how-to-fix-every-fail)
- [Troubleshooting](#troubleshooting)
- [Extras](#extras)
- [Forensics Ready Checks](#forensics-ready-checks)
- [GDPR Checks](#gdpr-checks)
- [HIPAA Checks](#hipaa-checks)
- [Trust Boundaries Checks](#trust-boundaries-checks)
- [Multi Account and Continuous Monitoring](util/org-multi-account/README.md)
- [Custom Checks](#custom-checks)
- [Third Party Integrations](#third-party-integrations)
- [Full list of checks and groups](/LIST_OF_CHECKS_AND_GROUPS.md)
- [License](#license)

## Description

Prowler is a command line tool that helps you with AWS security assessment, auditing, hardening and incident response.

It follows guidelines of the CIS Amazon Web Services Foundations Benchmark (49 checks) and has more than 100 additional checks including related to GDPR, HIPAA, PCI-DSS, ISO-27001, FFIEC, SOC2 and others.

Read more about [CIS Amazon Web Services Foundations Benchmark v1.2.0 - 05-23-2018](https://d0.awsstatic.com/whitepapers/compliance/AWS_CIS_Foundations_Benchmark.pdf)

## Features

+200 checks covering security best practices across all AWS regions and most of AWS services and related to the next groups:

- Identity and Access Management [group1]
- Logging  [group2]
- Monitoring [group3]
- Networking [group4]
- CIS Level 1 [cislevel1]
- CIS Level 2 [cislevel2]
- Extras *see Extras section* [extras]
- Forensics related group of checks [forensics-ready]
- GDPR [gdpr] Read more [here](#gdpr-checks)
- HIPAA [hipaa] Read more [here](#hipaa-checks)
- Trust Boundaries [trustboundaries] Read more [here](#trust-boundaries-checks)
- Secrets
- Internet exposed resources
- EKS-CIS
- Also includes PCI-DSS, ISO-27001, FFIEC, SOC2, ENS (Esquema Nacional de Seguridad of Spain).
- AWS FTR [FTR] Read more [here](#aws-ftr-checks)

With Prowler you can:

- Get a direct colorful or monochrome report
- A HTML, CSV, JUNIT, JSON or JSON ASFF (Security Hub) format report
- Send findings directly to Security Hub
- Run specific checks and groups or create your own
- Check multiple AWS accounts in parallel or sequentially
- And more! Read examples below

## High level architecture

You can run Prowler from your workstation, an EC2 instance, Fargate or any other container, Codebuild, CloudShell and Cloud9.

![Prowler high level architecture](https://user-images.githubusercontent.com/3985464/109143232-1488af80-7760-11eb-8d83-726790fda592.jpg)
## Requirements and Installation

Prowler has been written in bash using AWS-CLI underneath and it works in Linux, Mac OS or Windows with cygwin or virtualization. Also requires `jq` and `detect-secrets` to work properly.

- Make sure the latest version of AWS-CLI is installed. It works with either v1 or v2, however _latest v2 is recommended if using new regions since they require STS v2 token_, and other components needed, with Python pip already installed.

- For Amazon Linux (`yum` based Linux distributions and AWS CLI v2):
    ```
    sudo yum update -y
    sudo yum remove -y awscli
    curl "https://awscli.amazonaws.com/awscli-exe-linux-x86_64.zip" -o "awscliv2.zip"
    unzip awscliv2.zip
    sudo ./aws/install
    sudo yum install -y python3 jq git
    sudo pip3 install detect-secrets==1.0.3
    git clone https://github.com/prowler-cloud/prowler
    ```
- For Ubuntu Linux (`apt` based Linux distributions and AWS CLI v2):
    ```
    sudo apt update
    sudo apt install python3 python3-pip jq git zip
    pip install detect-secrets==1.0.3
    curl "https://awscli.amazonaws.com/awscli-exe-linux-x86_64.zip" -o "awscliv2.zip"
    unzip awscliv2.zip
    sudo ./aws/install
    git clone https://github.com/prowler-cloud/prowler
    ```

    > NOTE: detect-secrets Yelp version is no longer supported, the one from IBM is mantained now. Use the one mentioned below or the specific Yelp version 1.0.3 to make sure it works as expected (`pip install detect-secrets==1.0.3`):
    ```sh
    pip install "git+https://github.com/ibm/detect-secrets.git@master#egg=detect-secrets"
    ```

    AWS-CLI can be also installed it using other methods, refer to official documentation for more details: <https://aws.amazon.com/cli/>, but `detect-secrets` has to be installed using `pip` or `pip3`.

- Once Prowler repository is cloned, get into the folder and you can run it:

    ```sh
    cd prowler
    ./prowler
    ```

- Since Prowler users AWS CLI under the hood, you can follow any authentication method as described [here](https://docs.aws.amazon.com/cli/latest/userguide/cli-configure-quickstart.html#cli-configure-quickstart-precedence). Make sure you have properly configured your AWS-CLI with a valid Access Key and Region or declare AWS variables properly (or instance profile/role):

    ```sh
    aws configure
    ```

    or

    ```sh
    export AWS_ACCESS_KEY_ID="ASXXXXXXX"
    export AWS_SECRET_ACCESS_KEY="XXXXXXXXX"
    export AWS_SESSION_TOKEN="XXXXXXXXX"
    ```

- Those credentials must be associated to a user or role with proper permissions to do all checks. To make sure, add the AWS managed policies, SecurityAudit and ViewOnlyAccess, to the user or role being used.  Policy ARNs are:

    ```sh
    arn:aws:iam::aws:policy/SecurityAudit
    arn:aws:iam::aws:policy/job-function/ViewOnlyAccess
    ```

    > Additional permissions needed: to make sure Prowler can scan all services included in the group *Extras*, make sure you attach also the custom policy [prowler-additions-policy.json](https://github.com/prowler-cloud/prowler/blob/master/iam/prowler-additions-policy.json) to the role you are using. If you want Prowler to send findings to [AWS Security Hub](https://aws.amazon.com/security-hub), make sure you also attach the custom policy [prowler-security-hub.json](https://github.com/prowler-cloud/prowler/blob/master/iam/prowler-security-hub.json).

## Usage

1. Run the `prowler` command without options (it will use your environment variable credentials if they exist or will default to using the `~/.aws/credentials` file and run checks over all regions when needed. The default region is us-east-1):

    ```sh
    ./prowler
    ```

    Use `-l` to list all available checks and the groups (sections) that reference them. To list all groups use `-L` and to list content of a group use `-l -g <groupname>`.

    If you want to avoid installing dependencies run it using Docker:

    ```sh
    docker run -ti --rm --name prowler --env AWS_ACCESS_KEY_ID --env AWS_SECRET_ACCESS_KEY --env AWS_SESSION_TOKEN toniblyx/prowler:latest
    ```

    In case you want to get reports created by Prowler use docker volume option like in the example below:
    ```sh
    docker run -ti --rm -v /your/local/output:/prowler/output --name prowler --env AWS_ACCESS_KEY_ID --env AWS_SECRET_ACCESS_KEY --env AWS_SESSION_TOKEN toniblyx/prowler:latest -g hipaa -M csv,json,html
    ```

1. For custom AWS-CLI profile and region, use the following: (it will use your custom profile and run checks over all regions when needed):

    ```sh
    ./prowler -p custom-profile -r us-east-1
    ```

1. For a single check use option `-c`:

    ```sh
    ./prowler -c check310
    ```

    With Docker:

    ```sh
    docker run -ti --rm --name prowler --env AWS_ACCESS_KEY_ID --env AWS_SECRET_ACCESS_KEY --env AWS_SESSION_TOKEN toniblyx/prowler:latest "-c check310"
    ```

    or multiple checks separated by comma:

    ```sh
    ./prowler -c check310,check722
    ```

    or all checks but some of them:

    ```sh
    ./prowler -E check42,check43
    ```

    or for custom profile and region:

    ```sh
    ./prowler -p custom-profile -r us-east-1 -c check11
    ```

    or for a group of checks use group name:

    ```sh
    ./prowler -g group1 # for iam related checks
    ```

    or exclude some checks in the group:

    ```sh
    ./prowler -g group4 -E check42,check43
    ```

    Valid check numbers are based on the AWS CIS Benchmark guide, so 1.1 is check11 and 3.10 is check310

### Regions

By default, Prowler scans all opt-in regions available, that might take a long execution time depending on the number of resources and regions used. Same applies for GovCloud or China regions. See below Advance usage for examples.

Prowler has two parameters related to regions: `-r` that is used query AWS services API endpoints (it uses `us-east-1` by default and required for GovCloud or China) and the option `-f` that is to filter those regions you only want to scan. For example if you want to scan Dublin only use `-f eu-west-1` and if you want to scan Dublin and Ohio `-f eu-west-1,us-east-1`, note the regions are separated by a comma deliminator (it can be used as before with `-f 'eu-west-1,us-east-1'`).

## Screenshots

- Sample screenshot of default console report first lines of command `./prowler`:

    <img width="900" src="https://user-images.githubusercontent.com/3985464/141444529-84640bed-be0b-4112-80a2-2a43e3ebf53f.png">

- Sample screenshot of the html output `-M html`:

    <img width="900" alt="Prowler html" src="https://user-images.githubusercontent.com/3985464/141443976-41d32cc2-533d-405a-92cb-affc3995d6ec.png">

- Sample screenshot of the Quicksight dashboard, see [quicksight-security-dashboard.workshop.aws](https://quicksight-security-dashboard.workshop.aws/):

    <img width="900" alt="Prowler with Quicksight" src="https://user-images.githubusercontent.com/3985464/128932819-0156e838-286d-483c-b953-fda68a325a3d.png">

- Sample screenshot of the junit-xml output in CodeBuild `-M junit-xml`:

    <img width="900" src="https://user-images.githubusercontent.com/3985464/113942824-ca382b00-9801-11eb-84e5-d7731548a7a9.png">

### Save your reports

1. If you want to save your report for later analysis thare are different ways, natively (supported text, mono, csv, json, json-asff, junit-xml and html, see note below for more info):

    ```sh
    ./prowler -M csv
    ```

    or with multiple formats at the same time:

    ```sh
    ./prowler -M csv,json,json-asff,html
    ```

    or just a group of checks in multiple formats:

    ```sh
    ./prowler -g gdpr -M csv,json,json-asff
    ```

    or if you want a sorted and dynamic HTML report do:

    ```sh
    ./prowler -M html
    ```

    Now `-M` creates a file inside the prowler `output` directory named `prowler-output-AWSACCOUNTID-YYYYMMDDHHMMSS.format`. You don't have to specify anything else, no pipes, no redirects.

    or just saving the output to a file like below:

    ```sh
    ./prowler -M mono > prowler-report.txt
    ```

    To generate JUnit report files, include the junit-xml format. This can be combined with any other format. Files are written inside a prowler root directory named `junit-reports`:

    ```sh
    ./prowler -M text,junit-xml
    ```

    >Note about output formats to use with `-M`: "text" is the default one with colors, "mono" is like default one but monochrome, "csv" is comma separated values, "json" plain basic json (without comma between lines) and "json-asff" is also json with Amazon Security Finding Format that you can ship to Security Hub using `-S`.

    To save your report in an S3 bucket, use `-B` to define a custom output bucket along with `-M` to define the output format that is going to be uploaded to S3:

    ```sh
    ./prowler -M csv -B my-bucket/folder/
    ```
    >In the case you do not want to use the assumed role credentials but the initial credentials to put the reports into the S3 bucket, use `-D` instead of `-B`. Make sure that the used credentials have s3:PutObject permissions in the S3 path where the reports are going to be uploaded.

    When generating multiple formats and running using Docker, to retrieve the reports, bind a local directory to the container, e.g.:

    ```sh
    docker run -ti --rm --name prowler --volume "$(pwd)":/prowler/output --env AWS_ACCESS_KEY_ID --env AWS_SECRET_ACCESS_KEY --env AWS_SESSION_TOKEN toniblyx/prowler:latest -M csv,json
    ```

1. To perform an assessment based on CIS Profile Definitions you can use cislevel1 or cislevel2 with `-g` flag, more information about this [here, page 8](https://d0.awsstatic.com/whitepapers/compliance/AWS_CIS_Foundations_Benchmark.pdf):

    ```sh
    ./prowler -g cislevel1
    ```

1. If you want to run Prowler to check multiple AWS accounts in parallel (runs up to 4 simultaneously `-P 4`) but you may want to read below in Advanced Usage section to do so assuming a role:

    ```sh
    grep -E '^\[([0-9A-Aa-z_-]+)\]'  ~/.aws/credentials | tr -d '][' | shuf |  \
    xargs -n 1 -L 1 -I @ -r -P 4 ./prowler -p @ -M csv  2> /dev/null  >> all-accounts.csv
    ```

1. For help about usage run:

    ```
    ./prowler -h
    ```
## Database providers connector

You can send the Prowler's output to different databases (right now only PostgreSQL is supported). 

Jump into the section for the database provider you want to use and follow the required steps to configure it. 
### PostgreSQL 
- Install psql
    - Mac -> `brew install libpq`
    - Ubuntu -> `sudo apt-get install postgresql-client `
    - RHEL/Centos -> `sudo yum install postgresql10`
<<<<<<< HEAD
- Configure a `.pgpass` file into the root folder of the user that is going to launch Prowler ([pgpass file doc](https://www.postgresql.org/docs/current/libpq-pgpass.html)), including an extra field at the end of the line to name the table, for instance:  
  `localhost:5432:postgres:postgres:mypassword:prowler_findings`
- Create a table in your PostgreSQL database to store the prowler's data. You can use the following SQL statemente to create the table:
```
CREATE TABLE  IF NOT EXISTS prowler (
=======
- Configure a `~/.pgpass` file into the root folder of the user that is going to launch Prowler ([pgpass file doc](https://www.postgresql.org/docs/current/libpq-pgpass.html)), including an extra field at the end of the line, separated by `:`, to name the table, for instance:  
  `hostname:port:database:username:password:prowler_findings`
- Create a table in your PostgreSQL database to store the Prowler's data. You can use the following SQL statement to create the table:
```
CREATE TABLE  IF NOT EXISTS prowler_findings (
>>>>>>> 7930b449
profile TEXT,
account_number TEXT, 
region TEXT, 
check_id TEXT, 
result TEXT, 
item_scored TEXT, 
item_level TEXT, 
check_title TEXT,
result_extended TEXT, 
check_asff_compliance_type TEXT, 
severity TEXT, 
service_name TEXT, 
check_asff_resource_type TEXT, 
check_asff_type TEXT, 
risk TEXT, 
remediation TEXT,  
documentation TEXT, 
check_caf_epic TEXT, 
resource_id TEXT, 
prowler_start_time TEXT, 
account_details_email TEXT, 
account_details_name TEXT, 
account_details_arn TEXT,  
account_details_org TEXT, 
account_details_tags  TEXT 
);
```
<<<<<<< HEAD
- Execute prowler with `-d` flag, for example:  
=======
- Execute Prowler with `-d` flag, for example:  
>>>>>>> 7930b449
    `./prowler -M csv -d postgres`
    > *Note*: This command creates a `csv` output file and stores the Prowler output in the configured PostgreSQL DB. It's an example, `-d` flag **does not** require `-M` to run.

## Advanced Usage

### Assume Role:

Prowler uses the AWS CLI underneath so it uses the same authentication methods. However, there are few ways to run Prowler against multiple accounts using IAM Assume Role feature depending on eachg use case. You can just set up your custom profile inside `~/.aws/config` with all needed information about the role to assume then call it with `./prowler -p your-custom-profile`. Additionally you can use `-A 123456789012` and `-R RemoteRoleToAssume` and Prowler will get those temporary credentials using `aws sts assume-role`, set them up as environment variables and run against that given account. To create a role to assume in multiple accounts easier eather as CFN Stack or StackSet, look at [this CloudFormation template](iam/create_role_to_assume_cfn.yaml) and adapt it.

```sh
./prowler -A 123456789012 -R ProwlerRole
```

```sh
./prowler -A 123456789012 -R ProwlerRole -I 123456
```

> *NOTE 1 about Session Duration*: By default it gets credentials valid for 1 hour (3600 seconds). Depending on the mount of checks you run and the size of your infrastructure, Prowler may require more than 1 hour to finish. Use option `-T <seconds>`  to allow up to 12h (43200 seconds). To allow more than 1h you need to modify *"Maximum CLI/API session duration"* for that particular role, read more [here](https://docs.aws.amazon.com/IAM/latest/UserGuide/id_roles_use.html#id_roles_use_view-role-max-session).

> *NOTE 2 about Session Duration*: Bear in mind that if you are using roles assumed by role chaining there is a hard limit of 1 hour so consider not using role chaining if possible, read more about that, in foot note 1 below the table [here](https://docs.aws.amazon.com/IAM/latest/UserGuide/id_roles_use.html).

For example, if you want to get only the fails in CSV format from all checks regarding RDS without banner from the AWS Account 123456789012 assuming the role RemoteRoleToAssume and set a fixed session duration of 1h:

```sh
./prowler -A 123456789012 -R RemoteRoleToAssume -T 3600 -b -M cvs -q -g rds
```
or with a given External ID:
```sh
./prowler -A 123456789012 -R RemoteRoleToAssume -T 3600 -I 123456 -b -M cvs -q -g rds
```

### Assume Role and across all accounts in AWS Organizations or just a list of accounts:

If you want to run Prowler or just a check or a group across all accounts of AWS Organizations you can do this:

First get a list of accounts that are not suspended:
```
ACCOUNTS_IN_ORGS=$(aws organizations list-accounts --query Accounts[?Status==`ACTIVE`].Id --output text)
```
Then run Prowler to assume a role (same in all members) per each account, in this example it is just running one particular check:
```
for accountId in $ACCOUNTS_IN_ORGS; do ./prowler -A $accountId -R RemoteRoleToAssume -c extra79; done
```
Using the same for loop it can be scanned a list of accounts with a variable like `ACCOUNTS_LIST='11111111111 2222222222 333333333'`

### Get AWS Account details from your AWS Organization:

From Prowler v2.8, you can get additional information of the scanned account in CSV and JSON outputs. When scanning a single account you get the Account ID as part of the output. Now, if you have AWS Organizations and are scanning multiple accounts using the assume role functionality, Prowler can get your account details like Account Name, Email, ARN, Organization ID and Tags and you will have them next to every finding in the CSV and JSON outputs.
In order to do that you can use the new option `-O <management account id>`, requires `-R <role to assume>` and also needs permissions `organizations:ListAccounts*` and `organizations:ListTagsForResource`. See the following sample command:
```
./prowler -R ProwlerScanRole -A 111111111111 -O 222222222222 -M json,csv
```
In that command Prowler will scan the account `111111111111` assuming the role `ProwlerScanRole` and getting the account details from the AWS Organizatiosn management account `222222222222` assuming the same role `ProwlerScanRole` for that and creating two reports with those details in JSON and CSV.

In the JSON output below (redacted) you can see tags coded in base64 to prevent breaking CSV or JSON due to its format:

```json
  "Account Email": "my-prod-account@domain.com",
  "Account Name": "my-prod-account",
  "Account ARN": "arn:aws:organizations::222222222222:account/o-abcde1234/111111111111",
  "Account Organization": "o-abcde1234",
  "Account tags": "\"eyJUYWdzIjpasf0=\""
```
The additional fields in CSV header output are as follow:

```csv
ACCOUNT_DETAILS_EMAIL,ACCOUNT_DETAILS_NAME,ACCOUNT_DETAILS_ARN,ACCOUNT_DETAILS_ORG,ACCOUNT_DETAILS_TAGS
```

### GovCloud

Prowler runs in GovCloud regions as well. To make sure it points to the right API endpoint use `-r` to either `us-gov-west-1` or `us-gov-east-1`. If not filter region is used it will look for resources in both GovCloud regions by default:
```sh
./prowler -r us-gov-west-1
```
> For Security Hub integration see below in Security Hub section.

### Custom folder for custom checks

Flag `-x /my/own/checks` will include any check in that particular directory (files must start by check). To see how to write checks see [Add Custom Checks](#add-custom-checks) section.

S3 URIs are also supported as custom folders for custom checks, e.g. `s3://bucket/prefix/checks`. Prowler will download the folder locally and run the checks as they are called with default execution,`-c` or `-g`.
>Make sure that the used credentials have s3:GetObject permissions in the S3 path where the custom checks are located.

### Show or log only FAILs

In order to remove noise and get only FAIL findings there is a `-q` flag that makes Prowler to show and log only FAILs. 
It can be combined with any other option.
Will show WARNINGS when a resource is excluded, just to take into consideration.

```sh
# -q option combined with -M csv -b
./prowler -q -M csv -b
```

### Set the entropy limit for detect-secrets

Sets the entropy limit for high entropy base64 strings from environment variable `BASE64_LIMIT`. Value must be between 0.0 and 8.0, defaults is 4.5.
Sets the entropy limit for high entropy hex strings from environment variable `HEX_LIMIT`. Value must be between 0.0 and 8.0, defaults is 3.0.

```sh
export BASE64_LIMIT=4.5
export HEX_LIMIT=3.0
```
### Run Prowler using AWS CloudShell

An easy way to run Prowler to scan your account is using AWS CloudShell. Read more and learn how to do it [here](util/cloudshell/README.md).

## Security Hub integration

Since October 30th 2020 (version v2.3RC5), Prowler supports natively and as **official integration** sending findings to [AWS Security Hub](https://aws.amazon.com/security-hub). This integration allows Prowler to import its findings to AWS Security Hub. With Security Hub, you now have a single place that aggregates, organizes, and prioritizes your security alerts, or findings, from multiple AWS services, such as Amazon GuardDuty, Amazon Inspector, Amazon Macie, AWS Identity and Access Management (IAM) Access Analyzer, and AWS Firewall Manager, as well as from AWS Partner solutions and from Prowler for free. 

Before sending findings to Prowler, you need to perform next steps:
1. Since Security Hub is a region based service, enable it in the region or regions you require. Use the AWS Management Console or using the AWS CLI with this command if you have enough permissions: 
    - `aws securityhub enable-security-hub --region <region>`.
2. Enable Prowler as partner integration integration. Use the AWS Management Console or using the AWS CLI with this command if you have enough permissions: 
    - `aws securityhub enable-import-findings-for-product --region <region> --product-arn arn:aws:securityhub:<region>::product/prowler/prowler` (change region also inside the ARN).
    - Using the AWS Management Console:
    ![Screenshot 2020-10-29 at 10 26 02 PM](https://user-images.githubusercontent.com/3985464/97634660-5ade3400-1a36-11eb-9a92-4a45cc98c158.png)
3. As mentioned in section "Custom IAM Policy", to allow Prowler to import its findings to AWS Security Hub you need to add the policy below to the role or user running Prowler:
    - [iam/prowler-security-hub.json](iam/prowler-security-hub.json)

Once it is enabled, it is as simple as running the command below (for all regions):

```sh
./prowler -M json-asff -S
```
or for only one filtered region like eu-west-1:
```sh
./prowler -M json-asff -q -S -f eu-west-1
```
> Note 1: It is recommended to send only fails to Security Hub and that is possible adding `-q` to the command. 

> Note 2: Since Prowler perform checks to all regions by defaults you may need to filter by region when runing Security Hub integration, as shown in the example above. Remember to enable Security Hub in the region or regions you need by calling `aws securityhub enable-security-hub --region <region>` and run Prowler with the option `-f <region>` (if no region is used it will try to push findings in all regions hubs).

> Note 3: to have updated findings in Security Hub you have to run Prowler periodically. Once a day or every certain amount of hours.

Once you run findings for first time you will be able to see Prowler findings in Findings section:

![Screenshot 2020-10-29 at 10 29 05 PM](https://user-images.githubusercontent.com/3985464/97634676-66c9f600-1a36-11eb-9341-70feb06f6331.png)

### Security Hub in GovCloud regions

To use Prowler and Security Hub integration in GovCloud there is an additional requirement, usage of `-r` is needed to point the API queries to the right API endpoint. Here is a sample command that sends only failed findings to Security Hub in region `us-gov-west-1`:
```
./prowler -r us-gov-west-1 -f us-gov-west-1 -S -M csv,json-asff -q
```

### Security Hub in China regions

To use Prowler and Security Hub integration in China regions there is an additional requirement, usage of `-r` is needed to point the API queries to the right API endpoint. Here is a sample command that sends only failed findings to Security Hub in region `cn-north-1`:
```
./prowler -r cn-north-1 -f cn-north-1 -q -S -M csv,json-asff
```

## CodeBuild deployment

Either to run Prowler once or based on a schedule this template makes it pretty straight forward. This template will create a CodeBuild environment and run Prowler directly leaving all reports in a bucket and creating a report also inside CodeBuild basedon the JUnit output from Prowler. Scheduling can be cron based like `cron(0 22 * * ? *)` or rate based like `rate(5 hours)` since CloudWatch Event rules (or Eventbridge) is used here.

The Cloud Formation template that helps you doing that is [here](https://github.com/prowler-cloud/prowler/blob/master/util/codebuild/codebuild-prowler-audit-account-cfn.yaml). 

> This is a simple solution to monitor one account. For multiples accounts see [Multi Account and Continuous Monitoring](util/org-multi-account/README.md).
## Allowlist or remove a fail from resources

Sometimes you may find resources that are intentionally configured in a certain way that may be a bad practice but it is all right with it, for example an S3 bucket open to the internet hosting a web site, or a security group with an open port needed in your use case. Now you can use `-w allowlist_sample.txt` and add your resources as `checkID:resourcename` as in this command:

```
./prowler -w allowlist_sample.txt
```

S3 URIs are also supported as allowlist file, e.g. `s3://bucket/prefix/allowlist_sample.txt`
>Make sure that the used credentials have s3:GetObject permissions in the S3 path where the allowlist file is located.

DynamoDB table ARNs are also supported as allowlist file, e.g. `arn:aws:dynamodb:us-east-1:111111222222:table/allowlist`
>Make sure that the table has `account_id` as partition key and `rule` as sort key, and that the used credentials have `dynamodb:PartiQLSelect` permissions in the table.
><p align="left"><img src="https://user-images.githubusercontent.com/38561120/165769502-296f9075-7cc8-445e-8158-4b21804bfe7e.png" alt="image" width="397" height="252" /></p>

>The field `account_id` can contains either an account ID or an `*` (which applies to all the accounts that use this table as a whitelist). As in the traditional allowlist file, the `rule` field must contain `checkID:resourcename` pattern.
><p><img src="https://user-images.githubusercontent.com/38561120/165770610-ed5c2764-7538-44c2-9195-bcfdecc4ef9b.png" alt="image" width="394" /></p>



Allowlist option works along with other options and adds a `WARNING` instead of `INFO`, `PASS` or `FAIL` to any output format except for `json-asff`.

## How to fix every FAIL

Check your report and fix the issues following all specific guidelines per check in <https://d0.awsstatic.com/whitepapers/compliance/AWS_CIS_Foundations_Benchmark.pdf>

## Troubleshooting

### STS expired token

If you are using an STS token for AWS-CLI and your session is expired you probably get this error:

```sh
A client error (ExpiredToken) occurred when calling the GenerateCredentialReport operation: The security token included in the request is expired
```

To fix it, please renew your token by authenticating again to the AWS API, see next section below if you use MFA.

### Run Prowler with MFA protected credentials

To run Prowler using a profile that requires MFA you just need to get the session token before hand. Just make sure you use this command:

```sh
aws --profile <YOUR_AWS_PROFILE> sts get-session-token --duration 129600 --serial-number <ARN_OF_MFA> --token-code <MFA_TOKEN_CODE> --output text
```

Once you get your token you can export it as environment variable:

```sh
export AWS_PROFILE=YOUR_AWS_PROFILE
export AWS_SESSION_TOKEN=YOUR_NEW_TOKEN
AWS_SECRET_ACCESS_KEY=YOUR_SECRET
export AWS_ACCESS_KEY_ID=YOUR_KEY
```

or set manually up your `~/.aws/credentials` file properly.

There are some helpfull tools to save time in this process like [aws-mfa-script](https://github.com/asagage/aws-mfa-script) or [aws-cli-mfa](https://github.com/sweharris/aws-cli-mfa).

### AWS Managed IAM Policies

[ViewOnlyAccess](https://docs.aws.amazon.com/IAM/latest/UserGuide/access_policies_job-functions.html#jf_view-only-user)
- Use case: This user can view a list of AWS resources and basic metadata in the account across all services. The user cannot read resource content or metadata that goes beyond the quota and list information for resources.
- Policy description: This policy grants List*, Describe*, Get*, View*, and Lookup* access to resources for most AWS services. To see what actions this policy includes for each service, see [ViewOnlyAccess Permissions](https://console.aws.amazon.com/iam/home#policies/arn:aws:iam::aws:policy/job-function/ViewOnlyAccess)

[SecurityAudit](https://docs.aws.amazon.com/IAM/latest/UserGuide/access_policies_job-functions.html#jf_security-auditor)
- Use case: This user monitors accounts for compliance with security requirements. This user can access logs and events to investigate potential security breaches or potential malicious activity.
- Policy description: This policy grants permissions to view configuration data for many AWS services and to review their logs. To see what actions this policy includes for each service, see [SecurityAudit Permissions](https://console.aws.amazon.com/iam/home#policies/arn:aws:iam::aws:policy/SecurityAudit)

### Custom IAM Policy

[Prowler-Additions-Policy](iam/prowler-additions-policy.json)

Some new and specific checks require Prowler to inherit more permissions than SecurityAudit and ViewOnlyAccess to work properly. In addition to the AWS managed policies, "SecurityAudit" and "ViewOnlyAccess", the user/role you use for checks may need to be granted a custom policy with a few more read-only permissions (to support additional services mostly). Here is an example policy with the additional rights, "Prowler-Additions-Policy" (see below bootstrap script for set it up):

- [iam/prowler-additions-policy.json](iam/prowler-additions-policy.json)

[Prowler-Security-Hub Policy](iam/prowler-security-hub.json)

Allows Prowler to import its findings to [AWS Security Hub](https://aws.amazon.com/security-hub). More information in [Security Hub integration](#security-hub-integration):

- [iam/prowler-security-hub.json](iam/prowler-security-hub.json)

### Bootstrap Script

Quick bash script to set up a "prowler" IAM user with "SecurityAudit" and "ViewOnlyAccess" group with the required permissions (including "Prowler-Additions-Policy"). To run the script below, you need user with administrative permissions; set the `AWS_DEFAULT_PROFILE` to use that account:

```sh
export AWS_DEFAULT_PROFILE=default
export ACCOUNT_ID=$(aws sts get-caller-identity --query 'Account' | tr -d '"')
aws iam create-group --group-name Prowler
aws iam create-policy --policy-name Prowler-Additions-Policy --policy-document file://$(pwd)/iam/prowler-additions-policy.json
aws iam attach-group-policy --group-name Prowler --policy-arn arn:aws:iam::aws:policy/SecurityAudit
aws iam attach-group-policy --group-name Prowler --policy-arn arn:aws:iam::aws:policy/job-function/ViewOnlyAccess
aws iam attach-group-policy --group-name Prowler --policy-arn arn:aws:iam::${ACCOUNT_ID}:policy/Prowler-Additions-Policy
aws iam create-user --user-name prowler
aws iam add-user-to-group --user-name prowler --group-name Prowler
aws iam create-access-key --user-name prowler
unset ACCOUNT_ID AWS_DEFAULT_PROFILE
```

The `aws iam create-access-key` command will output the secret access key and the key id; keep these somewhere safe, and add them to `~/.aws/credentials` with an appropriate profile name to use them with Prowler. This is the only time they secret key will be shown.  If you lose it, you will need to generate a replacement.

> [This CloudFormation template](iam/create_role_to_assume_cfn.yaml) may also help you on that task.

## Extras

We are adding additional checks to improve the information gather from each account, these checks are out of the scope of the CIS benchmark for AWS, but we consider them very helpful to get to know each AWS account set up and find issues on it.

Some of these checks look for publicly facing resources may not actually be fully public due to other layered controls like S3 Bucket Policies, Security Groups or Network ACLs.

To list all existing checks in the extras group run the command below:

```sh
./prowler -l -g extras
```

>There are some checks not included in that list, they are experimental or checks that takes long to run like `extra759` and `extra760` (search for secrets in Lambda function variables and code).

To check all extras in one command:

```sh
./prowler -g extras
```

or to run just one of the checks:

```sh
./prowler -c extraNUMBER
```

or to run multiple extras in one go:

```sh
./prowler -c extraNumber,extraNumber
```


## Forensics Ready Checks

With this group of checks, Prowler looks if each service with logging or audit capabilities has them enabled to ensure all needed evidences are recorded and collected for an eventual digital forensic investigation in case of incident. List of checks part of this group (you can also see all groups with `./prowler -L`). The list of checks can be seen in the group file at:

[groups/group8_forensics](groups/group8_forensics)

The `forensics-ready` group of checks uses existing and extra checks. To get a forensics readiness report, run this command:

```sh
./prowler -g forensics-ready
```

## GDPR Checks

With this group of checks, Prowler shows result of checks related to GDPR, more information [here](https://github.com/prowler-cloud/prowler/issues/189). The list of checks can be seen in the group file at:

[groups/group9_gdpr](groups/group9_gdpr)

The `gdpr` group of checks uses existing and extra checks. To get a GDPR report, run this command:

```sh
./prowler -g gdpr
```

## AWS FTR Checks

With this group of checks, Prowler shows result of checks related to the AWS Foundational Technical Review, more information [here](https://apn-checklists.s3.amazonaws.com/foundational/partner-hosted/partner-hosted/CVLHEC5X7.html). The list of checks can be seen in the group file at:

[groups/group25_ftr](groups/group25_FTR)

The `ftr` group of checks uses existing and extra checks. To get a AWS FTR report, run this command:

```sh
./prowler -g ftr
```

## HIPAA Checks

With this group of checks, Prowler shows results of controls related to the "Security Rule" of the Health Insurance Portability and Accountability Act aka [HIPAA](https://www.hhs.gov/hipaa/for-professionals/security/index.html) as defined in [45 CFR Subpart C - Security Standards for the Protection of Electronic Protected Health Information](https://www.law.cornell.edu/cfr/text/45/part-164/subpart-C) within [PART 160 - GENERAL ADMINISTRATIVE REQUIREMENTS](https://www.law.cornell.edu/cfr/text/45/part-160) and [Subpart A](https://www.law.cornell.edu/cfr/text/45/part-164/subpart-A) and [Subpart C](https://www.law.cornell.edu/cfr/text/45/part-164/subpart-C) of PART 164 - SECURITY AND PRIVACY

More information on the original PR is [here](https://github.com/prowler-cloud/prowler/issues/227).

### Note on Business Associate Addendum's (BAA)

Under the HIPAA regulations, cloud service providers (CSPs) such as AWS are considered business associates. The Business Associate Addendum (BAA) is an AWS contract that is required under HIPAA rules to ensure that AWS appropriately safeguards protected health information (PHI). The BAA also serves to clarify and limit, as appropriate, the permissible uses and disclosures of PHI by AWS, based on the relationship between AWS and our customers, and the activities or services being performed by AWS. Customers may use any AWS service in an account designated as a HIPAA account, but they should only process, store, and transmit protected health information (PHI) in the HIPAA-eligible services defined in the Business Associate Addendum (BAA). For the latest list of HIPAA-eligible AWS services, see [HIPAA Eligible Services Reference](https://aws.amazon.com/compliance/hipaa-eligible-services-reference/).

More information on AWS & HIPAA can be found [here](https://aws.amazon.com/compliance/hipaa-compliance/)

The list of checks showed by this group is as follows, they will be mostly relevant for Subsections [164.306 Security standards: General rules](https://www.law.cornell.edu/cfr/text/45/164.306) and [164.312 Technical safeguards](https://www.law.cornell.edu/cfr/text/45/164.312). Prowler is only able to make checks in the spirit of the technical requirements outlined in these Subsections, and cannot cover all procedural controls required. They be found in the group file at:

[groups/group10_hipaa](groups/group10_hipaa)

The `hipaa` group of checks uses existing and extra checks. To get a HIPAA report, run this command:

```sh
./prowler -g hipaa
```

## Trust Boundaries Checks

### Definition and Terms

The term "trust boundary" is originating from the threat modelling process and the most popular contributor Adam Shostack and author of "Threat Modeling: Designing for Security" defines it as following ([reference](https://adam.shostack.org/uncover.html)):

> Trust boundaries are perhaps the most subjective of all: these represent the border between trusted and untrusted elements. Trust is complex. You might trust your mechanic with your car, your dentist with your teeth, and your banker with your money, but you probably don't trust your dentist to change your spark plugs.

AWS is made to be flexible for service links within and between different AWS accounts, we all know that.

This group of checks helps to analyse a particular AWS account (subject) on existing links to other AWS accounts across various AWS services, in order to identify untrusted links.

### Run
To give it a quick shot just call:

```sh
./prowler -g trustboundaries
```

### Scenarios

Currently, this check group supports two different scenarios:

1. Single account environment: no action required, the configuration is happening automatically for you.
2. Multi account environment: in case you environment has multiple trusted and known AWS accounts you maybe want to append them manually to [groups/group16_trustboundaries](groups/group16_trustboundaries) as a space separated list into `GROUP_TRUSTBOUNDARIES_TRUSTED_ACCOUNT_IDS` variable, then just run prowler.

### Coverage

Current coverage of Amazon Web Service (AWS) taken from [here](https://docs.aws.amazon.com/whitepapers/latest/aws-overview/introduction.html):
| Topic                           | Service    | Trust Boundary                                                            |
|---------------------------------|------------|---------------------------------------------------------------------------|
| Networking and Content Delivery | Amazon VPC | VPC endpoints connections ([extra786](checks/check_extra786))             |
|                                 |            | VPC endpoints allowlisted principals ([extra787](checks/check_extra787))  |

All ideas or recommendations to extend this group are very welcome [here](https://github.com/prowler-cloud/prowler/issues/new/choose).

### Detailed Explanation of the Concept

The diagrams depict two common scenarios, single account and multi account environments.
Every circle represents one AWS account.
The dashed line represents the trust boundary, that separates trust and untrusted AWS accounts.
The arrow simply describes the direction of the trust, however the data can potentially flow in both directions.

Single Account environment assumes that only the AWS account subject to this analysis is trusted. However, there is a chance that two VPCs are existing within that one AWS account which are still trusted as a self reference.
![single-account-environment](/docs/images/prowler-single-account-environment.png)

Multi Account environments assumes a minimum of two trusted or known accounts. For this particular example all trusted and known accounts will be tested. Therefore `GROUP_TRUSTBOUNDARIES_TRUSTED_ACCOUNT_IDS` variable in [groups/group16_trustboundaries](groups/group16_trustboundaries) should include all trusted accounts Account #A, Account #B, Account #C, and Account #D in order to finally raise Account #E and Account #F for being untrusted or unknown.
![multi-account-environment](/docs/images/prowler-multi-account-environment.png)

## Custom Checks
Using  `./prowler -c extra9999 -a` you can build your own on-the-fly custom check by specifying the AWS CLI command to execute. 
> Omit the "aws" command and only use its parameters within quotes and do not nest quotes in the aws parameter, --output text is already included in the check.
> 
Here is an example of a check to find SGs with inbound port 80:

```sh
./prowler -c extra9999 -a 'ec2 describe-security-groups --filters Name=ip-permission.to-port,Values=80 --query SecurityGroups[*].GroupId[]]'
```

In order to add any new check feel free to create a new extra check in the extras group or other group. To do so, you will need to follow these steps:

1. Follow structure in file `checks/check_sample`
2. Name your check with a number part of an existing group or a new one
3. Save changes and run it as `./prowler -c extraNN`
4. Send me a pull request! :)

## Add Custom Groups

1. Follow structure in file `groups/groupN_sample`
1. Name your group with a non existing number
1. Save changes and run it as `./prowler -g extraNN`
1. Send me a pull request! :)

- You can also create a group with only the checks that you want to perform in your company, for instance a group named `group9_mycompany` with only the list of checks that you care or your particular compliance applies.

## Third Party Integrations

### Telegram

Javier Pecete has done an awesome job integrating Prowler with Telegram, you have more details here <https://github.com/i4specete/ServerTelegramBot>

### Cloud Security Suite

The guys of SecurityFTW have added Prowler in their Cloud Security Suite along with other cool security tools <https://github.com/SecurityFTW/cs-suite>

## License

Prowler is licensed as Apache License 2.0 as specified in each file. You may obtain a copy of the License at
<http://www.apache.org/licenses/LICENSE-2.0>

**I'm not related anyhow with CIS organization, I just write and maintain Prowler to help companies over the world to make their cloud infrastructure more secure.**

If you want to contact me visit <https://blyx.com/contact> or follow me on Twitter <https://twitter.com/prowler-cloud> my DMs are open.<|MERGE_RESOLUTION|>--- conflicted
+++ resolved
@@ -340,19 +340,12 @@
     - Mac -> `brew install libpq`
     - Ubuntu -> `sudo apt-get install postgresql-client `
     - RHEL/Centos -> `sudo yum install postgresql10`
-<<<<<<< HEAD
-- Configure a `.pgpass` file into the root folder of the user that is going to launch Prowler ([pgpass file doc](https://www.postgresql.org/docs/current/libpq-pgpass.html)), including an extra field at the end of the line to name the table, for instance:  
-  `localhost:5432:postgres:postgres:mypassword:prowler_findings`
-- Create a table in your PostgreSQL database to store the prowler's data. You can use the following SQL statemente to create the table:
-```
-CREATE TABLE  IF NOT EXISTS prowler (
-=======
+
 - Configure a `~/.pgpass` file into the root folder of the user that is going to launch Prowler ([pgpass file doc](https://www.postgresql.org/docs/current/libpq-pgpass.html)), including an extra field at the end of the line, separated by `:`, to name the table, for instance:  
   `hostname:port:database:username:password:prowler_findings`
 - Create a table in your PostgreSQL database to store the Prowler's data. You can use the following SQL statement to create the table:
 ```
 CREATE TABLE  IF NOT EXISTS prowler_findings (
->>>>>>> 7930b449
 profile TEXT,
 account_number TEXT, 
 region TEXT, 
@@ -380,11 +373,8 @@
 account_details_tags  TEXT 
 );
 ```
-<<<<<<< HEAD
-- Execute prowler with `-d` flag, for example:  
-=======
+
 - Execute Prowler with `-d` flag, for example:  
->>>>>>> 7930b449
     `./prowler -M csv -d postgres`
     > *Note*: This command creates a `csv` output file and stores the Prowler output in the configured PostgreSQL DB. It's an example, `-d` flag **does not** require `-M` to run.
 
