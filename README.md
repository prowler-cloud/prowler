--- conflicted
+++ resolved
@@ -75,12 +75,8 @@
 | GCP | 78 | 13 | 7 | 3 |
 | Azure | 140 | 18 | 7 | 3 |
 | Kubernetes | 83 | 7 | 4 | 7 |
-<<<<<<< HEAD
 | M365 | 5 | 2 | 1 | 0 |
-=======
-| Microsoft365 | 5 | 2 | 1 | 0 |
 | NHN (Unofficial) | 6 | 2 | 1 | 0 |
->>>>>>> 73ebf95d
 
 > You can list the checks, services, compliance frameworks and categories with `prowler <provider> --list-checks`, `prowler <provider> --list-services`, `prowler <provider> --list-compliance` and `prowler <provider> --list-categories`.
 
