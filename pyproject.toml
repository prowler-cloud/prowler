--- conflicted
+++ resolved
@@ -32,12 +32,9 @@
 azure-mgmt-authorization = "4.0.0"
 azure-mgmt-compute = "30.5.0"
 azure-mgmt-cosmosdb = "9.4.0"
-<<<<<<< HEAD
-azure-mgmt-monitor = "^6.0.2"
-=======
+azure-mgmt-monitor = "6.0.2"
 azure-mgmt-network = "25.2.0"
 azure-mgmt-rdbms = "10.1.0"
->>>>>>> 134c795f
 azure-mgmt-security = "6.0.0"
 azure-mgmt-sql = "3.0.1"
 azure-mgmt-storage = "21.1.0"
