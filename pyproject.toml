[build-system]
build-backend = "poetry.core.masonry.api"
requires = ["poetry-core"]

# https://peps.python.org/pep-0621/
[tool.poetry]
authors = ["Toni de la Fuente <toni@blyx.com>"]
classifiers = [
  "Programming Language :: Python :: 3",
  "Programming Language :: Python :: 3.9",
  "License :: OSI Approved :: Apache Software License"
]
description = "Prowler is an Open Source security tool to perform AWS, GCP and Azure security best practices assessments, audits, incident response, continuous monitoring, hardening and forensics readiness. It contains hundreds of controls covering CIS, NIST 800, NIST CSF, CISA, RBI, FedRAMP, PCI-DSS, GDPR, HIPAA, FFIEC, SOC2, GXP, AWS Well-Architected Framework Security Pillar, AWS Foundational Technical Review (FTR), ENS (Spanish National Security Scheme) and your custom security frameworks."
license = "Apache-2.0"
maintainers = [
  "Sergio Garcia <sergio@prowler.com>",
  "Nacho Rivera <nacho@prowler.com>",
  "Pepe Fagoaga <pepe@prowler.com>"
]
name = "prowler"
packages = [
  {include = "prowler"}
]
readme = "README.md"
version = "3.12.1"

[tool.poetry.dependencies]
alive-progress = "3.1.5"
awsipranges = "0.3.3"
azure-identity = "1.15.0"
azure-mgmt-authorization = "4.0.0"
azure-mgmt-security = "6.0.0"
azure-mgmt-sql = "3.0.1"
azure-mgmt-storage = "21.1.0"
azure-mgmt-subscription = "3.1.1"
azure-storage-blob = "12.19.0"
boto3 = "1.26.165"
botocore = "1.29.165"
colorama = "0.4.6"
detect-secrets = "1.4.0"
google-api-python-client = "2.113.0"
google-auth-httplib2 = ">=0.1,<0.3"
jsonschema = "4.21.1"
mkdocs = {version = "1.5.3", optional = true}
<<<<<<< HEAD
mkdocs-material = {version = "9.5.4", optional = true}
msgraph-sdk = "^1.0.0"
=======
mkdocs-material = {version = "9.5.6", optional = true}
msgraph-core = "0.2.2"
>>>>>>> 888cb929
msrestazure = "^0.6.4"
pydantic = "1.10.14"
python = ">=3.9,<3.12"
schema = "0.7.5"
shodan = "1.31.0"
slack-sdk = "3.26.2"
tabulate = "0.9.0"

[tool.poetry.extras]
docs = ["mkdocs", "mkdocs-material"]

[tool.poetry.group.dev.dependencies]
bandit = "1.7.6"
black = "22.12.0"
coverage = "7.4.0"
docker = "7.0.0"
flake8 = "7.0.0"
freezegun = "1.4.0"
mock = "5.1.0"
moto = {extras = ["all"], version = "4.2.13"}
openapi-schema-validator = "0.6.2"
openapi-spec-validator = "0.7.1"
pylint = "3.0.3"
pytest = "8.0.0"
pytest-cov = "4.1.0"
pytest-randomly = "3.15.0"
pytest-xdist = "3.5.0"
safety = "3.0.1"
vulture = "2.11"

[tool.poetry.scripts]
prowler = "prowler.__main__:prowler"

[tool.poetry.urls]
"Changelog" = "https://github.com/prowler-cloud/prowler/releases"
"Documentation" = "https://docs.prowler.cloud"
"Homepage" = "https://github.com/prowler-cloud/prowler"
"Issue tracker" = "https://github.com/prowler-cloud/prowler/issues"

[tool.poetry-version-plugin]
source = "init"

[tool.poetry_bumpversion.file."prowler/config/config.py"]
replace = 'prowler_version = "{new_version}"'
search = 'prowler_version = "{current_version}"'

[tool.pytest.ini_options]
pythonpath = [
  "."
]<|MERGE_RESOLUTION|>--- conflicted
+++ resolved
@@ -42,13 +42,8 @@
 google-auth-httplib2 = ">=0.1,<0.3"
 jsonschema = "4.21.1"
 mkdocs = {version = "1.5.3", optional = true}
-<<<<<<< HEAD
-mkdocs-material = {version = "9.5.4", optional = true}
+mkdocs-material = {version = "9.5.6", optional = true}
 msgraph-sdk = "^1.0.0"
-=======
-mkdocs-material = {version = "9.5.6", optional = true}
-msgraph-core = "0.2.2"
->>>>>>> 888cb929
 msrestazure = "^0.6.4"
 pydantic = "1.10.14"
 python = ">=3.9,<3.12"
