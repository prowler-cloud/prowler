--- conflicted
+++ resolved
@@ -53,12 +53,7 @@
 google-auth-httplib2 = ">=0.1,<0.3"
 jsonschema = "4.22.0"
 microsoft-kiota-abstractions = "1.3.2"
-<<<<<<< HEAD
-msgraph-sdk = "1.3.0"
-=======
 msgraph-sdk = "1.4.0"
-msrestazure = "0.6.4"
->>>>>>> a3cfca56
 pydantic = "1.10.15"
 python = ">=3.9,<3.13"
 pytz = "2024.1"
