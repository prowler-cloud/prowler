[build-system]
build-backend = "poetry.core.masonry.api"
requires = ["poetry-core"]

# https://peps.python.org/pep-0621/
[tool.poetry]
authors = ["Toni de la Fuente <toni@blyx.com>"]
classifiers = [
  "Programming Language :: Python :: 3",
  "Programming Language :: Python :: 3.9",
  "License :: OSI Approved :: Apache Software License"
]
description = "Prowler is an Open Source security tool to perform AWS, GCP and Azure security best practices assessments, audits, incident response, continuous monitoring, hardening and forensics readiness. It contains hundreds of controls covering CIS, NIST 800, NIST CSF, CISA, RBI, FedRAMP, PCI-DSS, GDPR, HIPAA, FFIEC, SOC2, GXP, AWS Well-Architected Framework Security Pillar, AWS Foundational Technical Review (FTR), ENS (Spanish National Security Scheme) and your custom security frameworks."
license = "Apache-2.0"
maintainers = [
  "Sergio Garcia <sergio@prowler.com>",
  "Nacho Rivera <nacho@prowler.com>",
  "Pepe Fagoaga <pepe@prowler.com>"
]
name = "prowler"
packages = [
  {include = "prowler"}
]
readme = "README.md"
<<<<<<< HEAD
version = "3.11.3"
=======
version = "3.14.0"
>>>>>>> 06f988b8

[tool.poetry.dependencies]
alive-progress = "3.1.5"
awsipranges = "0.3.3"
azure-identity = "1.15.0"
azure-keyvault-keys = "4.9.0"
azure-mgmt-applicationinsights = "4.0.0"
azure-mgmt-authorization = "4.0.0"
azure-mgmt-compute = "30.5.0"
azure-mgmt-cosmosdb = "9.4.0"
azure-mgmt-keyvault = "10.3.0"
azure-mgmt-monitor = "6.0.2"
azure-mgmt-network = "25.3.0"
azure-mgmt-rdbms = "10.1.0"
azure-mgmt-resource = "23.0.1"
azure-mgmt-security = "6.0.0"
azure-mgmt-sql = "3.0.1"
azure-mgmt-storage = "21.1.0"
azure-mgmt-subscription = "3.1.1"
<<<<<<< HEAD
=======
azure-mgmt-web = "7.2.0"
>>>>>>> 06f988b8
azure-storage-blob = "12.19.0"
boto3 = "1.26.165"
botocore = "1.29.165"
colorama = "0.4.6"
detect-secrets = "1.4.0"
<<<<<<< HEAD
google-api-python-client = "2.108.0"
google-auth-httplib2 = "^0.1.0"
jsonschema = "4.18.0"
kubernetes = "^28.1.0"
mkdocs = {version = "1.5.3", optional = true}
mkdocs-material = {version = "9.4.10", optional = true}
msgraph-core = "0.2.2"
msrestazure = "^0.6.4"
pydantic = "1.10.13"
python = ">=3.9,<3.12"
schema = "0.7.5"
shodan = "1.30.1"
slack-sdk = "3.24.0"
=======
google-api-python-client = "2.118.0"
google-auth-httplib2 = ">=0.1,<0.3"
jsonschema = "4.21.1"
msgraph-sdk = "^1.0.0"
msrestazure = "^0.6.4"
pydantic = "1.10.14"
python = ">=3.9,<3.13"
schema = "0.7.5"
shodan = "1.31.0"
slack-sdk = "3.27.0"
>>>>>>> 06f988b8
tabulate = "0.9.0"

[tool.poetry.group.dev.dependencies]
bandit = "1.7.7"
black = "24.2.0"
coverage = "7.4.3"
docker = "7.0.0"
flake8 = "7.0.0"
freezegun = "1.4.0"
mock = "5.1.0"
<<<<<<< HEAD
moto = {extras = ["all"], version = "4.2.9"}
=======
moto = {extras = ["all"], version = "5.0.2"}
openapi-schema-validator = "0.6.2"
>>>>>>> 06f988b8
openapi-spec-validator = "0.7.1"
pylint = "3.1.0"
pytest = "8.0.2"
pytest-cov = "4.1.0"
pytest-env = "1.1.3"
pytest-randomly = "3.15.0"
<<<<<<< HEAD
pytest-xdist = "3.4.0"
safety = "2.3.5"
vulture = "2.10"
=======
pytest-xdist = "3.5.0"
safety = "3.0.1"
vulture = "2.11"

[tool.poetry.group.docs]
optional = true

[tool.poetry.group.docs.dependencies]
mkdocs = "1.5.3"
mkdocs-git-revision-date-localized-plugin = "1.2.4"
mkdocs-material = "9.5.11"
mkdocs-material-extensions = "1.3.1"
>>>>>>> 06f988b8

[tool.poetry.scripts]
prowler = "prowler.__main__:prowler"

[tool.poetry.urls]
"Changelog" = "https://github.com/prowler-cloud/prowler/releases"
"Documentation" = "https://docs.prowler.cloud"
"Homepage" = "https://github.com/prowler-cloud/prowler"
"Issue tracker" = "https://github.com/prowler-cloud/prowler/issues"

[tool.poetry-version-plugin]
source = "init"

[tool.poetry_bumpversion.file."prowler/config/config.py"]
replace = 'prowler_version = "{new_version}"'
search = 'prowler_version = "{current_version}"'

[tool.pytest.ini_options]
pythonpath = [
  "."
]

[tool.pytest_env]
# For Moto and Boto3 while testing AWS
AWS_ACCESS_KEY_ID = 'testing'
AWS_DEFAULT_REGION = 'us-east-1'
AWS_SECRET_ACCESS_KEY = 'testing'
AWS_SECURITY_TOKEN = 'testing'
AWS_SESSION_TOKEN = 'testing'<|MERGE_RESOLUTION|>--- conflicted
+++ resolved
@@ -22,11 +22,7 @@
   {include = "prowler"}
 ]
 readme = "README.md"
-<<<<<<< HEAD
-version = "3.11.3"
-=======
 version = "3.14.0"
->>>>>>> 06f988b8
 
 [tool.poetry.dependencies]
 alive-progress = "3.1.5"
@@ -46,41 +42,23 @@
 azure-mgmt-sql = "3.0.1"
 azure-mgmt-storage = "21.1.0"
 azure-mgmt-subscription = "3.1.1"
-<<<<<<< HEAD
-=======
 azure-mgmt-web = "7.2.0"
->>>>>>> 06f988b8
 azure-storage-blob = "12.19.0"
 boto3 = "1.26.165"
 botocore = "1.29.165"
 colorama = "0.4.6"
 detect-secrets = "1.4.0"
-<<<<<<< HEAD
-google-api-python-client = "2.108.0"
-google-auth-httplib2 = "^0.1.0"
-jsonschema = "4.18.0"
-kubernetes = "^28.1.0"
-mkdocs = {version = "1.5.3", optional = true}
-mkdocs-material = {version = "9.4.10", optional = true}
-msgraph-core = "0.2.2"
-msrestazure = "^0.6.4"
-pydantic = "1.10.13"
-python = ">=3.9,<3.12"
-schema = "0.7.5"
-shodan = "1.30.1"
-slack-sdk = "3.24.0"
-=======
 google-api-python-client = "2.118.0"
 google-auth-httplib2 = ">=0.1,<0.3"
 jsonschema = "4.21.1"
-msgraph-sdk = "^1.0.0"
-msrestazure = "^0.6.4"
+kubernetes = "28.1.0"
+msgraph-sdk = "1.0.0"
+msrestazure = "0.6.4"
 pydantic = "1.10.14"
 python = ">=3.9,<3.13"
 schema = "0.7.5"
 shodan = "1.31.0"
 slack-sdk = "3.27.0"
->>>>>>> 06f988b8
 tabulate = "0.9.0"
 
 [tool.poetry.group.dev.dependencies]
@@ -91,23 +69,14 @@
 flake8 = "7.0.0"
 freezegun = "1.4.0"
 mock = "5.1.0"
-<<<<<<< HEAD
-moto = {extras = ["all"], version = "4.2.9"}
-=======
 moto = {extras = ["all"], version = "5.0.2"}
 openapi-schema-validator = "0.6.2"
->>>>>>> 06f988b8
 openapi-spec-validator = "0.7.1"
 pylint = "3.1.0"
 pytest = "8.0.2"
 pytest-cov = "4.1.0"
 pytest-env = "1.1.3"
 pytest-randomly = "3.15.0"
-<<<<<<< HEAD
-pytest-xdist = "3.4.0"
-safety = "2.3.5"
-vulture = "2.10"
-=======
 pytest-xdist = "3.5.0"
 safety = "3.0.1"
 vulture = "2.11"
@@ -120,7 +89,6 @@
 mkdocs-git-revision-date-localized-plugin = "1.2.4"
 mkdocs-material = "9.5.11"
 mkdocs-material-extensions = "1.3.1"
->>>>>>> 06f988b8
 
 [tool.poetry.scripts]
 prowler = "prowler.__main__:prowler"
