[build-system]
build-backend = "poetry.core.masonry.api"
requires = ["poetry-core"]

# https://peps.python.org/pep-0621/
[tool.poetry]
authors = ["Toni de la Fuente <toni@blyx.com>"]
classifiers = [
  "Programming Language :: Python :: 3",
  "Programming Language :: Python :: 3.9",
  "License :: OSI Approved :: Apache Software License"
]
description = "Prowler is an Open Source security tool to perform AWS, GCP and Azure security best practices assessments, audits, incident response, continuous monitoring, hardening and forensics readiness. It contains hundreds of controls covering CIS, NIST 800, NIST CSF, CISA, RBI, FedRAMP, PCI-DSS, GDPR, HIPAA, FFIEC, SOC2, GXP, AWS Well-Architected Framework Security Pillar, AWS Foundational Technical Review (FTR), ENS (Spanish National Security Scheme) and your custom security frameworks."
license = "Apache-2.0"
maintainers = [
  "Sergio Garcia <sergio@prowler.com>",
  "Nacho Rivera <nacho@prowler.com>",
  "Pepe Fagoaga <pepe@prowler.com>"
]
name = "prowler"
packages = [
  {include = "prowler"},
  {include = "dashboard"}
]
readme = "README.md"
version = "4.4.0"

[tool.poetry.dependencies]
alive-progress = "3.1.5"
awsipranges = "0.3.3"
azure-identity = "1.17.1"
azure-keyvault-keys = "4.9.0"
azure-mgmt-applicationinsights = "4.0.0"
azure-mgmt-authorization = "4.0.0"
azure-mgmt-compute = "33.0.0"
azure-mgmt-containerservice = "31.0.0"
azure-mgmt-cosmosdb = "9.5.1"
azure-mgmt-keyvault = "10.3.1"
azure-mgmt-monitor = "6.0.2"
azure-mgmt-network = "26.0.0"
azure-mgmt-rdbms = "10.1.0"
azure-mgmt-resource = "23.1.1"
azure-mgmt-security = "7.0.0"
azure-mgmt-sql = "3.0.1"
azure-mgmt-storage = "21.2.1"
azure-mgmt-subscription = "3.1.1"
azure-mgmt-web = "7.3.1"
azure-storage-blob = "12.22.0"
boto3 = "1.35.15"
botocore = "1.35.15"
colorama = "0.4.6"
cryptography = "43.0.1"
dash = "2.18.0"
dash-bootstrap-components = "1.6.0"
detect-secrets = "1.5.0"
<<<<<<< HEAD
dill = "^0.3.8"
google-api-python-client = "2.144.0"
=======
google-api-python-client = "2.145.0"
>>>>>>> 5e3da2d6
google-auth-httplib2 = ">=0.1,<0.3"
jsonschema = "4.23.0"
kubernetes = "30.1.0"
microsoft-kiota-abstractions = "1.3.3"
msgraph-sdk = "1.6.0"
numpy = "2.0.2"
pandas = "2.2.2"
py-ocsf-models = "0.1.1"
pydantic = "1.10.15"
python = ">=3.9,<3.13"
python-dateutil = "^2.9.0.post0"
pytz = "2024.1"
schema = "0.7.7"
shodan = "1.31.0"
slack-sdk = "3.32.0"
tabulate = "0.9.0"
tzlocal = "5.2"

[tool.poetry.group.dev.dependencies]
bandit = "1.7.9"
black = "24.8.0"
coverage = "7.6.1"
docker = "7.1.0"
flake8 = "7.1.1"
freezegun = "1.5.1"
mock = "5.1.0"
moto = {extras = ["all"], version = "5.0.14"}
openapi-schema-validator = "0.6.2"
openapi-spec-validator = "0.7.1"
pylint = "3.2.7"
pytest = "8.3.3"
pytest-cov = "5.0.0"
pytest-env = "1.1.4"
pytest-randomly = "3.15.0"
pytest-xdist = "3.6.1"
safety = "3.2.7"
vulture = "2.11"

[tool.poetry.group.docs]
optional = true

[tool.poetry.group.docs.dependencies]
mkdocs = "1.5.3"
mkdocs-git-revision-date-localized-plugin = "1.2.8"
mkdocs-material = "9.5.18"
mkdocs-material-extensions = "1.3.1"

[tool.poetry.scripts]
prowler = "prowler.__main__:prowler"

[tool.poetry.urls]
"Changelog" = "https://github.com/prowler-cloud/prowler/releases"
"Documentation" = "https://docs.prowler.cloud"
"Homepage" = "https://github.com/prowler-cloud/prowler"
"Issue tracker" = "https://github.com/prowler-cloud/prowler/issues"

[tool.poetry-version-plugin]
source = "init"

[tool.poetry_bumpversion.file."prowler/config/config.py"]
replace = 'prowler_version = "{new_version}"'
search = 'prowler_version = "{current_version}"'

[tool.pytest.ini_options]
pythonpath = [
  "."
]

[tool.pytest_env]
# For Moto and Boto3 while testing AWS
AWS_ACCESS_KEY_ID = 'testing'
AWS_DEFAULT_REGION = 'us-east-1'
AWS_SECRET_ACCESS_KEY = 'testing'
AWS_SECURITY_TOKEN = 'testing'
AWS_SESSION_TOKEN = 'testing'<|MERGE_RESOLUTION|>--- conflicted
+++ resolved
@@ -53,12 +53,8 @@
 dash = "2.18.0"
 dash-bootstrap-components = "1.6.0"
 detect-secrets = "1.5.0"
-<<<<<<< HEAD
 dill = "^0.3.8"
-google-api-python-client = "2.144.0"
-=======
 google-api-python-client = "2.145.0"
->>>>>>> 5e3da2d6
 google-auth-httplib2 = ">=0.1,<0.3"
 jsonschema = "4.23.0"
 kubernetes = "30.1.0"
