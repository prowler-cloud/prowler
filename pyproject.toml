--- conflicted
+++ resolved
@@ -40,7 +40,7 @@
   "dash==2.18.2",
   "dash-bootstrap-components==1.6.0",
   "detect-secrets==1.5.0",
-  "google-api-python-client==2.162.0",
+  "google-api-python-client==2.163.0",
   "google-auth-httplib2>=0.1,<0.3",
   "jsonschema==4.23.0",
   "kubernetes==32.0.1",
@@ -70,7 +70,6 @@
 requires-python = ">3.9.1,<3.13"
 version = "5.5.0"
 
-<<<<<<< HEAD
 [project.scripts]
 prowler = "prowler.__main__:prowler"
 
@@ -82,56 +81,6 @@
 
 [tool.poetry]
 requires-poetry = ">=2.0"
-=======
-[tool.poetry.dependencies]
-alive-progress = "3.2.0"
-awsipranges = "0.3.3"
-azure-identity = "1.19.0"
-azure-keyvault-keys = "4.10.0"
-azure-mgmt-applicationinsights = "4.0.0"
-azure-mgmt-authorization = "4.0.0"
-azure-mgmt-compute = "34.0.0"
-azure-mgmt-containerregistry = "10.3.0"
-azure-mgmt-containerservice = "34.0.0"
-azure-mgmt-cosmosdb = "9.7.0"
-azure-mgmt-keyvault = "10.3.1"
-azure-mgmt-monitor = "6.0.2"
-azure-mgmt-network = "28.1.0"
-azure-mgmt-rdbms = "10.1.0"
-azure-mgmt-resource = "23.2.0"
-azure-mgmt-search = "9.1.0"
-azure-mgmt-security = "7.0.0"
-azure-mgmt-sql = "3.0.1"
-azure-mgmt-storage = "21.2.1"
-azure-mgmt-subscription = "3.1.1"
-azure-mgmt-web = "8.0.0"
-azure-storage-blob = "12.24.1"
-boto3 = "1.35.99"
-botocore = "1.35.99"
-colorama = "0.4.6"
-cryptography = "44.0.1"
-dash = "2.18.2"
-dash-bootstrap-components = "1.6.0"
-detect-secrets = "1.5.0"
-google-api-python-client = "2.163.0"
-google-auth-httplib2 = ">=0.1,<0.3"
-jsonschema = "4.23.0"
-kubernetes = "32.0.1"
-microsoft-kiota-abstractions = "1.9.2"
-msgraph-sdk = "1.18.0"
-numpy = "2.0.2"
-pandas = "2.2.3"
-py-ocsf-models = "0.3.1"
-pydantic = "1.10.21"
-python = ">3.9.1,<3.13"
-python-dateutil = "^2.9.0.post0"
-pytz = "2025.1"
-schema = "0.7.7"
-shodan = "1.31.0"
-slack-sdk = "3.34.0"
-tabulate = "0.9.0"
-tzlocal = "5.3.1"
->>>>>>> 1891a1b2
 
 [tool.poetry.group.dev.dependencies]
 bandit = "1.8.3"
