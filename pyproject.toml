[build-system]
build-backend = "poetry.core.masonry.api"
requires = ["poetry-core"]

# https://peps.python.org/pep-0621/
[tool.poetry]
authors = ["Toni de la Fuente <toni@blyx.com>"]
classifiers = [
  "Programming Language :: Python :: 3",
  "Programming Language :: Python :: 3.9",
  "License :: OSI Approved :: Apache Software License"
]
description = "Prowler is an Open Source security tool to perform AWS, GCP and Azure security best practices assessments, audits, incident response, continuous monitoring, hardening and forensics readiness. It contains hundreds of controls covering CIS, NIST 800, NIST CSF, CISA, RBI, FedRAMP, PCI-DSS, GDPR, HIPAA, FFIEC, SOC2, GXP, AWS Well-Architected Framework Security Pillar, AWS Foundational Technical Review (FTR), ENS (Spanish National Security Scheme) and your custom security frameworks."
license = "Apache-2.0"
maintainers = [
  "Sergio Garcia <sergio@prowler.com>",
  "Nacho Rivera <nacho@prowler.com>",
  "Pepe Fagoaga <pepe@prowler.com>"
]
name = "prowler"
packages = [
  {include = "prowler"}
]
readme = "README.md"
version = "3.16.18"

[tool.poetry.dependencies]
alive-progress = "3.2.0"
awsipranges = "0.3.3"
azure-identity = "1.19.0"
azure-keyvault-keys = "4.10.0"
azure-mgmt-applicationinsights = "4.0.0"
azure-mgmt-authorization = "4.0.0"
azure-mgmt-compute = "34.0.0"
azure-mgmt-containerservice = "34.0.0"
azure-mgmt-cosmosdb = "9.7.0"
azure-mgmt-keyvault = "10.3.1"
azure-mgmt-monitor = "6.0.2"
azure-mgmt-network = "28.1.0"
azure-mgmt-rdbms = "10.1.0"
azure-mgmt-resource = "23.2.0"
azure-mgmt-security = "7.0.0"
azure-mgmt-sql = "3.0.1"
azure-mgmt-storage = "21.2.1"
azure-mgmt-subscription = "3.1.1"
<<<<<<< HEAD
azure-mgmt-web = "7.3.1"
azure-storage-blob = "12.24.1"
=======
azure-mgmt-web = "8.0.0"
azure-storage-blob = "12.24.0"
>>>>>>> e3e8662a
boto3 = "1.35.99"
botocore = "1.35.99"
colorama = "0.4.6"
detect-secrets = "1.5.0"
google-api-python-client = "2.162.0"
google-auth-httplib2 = ">=0.1,<0.3"
jsonschema = "4.23.0"
microsoft-kiota-abstractions = "1.9.2"
msgraph-sdk = "1.19.0"
pydantic = "1.10.21"
python = ">=3.9,<3.13"
python-dateutil = "^2.9.0.post0"
pytz = "2025.1"
requests = "2.32.3"
schema = "0.7.7"
setuptools = "75.8.0"
shodan = "1.31.0"
slack-sdk = "3.34.0"
tabulate = "0.9.0"
tzlocal = "5.2"

[tool.poetry.group.dev.dependencies]
bandit = "1.8.3"
black = "24.10.0"
coverage = "7.6.12"
docker = "7.1.0"
flake8 = "7.1.1"
freezegun = "1.5.1"
mock = "5.1.0"
moto = {extras = ["all"], version = "5.0.28"}
openapi-schema-validator = "0.6.2"
openapi-spec-validator = "0.7.1"
pylint = "3.3.4"
pytest = "8.3.4"
pytest-cov = "6.0.0"
pytest-env = "1.1.5"
pytest-randomly = "3.16.0"
pytest-xdist = "3.6.1"
safety = "3.2.9"
vulture = "2.14"

[tool.poetry.group.docs]
optional = true

[tool.poetry.group.docs.dependencies]
mkdocs = "1.5.3"
mkdocs-git-revision-date-localized-plugin = "1.3.0"
mkdocs-material = "9.5.18"
mkdocs-material-extensions = "1.3.1"

[tool.poetry.scripts]
prowler = "prowler.__main__:prowler"

[tool.poetry.urls]
"Changelog" = "https://github.com/prowler-cloud/prowler/releases"
"Documentation" = "https://docs.prowler.cloud"
"Homepage" = "https://github.com/prowler-cloud/prowler"
"Issue tracker" = "https://github.com/prowler-cloud/prowler/issues"

[tool.poetry-version-plugin]
source = "init"

[tool.poetry_bumpversion.file."prowler/config/config.py"]
replace = 'prowler_version = "{new_version}"'
search = 'prowler_version = "{current_version}"'

[tool.pytest.ini_options]
pythonpath = [
  "."
]

[tool.pytest_env]
# For Moto and Boto3 while testing AWS
AWS_ACCESS_KEY_ID = 'testing'
AWS_DEFAULT_REGION = 'us-east-1'
AWS_SECRET_ACCESS_KEY = 'testing'
AWS_SECURITY_TOKEN = 'testing'
AWS_SESSION_TOKEN = 'testing'<|MERGE_RESOLUTION|>--- conflicted
+++ resolved
@@ -43,13 +43,8 @@
 azure-mgmt-sql = "3.0.1"
 azure-mgmt-storage = "21.2.1"
 azure-mgmt-subscription = "3.1.1"
-<<<<<<< HEAD
-azure-mgmt-web = "7.3.1"
+azure-mgmt-web = "8.0.0"
 azure-storage-blob = "12.24.1"
-=======
-azure-mgmt-web = "8.0.0"
-azure-storage-blob = "12.24.0"
->>>>>>> e3e8662a
 boto3 = "1.35.99"
 botocore = "1.35.99"
 colorama = "0.4.6"
