--- conflicted
+++ resolved
@@ -67,12 +67,8 @@
   {include = "dashboard"}
 ]
 readme = "README.md"
-<<<<<<< HEAD
 requires-python = ">3.9.1,<3.13"
-version = "5.4.0"
-=======
 version = "5.5.0"
->>>>>>> b7bce600
 
 [project.scripts]
 prowler = "prowler.__main__:prowler"
