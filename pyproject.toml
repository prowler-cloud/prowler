--- conflicted
+++ resolved
@@ -65,12 +65,8 @@
 mock = "5.1.0"
 moto = {extras = ["all"], version = "4.2.11"}
 openapi-spec-validator = "0.7.1"
-<<<<<<< HEAD
 openapi-schema-validator = "0.6.2"
 pylint = "3.0.2"
-=======
-pylint = "3.0.3"
->>>>>>> 4b94beed
 pytest = "7.4.3"
 pytest-cov = "4.1.0"
 pytest-randomly = "3.15.0"
