#!/usr/bin/env python3
# -*- coding: utf-8 -*-

import sys
from os import environ

from colorama import Fore, Style
from colorama import init as colorama_init

from prowler.config.config import (
    csv_file_suffix,
    get_available_compliance_frameworks,
    html_file_suffix,
    json_asff_file_suffix,
    json_ocsf_file_suffix,
)
from prowler.lib.banner import print_banner
from prowler.lib.check.check import (
    exclude_checks_to_run,
    exclude_services_to_run,
    execute_checks,
    list_categories,
    list_checks_json,
    list_fixers,
    list_services,
    parse_checks_from_folder,
    print_categories,
    print_checks,
    print_compliance_frameworks,
    print_compliance_requirements,
    print_fixers,
    print_services,
    remove_custom_checks_module,
    run_fixer,
)
from prowler.lib.check.checks_loader import load_checks_to_execute
from prowler.lib.check.compliance import update_checks_metadata_with_compliance
from prowler.lib.check.compliance_models import Compliance
from prowler.lib.check.custom_checks_metadata import (
    parse_custom_checks_metadata_file,
    update_checks_metadata,
)
from prowler.lib.check.models import CheckMetadata
from prowler.lib.cli.parser import ProwlerArgumentParser
from prowler.lib.logger import logger, set_logging_config
from prowler.lib.outputs.asff.asff import ASFF
from prowler.lib.outputs.compliance.aws_well_architected.aws_well_architected import (
    AWSWellArchitected,
)
from prowler.lib.outputs.compliance.cis.cis_aws import AWSCIS
from prowler.lib.outputs.compliance.cis.cis_azure import AzureCIS
from prowler.lib.outputs.compliance.cis.cis_gcp import GCPCIS
from prowler.lib.outputs.compliance.cis.cis_kubernetes import KubernetesCIS
from prowler.lib.outputs.compliance.cis.cis_m365 import M365CIS
from prowler.lib.outputs.compliance.compliance import display_compliance_table
from prowler.lib.outputs.compliance.ens.ens_aws import AWSENS
from prowler.lib.outputs.compliance.ens.ens_azure import AzureENS
from prowler.lib.outputs.compliance.ens.ens_gcp import GCPENS
from prowler.lib.outputs.compliance.generic.generic import GenericCompliance
from prowler.lib.outputs.compliance.iso27001.iso27001_aws import AWSISO27001
from prowler.lib.outputs.compliance.iso27001.iso27001_azure import AzureISO27001
from prowler.lib.outputs.compliance.iso27001.iso27001_gcp import GCPISO27001
from prowler.lib.outputs.compliance.iso27001.iso27001_kubernetes import (
    KubernetesISO27001,
)
from prowler.lib.outputs.compliance.iso27001.iso27001_nhn import NHNISO27001
from prowler.lib.outputs.compliance.kisa_ismsp.kisa_ismsp_aws import AWSKISAISMSP
from prowler.lib.outputs.compliance.mitre_attack.mitre_attack_aws import AWSMitreAttack
from prowler.lib.outputs.compliance.mitre_attack.mitre_attack_azure import (
    AzureMitreAttack,
)
from prowler.lib.outputs.compliance.mitre_attack.mitre_attack_gcp import GCPMitreAttack
from prowler.lib.outputs.compliance.prowler_threatscore.prowler_threatscore_aws import (
    ProwlerThreatScoreAWS,
)
from prowler.lib.outputs.compliance.prowler_threatscore.prowler_threatscore_azure import (
    ProwlerThreatScoreAzure,
)
from prowler.lib.outputs.compliance.prowler_threatscore.prowler_threatscore_gcp import (
    ProwlerThreatScoreGCP,
)
from prowler.lib.outputs.compliance.prowler_threatscore.prowler_threatscore_m365 import (
    ProwlerThreatScoreM365,
)
from prowler.lib.outputs.csv.csv import CSV
from prowler.lib.outputs.finding import Finding
from prowler.lib.outputs.html.html import HTML
from prowler.lib.outputs.ocsf.ocsf import OCSF
from prowler.lib.outputs.outputs import extract_findings_statistics
from prowler.lib.outputs.slack.slack import Slack
from prowler.lib.outputs.summary_table import display_summary_table
from prowler.providers.aws.lib.s3.s3 import S3
from prowler.providers.aws.lib.security_hub.security_hub import SecurityHub
from prowler.providers.aws.models import AWSOutputOptions
from prowler.providers.azure.models import AzureOutputOptions
from prowler.providers.common.provider import Provider
from prowler.providers.common.quick_inventory import run_provider_quick_inventory
from prowler.providers.gcp.models import GCPOutputOptions
from prowler.providers.github.models import GithubOutputOptions
from prowler.providers.kubernetes.models import KubernetesOutputOptions
from prowler.providers.m365.models import M365OutputOptions
from prowler.providers.nhn.models import NHNOutputOptions


def prowler():
    # Parse Arguments
    # Refactor(CLI)
    parser = ProwlerArgumentParser()
    args = parser.parse()

    # Save Arguments
    provider = args.provider
    if provider == "dashboard":
        from dashboard import DASHBOARD_ARGS
        from dashboard.__main__ import dashboard

        sys.exit(dashboard.run(**DASHBOARD_ARGS))

    checks = args.check
    excluded_checks = args.excluded_check
    excluded_services = args.excluded_service
    services = args.service
    categories = args.category
    checks_file = args.checks_file
    checks_folder = args.checks_folder
    severities = args.severity
    compliance_framework = args.compliance
    custom_checks_metadata_file = args.custom_checks_metadata_file
    default_execution = (
        not checks
        and not services
        and not categories
        and not excluded_checks
        and not excluded_services
        and not severities
        and not checks_file
        and not checks_folder
    )

    if args.no_color:
        colorama_init(strip=True)

    if not args.no_banner:
        legend = args.verbose or getattr(args, "fixer", None)
        print_banner(legend)

    # We treat the compliance framework as another output format
    if compliance_framework:
        args.output_formats.extend(compliance_framework)
    # If no input compliance framework, set all, unless a specific service or check is input
    elif default_execution:
        args.output_formats.extend(get_available_compliance_frameworks(provider))

    # Set Logger configuration
    set_logging_config(args.log_level, args.log_file, args.only_logs)

    if args.list_services:
        print_services(list_services(provider))
        sys.exit()

    if args.list_fixer:
        print_fixers(list_fixers(provider))
        sys.exit()

    # Load checks metadata
    logger.debug("Loading checks metadata from .metadata.json files")
    bulk_checks_metadata = CheckMetadata.get_bulk(provider)

    if args.list_categories:
        print_categories(list_categories(bulk_checks_metadata))
        sys.exit()

    bulk_compliance_frameworks = {}
    # Load compliance frameworks
    logger.debug("Loading compliance frameworks from .json files")

    bulk_compliance_frameworks = Compliance.get_bulk(provider)
    # Complete checks metadata with the compliance framework specification
    bulk_checks_metadata = update_checks_metadata_with_compliance(
        bulk_compliance_frameworks, bulk_checks_metadata
    )

    # Update checks metadata if the --custom-checks-metadata-file is present
    custom_checks_metadata = None
    if custom_checks_metadata_file:
        custom_checks_metadata = parse_custom_checks_metadata_file(
            provider, custom_checks_metadata_file
        )
        bulk_checks_metadata = update_checks_metadata(
            bulk_checks_metadata, custom_checks_metadata
        )

    if args.list_compliance:
        print_compliance_frameworks(bulk_compliance_frameworks)
        sys.exit()
    if args.list_compliance_requirements:
        print_compliance_requirements(
            bulk_compliance_frameworks, args.list_compliance_requirements
        )
        sys.exit()

    # Load checks to execute
    checks_to_execute = load_checks_to_execute(
        bulk_checks_metadata=bulk_checks_metadata,
        bulk_compliance_frameworks=bulk_compliance_frameworks,
        checks_file=checks_file,
        check_list=checks,
        service_list=services,
        severities=severities,
        compliance_frameworks=compliance_framework,
        categories=categories,
        provider=provider,
    )

    # if --list-checks-json, dump a json file and exit
    if args.list_checks_json:
        print(list_checks_json(provider, sorted(checks_to_execute)))
        sys.exit()

    # If -l/--list-checks passed as argument, print checks to execute and quit
    if args.list_checks:
        print_checks(provider, sorted(checks_to_execute), bulk_checks_metadata)
        sys.exit()

    # Provider to scan
    Provider.init_global_provider(args)
    global_provider = Provider.get_global_provider()

    # Print Provider Credentials
    if not args.only_logs:
        global_provider.print_credentials()

    # Import custom checks from folder
    if checks_folder:
        custom_checks = parse_checks_from_folder(global_provider, checks_folder)
        # Workaround to be able to execute custom checks alongside all checks if nothing is explicitly set
        if (
            not checks_file
            and not checks
            and not services
            and not severities
            and not compliance_framework
            and not categories
        ):
            checks_to_execute.update(custom_checks)

    # Exclude checks if -e/--excluded-checks
    if excluded_checks:
        checks_to_execute = exclude_checks_to_run(checks_to_execute, excluded_checks)

    # Exclude services if --excluded-services
    if excluded_services:
        checks_to_execute = exclude_services_to_run(
            checks_to_execute, excluded_services, provider
        )

    # Once the provider is set and we have the eventual checks based on the resource identifier,
    # it is time to check what Prowler's checks are going to be executed
    checks_from_resources = global_provider.get_checks_to_execute_by_audit_resources()
    # Intersect checks from resources with checks to execute so we only run the checks that apply to the resources with the specified ARNs or tags
    if getattr(args, "resource_arn", None) or getattr(args, "resource_tag", None):
        checks_to_execute = checks_to_execute.intersection(checks_from_resources)

    # Sort final check list
    checks_to_execute = sorted(checks_to_execute)

    # Setup Output Options
    if provider == "aws":
        output_options = AWSOutputOptions(
            args, bulk_checks_metadata, global_provider.identity
        )
    elif provider == "azure":
        output_options = AzureOutputOptions(
            args, bulk_checks_metadata, global_provider.identity
        )
    elif provider == "gcp":
        output_options = GCPOutputOptions(
            args, bulk_checks_metadata, global_provider.identity
        )
    elif provider == "kubernetes":
        output_options = KubernetesOutputOptions(
            args, bulk_checks_metadata, global_provider.identity
        )
    elif provider == "github":
        output_options = GithubOutputOptions(
            args, bulk_checks_metadata, global_provider.identity
        )
<<<<<<< HEAD
=======
    elif provider == "m365":
        output_options = M365OutputOptions(
            args, bulk_checks_metadata, global_provider.identity
        )
    elif provider == "nhn":
        output_options = NHNOutputOptions(
            args, bulk_checks_metadata, global_provider.identity
        )
>>>>>>> 9ecf5707

    # Run the quick inventory for the provider if available
    if hasattr(args, "quick_inventory") and args.quick_inventory:
        run_provider_quick_inventory(global_provider, args)
        sys.exit()

    # Execute checks
    findings = []

    if len(checks_to_execute):
        findings = execute_checks(
            checks_to_execute,
            global_provider,
            custom_checks_metadata,
            args.config_file,
            output_options,
        )
    else:
        logger.error(
            "There are no checks to execute. Please, check your input arguments"
        )

    # Prowler Fixer
    if output_options.fixer:
        print(f"{Style.BRIGHT}\nRunning Prowler Fixer, please wait...{Style.RESET_ALL}")
        # Check if there are any FAIL findings
        if any("FAIL" in finding.status for finding in findings):
            fixed_findings = run_fixer(findings)
            if not fixed_findings:
                print(
                    f"{Style.BRIGHT}{Fore.RED}\nThere were findings to fix, but the fixer failed or it is not implemented for those findings yet. {Style.RESET_ALL}\n"
                )
            else:
                print(
                    f"{Style.BRIGHT}{Fore.GREEN}\n{fixed_findings} findings fixed!{Style.RESET_ALL}\n"
                )
        else:
            print(f"{Style.BRIGHT}{Fore.GREEN}\nNo findings to fix!{Style.RESET_ALL}\n")
        sys.exit()

    # Outputs
    # TODO: this part is needed since the checks generates a Check_Report_XXX and the output uses Finding
    # This will be refactored for the outputs generate directly the Finding
    finding_outputs = []
    for finding in findings:
        try:
            finding_outputs.append(
                Finding.generate_output(global_provider, finding, output_options)
            )
        except Exception:
            continue

    # Extract findings stats
    stats = extract_findings_statistics(finding_outputs)

    if args.slack:
        # TODO: this should be also in a config file
        if "SLACK_API_TOKEN" in environ and (
            "SLACK_CHANNEL_NAME" in environ or "SLACK_CHANNEL_ID" in environ
        ):
            token = environ["SLACK_API_TOKEN"]
            channel = (
                environ["SLACK_CHANNEL_NAME"]
                if "SLACK_CHANNEL_NAME" in environ
                else environ["SLACK_CHANNEL_ID"]
            )
            prowler_args = " ".join(sys.argv[1:])
            slack = Slack(token, channel, global_provider)
            _ = slack.send(stats, prowler_args)
        else:
            # Refactor(CLI)
            logger.critical(
                "Slack integration needs SLACK_API_TOKEN and SLACK_CHANNEL_NAME environment variables (see more in https://docs.prowler.cloud/en/latest/tutorials/integrations/#slack)."
            )
            sys.exit(1)

    generated_outputs = {"regular": [], "compliance": []}

    if args.output_formats:
        for mode in args.output_formats:
            filename = (
                f"{output_options.output_directory}/{output_options.output_filename}"
            )
            if mode == "csv":
                csv_output = CSV(
                    findings=finding_outputs,
                    file_path=f"{filename}{csv_file_suffix}",
                )
                generated_outputs["regular"].append(csv_output)
                # Write CSV Finding Object to file
                csv_output.batch_write_data_to_file()

            if mode == "json-asff":
                asff_output = ASFF(
                    findings=finding_outputs,
                    file_path=f"{filename}{json_asff_file_suffix}",
                )
                generated_outputs["regular"].append(asff_output)
                # Write ASFF Finding Object to file
                asff_output.batch_write_data_to_file()

            if mode == "json-ocsf":
                json_output = OCSF(
                    findings=finding_outputs,
                    file_path=f"{filename}{json_ocsf_file_suffix}",
                )
                generated_outputs["regular"].append(json_output)
                json_output.batch_write_data_to_file()
            if mode == "html":
                html_output = HTML(
                    findings=finding_outputs,
                    file_path=f"{filename}{html_file_suffix}",
                )
                generated_outputs["regular"].append(html_output)
                html_output.batch_write_data_to_file(
                    provider=global_provider, stats=stats
                )

    # Compliance Frameworks
    input_compliance_frameworks = set(output_options.output_modes).intersection(
        get_available_compliance_frameworks(provider)
    )
    if provider == "aws":
        for compliance_name in input_compliance_frameworks:
            if compliance_name.startswith("cis_"):
                # Generate CIS Finding Object
                filename = (
                    f"{output_options.output_directory}/compliance/"
                    f"{output_options.output_filename}_{compliance_name}.csv"
                )
                cis = AWSCIS(
                    findings=finding_outputs,
                    compliance=bulk_compliance_frameworks[compliance_name],
                    file_path=filename,
                )
                generated_outputs["compliance"].append(cis)
                cis.batch_write_data_to_file()
            elif compliance_name == "mitre_attack_aws":
                # Generate MITRE ATT&CK Finding Object
                filename = (
                    f"{output_options.output_directory}/compliance/"
                    f"{output_options.output_filename}_{compliance_name}.csv"
                )
                mitre_attack = AWSMitreAttack(
                    findings=finding_outputs,
                    compliance=bulk_compliance_frameworks[compliance_name],
                    file_path=filename,
                )
                generated_outputs["compliance"].append(mitre_attack)
                mitre_attack.batch_write_data_to_file()
            elif compliance_name.startswith("ens_"):
                # Generate ENS Finding Object
                filename = (
                    f"{output_options.output_directory}/compliance/"
                    f"{output_options.output_filename}_{compliance_name}.csv"
                )
                ens = AWSENS(
                    findings=finding_outputs,
                    compliance=bulk_compliance_frameworks[compliance_name],
                    file_path=filename,
                )
                generated_outputs["compliance"].append(ens)
                ens.batch_write_data_to_file()
            elif compliance_name.startswith("aws_well_architected_framework"):
                # Generate AWS Well-Architected Finding Object
                filename = (
                    f"{output_options.output_directory}/compliance/"
                    f"{output_options.output_filename}_{compliance_name}.csv"
                )
                aws_well_architected = AWSWellArchitected(
                    findings=finding_outputs,
                    compliance=bulk_compliance_frameworks[compliance_name],
                    file_path=filename,
                )
                generated_outputs["compliance"].append(aws_well_architected)
                aws_well_architected.batch_write_data_to_file()
            elif compliance_name.startswith("iso27001_"):
                # Generate ISO27001 Finding Object
                filename = (
                    f"{output_options.output_directory}/compliance/"
                    f"{output_options.output_filename}_{compliance_name}.csv"
                )
                iso27001 = AWSISO27001(
                    findings=finding_outputs,
                    compliance=bulk_compliance_frameworks[compliance_name],
                    file_path=filename,
                )
                generated_outputs["compliance"].append(iso27001)
                iso27001.batch_write_data_to_file()
            elif compliance_name.startswith("kisa"):
                # Generate KISA-ISMS-P Finding Object
                filename = (
                    f"{output_options.output_directory}/compliance/"
                    f"{output_options.output_filename}_{compliance_name}.csv"
                )
                kisa_ismsp = AWSKISAISMSP(
                    findings=finding_outputs,
                    compliance=bulk_compliance_frameworks[compliance_name],
                    file_path=filename,
                )
                generated_outputs["compliance"].append(kisa_ismsp)
                kisa_ismsp.batch_write_data_to_file()
            elif compliance_name == "prowler_threatscore_aws":
                filename = (
                    f"{output_options.output_directory}/compliance/"
                    f"{output_options.output_filename}_{compliance_name}.csv"
                )
                prowler_threatscore = ProwlerThreatScoreAWS(
                    findings=finding_outputs,
                    compliance=bulk_compliance_frameworks[compliance_name],
                    file_path=filename,
                )
                generated_outputs["compliance"].append(prowler_threatscore)
                prowler_threatscore.batch_write_data_to_file()
            else:
                filename = (
                    f"{output_options.output_directory}/compliance/"
                    f"{output_options.output_filename}_{compliance_name}.csv"
                )
                generic_compliance = GenericCompliance(
                    findings=finding_outputs,
                    compliance=bulk_compliance_frameworks[compliance_name],
                    file_path=filename,
                )
                generated_outputs["compliance"].append(generic_compliance)
                generic_compliance.batch_write_data_to_file()

    elif provider == "azure":
        for compliance_name in input_compliance_frameworks:
            if compliance_name.startswith("cis_"):
                # Generate CIS Finding Object
                filename = (
                    f"{output_options.output_directory}/compliance/"
                    f"{output_options.output_filename}_{compliance_name}.csv"
                )
                cis = AzureCIS(
                    findings=finding_outputs,
                    compliance=bulk_compliance_frameworks[compliance_name],
                    file_path=filename,
                )
                generated_outputs["compliance"].append(cis)
                cis.batch_write_data_to_file()
            elif compliance_name == "mitre_attack_azure":
                # Generate MITRE ATT&CK Finding Object
                filename = (
                    f"{output_options.output_directory}/compliance/"
                    f"{output_options.output_filename}_{compliance_name}.csv"
                )
                mitre_attack = AzureMitreAttack(
                    findings=finding_outputs,
                    compliance=bulk_compliance_frameworks[compliance_name],
                    file_path=filename,
                )
                generated_outputs["compliance"].append(mitre_attack)
                mitre_attack.batch_write_data_to_file()
            elif compliance_name.startswith("ens_"):
                # Generate ENS Finding Object
                filename = (
                    f"{output_options.output_directory}/compliance/"
                    f"{output_options.output_filename}_{compliance_name}.csv"
                )
                ens = AzureENS(
                    findings=finding_outputs,
                    compliance=bulk_compliance_frameworks[compliance_name],
                    file_path=filename,
                )
                generated_outputs["compliance"].append(ens)
                ens.batch_write_data_to_file()
            elif compliance_name.startswith("iso27001_"):
                # Generate ISO27001 Finding Object
                filename = (
                    f"{output_options.output_directory}/compliance/"
                    f"{output_options.output_filename}_{compliance_name}.csv"
                )
                iso27001 = AzureISO27001(
                    findings=finding_outputs,
                    compliance=bulk_compliance_frameworks[compliance_name],
                    file_path=filename,
                )
                generated_outputs["compliance"].append(iso27001)
                iso27001.batch_write_data_to_file()
            elif compliance_name == "prowler_threatscore_azure":
                filename = (
                    f"{output_options.output_directory}/compliance/"
                    f"{output_options.output_filename}_{compliance_name}.csv"
                )
                prowler_threatscore = ProwlerThreatScoreAzure(
                    findings=finding_outputs,
                    compliance=bulk_compliance_frameworks[compliance_name],
                    file_path=filename,
                )
                generated_outputs["compliance"].append(prowler_threatscore)
                prowler_threatscore.batch_write_data_to_file()
            else:
                filename = (
                    f"{output_options.output_directory}/compliance/"
                    f"{output_options.output_filename}_{compliance_name}.csv"
                )
                generic_compliance = GenericCompliance(
                    findings=finding_outputs,
                    compliance=bulk_compliance_frameworks[compliance_name],
                    file_path=filename,
                )
                generated_outputs["compliance"].append(generic_compliance)
                generic_compliance.batch_write_data_to_file()

    elif provider == "gcp":
        for compliance_name in input_compliance_frameworks:
            if compliance_name.startswith("cis_"):
                # Generate CIS Finding Object
                filename = (
                    f"{output_options.output_directory}/compliance/"
                    f"{output_options.output_filename}_{compliance_name}.csv"
                )
                cis = GCPCIS(
                    findings=finding_outputs,
                    compliance=bulk_compliance_frameworks[compliance_name],
                    file_path=filename,
                )
                generated_outputs["compliance"].append(cis)
                cis.batch_write_data_to_file()
            elif compliance_name == "mitre_attack_gcp":
                # Generate MITRE ATT&CK Finding Object
                filename = (
                    f"{output_options.output_directory}/compliance/"
                    f"{output_options.output_filename}_{compliance_name}.csv"
                )
                mitre_attack = GCPMitreAttack(
                    findings=finding_outputs,
                    compliance=bulk_compliance_frameworks[compliance_name],
                    file_path=filename,
                )
                generated_outputs["compliance"].append(mitre_attack)
                mitre_attack.batch_write_data_to_file()
            elif compliance_name.startswith("ens_"):
                # Generate ENS Finding Object
                filename = (
                    f"{output_options.output_directory}/compliance/"
                    f"{output_options.output_filename}_{compliance_name}.csv"
                )
                ens = GCPENS(
                    findings=finding_outputs,
                    compliance=bulk_compliance_frameworks[compliance_name],
                    file_path=filename,
                )
                generated_outputs["compliance"].append(ens)
                ens.batch_write_data_to_file()
            elif compliance_name.startswith("iso27001_"):
                # Generate ISO27001 Finding Object
                filename = (
                    f"{output_options.output_directory}/compliance/"
                    f"{output_options.output_filename}_{compliance_name}.csv"
                )
                iso27001 = GCPISO27001(
                    findings=finding_outputs,
                    compliance=bulk_compliance_frameworks[compliance_name],
                    file_path=filename,
                )
                generated_outputs["compliance"].append(iso27001)
                iso27001.batch_write_data_to_file()
            elif compliance_name == "prowler_threatscore_gcp":
                filename = (
                    f"{output_options.output_directory}/compliance/"
                    f"{output_options.output_filename}_{compliance_name}.csv"
                )
                prowler_threatscore = ProwlerThreatScoreGCP(
                    findings=finding_outputs,
                    compliance=bulk_compliance_frameworks[compliance_name],
                    file_path=filename,
                )
                generated_outputs["compliance"].append(prowler_threatscore)
                prowler_threatscore.batch_write_data_to_file()
            else:
                filename = (
                    f"{output_options.output_directory}/compliance/"
                    f"{output_options.output_filename}_{compliance_name}.csv"
                )
                generic_compliance = GenericCompliance(
                    findings=finding_outputs,
                    compliance=bulk_compliance_frameworks[compliance_name],
                    file_path=filename,
                )
                generated_outputs["compliance"].append(generic_compliance)
                generic_compliance.batch_write_data_to_file()

    elif provider == "kubernetes":
        for compliance_name in input_compliance_frameworks:
            if compliance_name.startswith("cis_"):
                # Generate CIS Finding Object
                filename = (
                    f"{output_options.output_directory}/compliance/"
                    f"{output_options.output_filename}_{compliance_name}.csv"
                )
                cis = KubernetesCIS(
                    findings=finding_outputs,
                    compliance=bulk_compliance_frameworks[compliance_name],
                    file_path=filename,
                )
                generated_outputs["compliance"].append(cis)
                cis.batch_write_data_to_file()
            elif compliance_name.startswith("iso27001_"):
                # Generate ISO27001 Finding Object
                filename = (
                    f"{output_options.output_directory}/compliance/"
                    f"{output_options.output_filename}_{compliance_name}.csv"
                )
                iso27001 = KubernetesISO27001(
                    findings=finding_outputs,
                    compliance=bulk_compliance_frameworks[compliance_name],
                    file_path=filename,
                )
                generated_outputs["compliance"].append(iso27001)
                iso27001.batch_write_data_to_file()
            else:
                filename = (
                    f"{output_options.output_directory}/compliance/"
                    f"{output_options.output_filename}_{compliance_name}.csv"
                )
                generic_compliance = GenericCompliance(
                    findings=finding_outputs,
                    compliance=bulk_compliance_frameworks[compliance_name],
                    file_path=filename,
                )
                generated_outputs["compliance"].append(generic_compliance)
                generic_compliance.batch_write_data_to_file()

    elif provider == "m365":
        for compliance_name in input_compliance_frameworks:
            if compliance_name.startswith("cis_"):
                # Generate CIS Finding Object
                filename = (
                    f"{output_options.output_directory}/compliance/"
                    f"{output_options.output_filename}_{compliance_name}.csv"
                )
                cis = M365CIS(
                    findings=finding_outputs,
                    compliance=bulk_compliance_frameworks[compliance_name],
                    file_path=filename,
                )
                generated_outputs["compliance"].append(cis)
                cis.batch_write_data_to_file()
            elif compliance_name == "prowler_threatscore_m365":
                filename = (
                    f"{output_options.output_directory}/compliance/"
                    f"{output_options.output_filename}_{compliance_name}.csv"
                )
                prowler_threatscore = ProwlerThreatScoreM365(
                    findings=finding_outputs,
                    compliance=bulk_compliance_frameworks[compliance_name],
                    file_path=filename,
                )
                generated_outputs["compliance"].append(prowler_threatscore)
                prowler_threatscore.batch_write_data_to_file()
            else:
                filename = (
                    f"{output_options.output_directory}/compliance/"
                    f"{output_options.output_filename}_{compliance_name}.csv"
                )
                generic_compliance = GenericCompliance(
                    findings=finding_outputs,
                    compliance=bulk_compliance_frameworks[compliance_name],
                    file_path=filename,
                )
                generated_outputs["compliance"].append(generic_compliance)
                generic_compliance.batch_write_data_to_file()

    elif provider == "nhn":
        for compliance_name in input_compliance_frameworks:
            if compliance_name.startswith("iso27001_"):
                # Generate ISO27001 Finding Object
                filename = (
                    f"{output_options.output_directory}/compliance/"
                    f"{output_options.output_filename}_{compliance_name}.csv"
                )
                iso27001 = NHNISO27001(
                    findings=finding_outputs,
                    compliance=bulk_compliance_frameworks[compliance_name],
                    file_path=filename,
                )
                generated_outputs["compliance"].append(iso27001)
                iso27001.batch_write_data_to_file()
            else:
                filename = (
                    f"{output_options.output_directory}/compliance/"
                    f"{output_options.output_filename}_{compliance_name}.csv"
                )
                generic_compliance = GenericCompliance(
                    findings=finding_outputs,
                    compliance=bulk_compliance_frameworks[compliance_name],
                    file_path=filename,
                )
                generated_outputs["compliance"].append(generic_compliance)
                generic_compliance.batch_write_data_to_file()

    # AWS Security Hub Integration
    if provider == "aws":
        # Send output to S3 if needed (-B / -D) for all the output formats
        if args.output_bucket or args.output_bucket_no_assume:
            output_bucket = args.output_bucket
            bucket_session = global_provider.session.current_session
            # Check if -D was input
            if args.output_bucket_no_assume:
                output_bucket = args.output_bucket_no_assume
                bucket_session = global_provider.session.original_session
            s3 = S3(
                session=bucket_session,
                bucket_name=output_bucket,
                output_directory=args.output_directory,
            )
            s3.send_to_bucket(generated_outputs)
        if args.security_hub:
            print(
                f"{Style.BRIGHT}\nSending findings to AWS Security Hub, please wait...{Style.RESET_ALL}"
            )

            security_hub_regions = (
                global_provider.get_available_aws_service_regions(
                    "securityhub",
                    global_provider.identity.partition,
                    global_provider.identity.audited_regions,
                )
                if not global_provider.identity.audited_regions
                else global_provider.identity.audited_regions
            )

            security_hub = SecurityHub(
                aws_account_id=global_provider.identity.account,
                aws_partition=global_provider.identity.partition,
                aws_session=global_provider.session.current_session,
                findings=asff_output.data,
                send_only_fails=output_options.send_sh_only_fails,
                aws_security_hub_available_regions=security_hub_regions,
            )
            # Send the findings to Security Hub
            findings_sent_to_security_hub = security_hub.batch_send_to_security_hub()
            print(
                f"{Style.BRIGHT}{Fore.GREEN}\n{findings_sent_to_security_hub} findings sent to AWS Security Hub!{Style.RESET_ALL}"
            )

            # Resolve previous fails of Security Hub
            if not args.skip_sh_update:
                print(
                    f"{Style.BRIGHT}\nArchiving previous findings in AWS Security Hub, please wait...{Style.RESET_ALL}"
                )
                findings_archived_in_security_hub = (
                    security_hub.archive_previous_findings()
                )
                print(
                    f"{Style.BRIGHT}{Fore.GREEN}\n{findings_archived_in_security_hub} findings archived in AWS Security Hub!{Style.RESET_ALL}"
                )

    # Display summary table
    if not args.only_logs:
        display_summary_table(
            findings,
            global_provider,
            output_options,
        )
        # Only display compliance table if there are findings (not all MANUAL) and it is a default execution
        if (
            findings and not all(finding.status == "MANUAL" for finding in findings)
        ) and default_execution:
            compliance_overview = False
            if not compliance_framework:
                compliance_framework = get_available_compliance_frameworks(provider)
                if (
                    compliance_framework
                ):  # If there are compliance frameworks, print compliance overview
                    compliance_overview = True
            for compliance in sorted(compliance_framework):
                # Display compliance table
                display_compliance_table(
                    findings,
                    bulk_checks_metadata,
                    compliance,
                    output_options.output_filename,
                    output_options.output_directory,
                    compliance_overview,
                )
            if compliance_overview:
                print(
                    f"\nDetailed compliance results are in {Fore.YELLOW}{output_options.output_directory}/compliance/{Style.RESET_ALL}\n"
                )

    # If custom checks were passed, remove the modules
    if checks_folder:
        remove_custom_checks_module(checks_folder, provider)

    # If there are failed findings exit code 3, except if -z is input
    if (
        not args.ignore_exit_code_3
        and stats["total_fail"] > 0
        and not stats["all_fails_are_muted"]
    ):
        sys.exit(3)


if __name__ == "__main__":
    prowler()<|MERGE_RESOLUTION|>--- conflicted
+++ resolved
@@ -285,8 +285,6 @@
         output_options = GithubOutputOptions(
             args, bulk_checks_metadata, global_provider.identity
         )
-<<<<<<< HEAD
-=======
     elif provider == "m365":
         output_options = M365OutputOptions(
             args, bulk_checks_metadata, global_provider.identity
@@ -295,7 +293,6 @@
         output_options = NHNOutputOptions(
             args, bulk_checks_metadata, global_provider.identity
         )
->>>>>>> 9ecf5707
 
     # Run the quick inventory for the provider if available
     if hasattr(args, "quick_inventory") and args.quick_inventory:
