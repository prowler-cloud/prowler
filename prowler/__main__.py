#!/usr/bin/env python3
# -*- coding: utf-8 -*-

import sys
from os import environ

from colorama import Fore, Style

from prowler.config.config import (
    csv_file_suffix,
    get_available_compliance_frameworks,
<<<<<<< HEAD
    json_asff_file_suffix,
=======
    json_ocsf_file_suffix,
>>>>>>> 2345a738
)
from prowler.lib.banner import print_banner
from prowler.lib.check.check import (
    bulk_load_checks_metadata,
    bulk_load_compliance_frameworks,
    exclude_checks_to_run,
    exclude_services_to_run,
    execute_checks,
    list_categories,
    list_checks_json,
    list_fixers,
    list_services,
    parse_checks_from_folder,
    print_categories,
    print_checks,
    print_compliance_frameworks,
    print_compliance_requirements,
    print_fixers,
    print_services,
    remove_custom_checks_module,
    run_fixer,
)
from prowler.lib.check.checks_loader import load_checks_to_execute
from prowler.lib.check.compliance import update_checks_metadata_with_compliance
from prowler.lib.check.custom_checks_metadata import (
    parse_custom_checks_metadata_file,
    update_checks_metadata,
)
from prowler.lib.cli.parser import ProwlerArgumentParser
from prowler.lib.logger import logger, set_logging_config
from prowler.lib.outputs.asff.asff import ASFF
from prowler.lib.outputs.compliance.compliance import display_compliance_table
from prowler.lib.outputs.csv.models import CSV
from prowler.lib.outputs.finding import Finding
from prowler.lib.outputs.html.html import add_html_footer, fill_html_overview_statistics
from prowler.lib.outputs.ocsf.ocsf import OCSF
from prowler.lib.outputs.outputs import extract_findings_statistics
from prowler.lib.outputs.slack.slack import Slack
from prowler.lib.outputs.summary_table import display_summary_table
from prowler.providers.aws.lib.s3.s3 import send_to_s3_bucket
from prowler.providers.aws.lib.security_hub.security_hub import (
    batch_send_to_security_hub,
    filter_security_hub_findings_per_region,
    resolve_security_hub_previous_findings,
    verify_security_hub_integration_enabled_per_region,
)
from prowler.providers.common.provider import Provider
from prowler.providers.common.quick_inventory import run_provider_quick_inventory


def prowler():
    # Parse Arguments
    # Refactor(CLI)
    parser = ProwlerArgumentParser()
    args = parser.parse()

    # Save Arguments
    provider = args.provider
    if provider == "dashboard":
        from dashboard import DASHBOARD_ARGS
        from dashboard.__main__ import dashboard

        sys.exit(dashboard.run(**DASHBOARD_ARGS))

    checks = args.check
    excluded_checks = args.excluded_check
    excluded_services = args.excluded_service
    services = args.service
    categories = args.category
    checks_file = args.checks_file
    checks_folder = args.checks_folder
    severities = args.severity
    compliance_framework = args.compliance
    custom_checks_metadata_file = args.custom_checks_metadata_file
    default_execution = (
        not checks
        and not services
        and not categories
        and not excluded_checks
        and not excluded_services
        and not severities
        and not checks_file
        and not checks_folder
    )

    if not args.no_banner:
        legend = args.verbose or getattr(args, "fixer", None)
        print_banner(legend)

    # We treat the compliance framework as another output format
    if compliance_framework:
        args.output_formats.extend(compliance_framework)
    # If no input compliance framework, set all, unless a specific service or check is input
    elif default_execution:
        args.output_formats.extend(get_available_compliance_frameworks(provider))

    # Set Logger configuration
    set_logging_config(args.log_level, args.log_file, args.only_logs)

    if args.list_services:
        print_services(list_services(provider))
        sys.exit()

    if args.list_fixer:
        print_fixers(list_fixers(provider))
        sys.exit()

    # Load checks metadata
    logger.debug("Loading checks metadata from .metadata.json files")
    bulk_checks_metadata = bulk_load_checks_metadata(provider)

    if args.list_categories:
        print_categories(list_categories(bulk_checks_metadata))
        sys.exit()

    bulk_compliance_frameworks = {}
    # Load compliance frameworks
    logger.debug("Loading compliance frameworks from .json files")

    bulk_compliance_frameworks = bulk_load_compliance_frameworks(provider)
    # Complete checks metadata with the compliance framework specification
    bulk_checks_metadata = update_checks_metadata_with_compliance(
        bulk_compliance_frameworks, bulk_checks_metadata
    )

    # Update checks metadata if the --custom-checks-metadata-file is present
    custom_checks_metadata = None
    if custom_checks_metadata_file:
        custom_checks_metadata = parse_custom_checks_metadata_file(
            provider, custom_checks_metadata_file
        )
        bulk_checks_metadata = update_checks_metadata(
            bulk_checks_metadata, custom_checks_metadata
        )

    if args.list_compliance:
        print_compliance_frameworks(bulk_compliance_frameworks)
        sys.exit()
    if args.list_compliance_requirements:
        print_compliance_requirements(
            bulk_compliance_frameworks, args.list_compliance_requirements
        )
        sys.exit()

    # Load checks to execute
    checks_to_execute = load_checks_to_execute(
        bulk_checks_metadata,
        bulk_compliance_frameworks,
        checks_file,
        checks,
        services,
        severities,
        compliance_framework,
        categories,
        provider,
    )

    # if --list-checks-json, dump a json file and exit
    if args.list_checks_json:
        print(list_checks_json(provider, sorted(checks_to_execute)))
        sys.exit()

    # If -l/--list-checks passed as argument, print checks to execute and quit
    if args.list_checks:
        print_checks(provider, sorted(checks_to_execute), bulk_checks_metadata)
        sys.exit()

    # Provider to scan
    Provider.set_global_provider(args)
    global_provider = Provider.get_global_provider()

    # Print Provider Credentials
    if not args.only_logs:
        global_provider.print_credentials()

    # Import custom checks from folder
    if checks_folder:
        custom_checks = parse_checks_from_folder(global_provider, checks_folder)
        # Workaround to be able to execute custom checks alongside all checks if nothing is explicitly set
        if (
            not checks_file
            and not checks
            and not services
            and not severities
            and not compliance_framework
            and not categories
        ):
            checks_to_execute.update(custom_checks)

    # Exclude checks if -e/--excluded-checks
    if excluded_checks:
        checks_to_execute = exclude_checks_to_run(checks_to_execute, excluded_checks)

    # Exclude services if --excluded-services
    if excluded_services:
        checks_to_execute = exclude_services_to_run(
            checks_to_execute, excluded_services, provider
        )

    # Once the provider is set and we have the eventual checks based on the resource identifier,
    # it is time to check what Prowler's checks are going to be executed
    checks_from_resources = global_provider.get_checks_to_execute_by_audit_resources()
    if checks_from_resources:
        checks_to_execute = checks_to_execute.intersection(checks_from_resources)

    # Sort final check list
    checks_to_execute = sorted(checks_to_execute)

    # Setup Mutelist
    global_provider.mutelist = args.mutelist_file

    # Setup Output Options
    global_provider.output_options = (args, bulk_checks_metadata)

    # Run the quick inventory for the provider if available
    if hasattr(args, "quick_inventory") and args.quick_inventory:
        run_provider_quick_inventory(global_provider, args)
        sys.exit()

    # Execute checks
    findings = []

    if len(checks_to_execute):
        findings = execute_checks(
            checks_to_execute,
            global_provider,
            custom_checks_metadata,
            args.config_file,
        )
    else:
        logger.error(
            "There are no checks to execute. Please, check your input arguments"
        )

    # Prowler Fixer
    if global_provider.output_options.fixer:
        print(f"{Style.BRIGHT}\nRunning Prowler Fixer, please wait...{Style.RESET_ALL}")
        # Check if there are any FAIL findings
        if any("FAIL" in finding.status for finding in findings):
            fixed_findings = run_fixer(findings)
            if not fixed_findings:
                print(
                    f"{Style.BRIGHT}{Fore.RED}\nThere were findings to fix, but the fixer failed or it is not implemented for those findings yet. {Style.RESET_ALL}\n"
                )
            else:
                print(
                    f"{Style.BRIGHT}{Fore.GREEN}\n{fixed_findings} findings fixed!{Style.RESET_ALL}\n"
                )
        else:
            print(f"{Style.BRIGHT}{Fore.GREEN}\nNo findings to fix!{Style.RESET_ALL}\n")
        sys.exit()

    # Extract findings stats
    stats = extract_findings_statistics(findings)

    if args.slack:
        # TODO: this should be also in a config file
        if "SLACK_API_TOKEN" in environ and (
            "SLACK_CHANNEL_NAME" in environ or "SLACK_CHANNEL_ID" in environ
        ):

            token = environ["SLACK_API_TOKEN"]
            channel = (
                environ["SLACK_CHANNEL_NAME"]
                if "SLACK_CHANNEL_NAME" in environ
                else environ["SLACK_CHANNEL_ID"]
            )
            prowler_args = " ".join(sys.argv[1:])
            slack = Slack(token, channel, global_provider)
            _ = slack.send(stats, prowler_args)
        else:
            # Refactor(CLI)
            logger.critical(
                "Slack integration needs SLACK_API_TOKEN and SLACK_CHANNEL_NAME environment variables (see more in https://docs.prowler.cloud/en/latest/tutorials/integrations/#slack)."
            )
            sys.exit(1)

    # Outputs
    # TODO: this part is needed since the checks generates a Check_Report_XXX and the output uses Finding
    # This will be refactored for the outputs generate directly the Finding
    finding_outputs = [
        Finding.generate_output(global_provider, finding) for finding in findings
    ]

    if args.output_formats:
        for mode in args.output_formats:

            if "csv" in mode:
                # Generate CSV Finding Object
                filename = (
                    f"{global_provider.output_options.output_directory}/"
                    f"{global_provider.output_options.output_filename}{csv_file_suffix}"
                )
                csv_output = CSV(
                    findings=finding_outputs,
                    create_file_descriptor=True,
                    file_path=filename,
                )
                # Write CSV Finding Object to file
                csv_output.batch_write_data_to_file()

            if "json-asff" in mode:
                filename = (
                    f"{global_provider.output_options.output_directory}/"
                    f"{global_provider.output_options.output_filename}{json_asff_file_suffix}"
                )
                asff_output = ASFF(
                    findings=finding_outputs,
                    create_file_descriptor=True,
                    file_path=filename,
                )
                # Write ASFF Finding Object to file
                asff_output.batch_write_data_to_file()

            # Close json file if exists
            # TODO: generate JSON here
            if "json-ocsf" in mode:
                filename = (
                    f"{global_provider.output_options.output_directory}/"
                    f"{global_provider.output_options.output_filename}{json_ocsf_file_suffix}"
                )
                json_finding = OCSF(
                    findings=finding_outputs,
                    create_file_descriptor=True,
                    file_path=filename,
                )
                json_finding.batch_write_data_to_file()
            if "html" in mode:
                # TODO: generate HTML here
                add_html_footer(
                    global_provider.output_options.output_filename,
                    global_provider.output_options.output_directory,
                )
                fill_html_overview_statistics(
                    stats,
                    global_provider.output_options.output_filename,
                    global_provider.output_options.output_directory,
                )

            # Send output to S3 if needed (-B / -D)
            if provider == "aws" and (
                args.output_bucket or args.output_bucket_no_assume
            ):
                output_bucket = args.output_bucket
                bucket_session = global_provider.session.current_session
                # Check if -D was input
                if args.output_bucket_no_assume:
                    output_bucket = args.output_bucket_no_assume
                    bucket_session = global_provider.session.original_session
                send_to_s3_bucket(
                    global_provider.output_options.output_filename,
                    args.output_directory,
                    mode,
                    output_bucket,
                    bucket_session,
                )

    # AWS Security Hub Integration
    if provider == "aws" and args.security_hub:
        print(
            f"{Style.BRIGHT}\nSending findings to AWS Security Hub, please wait...{Style.RESET_ALL}"
        )
        # Verify where AWS Security Hub is enabled
        aws_security_enabled_regions = []
        security_hub_regions = (
            global_provider.get_available_aws_service_regions("securityhub")
            if not global_provider.identity.audited_regions
            else global_provider.identity.audited_regions
        )
        for region in security_hub_regions:
            # Save the regions where AWS Security Hub is enabled
            if verify_security_hub_integration_enabled_per_region(
                global_provider.identity.partition,
                region,
                global_provider.session.current_session,
                global_provider.identity.account,
            ):
                aws_security_enabled_regions.append(region)

        # Prepare the findings to be sent to Security Hub
        security_hub_findings_per_region = filter_security_hub_findings_per_region(
            asff_output.data,
            global_provider.output_options.send_sh_only_fails,
            global_provider.output_options.status,
            aws_security_enabled_regions,
        )
        # Send the findings to Security Hub
        findings_sent_to_security_hub = batch_send_to_security_hub(
            security_hub_findings_per_region, global_provider.session.current_session
        )

        print(
            f"{Style.BRIGHT}{Fore.GREEN}\n{findings_sent_to_security_hub} findings sent to AWS Security Hub!{Style.RESET_ALL}"
        )

        # Resolve previous fails of Security Hub
        if not args.skip_sh_update:
            print(
                f"{Style.BRIGHT}\nArchiving previous findings in AWS Security Hub, please wait...{Style.RESET_ALL}"
            )
            findings_archived_in_security_hub = resolve_security_hub_previous_findings(
                security_hub_findings_per_region,
                global_provider,
            )
            print(
                f"{Style.BRIGHT}{Fore.GREEN}\n{findings_archived_in_security_hub} findings archived in AWS Security Hub!{Style.RESET_ALL}"
            )

    # Display summary table
    if not args.only_logs:
        display_summary_table(
            findings,
            global_provider,
            global_provider.output_options,
        )
        # Only display compliance table if there are findings (not all MANUAL) and it is a default execution
        if (
            findings and not all(finding.status == "MANUAL" for finding in findings)
        ) and default_execution:
            compliance_overview = False
            if not compliance_framework:
                compliance_framework = get_available_compliance_frameworks(provider)
                if (
                    compliance_framework
                ):  # If there are compliance frameworks, print compliance overview
                    compliance_overview = True
            for compliance in sorted(compliance_framework):
                # Display compliance table
                display_compliance_table(
                    findings,
                    bulk_checks_metadata,
                    compliance,
                    global_provider.output_options.output_filename,
                    global_provider.output_options.output_directory,
                    compliance_overview,
                )
            if compliance_overview:
                print(
                    f"\nDetailed compliance results are in {Fore.YELLOW}{global_provider.output_options.output_directory}/compliance/{Style.RESET_ALL}\n"
                )

    # If custom checks were passed, remove the modules
    if checks_folder:
        remove_custom_checks_module(checks_folder, provider)

    # If there are failed findings exit code 3, except if -z is input
    if (
        not args.ignore_exit_code_3
        and stats["total_fail"] > 0
        and not stats["all_fails_are_muted"]
    ):
        sys.exit(3)


if __name__ == "__main__":
    prowler()<|MERGE_RESOLUTION|>--- conflicted
+++ resolved
@@ -9,11 +9,8 @@
 from prowler.config.config import (
     csv_file_suffix,
     get_available_compliance_frameworks,
-<<<<<<< HEAD
     json_asff_file_suffix,
-=======
     json_ocsf_file_suffix,
->>>>>>> 2345a738
 )
 from prowler.lib.banner import print_banner
 from prowler.lib.check.check import (
