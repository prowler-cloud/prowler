--- conflicted
+++ resolved
@@ -99,10 +99,10 @@
 from prowler.providers.gcp.models import GCPOutputOptions
 from prowler.providers.github.models import GithubOutputOptions
 from prowler.providers.iac.models import IACOutputOptions
+from prowler.providers.ionos.models import IonosOutputOptions
 from prowler.providers.kubernetes.models import KubernetesOutputOptions
 from prowler.providers.m365.models import M365OutputOptions
 from prowler.providers.nhn.models import NHNOutputOptions
-from prowler.providers.ionos.models import IonosOutputOptions
 
 
 def prowler():
@@ -300,19 +300,16 @@
         output_options = M365OutputOptions(
             args, bulk_checks_metadata, global_provider.identity
         )
+    elif provider == "iac":
+        output_options = IACOutputOptions(args, bulk_checks_metadata)
     elif provider == "nhn":
         output_options = NHNOutputOptions(
             args, bulk_checks_metadata, global_provider.identity
         )
-<<<<<<< HEAD
     elif provider == "ionos":
         output_options = IonosOutputOptions(
             args, bulk_checks_metadata, global_provider.identity
         )
-=======
-    elif provider == "iac":
-        output_options = IACOutputOptions(args, bulk_checks_metadata)
->>>>>>> 3d4902b0
 
     # Run the quick inventory for the provider if available
     if hasattr(args, "quick_inventory") and args.quick_inventory:
