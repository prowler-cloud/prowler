#!/usr/bin/env python3
# -*- coding: utf-8 -*-

import sys
from os import environ

from colorama import Fore, Style

from prowler.config.config import (
    csv_file_suffix,
    get_available_compliance_frameworks,
    html_file_suffix,
    json_asff_file_suffix,
    json_ocsf_file_suffix,
)
from prowler.lib.banner import print_banner
from prowler.lib.check.check import (
    bulk_load_checks_metadata,
    bulk_load_compliance_frameworks,
    exclude_checks_to_run,
    exclude_services_to_run,
    execute_checks,
    list_categories,
    list_checks_json,
    list_fixers,
    list_services,
    parse_checks_from_folder,
    print_categories,
    print_checks,
    print_compliance_frameworks,
    print_compliance_requirements,
    print_fixers,
    print_services,
    remove_custom_checks_module,
    run_fixer,
)
from prowler.lib.check.checks_loader import load_checks_to_execute
from prowler.lib.check.compliance import update_checks_metadata_with_compliance
from prowler.lib.check.custom_checks_metadata import (
    parse_custom_checks_metadata_file,
    update_checks_metadata,
)
from prowler.lib.cli.parser import ProwlerArgumentParser
from prowler.lib.logger import logger, set_logging_config
from prowler.lib.outputs.asff.asff import ASFF
from prowler.lib.outputs.compliance.aws_well_architected.aws_well_architected import (
    AWSWellArchitected,
)
from prowler.lib.outputs.compliance.cis.cis_aws import AWSCIS
from prowler.lib.outputs.compliance.cis.cis_azure import AzureCIS
from prowler.lib.outputs.compliance.cis.cis_gcp import GCPCIS
from prowler.lib.outputs.compliance.cis.cis_kubernetes import KubernetesCIS
from prowler.lib.outputs.compliance.compliance import display_compliance_table
from prowler.lib.outputs.compliance.ens.ens_aws import AWSENS
<<<<<<< HEAD
from prowler.lib.outputs.compliance.generic.generic import GenericCompliance
=======
from prowler.lib.outputs.compliance.iso27001.iso27001_aws import AWSISO27001
>>>>>>> 2a957505
from prowler.lib.outputs.compliance.mitre_attack.mitre_attack_aws import AWSMitreAttack
from prowler.lib.outputs.compliance.mitre_attack.mitre_attack_azure import (
    AzureMitreAttack,
)
from prowler.lib.outputs.compliance.mitre_attack.mitre_attack_gcp import GCPMitreAttack
from prowler.lib.outputs.csv.models import CSV
from prowler.lib.outputs.finding import Finding
from prowler.lib.outputs.html.html import HTML
from prowler.lib.outputs.ocsf.ocsf import OCSF
from prowler.lib.outputs.outputs import extract_findings_statistics
from prowler.lib.outputs.slack.slack import Slack
from prowler.lib.outputs.summary_table import display_summary_table
from prowler.providers.aws.lib.s3.s3 import send_to_s3_bucket
from prowler.providers.aws.lib.security_hub.security_hub import SecurityHub
from prowler.providers.common.provider import Provider
from prowler.providers.common.quick_inventory import run_provider_quick_inventory


def prowler():
    # Parse Arguments
    # Refactor(CLI)
    parser = ProwlerArgumentParser()
    args = parser.parse()

    # Save Arguments
    provider = args.provider
    if provider == "dashboard":
        from dashboard import DASHBOARD_ARGS
        from dashboard.__main__ import dashboard

        sys.exit(dashboard.run(**DASHBOARD_ARGS))

    checks = args.check
    excluded_checks = args.excluded_check
    excluded_services = args.excluded_service
    services = args.service
    categories = args.category
    checks_file = args.checks_file
    checks_folder = args.checks_folder
    severities = args.severity
    compliance_framework = args.compliance
    custom_checks_metadata_file = args.custom_checks_metadata_file
    default_execution = (
        not checks
        and not services
        and not categories
        and not excluded_checks
        and not excluded_services
        and not severities
        and not checks_file
        and not checks_folder
    )

    if not args.no_banner:
        legend = args.verbose or getattr(args, "fixer", None)
        print_banner(legend)

    # We treat the compliance framework as another output format
    if compliance_framework:
        args.output_formats.extend(compliance_framework)
    # If no input compliance framework, set all, unless a specific service or check is input
    elif default_execution:
        args.output_formats.extend(get_available_compliance_frameworks(provider))

    # Set Logger configuration
    set_logging_config(args.log_level, args.log_file, args.only_logs)

    if args.list_services:
        print_services(list_services(provider))
        sys.exit()

    if args.list_fixer:
        print_fixers(list_fixers(provider))
        sys.exit()

    # Load checks metadata
    logger.debug("Loading checks metadata from .metadata.json files")
    bulk_checks_metadata = bulk_load_checks_metadata(provider)

    if args.list_categories:
        print_categories(list_categories(bulk_checks_metadata))
        sys.exit()

    bulk_compliance_frameworks = {}
    # Load compliance frameworks
    logger.debug("Loading compliance frameworks from .json files")

    bulk_compliance_frameworks = bulk_load_compliance_frameworks(provider)
    # Complete checks metadata with the compliance framework specification
    bulk_checks_metadata = update_checks_metadata_with_compliance(
        bulk_compliance_frameworks, bulk_checks_metadata
    )

    # Update checks metadata if the --custom-checks-metadata-file is present
    custom_checks_metadata = None
    if custom_checks_metadata_file:
        custom_checks_metadata = parse_custom_checks_metadata_file(
            provider, custom_checks_metadata_file
        )
        bulk_checks_metadata = update_checks_metadata(
            bulk_checks_metadata, custom_checks_metadata
        )

    if args.list_compliance:
        print_compliance_frameworks(bulk_compliance_frameworks)
        sys.exit()
    if args.list_compliance_requirements:
        print_compliance_requirements(
            bulk_compliance_frameworks, args.list_compliance_requirements
        )
        sys.exit()

    # Load checks to execute
    checks_to_execute = load_checks_to_execute(
        bulk_checks_metadata,
        bulk_compliance_frameworks,
        checks_file,
        checks,
        services,
        severities,
        compliance_framework,
        categories,
        provider,
    )

    # if --list-checks-json, dump a json file and exit
    if args.list_checks_json:
        print(list_checks_json(provider, sorted(checks_to_execute)))
        sys.exit()

    # If -l/--list-checks passed as argument, print checks to execute and quit
    if args.list_checks:
        print_checks(provider, sorted(checks_to_execute), bulk_checks_metadata)
        sys.exit()

    # Provider to scan
    Provider.set_global_provider(args)
    global_provider = Provider.get_global_provider()

    # Print Provider Credentials
    if not args.only_logs:
        global_provider.print_credentials()

    # Import custom checks from folder
    if checks_folder:
        custom_checks = parse_checks_from_folder(global_provider, checks_folder)
        # Workaround to be able to execute custom checks alongside all checks if nothing is explicitly set
        if (
            not checks_file
            and not checks
            and not services
            and not severities
            and not compliance_framework
            and not categories
        ):
            checks_to_execute.update(custom_checks)

    # Exclude checks if -e/--excluded-checks
    if excluded_checks:
        checks_to_execute = exclude_checks_to_run(checks_to_execute, excluded_checks)

    # Exclude services if --excluded-services
    if excluded_services:
        checks_to_execute = exclude_services_to_run(
            checks_to_execute, excluded_services, provider
        )

    # Once the provider is set and we have the eventual checks based on the resource identifier,
    # it is time to check what Prowler's checks are going to be executed
    checks_from_resources = global_provider.get_checks_to_execute_by_audit_resources()
    if checks_from_resources:
        checks_to_execute = checks_to_execute.intersection(checks_from_resources)

    # Sort final check list
    checks_to_execute = sorted(checks_to_execute)

    # Setup Mutelist
    global_provider.mutelist = args.mutelist_file

    # Setup Output Options
    global_provider.output_options = (args, bulk_checks_metadata)

    # Run the quick inventory for the provider if available
    if hasattr(args, "quick_inventory") and args.quick_inventory:
        run_provider_quick_inventory(global_provider, args)
        sys.exit()

    # Execute checks
    findings = []

    if len(checks_to_execute):
        findings = execute_checks(
            checks_to_execute,
            global_provider,
            custom_checks_metadata,
            args.config_file,
        )
    else:
        logger.error(
            "There are no checks to execute. Please, check your input arguments"
        )

    # Prowler Fixer
    if global_provider.output_options.fixer:
        print(f"{Style.BRIGHT}\nRunning Prowler Fixer, please wait...{Style.RESET_ALL}")
        # Check if there are any FAIL findings
        if any("FAIL" in finding.status for finding in findings):
            fixed_findings = run_fixer(findings)
            if not fixed_findings:
                print(
                    f"{Style.BRIGHT}{Fore.RED}\nThere were findings to fix, but the fixer failed or it is not implemented for those findings yet. {Style.RESET_ALL}\n"
                )
            else:
                print(
                    f"{Style.BRIGHT}{Fore.GREEN}\n{fixed_findings} findings fixed!{Style.RESET_ALL}\n"
                )
        else:
            print(f"{Style.BRIGHT}{Fore.GREEN}\nNo findings to fix!{Style.RESET_ALL}\n")
        sys.exit()

    # Extract findings stats
    stats = extract_findings_statistics(findings)

    if args.slack:
        # TODO: this should be also in a config file
        if "SLACK_API_TOKEN" in environ and (
            "SLACK_CHANNEL_NAME" in environ or "SLACK_CHANNEL_ID" in environ
        ):

            token = environ["SLACK_API_TOKEN"]
            channel = (
                environ["SLACK_CHANNEL_NAME"]
                if "SLACK_CHANNEL_NAME" in environ
                else environ["SLACK_CHANNEL_ID"]
            )
            prowler_args = " ".join(sys.argv[1:])
            slack = Slack(token, channel, global_provider)
            _ = slack.send(stats, prowler_args)
        else:
            # Refactor(CLI)
            logger.critical(
                "Slack integration needs SLACK_API_TOKEN and SLACK_CHANNEL_NAME environment variables (see more in https://docs.prowler.cloud/en/latest/tutorials/integrations/#slack)."
            )
            sys.exit(1)

    # Outputs
    # TODO: this part is needed since the checks generates a Check_Report_XXX and the output uses Finding
    # This will be refactored for the outputs generate directly the Finding
    finding_outputs = [
        Finding.generate_output(global_provider, finding) for finding in findings
    ]

    if args.output_formats:
        for mode in args.output_formats:
            filename = (
                f"{global_provider.output_options.output_directory}/"
                f"{global_provider.output_options.output_filename}"
            )
            if mode == "csv":
                csv_output = CSV(
                    findings=finding_outputs,
                    create_file_descriptor=True,
                    file_path=f"{filename}{csv_file_suffix}",
                )
                # Write CSV Finding Object to file
                csv_output.batch_write_data_to_file()

            if mode == "json-asff":
                asff_output = ASFF(
                    findings=finding_outputs,
                    create_file_descriptor=True,
                    file_path=f"{filename}{json_asff_file_suffix}",
                )
                # Write ASFF Finding Object to file
                asff_output.batch_write_data_to_file()

            if mode == "json-ocsf":
                json_output = OCSF(
                    findings=finding_outputs,
                    create_file_descriptor=True,
                    file_path=f"{filename}{json_ocsf_file_suffix}",
                )
                json_output.batch_write_data_to_file()
            if mode == "html":
                html_output = HTML(
                    findings=finding_outputs,
                    create_file_descriptor=True,
                    file_path=f"{filename}{html_file_suffix}",
                )
                html_output.batch_write_data_to_file(
                    provider=global_provider, stats=stats
                )

            # Send output to S3 if needed (-B / -D)
            if provider == "aws" and (
                args.output_bucket or args.output_bucket_no_assume
            ):
                output_bucket = args.output_bucket
                bucket_session = global_provider.session.current_session
                # Check if -D was input
                if args.output_bucket_no_assume:
                    output_bucket = args.output_bucket_no_assume
                    bucket_session = global_provider.session.original_session
                send_to_s3_bucket(
                    global_provider.output_options.output_filename,
                    args.output_directory,
                    mode,
                    output_bucket,
                    bucket_session,
                )

    # Compliance Frameworks
    input_compliance_frameworks = set(
        global_provider.output_options.output_modes
    ).intersection(get_available_compliance_frameworks(provider))
    if provider == "aws":
        for compliance_name in input_compliance_frameworks:
            if compliance_name.startswith("cis_"):
                # Generate CIS Finding Object
                filename = (
                    f"{global_provider.output_options.output_directory}/compliance/"
                    f"{global_provider.output_options.output_filename}_{compliance_name}.csv"
                )
                cis_finding = AWSCIS(
                    findings=finding_outputs,
                    compliance=bulk_compliance_frameworks[compliance_name],
                    create_file_descriptor=True,
                    file_path=filename,
                )
                cis_finding.batch_write_data_to_file()
            elif compliance_name == "mitre_attack_aws":
                # Generate MITRE ATT&CK Finding Object
                filename = (
                    f"{global_provider.output_options.output_directory}/compliance/"
                    f"{global_provider.output_options.output_filename}_{compliance_name}.csv"
                )
                mitre_attack_finding = AWSMitreAttack(
                    findings=finding_outputs,
                    compliance=bulk_compliance_frameworks[compliance_name],
                    create_file_descriptor=True,
                    file_path=filename,
                )
                mitre_attack_finding.batch_write_data_to_file()
            elif compliance_name.startswith("ens_"):
                # Generate ENS Finding Object
                filename = (
                    f"{global_provider.output_options.output_directory}/compliance/"
                    f"{global_provider.output_options.output_filename}_{compliance_name}.csv"
                )
                ens_finding = AWSENS(
                    findings=finding_outputs,
                    compliance=bulk_compliance_frameworks[compliance_name],
                    create_file_descriptor=True,
                    file_path=filename,
                )
                ens_finding.batch_write_data_to_file()
            elif compliance_name.startswith("aws_well_architected_framework"):
                # Generate AWS Well-Architected Finding Object
                filename = (
                    f"{global_provider.output_options.output_directory}/compliance/"
                    f"{global_provider.output_options.output_filename}_{compliance_name}.csv"
                )
                aws_well_architected_finding = AWSWellArchitected(
                    findings=finding_outputs,
                    compliance=bulk_compliance_frameworks[compliance_name],
                    create_file_descriptor=True,
                    file_path=filename,
                )
                aws_well_architected_finding.batch_write_data_to_file()
<<<<<<< HEAD
            else:
=======
            elif compliance_name.startswith("iso27001_"):
                # Generate ISO27001 Finding Object
>>>>>>> 2a957505
                filename = (
                    f"{global_provider.output_options.output_directory}/compliance/"
                    f"{global_provider.output_options.output_filename}_{compliance_name}.csv"
                )
<<<<<<< HEAD
                generic_compliance = GenericCompliance(
=======
                iso27001_finding = AWSISO27001(
>>>>>>> 2a957505
                    findings=finding_outputs,
                    compliance=bulk_compliance_frameworks[compliance_name],
                    create_file_descriptor=True,
                    file_path=filename,
                )
<<<<<<< HEAD
                generic_compliance.batch_write_data_to_file()
=======
                iso27001_finding.batch_write_data_to_file()
>>>>>>> 2a957505

    elif provider == "azure":
        for compliance_name in input_compliance_frameworks:
            if compliance_name.startswith("cis_"):
                # Generate CIS Finding Object
                filename = (
                    f"{global_provider.output_options.output_directory}/compliance/"
                    f"{global_provider.output_options.output_filename}_{compliance_name}.csv"
                )
                cis_finding = AzureCIS(
                    findings=finding_outputs,
                    compliance=bulk_compliance_frameworks[compliance_name],
                    create_file_descriptor=True,
                    file_path=filename,
                )
                cis_finding.batch_write_data_to_file()
            elif compliance_name == "mitre_attack_azure":
                # Generate MITRE ATT&CK Finding Object
                filename = (
                    f"{global_provider.output_options.output_directory}/compliance/"
                    f"{global_provider.output_options.output_filename}_{compliance_name}.csv"
                )
                mitre_attack_finding = AzureMitreAttack(
                    findings=finding_outputs,
                    compliance=bulk_compliance_frameworks[compliance_name],
                    create_file_descriptor=True,
                    file_path=filename,
                )
                mitre_attack_finding.batch_write_data_to_file()
            else:
                filename = (
                    f"{global_provider.output_options.output_directory}/compliance/"
                    f"{global_provider.output_options.output_filename}_{compliance_name}.csv"
                )
                generic_compliance = GenericCompliance(
                    findings=finding_outputs,
                    compliance=bulk_compliance_frameworks[compliance_name],
                    create_file_descriptor=True,
                    file_path=filename,
                )
                generic_compliance.batch_write_data_to_file()

    elif provider == "gcp":
        for compliance_name in input_compliance_frameworks:
            if compliance_name.startswith("cis_"):
                # Generate CIS Finding Object
                filename = (
                    f"{global_provider.output_options.output_directory}/compliance/"
                    f"{global_provider.output_options.output_filename}_{compliance_name}.csv"
                )
                cis_finding = GCPCIS(
                    findings=finding_outputs,
                    compliance=bulk_compliance_frameworks[compliance_name],
                    create_file_descriptor=True,
                    file_path=filename,
                )
                cis_finding.batch_write_data_to_file()
            elif compliance_name == "mitre_attack_gcp":
                # Generate MITRE ATT&CK Finding Object
                filename = (
                    f"{global_provider.output_options.output_directory}/compliance/"
                    f"{global_provider.output_options.output_filename}_{compliance_name}.csv"
                )
                mitre_attack_finding = GCPMitreAttack(
                    findings=finding_outputs,
                    compliance=bulk_compliance_frameworks[compliance_name],
                    create_file_descriptor=True,
                    file_path=filename,
                )
                mitre_attack_finding.batch_write_data_to_file()
            else:
                filename = (
                    f"{global_provider.output_options.output_directory}/compliance/"
                    f"{global_provider.output_options.output_filename}_{compliance_name}.csv"
                )
                generic_compliance = GenericCompliance(
                    findings=finding_outputs,
                    compliance=bulk_compliance_frameworks[compliance_name],
                    create_file_descriptor=True,
                    file_path=filename,
                )
                generic_compliance.batch_write_data_to_file()

    elif provider == "kubernetes":
        for compliance_name in input_compliance_frameworks:
            if compliance_name.startswith("cis_"):
                # Generate CIS Finding Object
                filename = (
                    f"{global_provider.output_options.output_directory}/compliance/"
                    f"{global_provider.output_options.output_filename}_{compliance_name}.csv"
                )
                cis_finding = KubernetesCIS(
                    findings=finding_outputs,
                    compliance=bulk_compliance_frameworks[compliance_name],
                    create_file_descriptor=True,
                    file_path=filename,
                )
                cis_finding.batch_write_data_to_file()
            else:
                filename = (
                    f"{global_provider.output_options.output_directory}/compliance/"
                    f"{global_provider.output_options.output_filename}_{compliance_name}.csv"
                )
                generic_compliance = GenericCompliance(
                    findings=finding_outputs,
                    compliance=bulk_compliance_frameworks[compliance_name],
                    create_file_descriptor=True,
                    file_path=filename,
                )
                generic_compliance.batch_write_data_to_file()

    # AWS Security Hub Integration
    if provider == "aws" and args.security_hub:
        print(
            f"{Style.BRIGHT}\nSending findings to AWS Security Hub, please wait...{Style.RESET_ALL}"
        )

        security_hub_regions = (
            global_provider.get_available_aws_service_regions("securityhub")
            if not global_provider.identity.audited_regions
            else global_provider.identity.audited_regions
        )

        security_hub = SecurityHub(
            aws_account_id=global_provider.identity.account,
            aws_partition=global_provider.identity.partition,
            aws_session=global_provider.session.current_session,
            findings=asff_output.data,
            status=global_provider.output_options.status,
            send_only_fails=global_provider.output_options.send_sh_only_fails,
            aws_security_hub_available_regions=security_hub_regions,
        )
        # Send the findings to Security Hub
        findings_sent_to_security_hub = security_hub.batch_send_to_security_hub()
        print(
            f"{Style.BRIGHT}{Fore.GREEN}\n{findings_sent_to_security_hub} findings sent to AWS Security Hub!{Style.RESET_ALL}"
        )

        # Resolve previous fails of Security Hub
        if not args.skip_sh_update:
            print(
                f"{Style.BRIGHT}\nArchiving previous findings in AWS Security Hub, please wait...{Style.RESET_ALL}"
            )
            findings_archived_in_security_hub = security_hub.archive_previous_findings()
            print(
                f"{Style.BRIGHT}{Fore.GREEN}\n{findings_archived_in_security_hub} findings archived in AWS Security Hub!{Style.RESET_ALL}"
            )

    # Display summary table
    if not args.only_logs:
        display_summary_table(
            findings,
            global_provider,
            global_provider.output_options,
        )
        # Only display compliance table if there are findings (not all MANUAL) and it is a default execution
        if (
            findings and not all(finding.status == "MANUAL" for finding in findings)
        ) and default_execution:
            compliance_overview = False
            if not compliance_framework:
                compliance_framework = get_available_compliance_frameworks(provider)
                if (
                    compliance_framework
                ):  # If there are compliance frameworks, print compliance overview
                    compliance_overview = True
            for compliance in sorted(compliance_framework):
                # Display compliance table
                display_compliance_table(
                    findings,
                    bulk_checks_metadata,
                    compliance,
                    global_provider.output_options.output_filename,
                    global_provider.output_options.output_directory,
                    compliance_overview,
                )
            if compliance_overview:
                print(
                    f"\nDetailed compliance results are in {Fore.YELLOW}{global_provider.output_options.output_directory}/compliance/{Style.RESET_ALL}\n"
                )

    # If custom checks were passed, remove the modules
    if checks_folder:
        remove_custom_checks_module(checks_folder, provider)

    # If there are failed findings exit code 3, except if -z is input
    if (
        not args.ignore_exit_code_3
        and stats["total_fail"] > 0
        and not stats["all_fails_are_muted"]
    ):
        sys.exit(3)


if __name__ == "__main__":
    prowler()<|MERGE_RESOLUTION|>--- conflicted
+++ resolved
@@ -52,11 +52,8 @@
 from prowler.lib.outputs.compliance.cis.cis_kubernetes import KubernetesCIS
 from prowler.lib.outputs.compliance.compliance import display_compliance_table
 from prowler.lib.outputs.compliance.ens.ens_aws import AWSENS
-<<<<<<< HEAD
 from prowler.lib.outputs.compliance.generic.generic import GenericCompliance
-=======
 from prowler.lib.outputs.compliance.iso27001.iso27001_aws import AWSISO27001
->>>>>>> 2a957505
 from prowler.lib.outputs.compliance.mitre_attack.mitre_attack_aws import AWSMitreAttack
 from prowler.lib.outputs.compliance.mitre_attack.mitre_attack_azure import (
     AzureMitreAttack,
@@ -426,31 +423,31 @@
                     file_path=filename,
                 )
                 aws_well_architected_finding.batch_write_data_to_file()
-<<<<<<< HEAD
-            else:
-=======
             elif compliance_name.startswith("iso27001_"):
                 # Generate ISO27001 Finding Object
->>>>>>> 2a957505
-                filename = (
-                    f"{global_provider.output_options.output_directory}/compliance/"
-                    f"{global_provider.output_options.output_filename}_{compliance_name}.csv"
-                )
-<<<<<<< HEAD
+                filename = (
+                    f"{global_provider.output_options.output_directory}/compliance/"
+                    f"{global_provider.output_options.output_filename}_{compliance_name}.csv"
+                )
+                iso27001_finding = AWSISO27001(
+                    findings=finding_outputs,
+                    compliance=bulk_compliance_frameworks[compliance_name],
+                    create_file_descriptor=True,
+                    file_path=filename,
+                )
+                iso27001_finding.batch_write_data_to_file()
+            else:
+                filename = (
+                    f"{global_provider.output_options.output_directory}/compliance/"
+                    f"{global_provider.output_options.output_filename}_{compliance_name}.csv"
+                )
                 generic_compliance = GenericCompliance(
-=======
-                iso27001_finding = AWSISO27001(
->>>>>>> 2a957505
-                    findings=finding_outputs,
-                    compliance=bulk_compliance_frameworks[compliance_name],
-                    create_file_descriptor=True,
-                    file_path=filename,
-                )
-<<<<<<< HEAD
+                    findings=finding_outputs,
+                    compliance=bulk_compliance_frameworks[compliance_name],
+                    create_file_descriptor=True,
+                    file_path=filename,
+                )
                 generic_compliance.batch_write_data_to_file()
-=======
-                iso27001_finding.batch_write_data_to_file()
->>>>>>> 2a957505
 
     elif provider == "azure":
         for compliance_name in input_compliance_frameworks:
