#!/usr/bin/env python3
# -*- coding: utf-8 -*-

import sys
from os import environ

from colorama import Fore, Style

from prowler.config.config import (
    csv_file_suffix,
    get_available_compliance_frameworks,
<<<<<<< HEAD
    html_file_suffix,
=======
    json_asff_file_suffix,
>>>>>>> 673619c8
    json_ocsf_file_suffix,
)
from prowler.lib.banner import print_banner
from prowler.lib.check.check import (
    bulk_load_checks_metadata,
    bulk_load_compliance_frameworks,
    exclude_checks_to_run,
    exclude_services_to_run,
    execute_checks,
    list_categories,
    list_checks_json,
    list_fixers,
    list_services,
    parse_checks_from_folder,
    print_categories,
    print_checks,
    print_compliance_frameworks,
    print_compliance_requirements,
    print_fixers,
    print_services,
    remove_custom_checks_module,
    run_fixer,
)
from prowler.lib.check.checks_loader import load_checks_to_execute
from prowler.lib.check.compliance import update_checks_metadata_with_compliance
from prowler.lib.check.custom_checks_metadata import (
    parse_custom_checks_metadata_file,
    update_checks_metadata,
)
from prowler.lib.cli.parser import ProwlerArgumentParser
from prowler.lib.logger import logger, set_logging_config
from prowler.lib.outputs.asff.asff import ASFF
from prowler.lib.outputs.compliance.compliance import display_compliance_table
from prowler.lib.outputs.csv.models import CSV
from prowler.lib.outputs.finding import Finding
from prowler.lib.outputs.html.html import HTML
from prowler.lib.outputs.ocsf.ocsf import OCSF
from prowler.lib.outputs.outputs import extract_findings_statistics
from prowler.lib.outputs.slack.slack import Slack
from prowler.lib.outputs.summary_table import display_summary_table
from prowler.providers.aws.lib.s3.s3 import send_to_s3_bucket
from prowler.providers.aws.lib.security_hub.security_hub import (
    batch_send_to_security_hub,
    filter_security_hub_findings_per_region,
    resolve_security_hub_previous_findings,
    verify_security_hub_integration_enabled_per_region,
)
from prowler.providers.common.provider import Provider
from prowler.providers.common.quick_inventory import run_provider_quick_inventory


def prowler():
    # Parse Arguments
    # Refactor(CLI)
    parser = ProwlerArgumentParser()
    args = parser.parse()

    # Save Arguments
    provider = args.provider
    if provider == "dashboard":
        from dashboard import DASHBOARD_ARGS
        from dashboard.__main__ import dashboard

        sys.exit(dashboard.run(**DASHBOARD_ARGS))

    checks = args.check
    excluded_checks = args.excluded_check
    excluded_services = args.excluded_service
    services = args.service
    categories = args.category
    checks_file = args.checks_file
    checks_folder = args.checks_folder
    severities = args.severity
    compliance_framework = args.compliance
    custom_checks_metadata_file = args.custom_checks_metadata_file
    default_execution = (
        not checks
        and not services
        and not categories
        and not excluded_checks
        and not excluded_services
        and not severities
        and not checks_file
        and not checks_folder
    )

    if not args.no_banner:
        legend = args.verbose or getattr(args, "fixer", None)
        print_banner(legend)

    # We treat the compliance framework as another output format
    if compliance_framework:
        args.output_formats.extend(compliance_framework)
    # If no input compliance framework, set all, unless a specific service or check is input
    elif default_execution:
        args.output_formats.extend(get_available_compliance_frameworks(provider))

    # Set Logger configuration
    set_logging_config(args.log_level, args.log_file, args.only_logs)

    if args.list_services:
        print_services(list_services(provider))
        sys.exit()

    if args.list_fixer:
        print_fixers(list_fixers(provider))
        sys.exit()

    # Load checks metadata
    logger.debug("Loading checks metadata from .metadata.json files")
    bulk_checks_metadata = bulk_load_checks_metadata(provider)

    if args.list_categories:
        print_categories(list_categories(bulk_checks_metadata))
        sys.exit()

    bulk_compliance_frameworks = {}
    # Load compliance frameworks
    logger.debug("Loading compliance frameworks from .json files")

    bulk_compliance_frameworks = bulk_load_compliance_frameworks(provider)
    # Complete checks metadata with the compliance framework specification
    bulk_checks_metadata = update_checks_metadata_with_compliance(
        bulk_compliance_frameworks, bulk_checks_metadata
    )

    # Update checks metadata if the --custom-checks-metadata-file is present
    custom_checks_metadata = None
    if custom_checks_metadata_file:
        custom_checks_metadata = parse_custom_checks_metadata_file(
            provider, custom_checks_metadata_file
        )
        bulk_checks_metadata = update_checks_metadata(
            bulk_checks_metadata, custom_checks_metadata
        )

    if args.list_compliance:
        print_compliance_frameworks(bulk_compliance_frameworks)
        sys.exit()
    if args.list_compliance_requirements:
        print_compliance_requirements(
            bulk_compliance_frameworks, args.list_compliance_requirements
        )
        sys.exit()

    # Load checks to execute
    checks_to_execute = load_checks_to_execute(
        bulk_checks_metadata,
        bulk_compliance_frameworks,
        checks_file,
        checks,
        services,
        severities,
        compliance_framework,
        categories,
        provider,
    )

    # if --list-checks-json, dump a json file and exit
    if args.list_checks_json:
        print(list_checks_json(provider, sorted(checks_to_execute)))
        sys.exit()

    # If -l/--list-checks passed as argument, print checks to execute and quit
    if args.list_checks:
        print_checks(provider, sorted(checks_to_execute), bulk_checks_metadata)
        sys.exit()

    # Provider to scan
    Provider.set_global_provider(args)
    global_provider = Provider.get_global_provider()

    # Print Provider Credentials
    if not args.only_logs:
        global_provider.print_credentials()

    # Import custom checks from folder
    if checks_folder:
        custom_checks = parse_checks_from_folder(global_provider, checks_folder)
        # Workaround to be able to execute custom checks alongside all checks if nothing is explicitly set
        if (
            not checks_file
            and not checks
            and not services
            and not severities
            and not compliance_framework
            and not categories
        ):
            checks_to_execute.update(custom_checks)

    # Exclude checks if -e/--excluded-checks
    if excluded_checks:
        checks_to_execute = exclude_checks_to_run(checks_to_execute, excluded_checks)

    # Exclude services if --excluded-services
    if excluded_services:
        checks_to_execute = exclude_services_to_run(
            checks_to_execute, excluded_services, provider
        )

    # Once the provider is set and we have the eventual checks based on the resource identifier,
    # it is time to check what Prowler's checks are going to be executed
    checks_from_resources = global_provider.get_checks_to_execute_by_audit_resources()
    if checks_from_resources:
        checks_to_execute = checks_to_execute.intersection(checks_from_resources)

    # Sort final check list
    checks_to_execute = sorted(checks_to_execute)

    # Setup Mutelist
    global_provider.mutelist = args.mutelist_file

    # Setup Output Options
    global_provider.output_options = (args, bulk_checks_metadata)

    # Run the quick inventory for the provider if available
    if hasattr(args, "quick_inventory") and args.quick_inventory:
        run_provider_quick_inventory(global_provider, args)
        sys.exit()

    # Execute checks
    findings = []

    if len(checks_to_execute):
        findings = execute_checks(
            checks_to_execute,
            global_provider,
            custom_checks_metadata,
            args.config_file,
        )
    else:
        logger.error(
            "There are no checks to execute. Please, check your input arguments"
        )

    # Prowler Fixer
    if global_provider.output_options.fixer:
        print(f"{Style.BRIGHT}\nRunning Prowler Fixer, please wait...{Style.RESET_ALL}")
        # Check if there are any FAIL findings
        if any("FAIL" in finding.status for finding in findings):
            fixed_findings = run_fixer(findings)
            if not fixed_findings:
                print(
                    f"{Style.BRIGHT}{Fore.RED}\nThere were findings to fix, but the fixer failed or it is not implemented for those findings yet. {Style.RESET_ALL}\n"
                )
            else:
                print(
                    f"{Style.BRIGHT}{Fore.GREEN}\n{fixed_findings} findings fixed!{Style.RESET_ALL}\n"
                )
        else:
            print(f"{Style.BRIGHT}{Fore.GREEN}\nNo findings to fix!{Style.RESET_ALL}\n")
        sys.exit()

    # Extract findings stats
    stats = extract_findings_statistics(findings)

    if args.slack:
        # TODO: this should be also in a config file
        if "SLACK_API_TOKEN" in environ and (
            "SLACK_CHANNEL_NAME" in environ or "SLACK_CHANNEL_ID" in environ
        ):

            token = environ["SLACK_API_TOKEN"]
            channel = (
                environ["SLACK_CHANNEL_NAME"]
                if "SLACK_CHANNEL_NAME" in environ
                else environ["SLACK_CHANNEL_ID"]
            )
            prowler_args = " ".join(sys.argv[1:])
            slack = Slack(token, channel, global_provider)
            _ = slack.send(stats, prowler_args)
        else:
            # Refactor(CLI)
            logger.critical(
                "Slack integration needs SLACK_API_TOKEN and SLACK_CHANNEL_NAME environment variables (see more in https://docs.prowler.cloud/en/latest/tutorials/integrations/#slack)."
            )
            sys.exit(1)

    # Outputs
    # TODO: this part is needed since the checks generates a Check_Report_XXX and the output uses Finding
    # This will be refactored for the outputs generate directly the Finding
    finding_outputs = [
        Finding.generate_output(global_provider, finding) for finding in findings
    ]

    if args.output_formats:
        for mode in args.output_formats:
            if "csv" in mode:
                # Generate CSV Finding Object
                filename = (
                    f"{global_provider.output_options.output_directory}/"
                    f"{global_provider.output_options.output_filename}{csv_file_suffix}"
                )
                csv_output = CSV(
                    findings=finding_outputs,
                    create_file_descriptor=True,
                    file_path=filename,
                )
                # Write CSV Finding Object to file
                csv_output.batch_write_data_to_file()

            if "json-asff" in mode:
                filename = (
                    f"{global_provider.output_options.output_directory}/"
                    f"{global_provider.output_options.output_filename}{json_asff_file_suffix}"
                )
                asff_output = ASFF(
                    findings=finding_outputs,
                    create_file_descriptor=True,
                    file_path=filename,
                )
                # Write ASFF Finding Object to file
                asff_output.batch_write_data_to_file()

            # Close json file if exists
            # TODO: generate JSON here
            if "json-ocsf" in mode:
                filename = (
                    f"{global_provider.output_options.output_directory}/"
                    f"{global_provider.output_options.output_filename}{json_ocsf_file_suffix}"
                )
                json_finding = OCSF(
                    findings=finding_outputs,
                    create_file_descriptor=True,
                    file_path=filename,
                )
                json_finding.batch_write_data_to_file()
            if "html" in mode:
                # Generate HTML Finding Object
                filename = (
                    f"{global_provider.output_options.output_directory}/"
                    f"{global_provider.output_options.output_filename}{html_file_suffix}"
                )
                html_finding = HTML(
                    findings=finding_outputs,
                    create_file_descriptor=True,
                    file_path=filename,
                )
                # Write HTML Finding Object to file
                html_finding.batch_write_data_to_file(
                    provider=global_provider, stats=stats
                )

            # Send output to S3 if needed (-B / -D)
            if provider == "aws" and (
                args.output_bucket or args.output_bucket_no_assume
            ):
                output_bucket = args.output_bucket
                bucket_session = global_provider.session.current_session
                # Check if -D was input
                if args.output_bucket_no_assume:
                    output_bucket = args.output_bucket_no_assume
                    bucket_session = global_provider.session.original_session
                send_to_s3_bucket(
                    global_provider.output_options.output_filename,
                    args.output_directory,
                    mode,
                    output_bucket,
                    bucket_session,
                )

    # AWS Security Hub Integration
    if provider == "aws" and args.security_hub:
        print(
            f"{Style.BRIGHT}\nSending findings to AWS Security Hub, please wait...{Style.RESET_ALL}"
        )
        # Verify where AWS Security Hub is enabled
        aws_security_enabled_regions = []
        security_hub_regions = (
            global_provider.get_available_aws_service_regions("securityhub")
            if not global_provider.identity.audited_regions
            else global_provider.identity.audited_regions
        )
        for region in security_hub_regions:
            # Save the regions where AWS Security Hub is enabled
            if verify_security_hub_integration_enabled_per_region(
                global_provider.identity.partition,
                region,
                global_provider.session.current_session,
                global_provider.identity.account,
            ):
                aws_security_enabled_regions.append(region)

        # Prepare the findings to be sent to Security Hub
        security_hub_findings_per_region = filter_security_hub_findings_per_region(
            asff_output.data,
            global_provider.output_options.send_sh_only_fails,
            global_provider.output_options.status,
            aws_security_enabled_regions,
        )
        # Send the findings to Security Hub
        findings_sent_to_security_hub = batch_send_to_security_hub(
            security_hub_findings_per_region, global_provider.session.current_session
        )

        print(
            f"{Style.BRIGHT}{Fore.GREEN}\n{findings_sent_to_security_hub} findings sent to AWS Security Hub!{Style.RESET_ALL}"
        )

        # Resolve previous fails of Security Hub
        if not args.skip_sh_update:
            print(
                f"{Style.BRIGHT}\nArchiving previous findings in AWS Security Hub, please wait...{Style.RESET_ALL}"
            )
            findings_archived_in_security_hub = resolve_security_hub_previous_findings(
                security_hub_findings_per_region,
                global_provider,
            )
            print(
                f"{Style.BRIGHT}{Fore.GREEN}\n{findings_archived_in_security_hub} findings archived in AWS Security Hub!{Style.RESET_ALL}"
            )

    # Display summary table
    if not args.only_logs:
        display_summary_table(
            findings,
            global_provider,
            global_provider.output_options,
        )
        # Only display compliance table if there are findings (not all MANUAL) and it is a default execution
        if (
            findings and not all(finding.status == "MANUAL" for finding in findings)
        ) and default_execution:
            compliance_overview = False
            if not compliance_framework:
                compliance_framework = get_available_compliance_frameworks(provider)
                if (
                    compliance_framework
                ):  # If there are compliance frameworks, print compliance overview
                    compliance_overview = True
            for compliance in sorted(compliance_framework):
                # Display compliance table
                display_compliance_table(
                    findings,
                    bulk_checks_metadata,
                    compliance,
                    global_provider.output_options.output_filename,
                    global_provider.output_options.output_directory,
                    compliance_overview,
                )
            if compliance_overview:
                print(
                    f"\nDetailed compliance results are in {Fore.YELLOW}{global_provider.output_options.output_directory}/compliance/{Style.RESET_ALL}\n"
                )

    # If custom checks were passed, remove the modules
    if checks_folder:
        remove_custom_checks_module(checks_folder, provider)

    # If there are failed findings exit code 3, except if -z is input
    if (
        not args.ignore_exit_code_3
        and stats["total_fail"] > 0
        and not stats["all_fails_are_muted"]
    ):
        sys.exit(3)


if __name__ == "__main__":
    prowler()<|MERGE_RESOLUTION|>--- conflicted
+++ resolved
@@ -9,11 +9,8 @@
 from prowler.config.config import (
     csv_file_suffix,
     get_available_compliance_frameworks,
-<<<<<<< HEAD
     html_file_suffix,
-=======
     json_asff_file_suffix,
->>>>>>> 673619c8
     json_ocsf_file_suffix,
 )
 from prowler.lib.banner import print_banner
