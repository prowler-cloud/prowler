--- conflicted
+++ resolved
@@ -98,12 +98,9 @@
 from prowler.providers.gcp.models import GCPOutputOptions
 from prowler.providers.github.models import GithubOutputOptions
 from prowler.providers.kubernetes.models import KubernetesOutputOptions
-<<<<<<< HEAD
 from prowler.providers.m365.models import M365OutputOptions
 from prowler.providers.nhn.models import NHNOutputOptions
-=======
 from prowler.providers.ionos.models import IonosOutputOptions
->>>>>>> a225a3a5
 
 
 def prowler():
@@ -285,7 +282,6 @@
         output_options = KubernetesOutputOptions(
             args, bulk_checks_metadata, global_provider.identity
         )
-<<<<<<< HEAD
     elif provider == "github":
         output_options = GithubOutputOptions(
             args, bulk_checks_metadata, global_provider.identity
@@ -296,10 +292,10 @@
         )
     elif provider == "nhn":
         output_options = NHNOutputOptions(
-=======
+            args, bulk_checks_metadata, global_provider.identity
+        )
     elif provider == "ionos":
         output_options = IonosOutputOptions(
->>>>>>> a225a3a5
             args, bulk_checks_metadata, global_provider.identity
         )
 
