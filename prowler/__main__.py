--- conflicted
+++ resolved
@@ -53,13 +53,6 @@
 
 
 def prowler():
-<<<<<<< HEAD
-=======
-    if len(sys.argv) > 1 and sys.argv[1] == "dashboard":
-        from dashboard.__main__ import dashboard
-
-        sys.exit(dashboard.run(debug=True, port=11666, use_reloader=False))
->>>>>>> 397cc26b
     # Parse Arguments
     parser = ProwlerArgumentParser()
     args = parser.parse()
