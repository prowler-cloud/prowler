--- conflicted
+++ resolved
@@ -48,10 +48,10 @@
 from prowler.lib.outputs.compliance.aws_well_architected.aws_well_architected import (
     AWSWellArchitected,
 )
+from prowler.lib.outputs.compliance.c5.c5_aws import AWSC5
 from prowler.lib.outputs.compliance.ccc.ccc_aws import CCC_AWS
 from prowler.lib.outputs.compliance.ccc.ccc_azure import CCC_Azure
 from prowler.lib.outputs.compliance.ccc.ccc_gcp import CCC_GCP
-from prowler.lib.outputs.compliance.c5.c5_aws import AWSC5
 from prowler.lib.outputs.compliance.cis.cis_aws import AWSCIS
 from prowler.lib.outputs.compliance.cis.cis_azure import AzureCIS
 from prowler.lib.outputs.compliance.cis.cis_gcp import GCPCIS
@@ -320,30 +320,24 @@
         output_options = M365OutputOptions(
             args, bulk_checks_metadata, global_provider.identity
         )
-<<<<<<< HEAD
     elif provider == "iac":
         output_options = IACOutputOptions(args, bulk_checks_metadata)
-=======
     elif provider == "mongodbatlas":
         output_options = MongoDBAtlasOutputOptions(
             args, bulk_checks_metadata, global_provider.identity
         )
->>>>>>> 30ab5f52
-    elif provider == "nhn":
-        output_options = NHNOutputOptions(
-            args, bulk_checks_metadata, global_provider.identity
-        )
-<<<<<<< HEAD
-    elif provider == "ionos":
-        output_options = IonosOutputOptions(
-=======
-    elif provider == "iac":
-        output_options = IACOutputOptions(args, bulk_checks_metadata)
     elif provider == "llm":
         output_options = LLMOutputOptions(args, bulk_checks_metadata)
     elif provider == "oci":
         output_options = OCIOutputOptions(
->>>>>>> 30ab5f52
+            args, bulk_checks_metadata, global_provider.identity
+        )
+    elif provider == "nhn":
+        output_options = NHNOutputOptions(
+            args, bulk_checks_metadata, global_provider.identity
+        )
+    elif provider == "ionos":
+        output_options = IonosOutputOptions(
             args, bulk_checks_metadata, global_provider.identity
         )
 
@@ -575,7 +569,6 @@
                 generated_outputs["compliance"].append(prowler_threatscore)
                 prowler_threatscore.batch_write_data_to_file()
             elif compliance_name.startswith("ccc_"):
-
                 filename = (
                     f"{output_options.output_directory}/compliance/"
                     f"{output_options.output_filename}_{compliance_name}.csv"
