--- conflicted
+++ resolved
@@ -30,18 +30,13 @@
 from lib.check.checks_loader import load_checks_to_execute
 from lib.check.compliance import update_checks_metadata_with_compliance
 from lib.logger import logger, set_logging_config
-<<<<<<< HEAD
-from lib.outputs.outputs import close_json, display_summary_table, send_to_s3_bucket
 from providers.aws.aws_provider import aws_provider_set_session
-=======
 from lib.outputs.outputs import (
     close_json,
     display_compliance_table,
     display_summary_table,
     send_to_s3_bucket,
 )
-from providers.aws.aws_provider import provider_set_session
->>>>>>> 1a11f577
 from providers.aws.lib.allowlist.allowlist import parse_allowlist_file
 from providers.aws.lib.security_hub.security_hub import (
     resolve_security_hub_previous_findings,
@@ -429,12 +424,6 @@
     if args.security_hub:
         resolve_security_hub_previous_findings(output_directory, audit_info)
 
-<<<<<<< HEAD
-    # Display summary table
-    display_summary_table(
-        findings, audit_info, output_filename, output_directory, provider
-    )
-=======
     if findings:
         # Display summary table
         display_summary_table(
@@ -442,6 +431,7 @@
             audit_info,
             output_filename,
             output_directory,
+            provider
         )
 
         if compliance_framework:
@@ -452,5 +442,4 @@
                 compliance_framework,
                 output_filename,
                 output_directory,
-            )
->>>>>>> 1a11f577
+            )