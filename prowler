--- conflicted
+++ resolved
@@ -309,11 +309,6 @@
 . $PROWLER_DIR/include/allowlist
 . $PROWLER_DIR/include/db_connector
 
-<<<<<<< HEAD
-=======
-
-
->>>>>>> 7930b449
 
 #Parsing input options
 # Parses the check file into CHECK_ID's.
@@ -333,22 +328,44 @@
 if [[ ${DATABASE_PROVIDER} ]]
 then
     # Check if input provider is supported
-<<<<<<< HEAD
-    if ! grep -q -E "${DATABASE_PROVIDER}" <<< "${SUPPORTED_DB_PROVIDERS}"
+    if ! grep -w -q -E "${DATABASE_PROVIDER}" <<< "${SUPPORTED_DB_PROVIDERS}"
     then
         db_exit_abnormally "${DATABASE_PROVIDER}" "DB provider not supported, providers supported: ${SUPPORTED_DB_PROVIDERS} - EXITING!"
-    # check if psql command is installed and in path
     elif ! command -v "psql" > /dev/null 2>&1
     then
-        db_exit_abnormally "postgresql" "psql tool not installed or not found - EXITING!"
-    # check if database is reachable            
-    elif ! pg_isready -q  -U "${PSQL_USER}" -h "${PSQL_HOSTNAME}" -p "${PSQL_PORT}"
-    then
-        db_exit_abnormally "postgresql" "Database listening on host ${PSQL_HOSTNAME} on port ${PSQL_PORT} connected as user ${PSQL_USER} is unreachable - EXITING!"
-    # Check if table field is included into .pgpass file
-    elif [ -z "${PSQL_TABLE}" ]
-    then
-        db_exit_abnormally "postgresql" "Table field must be included into pgpass file - EXITING!"
+        db_exit_abnormally "postgresql" "psql tool not installed or not found- EXITING!"
+    elif  [[ $(find "${HOME}/.pgpass" -perm 600 2>/dev/null) != "$HOME/.pgpass" ]] 
+    then 
+          db_exit_abnormally  "postgresql" ".pgpass file not found at $HOME/.pgpass or .pgpass file permissions not matching 600 - EXITING!" 
+    else
+        IFS=':' read -r PSQL_HOSTNAME PSQL_PORT PSQL_DATABASE PSQL_USER PSQL_PASSWORD PSQL_TABLE < "$HOME/.pgpass"
+        if [[ ! ${PSQL_HOSTNAME} ]] || [[ ! ${PSQL_PORT} ]] || [[ ! ${PSQL_DATABASE} ]] || [[ ! ${PSQL_USER} ]] || [[ ! ${PSQL_PASSWORD} ]] || [[ ! ${PSQL_TABLE} ]]
+        then
+             db_exit_abnormally "postgresql" "Empty field into ${HOME}/.pgpass file, all fields must be filled. Please check Prowler README about .pgpass file format - EXITING!"
+        fi
+        export PSQL_USER
+        export PSQL_HOSTNAME
+        export PSQL_TABLE
+
+        # Once all the variables are defined and exported test if database instance is reachable 
+        if ! pg_isready -q  -U "${PSQL_USER}" -h "${PSQL_HOSTNAME}" -p "${PSQL_PORT}" 
+        then
+            db_exit_abnormally "postgresql" "Database listening on host ${PSQL_HOSTNAME} on port ${PSQL_PORT} connected as user ${PSQL_USER} is unreachable - EXITING!"
+        # If database instance is ready time to check credentials
+        elif ! PGPASSWORD="${PSQL_PASSWORD}" psql -U "${PSQL_USER}" -h "${PSQL_HOSTNAME}" -c "\q" > /dev/null  2>&1
+        then
+            db_exit_abnormally "postgresql" "User ${PSQL_USER} invalid or invalid credentials, please check ${HOME}/.pgpass file - EXITING!"
+        # If credentials are ok -> database exists?
+        elif ! PGPASSWORD="${PSQL_PASSWORD}" psql -U "${PSQL_USER}" -h "${PSQL_HOSTNAME}" "${PSQL_DATABASE}" -c "\q" > /dev/null  2>&1
+        then
+            db_exit_abnormally "postgresql" "Database not exists, please check ${HOME}/.pgpass file - EXITING!"
+        # and finally, if database exists -> table exists ?
+        elif ! PGPASSWORD="${PSQL_PASSWORD}" psql -U "${PSQL_USER}" -h "${PSQL_HOSTNAME}" "${PSQL_DATABASE}"  -c "SELECT * FROM ${PSQL_TABLE};" > /dev/null  2>&1
+        then
+             db_exit_abnormally "postgresql" "Table ${PSQL_TABLE} not exists, please check ${HOME}/.pgpass file - EXITING!"
+        fi
+        
+        
     fi
 fi
 
@@ -394,49 +411,6 @@
 
  # End of input parameters tests 
  
-=======
-    if ! grep -w -q -E "${DATABASE_PROVIDER}" <<< "${SUPPORTED_DB_PROVIDERS}"
-    then
-        db_exit_abnormally "${DATABASE_PROVIDER}" "DB provider not supported, providers supported: ${SUPPORTED_DB_PROVIDERS} - EXITING!"
-    elif ! command -v "psql" > /dev/null 2>&1
-    then
-        db_exit_abnormally "postgresql" "psql tool not installed or not found- EXITING!"
-    elif  [[ $(find "${HOME}/.pgpass" -perm 600 2>/dev/null) != "$HOME/.pgpass" ]] 
-    then 
-          db_exit_abnormally  "postgresql" ".pgpass file not found at $HOME/.pgpass or .pgpass file permissions not matching 600 - EXITING!" 
-    else
-        IFS=':' read -r PSQL_HOSTNAME PSQL_PORT PSQL_DATABASE PSQL_USER PSQL_PASSWORD PSQL_TABLE < "$HOME/.pgpass"
-        if [[ ! ${PSQL_HOSTNAME} ]] || [[ ! ${PSQL_PORT} ]] || [[ ! ${PSQL_DATABASE} ]] || [[ ! ${PSQL_USER} ]] || [[ ! ${PSQL_PASSWORD} ]] || [[ ! ${PSQL_TABLE} ]]
-        then
-             db_exit_abnormally "postgresql" "Empty field into ${HOME}/.pgpass file, all fields must be filled. Please check Prowler README about .pgpass file format - EXITING!"
-        fi
-        export PSQL_USER
-        export PSQL_HOSTNAME
-        export PSQL_TABLE
-
-        # Once all the variables are defined and exported test if database instance is reachable 
-        if ! pg_isready -q  -U "${PSQL_USER}" -h "${PSQL_HOSTNAME}" -p "${PSQL_PORT}" 
-        then
-            db_exit_abnormally "postgresql" "Database listening on host ${PSQL_HOSTNAME} on port ${PSQL_PORT} connected as user ${PSQL_USER} is unreachable - EXITING!"
-        # If database instance is ready time to check credentials
-        elif ! PGPASSWORD="${PSQL_PASSWORD}" psql -U "${PSQL_USER}" -h "${PSQL_HOSTNAME}" -c "\q" > /dev/null  2>&1
-        then
-            db_exit_abnormally "postgresql" "User ${PSQL_USER} invalid or invalid credentials, please check ${HOME}/.pgpass file - EXITING!"
-        # If credentials are ok -> database exists?
-        elif ! PGPASSWORD="${PSQL_PASSWORD}" psql -U "${PSQL_USER}" -h "${PSQL_HOSTNAME}" "${PSQL_DATABASE}" -c "\q" > /dev/null  2>&1
-        then
-            db_exit_abnormally "postgresql" "Database not exists, please check ${HOME}/.pgpass file - EXITING!"
-        # and finally, if database exists -> table exists ?
-        elif ! PGPASSWORD="${PSQL_PASSWORD}" psql -U "${PSQL_USER}" -h "${PSQL_HOSTNAME}" "${PSQL_DATABASE}"  -c "SELECT * FROM ${PSQL_TABLE};" > /dev/null  2>&1
-        then
-             db_exit_abnormally "postgresql" "Table ${PSQL_TABLE} not exists, please check ${HOME}/.pgpass file - EXITING!"
-        fi
-        
-        
-    fi
-fi
-
->>>>>>> 7930b449
 # Pre-process allowlist file if supplied
 if [[ -n "$ALLOWLIST_FILE" ]]; then
   allowlist
