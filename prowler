#!/usr/bin/env python3
# -*- coding: utf-8 -*-

import argparse
import sys
from os import mkdir
from os.path import isdir

from config.config import (
    change_config_var,
    default_output_directory,
    output_file_timestamp,
)
from lib.banner import print_banner, print_version
from lib.check.check import (
    bulk_load_checks_metadata,
    bulk_load_compliance_frameworks,
    exclude_checks_to_run,
    exclude_groups_to_run,
    exclude_services_to_run,
    execute_checks,
    list_groups,
    list_services,
    print_checks,
    print_compliance_frameworks,
    print_compliance_requirements,
    print_services,
    set_output_options,
)
from lib.check.checks_loader import load_checks_to_execute
from lib.check.compliance import update_checks_metadata_with_compliance
from lib.logger import logger, set_logging_config
from lib.outputs.outputs import close_json, display_summary_table, send_to_s3_bucket
from providers.aws.aws_provider import provider_set_session
from providers.aws.lib.allowlist.allowlist import parse_allowlist_file
from providers.aws.lib.security_hub.security_hub import (
    resolve_security_hub_previous_findings,
)

if __name__ == "__main__":
    # CLI Arguments
    parser = argparse.ArgumentParser()
    parser.add_argument(
        "provider",
        choices=["aws"],
        nargs="?",
        default="aws",
        help="Specify Cloud Provider",
    )

    # Arguments to set checks to run
    # The following arguments needs to be set exclusivelly
    group = parser.add_mutually_exclusive_group()
    group.add_argument("-c", "--checks", nargs="+", help="List of checks")
    group.add_argument("-C", "--checks-file", nargs="?", help="List of checks")
    group.add_argument("-s", "--services", nargs="+", help="List of services")
    group.add_argument("-g", "--groups", nargs="+", help="List of groups")
    group.add_argument(
        "--severity",
        nargs="+",
        help="List of severities [informational, low, medium, high, critical]",
        choices=["informational", "low", "medium", "high", "critical"],
    )
    group.add_argument(
        "--compliance",
        nargs="+",
        help="Compliance Framework to check against for. The format should be the following: framework_version_provider (e.g.: ens_rd2022_aws)",
        choices=["ens_rd2022_aws"],
    )
    # Exclude checks options
    parser.add_argument("-e", "--excluded-checks", nargs="+", help="Checks to exclude")
    parser.add_argument("-E", "--excluded-groups", nargs="+", help="Groups to exclude")
    parser.add_argument("--excluded-services", nargs="+", help="Services to exclude")
    # List checks options
    list_group = parser.add_mutually_exclusive_group()
    list_group.add_argument(
        "-L", "--list-groups", action="store_true", help="List groups"
    )
    list_group.add_argument(
        "-l", "--list-checks", action="store_true", help="List checks"
    )
    list_group.add_argument(
        "--list-services", action="store_true", help="List services"
    )
    list_group.add_argument(
        "--list-compliance", action="store_true", help="List compliance frameworks"
    )
    list_group.add_argument(
        "--list-compliance-requirements",
        nargs="?",
        help="List compliance requirements for a given requirement",
    )
    parser.add_argument(
        "-b", "--no-banner", action="store_false", help="Hide Prowler banner"
    )
    parser.add_argument(
        "-V", "-v", "--version", action="store_true", help="Show Prowler version"
    )
    parser.add_argument(
        "-q", "--quiet", action="store_true", help="Show only Prowler failed findings"
    )

    # Both options can be combined to only report to file some log level
    parser.add_argument(
        "--log-level",
        choices=["DEBUG", "INFO", "WARNING", "ERROR", "CRITICAL"],
        default="CRITICAL",
        help="Select Log Level",
    )
    parser.add_argument(
        "--log-file",
        nargs="?",
        help="Set log file name",
    )

    parser.add_argument(
        "-p",
        "--profile",
        nargs="?",
        default=None,
        help="AWS profile to launch prowler with",
    )
    parser.add_argument(
        "-R",
        "--role",
        nargs="?",
        default=None,
        help="ARN of the role to be assumed",
    )
    parser.add_argument(
        "-T",
        "--session-duration",
        nargs="?",
        default=3600,
        type=int,
        help="Assumed role session duration in seconds, by default 3600",
    )
    parser.add_argument(
        "-I",
        "--external-id",
        nargs="?",
        default=None,
        help="External ID to be passed when assuming role",
    )
    parser.add_argument(
        "-f",
        "--filter-region",
        nargs="+",
        help="AWS region names to run Prowler against",
    )
    parser.add_argument(
        "-M",
        "--output-modes",
        nargs="+",
        help="Output mode, by default csv",
        default=["csv", "json"],
        choices=["csv", "json", "json-asff"],
        default=[],
    )
    parser.add_argument(
        "-F",
        "--output-filename",
        nargs="?",
        default=None,
        help="Custom output report name, if not specified will use default output/prowler-output-ACCOUNT_NUM-OUTPUT_DATE.format.",
    )
    parser.add_argument(
        "-o",
        "--output-directory",
        nargs="?",
        help="Custom output directory, by default the folder where Prowler is stored",
        default=default_output_directory,
    )
    parser.add_argument(
        "-O",
        "--organizations-role",
        nargs="?",
        help="Specify AWS Organizations management role ARN to be assumed, to get Organization metadata",
    )
    parser.add_argument(
        "-S",
        "--security-hub",
        action="store_true",
        help="Send check output to AWS Security Hub",
    )
    bucket = parser.add_mutually_exclusive_group()
    bucket.add_argument(
        "-B",
        "--output-bucket",
        nargs="?",
        default=None,
        help="Custom output bucket, requires -M <mode> and it can work also with -o flag.",
    )
    bucket.add_argument(
        "-D",
        "--output-bucket-no-assume",
        nargs="?",
        default=None,
        help="Same as -B but do not use the assumed role credentials to put objects to the bucket, instead uses the initial credentials.",
    )
    parser.add_argument(
        "-N",
        "--shodan",
        nargs="?",
        default=None,
        help="Shodan API key used by check ec2_elastic_ip_shodan.",
    )
    parser.add_argument(
        "-w",
        "--allowlist-file",
        nargs="?",
        default=None,
        help="Path for allowlist yaml file, by default is 'providers/aws/allowlist.yaml'. See default yaml for reference and format.",
    )
    parser.add_argument(
        "--verbose",
        action="store_true",
        help="Display detailed information about findings.",
    )
    # Parse Arguments
    args = parser.parse_args()

    provider = args.provider
    checks = args.checks
    excluded_checks = args.excluded_checks
    excluded_groups = args.excluded_groups
    excluded_services = args.excluded_services
    services = args.services
    groups = args.groups
    checks_file = args.checks_file
    output_directory = args.output_directory
    output_filename = args.output_filename
    severities = args.severity
    compliance_framework = args.compliance
    output_modes = args.output_modes
    # We treat the compliance framework as another output format
    if compliance_framework:
        output_modes.extend(compliance_framework)

    # Set Logger configuration
    set_logging_config(args.log_file, args.log_level)

    # Role assumption input options tests
    if args.session_duration not in range(900, 43200):
        logger.critical("Value for -T option must be between 900 and 43200")
        sys.exit()
    if args.session_duration != 3600 or args.external_id:
        if not args.role:
            logger.critical("To use -I/-T options -R option is needed")
            sys.exit()

    if args.version:
        print_version()
        sys.exit()

    if args.no_banner:
        print_banner(args)

    if args.list_groups:
        list_groups(provider)
        sys.exit()

    if args.list_services:
        print_services(list_services(provider))
        sys.exit()

    if args.shodan:
        change_config_var("shodan_api_key", args.shodan)

    # Load checks metadata
    logger.debug("Loading checks metadata from .metadata.json files")
    bulk_checks_metadata = bulk_load_checks_metadata(provider)
    # Load compliance frameworks
    logger.debug("Loading compliance frameworks from .json files")

    # Load the compliance framework if specified with --compliance
    # If some compliance argument is specified we have to load it
    if (
        args.list_compliance
        or args.list_compliance_requirements
        or compliance_framework
    ):
        bulk_compliance_frameworks = bulk_load_compliance_frameworks(provider)
        # Complete checks metadata with the compliance framework specification
        update_checks_metadata_with_compliance(
            bulk_compliance_frameworks, bulk_checks_metadata
        )
        if args.list_compliance:
            print_compliance_frameworks(bulk_compliance_frameworks)
            sys.exit()
        if args.list_compliance_requirements:
            print_compliance_requirements(bulk_compliance_frameworks)
            sys.exit()

    # Load checks to execute
    checks_to_execute = load_checks_to_execute(
        bulk_checks_metadata,
        bulk_compliance_frameworks,
        checks_file,
        checks,
        services,
        groups,
        severities,
        compliance_framework,
        provider,
    )

    # Exclude checks if -e/--excluded-checks
    if excluded_checks:
        checks_to_execute = exclude_checks_to_run(checks_to_execute, excluded_checks)

    # Exclude groups if -g/--excluded-groups
    if excluded_groups:
        checks_to_execute = exclude_groups_to_run(
            checks_to_execute, excluded_groups, provider
        )

    # Exclude services if -s/--excluded-services
    if excluded_services:
        checks_to_execute = exclude_services_to_run(
            checks_to_execute, excluded_services, provider
        )

    # Sort final check list
    checks_to_execute = sorted(checks_to_execute)

    # If -l/--list-checks passed as argument, print checks to execute and quit
    if args.list_checks:
        print_checks(provider, checks_to_execute, bulk_checks_metadata)
        sys.exit()

    # If security hub sending enabled, it is need to create json-asff output
    if args.security_hub:
        if not output_modes:
            output_modes = ["json-asff"]
        else:
            output_modes.append("json-asff")

    # Check output directory, if it is not created -> create it
    if output_directory:
        if not isdir(output_directory):
            if output_modes:
                mkdir(output_directory)

    # Set global session
    audit_info = provider_set_session(
        args.profile,
        args.role,
        args.session_duration,
        args.external_id,
        args.filter_region,
        args.organizations_role,
    )

    # Check if custom output filename was input, if not, set the default
    if not output_filename:
        output_filename = (
            f"prowler-output-{audit_info.audited_account}-{output_file_timestamp}"
        )

    # Parse content from Allowlist file and get it, if necessary, from S3
    if args.allowlist_file:
        allowlist_file = parse_allowlist_file(audit_info, args.allowlist_file)
    else:
        allowlist_file = None

    # Setting output options
    audit_output_options = set_output_options(
        args.quiet,
        output_modes,
        output_directory,
        args.security_hub,
        output_filename,
        allowlist_file,
<<<<<<< HEAD
        bulk_checks_metadata,
=======
        args.verbose,
>>>>>>> 9204142e
    )

    # Execute checks
    if len(checks_to_execute):
<<<<<<< HEAD
        for check_name in checks_to_execute:
            # Recover service from check name
            service = check_name.split("_")[0]
            try:
                # Import check module
                check_module_path = (
                    f"providers.{provider}.services.{service}.{check_name}.{check_name}"
                )
                lib = import_check(check_module_path)
                # Recover functions from check
                check_to_execute = getattr(lib, check_name)
                # Sinche every check is an instance of a CheckMetadataModel class
                # we can use the Pydantic's classmethods.
                # To load the metadata we use the previous validated metadata
                c = check_to_execute()
                # Run check
                run_check(c, audit_info, audit_output_options)

            # If check does not exists in the provider or is from another provider
            except ModuleNotFoundError:
                logger.error(
                    f"Check '{check_name}' was not found for the {provider.upper()} provider"
                )
=======
        findings = execute_checks(
            checks_to_execute, provider, audit_info, audit_output_options
        )
>>>>>>> 9204142e
    else:
        logger.error(
            "There are no checks to execute. Please, check your input arguments"
        )

    if output_modes:
        for mode in output_modes:
            # Close json file if exists
            if mode == "json" or mode == "json-asff":
                close_json(output_filename, output_directory, mode)
            # Send output to S3 if needed (-B / -D)
            if args.output_bucket or args.output_bucket_no_assume:
                output_bucket = args.output_bucket
                bucket_session = audit_info.audit_session
                # Check if -D was input
                if args.output_bucket_no_assume:
                    output_bucket = args.output_bucket_no_assume
                    bucket_session = audit_info.original_session
                send_to_s3_bucket(
                    output_filename,
                    output_directory,
                    mode,
                    output_bucket,
                    bucket_session,
                )

    # Resolve previous fails of Security Hub
    if args.security_hub:
        resolve_security_hub_previous_findings(output_directory, audit_info)

    # Display summary table
    display_summary_table(
        findings,
        audit_info,
        output_filename,
        output_directory,
    )<|MERGE_RESOLUTION|>--- conflicted
+++ resolved
@@ -372,44 +372,15 @@
         args.security_hub,
         output_filename,
         allowlist_file,
-<<<<<<< HEAD
         bulk_checks_metadata,
-=======
         args.verbose,
->>>>>>> 9204142e
     )
 
     # Execute checks
     if len(checks_to_execute):
-<<<<<<< HEAD
-        for check_name in checks_to_execute:
-            # Recover service from check name
-            service = check_name.split("_")[0]
-            try:
-                # Import check module
-                check_module_path = (
-                    f"providers.{provider}.services.{service}.{check_name}.{check_name}"
-                )
-                lib = import_check(check_module_path)
-                # Recover functions from check
-                check_to_execute = getattr(lib, check_name)
-                # Sinche every check is an instance of a CheckMetadataModel class
-                # we can use the Pydantic's classmethods.
-                # To load the metadata we use the previous validated metadata
-                c = check_to_execute()
-                # Run check
-                run_check(c, audit_info, audit_output_options)
-
-            # If check does not exists in the provider or is from another provider
-            except ModuleNotFoundError:
-                logger.error(
-                    f"Check '{check_name}' was not found for the {provider.upper()} provider"
-                )
-=======
         findings = execute_checks(
             checks_to_execute, provider, audit_info, audit_output_options
         )
->>>>>>> 9204142e
     else:
         logger.error(
             "There are no checks to execute. Please, check your input arguments"
