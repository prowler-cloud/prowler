--- conflicted
+++ resolved
@@ -430,13 +430,10 @@
     if findings:
         # Display summary table
         display_summary_table(
-<<<<<<< HEAD
             findings,
             audit_info,
             audit_output_options,
-=======
-            findings, audit_info, output_filename, output_directory, provider
->>>>>>> f964439a
+            provider,
         )
 
         if compliance_framework:
