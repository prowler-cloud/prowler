--- conflicted
+++ resolved
@@ -1,10 +1,5 @@
-<<<<<<< HEAD
-import socket
-from typing import Any, List, Optional
-=======
 from dataclasses import dataclass
 from typing import List, Optional
->>>>>>> 3c4e5a14
 
 from kubernetes import client
 from kubernetes.client.models import V1PodSecurityContext, V1SecurityContext
@@ -30,15 +25,6 @@
             pods = self.client.list_pod_for_all_namespaces()
             for pod in pods.items:
                 pod_containers = {}
-<<<<<<< HEAD
-                for container in (
-                    pod.spec.containers + pod.spec.init_containers
-                    if pod.spec.init_containers
-                    else [] + pod.spec.ephemeral_containers
-                    if pod.spec.ephemeral_containers
-                    else []
-                ):
-=======
                 containers = pod.spec.containers if pod.spec.containers else []
                 init_containers = (
                     pod.spec.init_containers if pod.spec.init_containers else []
@@ -50,7 +36,6 @@
                 )
 
                 for container in containers + init_containers + ephemeral_containers:
->>>>>>> 3c4e5a14
                     pod_containers[container.name] = Container(
                         name=container.name,
                         image=container.image,
@@ -134,11 +119,7 @@
     host_pid: Optional[str]
     host_ipc: Optional[str]
     host_network: Optional[str]
-<<<<<<< HEAD
-    security_context: Optional[Any]
-=======
     security_context: Optional[V1PodSecurityContext]
->>>>>>> 3c4e5a14
     containers: Optional[dict]
 
 
