import socket
<<<<<<< HEAD
from typing import Any, List, Optional
=======
from dataclasses import dataclass
from typing import List, Optional
>>>>>>> 3e6b76df

from kubernetes import client
from kubernetes.client.models import V1PodSecurityContext, V1SecurityContext
from pydantic import BaseModel

from prowler.lib.logger import logger
from prowler.providers.kubernetes.lib.service.service import KubernetesService


################## Core ##################
class Core(KubernetesService):
    def __init__(self, audit_info):
        super().__init__(audit_info)
        self.client = client.CoreV1Api(self.api_client)
        self.namespaces = audit_info.namespaces
        self.pods = {}
        self.__get_pods__()
<<<<<<< HEAD
        self.config_maps = []
        self.__list_config_maps__()
        self.nodes = []
        self.__list_nodes__()
        self.in_worker_node = self.__in_worker_node__()

    def __get_pods__(self):
        try:
            for namespace in self.namespaces:
                pods = self.client.list_namespaced_pod(namespace)
                for pod in pods.items:
                    pod_containers = {}
                    for container in (
                        pod.spec.containers + pod.spec.init_containers
                        if pod.spec.init_containers
                        else [] + pod.spec.ephemeral_containers
                        if pod.spec.ephemeral_containers
                        else []
                    ):
                        pod_containers[container.name] = Container(
                            name=container.name,
                            image=container.image,
                            command=container.command if container.command else None,
                            ports=[
                                {"containerPort": port.container_port}
                                for port in container.ports
                            ]
                            if container.ports
                            else None,
                            env=[
                                {"name": env.name, "value": env.value}
                                for env in container.env
                            ]
                            if container.env
                            else None,
                        )
                    self.pods[pod.metadata.uid] = Pod(
                        name=pod.metadata.name,
                        uid=pod.metadata.uid,
                        namespace=pod.metadata.namespace,
                        labels=pod.metadata.labels,
                        annotations=pod.metadata.annotations,
                        node_name=pod.spec.node_name,
                        service_account=pod.spec.service_account_name,
                        status_phase=pod.status.phase,
                        pod_ip=pod.status.pod_ip,
                        host_ip=pod.status.host_ip,
                        host_pid=pod.spec.host_pid,
                        host_ipc=pod.spec.host_ipc,
                        host_network=pod.spec.host_network,
                        security_context=pod.spec.security_context,
                        containers=pod_containers,
                    )
        except Exception as error:
            logger.error(
                f"{error.__class__.__name__}[{error.__traceback__.tb_lineno}]: {error}"
            )

    def __list_config_maps__(self):
        try:
            response = self.client.list_config_map_for_all_namespaces()
            for cm in response.items:
                configmap_model = ConfigMap(
                    name=cm.metadata.name,
                    namespace=cm.metadata.namespace,
                    uid=cm.metadata.uid,
                    data=cm.data,
                    labels=cm.metadata.labels,
                    annotations=cm.metadata.annotations,
                )
                self.config_maps.append(configmap_model)
        except Exception as error:
            logger.error(
                f"{error.__class__.__name__}[{error.__traceback__.tb_lineno}]: {error}"
            )

    def __list_nodes__(self):
        try:
            response = self.client.list_node()
            self.nodes = []
            for node in response.items:
                node_model = Node(
                    name=node.metadata.name,
                    uid=node.metadata.uid,
                    namespace=node.metadata.namespace
                    if node.metadata.namespace
                    else "cluster-wide",
                    labels=node.metadata.labels,
                    annotations=node.metadata.annotations,
                    unschedulable=node.spec.unschedulable,
                    node_info=node.status.node_info.to_dict()
                    if node.status.node_info
                    else None,
=======
        self.config_maps = {}
        self.__list_config_maps__()
        self.nodes = {}
        self.__list_nodes__()
        self.__in_worker_node__()

    def __get_pods__(self):
        try:
            pods = self.client.list_pod_for_all_namespaces()
            for pod in pods.items:
                pod_containers = {}
                containers = pod.spec.containers if pod.spec.containers else []
                init_containers = (
                    pod.spec.init_containers if pod.spec.init_containers else []
                )
                ephemeral_containers = (
                    pod.spec.ephemeral_containers
                    if pod.spec.ephemeral_containers
                    else []
                )

                for container in containers + init_containers + ephemeral_containers:
                    pod_containers[container.name] = Container(
                        name=container.name,
                        image=container.image,
                        command=container.command if container.command else None,
                        ports=[
                            {"containerPort": port.container_port}
                            for port in container.ports
                        ]
                        if container.ports
                        else None,
                        env=[
                            {"name": env.name, "value": env.value}
                            for env in container.env
                        ]
                        if container.env
                        else None,
                        security_context=container.security_context,
                    )
                self.pods[pod.metadata.uid] = Pod(
                    name=pod.metadata.name,
                    uid=pod.metadata.uid,
                    namespace=pod.metadata.namespace,
                    labels=pod.metadata.labels,
                    annotations=pod.metadata.annotations,
                    node_name=pod.spec.node_name,
                    service_account=pod.spec.service_account_name,
                    status_phase=pod.status.phase,
                    pod_ip=pod.status.pod_ip,
                    host_ip=pod.status.host_ip,
                    host_pid=pod.spec.host_pid,
                    host_ipc=pod.spec.host_ipc,
                    host_network=pod.spec.host_network,
                    security_context=pod.spec.security_context,
                    containers=pod_containers,
>>>>>>> 3e6b76df
                )
                self.nodes.append(node_model)
        except Exception as error:
            logger.error(
                f"{error.__class__.__name__}[{error.__traceback__.tb_lineno}]: {error}"
            )

    def __in_worker_node__(self):
        try:
            hostname = socket.gethostname()
            for node in self.nodes:
                if hostname == node.name:
                    node.inside = True
                    return True
            return False

        except Exception as error:
            logger.error(
                f"{error.__class__.__name__}[{error.__traceback__.tb_lineno}]: {error}"
            )

    def __list_config_maps__(self):
        try:
            response = self.client.list_config_map_for_all_namespaces()
            for cm in response.items:
                self.config_maps[cm.metadata.uid] = ConfigMap(
                    name=cm.metadata.name,
                    namespace=cm.metadata.namespace,
                    uid=cm.metadata.uid,
                    data=cm.data,
                    labels=cm.metadata.labels,
                    annotations=cm.metadata.annotations,
                )
        except Exception as error:
            logger.error(
                f"{error.__class__.__name__}[{error.__traceback__.tb_lineno}]: {error}"
            )

    def __list_nodes__(self):
        try:
            response = self.client.list_node()
            for node in response.items:
                node_model = Node(
                    name=node.metadata.name,
                    uid=node.metadata.uid,
                    namespace=node.metadata.namespace
                    if node.metadata.namespace
                    else "cluster-wide",
                    labels=node.metadata.labels,
                    annotations=node.metadata.annotations,
                    unschedulable=node.spec.unschedulable,
                    node_info=node.status.node_info.to_dict()
                    if node.status.node_info
                    else None,
                )
                self.nodes[node.metadata.uid] = node_model
        except Exception as error:
            logger.error(
                f"{error.__class__.__name__}[{error.__traceback__.tb_lineno}]: {error}"
            )

    def __in_worker_node__(self):
        try:
            hostname = socket.gethostname()
            for node in self.nodes.values():
                if hostname == node.name:
                    node.inside = True

        except Exception as error:
            logger.error(
                f"{error.__class__.__name__}[{error.__traceback__.tb_lineno}]: {error}"
            )


@dataclass
class Container:
    name: str
    image: str
    command: Optional[List[str]]
    ports: Optional[List[dict]]
    env: Optional[List[dict]]
    security_context: Optional[V1SecurityContext]


@dataclass
class Pod:
    name: str
    uid: str
    namespace: str
    labels: Optional[dict]
    annotations: Optional[dict]
    node_name: Optional[str]
    service_account: Optional[str]
    status_phase: Optional[str]
    pod_ip: Optional[str]
    host_ip: Optional[str]
    host_pid: Optional[str]
    host_ipc: Optional[str]
    host_network: Optional[str]
<<<<<<< HEAD
    security_context: Optional[Any]
=======
    security_context: Optional[V1PodSecurityContext]
>>>>>>> 3e6b76df
    containers: Optional[dict]


class ConfigMap(BaseModel):
    name: str
    namespace: str
    uid: str
<<<<<<< HEAD
    data: Optional[dict]
    labels: Optional[dict]
=======
    data: dict = {}
    labels: Optional[dict]
    kubelet_args: list = []
>>>>>>> 3e6b76df
    annotations: Optional[dict]


class Node(BaseModel):
    name: str
    uid: str
    namespace: str
    labels: Optional[dict]
    annotations: Optional[dict]
    unschedulable: Optional[bool]
    node_info: Optional[dict]
    inside: bool = False<|MERGE_RESOLUTION|>--- conflicted
+++ resolved
@@ -1,10 +1,6 @@
 import socket
-<<<<<<< HEAD
-from typing import Any, List, Optional
-=======
 from dataclasses import dataclass
 from typing import List, Optional
->>>>>>> 3e6b76df
 
 from kubernetes import client
 from kubernetes.client.models import V1PodSecurityContext, V1SecurityContext
@@ -22,101 +18,6 @@
         self.namespaces = audit_info.namespaces
         self.pods = {}
         self.__get_pods__()
-<<<<<<< HEAD
-        self.config_maps = []
-        self.__list_config_maps__()
-        self.nodes = []
-        self.__list_nodes__()
-        self.in_worker_node = self.__in_worker_node__()
-
-    def __get_pods__(self):
-        try:
-            for namespace in self.namespaces:
-                pods = self.client.list_namespaced_pod(namespace)
-                for pod in pods.items:
-                    pod_containers = {}
-                    for container in (
-                        pod.spec.containers + pod.spec.init_containers
-                        if pod.spec.init_containers
-                        else [] + pod.spec.ephemeral_containers
-                        if pod.spec.ephemeral_containers
-                        else []
-                    ):
-                        pod_containers[container.name] = Container(
-                            name=container.name,
-                            image=container.image,
-                            command=container.command if container.command else None,
-                            ports=[
-                                {"containerPort": port.container_port}
-                                for port in container.ports
-                            ]
-                            if container.ports
-                            else None,
-                            env=[
-                                {"name": env.name, "value": env.value}
-                                for env in container.env
-                            ]
-                            if container.env
-                            else None,
-                        )
-                    self.pods[pod.metadata.uid] = Pod(
-                        name=pod.metadata.name,
-                        uid=pod.metadata.uid,
-                        namespace=pod.metadata.namespace,
-                        labels=pod.metadata.labels,
-                        annotations=pod.metadata.annotations,
-                        node_name=pod.spec.node_name,
-                        service_account=pod.spec.service_account_name,
-                        status_phase=pod.status.phase,
-                        pod_ip=pod.status.pod_ip,
-                        host_ip=pod.status.host_ip,
-                        host_pid=pod.spec.host_pid,
-                        host_ipc=pod.spec.host_ipc,
-                        host_network=pod.spec.host_network,
-                        security_context=pod.spec.security_context,
-                        containers=pod_containers,
-                    )
-        except Exception as error:
-            logger.error(
-                f"{error.__class__.__name__}[{error.__traceback__.tb_lineno}]: {error}"
-            )
-
-    def __list_config_maps__(self):
-        try:
-            response = self.client.list_config_map_for_all_namespaces()
-            for cm in response.items:
-                configmap_model = ConfigMap(
-                    name=cm.metadata.name,
-                    namespace=cm.metadata.namespace,
-                    uid=cm.metadata.uid,
-                    data=cm.data,
-                    labels=cm.metadata.labels,
-                    annotations=cm.metadata.annotations,
-                )
-                self.config_maps.append(configmap_model)
-        except Exception as error:
-            logger.error(
-                f"{error.__class__.__name__}[{error.__traceback__.tb_lineno}]: {error}"
-            )
-
-    def __list_nodes__(self):
-        try:
-            response = self.client.list_node()
-            self.nodes = []
-            for node in response.items:
-                node_model = Node(
-                    name=node.metadata.name,
-                    uid=node.metadata.uid,
-                    namespace=node.metadata.namespace
-                    if node.metadata.namespace
-                    else "cluster-wide",
-                    labels=node.metadata.labels,
-                    annotations=node.metadata.annotations,
-                    unschedulable=node.spec.unschedulable,
-                    node_info=node.status.node_info.to_dict()
-                    if node.status.node_info
-                    else None,
-=======
         self.config_maps = {}
         self.__list_config_maps__()
         self.nodes = {}
@@ -173,7 +74,30 @@
                     host_network=pod.spec.host_network,
                     security_context=pod.spec.security_context,
                     containers=pod_containers,
->>>>>>> 3e6b76df
+                )
+                self.config_maps.append(configmap_model)
+        except Exception as error:
+            logger.error(
+                f"{error.__class__.__name__}[{error.__traceback__.tb_lineno}]: {error}"
+            )
+
+    def __list_nodes__(self):
+        try:
+            response = self.client.list_node()
+            self.nodes = []
+            for node in response.items:
+                node_model = Node(
+                    name=node.metadata.name,
+                    uid=node.metadata.uid,
+                    namespace=node.metadata.namespace
+                    if node.metadata.namespace
+                    else "cluster-wide",
+                    labels=node.metadata.labels,
+                    annotations=node.metadata.annotations,
+                    unschedulable=node.spec.unschedulable,
+                    node_info=node.status.node_info.to_dict()
+                    if node.status.node_info
+                    else None,
                 )
                 self.nodes.append(node_model)
         except Exception as error:
@@ -273,11 +197,7 @@
     host_pid: Optional[str]
     host_ipc: Optional[str]
     host_network: Optional[str]
-<<<<<<< HEAD
-    security_context: Optional[Any]
-=======
     security_context: Optional[V1PodSecurityContext]
->>>>>>> 3e6b76df
     containers: Optional[dict]
 
 
@@ -285,14 +205,9 @@
     name: str
     namespace: str
     uid: str
-<<<<<<< HEAD
-    data: Optional[dict]
-    labels: Optional[dict]
-=======
     data: dict = {}
     labels: Optional[dict]
     kubelet_args: list = []
->>>>>>> 3e6b76df
     annotations: Optional[dict]
 
 
