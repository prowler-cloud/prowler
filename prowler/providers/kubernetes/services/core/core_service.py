--- conflicted
+++ resolved
@@ -16,16 +16,8 @@
 
         self.pods = {}
         self.__get_pods__()
-<<<<<<< HEAD
-        self.config_maps = []
-        self.__list_config_maps__()
-        self.nodes = []
-        self.__list_nodes__()
-        self.in_worker_node = self.__in_worker_node__()
-=======
         self.config_maps = {}
         self.__list_config_maps__()
->>>>>>> effc743b
 
     def __get_pods__(self):
         try:
@@ -82,11 +74,7 @@
         try:
             response = self.client.list_config_map_for_all_namespaces()
             for cm in response.items:
-<<<<<<< HEAD
-                configmap_model = ConfigMap(
-=======
                 self.config_maps[cm.metadata.uid] = ConfigMap(
->>>>>>> effc743b
                     name=cm.metadata.name,
                     namespace=cm.metadata.namespace,
                     uid=cm.metadata.uid,
@@ -94,48 +82,6 @@
                     labels=cm.metadata.labels,
                     annotations=cm.metadata.annotations,
                 )
-<<<<<<< HEAD
-                self.config_maps.append(configmap_model)
-        except Exception as error:
-            logger.error(
-                f"{error.__class__.__name__}[{error.__traceback__.tb_lineno}]: {error}"
-            )
-
-    def __list_nodes__(self):
-        try:
-            response = self.client.list_node()
-            self.nodes = []
-            for node in response.items:
-                node_model = Node(
-                    name=node.metadata.name,
-                    uid=node.metadata.uid,
-                    namespace=node.metadata.namespace
-                    if node.metadata.namespace
-                    else "cluster-wide",
-                    labels=node.metadata.labels,
-                    annotations=node.metadata.annotations,
-                    unschedulable=node.spec.unschedulable,
-                    node_info=node.status.node_info.to_dict()
-                    if node.status.node_info
-                    else None,
-                )
-                self.nodes.append(node_model)
-        except Exception as error:
-            logger.error(
-                f"{error.__class__.__name__}[{error.__traceback__.tb_lineno}]: {error}"
-            )
-
-    def __in_worker_node__(self):
-        try:
-            hostname = socket.gethostname()
-            for node in self.nodes:
-                if hostname == node.name:
-                    node.inside = True
-                    return True
-            return False
-
-=======
->>>>>>> effc743b
         except Exception as error:
             logger.error(
                 f"{error.__class__.__name__}[{error.__traceback__.tb_lineno}]: {error}"
@@ -161,13 +107,10 @@
     status_phase: Optional[str]
     pod_ip: Optional[str]
     host_ip: Optional[str]
-<<<<<<< HEAD
     host_pid: Optional[str]
     host_ipc: Optional[str]
     host_network: Optional[str]
     security_context: Optional[Any]
-=======
->>>>>>> effc743b
     containers: Optional[dict]
 
 
@@ -175,24 +118,7 @@
     name: str
     namespace: str
     uid: str
-<<<<<<< HEAD
-    data: Optional[dict]
-    labels: Optional[dict]
-    annotations: Optional[dict]
-
-
-class Node(BaseModel):
-    name: str
-    uid: str
-    namespace: str
-    labels: Optional[dict]
-    annotations: Optional[dict]
-    unschedulable: Optional[bool]
-    node_info: Optional[dict]
-    inside: bool = False
-=======
     data: dict = {}
     labels: Optional[dict]
     kubelet_args: list = []
-    annotations: Optional[dict]
->>>>>>> effc743b
+    annotations: Optional[dict]