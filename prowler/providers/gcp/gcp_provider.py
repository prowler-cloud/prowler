--- conflicted
+++ resolved
@@ -87,10 +87,7 @@
             logger.error(
                 f"{error.__class__.__name__}[{error.__traceback__.tb_lineno}]: {error}"
             )
-<<<<<<< HEAD
-=======
             print(
                 f"\n{Fore.YELLOW}Cloud Resource Manager API {Style.RESET_ALL}has not been used before or it is disabled.\nEnable it by visiting https://console.developers.google.com/apis/api/cloudresourcemanager.googleapis.com/ then retry."
             )
->>>>>>> 06f988b8
             return []