--- conflicted
+++ resolved
@@ -140,13 +140,10 @@
                                     "provisioningModel", "STANDARD"
                                 ),
                                 project_id=project_id,
-<<<<<<< HEAD
                                 deletion_protection=instance.get(
                                     "deletionProtection", False
-=======
                                 preemptible=instance.get("scheduling", {}).get(
                                     "preemptible", False
->>>>>>> d3a000cb
                                 ),
                             )
                         )
@@ -379,13 +376,10 @@
     service_accounts: list
     ip_forward: bool
     disks_encryption: list
-<<<<<<< HEAD
     deletion_protection: bool = False
-=======
     automatic_restart: bool = False
     preemptible: bool = False
     provisioning_model: str = "STANDARD"
->>>>>>> d3a000cb
 
 
 class Network(BaseModel):
