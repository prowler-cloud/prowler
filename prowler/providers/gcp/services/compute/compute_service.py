from typing import Optional

from pydantic.v1 import BaseModel

from prowler.lib.logger import logger
from prowler.providers.gcp.config import DEFAULT_RETRY_ATTEMPTS
from prowler.providers.gcp.gcp_provider import GcpProvider
from prowler.providers.gcp.lib.service.service import GCPService


class Compute(GCPService):
    def __init__(self, provider: GcpProvider):
        super().__init__(__class__.__name__, provider)
        self.regions = set()
        self.zones = set()
        self.instances = []
        self.networks = []
        self.subnets = []
        self.addresses = []
        self.firewalls = []
        self.compute_projects = []
        self.load_balancers = []
        self.instance_groups = []
        self._get_regions()
        self._get_projects()
        self._get_url_maps()
        self._describe_backend_service()
        self._get_zones()
        self.__threading_call__(self._get_instances, self.zones)
        self._get_networks()
        self.__threading_call__(self._get_subnetworks, self.regions)
        self._get_firewalls()
        self.__threading_call__(self._get_addresses, self.regions)
        self.__threading_call__(self._get_regional_instance_groups, self.regions)
        self.__threading_call__(self._get_zonal_instance_groups, self.zones)
        self._associate_migs_with_load_balancers()

    def _get_regions(self):
        for project_id in self.project_ids:
            try:
                request = self.client.regions().list(project=project_id)
                while request is not None:
                    response = request.execute(num_retries=DEFAULT_RETRY_ATTEMPTS)

                    for region in response.get("items", []):
                        self.regions.add(region["name"])

                    request = self.client.regions().list_next(
                        previous_request=request, previous_response=response
                    )
            except Exception as error:
                logger.error(
                    f"{error.__class__.__name__}[{error.__traceback__.tb_lineno}]: {error}"
                )

    def _get_zones(self):
        for project_id in self.project_ids:
            try:
                request = self.client.zones().list(project=project_id)
                while request is not None:
                    response = request.execute(num_retries=DEFAULT_RETRY_ATTEMPTS)

                    for zone in response.get("items", []):
                        self.zones.add(zone["name"])

                    request = self.client.zones().list_next(
                        previous_request=request, previous_response=response
                    )
            except Exception as error:
                logger.error(
                    f"{error.__class__.__name__}[{error.__traceback__.tb_lineno}]: {error}"
                )

    def _get_projects(self):
        for project_id in self.project_ids:
            try:
                enable_oslogin = False
                response = (
                    self.client.projects()
                    .get(project=project_id)
                    .execute(num_retries=DEFAULT_RETRY_ATTEMPTS)
                )
                for item in response["commonInstanceMetadata"].get("items", []):
                    if item["key"] == "enable-oslogin" and item["value"] == "TRUE":
                        enable_oslogin = True
                self.compute_projects.append(
                    Project(id=project_id, enable_oslogin=enable_oslogin)
                )
            except Exception as error:
                logger.error(
                    f"{error.__class__.__name__}[{error.__traceback__.tb_lineno}]: {error}"
                )

    def _get_instances(self, zone):
        for project_id in self.project_ids:
            try:
                request = self.client.instances().list(project=project_id, zone=zone)
                while request is not None:
                    response = request.execute(
                        http=self.__get_AuthorizedHttp_client__(),
                        num_retries=DEFAULT_RETRY_ATTEMPTS,
                    )

                    for instance in response.get("items", []):
                        public_ip = False
                        for interface in instance.get("networkInterfaces", []):
                            for config in interface.get("accessConfigs", []):
                                if "natIP" in config:
                                    public_ip = True
                        self.instances.append(
                            Instance(
                                name=instance["name"],
                                id=instance["id"],
                                zone=zone,
                                region=zone.rsplit("-", 1)[0],
                                public_ip=public_ip,
                                metadata=instance.get("metadata", {}),
                                shielded_enabled_vtpm=instance.get(
                                    "shieldedInstanceConfig", {}
                                ).get("enableVtpm", False),
                                shielded_enabled_integrity_monitoring=instance.get(
                                    "shieldedInstanceConfig", {}
                                ).get("enableIntegrityMonitoring", False),
                                confidential_computing=instance.get(
                                    "confidentialInstanceConfig", {}
                                ).get("enableConfidentialCompute", False),
                                service_accounts=instance.get("serviceAccounts", []),
                                ip_forward=instance.get("canIpForward", False),
                                disks_encryption=[
                                    (
                                        disk["deviceName"],
                                        (
                                            True
                                            if disk.get("diskEncryptionKey", {}).get(
                                                "sha256"
                                            )
                                            else False
                                        ),
                                    )
                                    for disk in instance.get("disks", [])
                                ],
                                disks=[
                                    Disk(
                                        name=disk["deviceName"],
                                        auto_delete=disk.get("autoDelete", False),
                                        boot=disk.get("boot", False),
                                        encryption=bool(
                                            disk.get("diskEncryptionKey", {}).get(
                                                "sha256"
                                            )
                                        ),
                                    )
                                    for disk in instance.get("disks", [])
                                ],
                                automatic_restart=instance.get("scheduling", {}).get(
                                    "automaticRestart", False
                                ),
                                provisioning_model=instance.get("scheduling", {}).get(
                                    "provisioningModel", "STANDARD"
                                ),
                                project_id=project_id,
                                preemptible=instance.get("scheduling", {}).get(
                                    "preemptible", False
                                ),
                                deletion_protection=instance.get(
                                    "deletionProtection", False
                                ),
                            )
                        )

                    request = self.client.instances().list_next(
                        previous_request=request, previous_response=response
                    )
            except Exception as error:
                logger.error(
                    f"{zone} -- {error.__class__.__name__}[{error.__traceback__.tb_lineno}]: {error}"
                )

    def _get_networks(self):
        for project_id in self.project_ids:
            try:
                request = self.client.networks().list(project=project_id)
                while request is not None:
                    response = request.execute(num_retries=DEFAULT_RETRY_ATTEMPTS)
                    for network in response.get("items", []):
                        subnet_mode = (
                            "legacy"
                            if "autoCreateSubnetworks" not in network
                            else (
                                "auto" if network["autoCreateSubnetworks"] else "custom"
                            )
                        )
                        self.networks.append(
                            Network(
                                name=network["name"],
                                id=network["id"],
                                subnet_mode=subnet_mode,
                                project_id=project_id,
                            )
                        )

                    request = self.client.networks().list_next(
                        previous_request=request, previous_response=response
                    )
            except Exception as error:
                logger.error(
                    f"{error.__class__.__name__}[{error.__traceback__.tb_lineno}]: {error}"
                )

    def _get_subnetworks(self, region):
        for project_id in self.project_ids:
            try:
                request = self.client.subnetworks().list(
                    project=project_id, region=region
                )
                while request is not None:
                    response = request.execute(
                        http=self.__get_AuthorizedHttp_client__(),
                        num_retries=DEFAULT_RETRY_ATTEMPTS,
                    )
                    for subnet in response.get("items", []):
                        self.subnets.append(
                            Subnet(
                                name=subnet["name"],
                                id=subnet["id"],
                                project_id=project_id,
                                flow_logs=subnet.get("enableFlowLogs", False),
                                network=subnet["network"].split("/")[-1],
                                region=region,
                            )
                        )

                    request = self.client.subnetworks().list_next(
                        previous_request=request, previous_response=response
                    )
            except Exception as error:
                logger.error(
                    f"{error.__class__.__name__}[{error.__traceback__.tb_lineno}]: {error}"
                )

    def _get_addresses(self, region):
        for project_id in self.project_ids:
            try:
                request = self.client.addresses().list(
                    project=project_id, region=region
                )
                while request is not None:
                    response = request.execute(
                        http=self.__get_AuthorizedHttp_client__(),
                        num_retries=DEFAULT_RETRY_ATTEMPTS,
                    )
                    for address in response.get("items", []):
                        self.addresses.append(
                            Address(
                                name=address["name"],
                                id=address["id"],
                                project_id=project_id,
                                type=address.get("addressType", "EXTERNAL"),
                                ip=address["address"],
                                region=region,
                            )
                        )

                    request = self.client.subnetworks().list_next(
                        previous_request=request, previous_response=response
                    )
            except Exception as error:
                logger.error(
                    f"{error.__class__.__name__}[{error.__traceback__.tb_lineno}]: {error}"
                )

    def _get_firewalls(self):
        for project_id in self.project_ids:
            try:
                request = self.client.firewalls().list(project=project_id)
                while request is not None:
                    response = request.execute(num_retries=DEFAULT_RETRY_ATTEMPTS)

                    for firewall in response.get("items", []):
                        self.firewalls.append(
                            Firewall(
                                name=firewall["name"],
                                id=firewall["id"],
                                source_ranges=firewall.get("sourceRanges", []),
                                direction=firewall["direction"],
                                allowed_rules=firewall.get("allowed", []),
                                project_id=project_id,
                            )
                        )

                    request = self.client.firewalls().list_next(
                        previous_request=request, previous_response=response
                    )
            except Exception as error:
                logger.error(
                    f"{error.__class__.__name__}[{error.__traceback__.tb_lineno}]: {error}"
                )

    def _get_url_maps(self):
        for project_id in self.project_ids:
            try:
                # Global URL maps
                request = self.client.urlMaps().list(project=project_id)
                while request is not None:
                    response = request.execute(num_retries=DEFAULT_RETRY_ATTEMPTS)
                    for urlmap in response.get("items", []):
                        self.load_balancers.append(
                            LoadBalancer(
                                name=urlmap["name"],
                                id=urlmap["id"],
                                service=urlmap.get("defaultService", ""),
                                project_id=project_id,
                            )
                        )

                    request = self.client.urlMaps().list_next(
                        previous_request=request, previous_response=response
                    )
            except Exception as error:
                logger.error(
                    f"{error.__class__.__name__}[{error.__traceback__.tb_lineno}]: {error}"
                )
            try:
                # Regional URL maps
                for region in self.regions:
                    request = self.client.regionUrlMaps().list(
                        project=project_id, region=region
                    )
                    while request is not None:
                        response = request.execute(num_retries=DEFAULT_RETRY_ATTEMPTS)
                        for urlmap in response.get("items", []):
                            self.load_balancers.append(
                                LoadBalancer(
                                    name=urlmap["name"],
                                    id=urlmap["id"],
                                    service=urlmap.get("defaultService", ""),
                                    project_id=project_id,
                                )
                            )

                        request = self.client.regionUrlMaps().list_next(
                            previous_request=request, previous_response=response
                        )
            except Exception as error:
                logger.error(
                    f"{error.__class__.__name__}[{error.__traceback__.tb_lineno}]: {error}"
                )

    def _describe_backend_service(self):
        for balancer in self.load_balancers:
            if balancer.service:
                try:
                    backend_service_name = balancer.service.split("/")[-1]
                    is_regional = "/regions/" in balancer.service
                    if is_regional:
                        region = balancer.service.split("/regions/")[1].split("/")[0]
                        response = (
                            self.client.regionBackendServices()
                            .get(
                                project=balancer.project_id,
                                region=region,
                                backendService=backend_service_name,
                            )
                            .execute(num_retries=DEFAULT_RETRY_ATTEMPTS)
                        )
                    else:
                        response = (
                            self.client.backendServices()
                            .get(
                                project=balancer.project_id,
                                backendService=backend_service_name,
                            )
                            .execute(num_retries=DEFAULT_RETRY_ATTEMPTS)
                        )

                    balancer.logging = response.get("logConfig", {}).get(
                        "enable", False
                    )
                except Exception as error:
                    logger.error(
                        f"{error.__class__.__name__}[{error.__traceback__.tb_lineno}]: {error}"
                    )

    def _get_regional_instance_groups(self, region: str) -> None:
        for project_id in self.project_ids:
            try:
                request = self.client.regionInstanceGroupManagers().list(
                    project=project_id, region=region
                )
                while request is not None:
                    response = request.execute(
                        http=self.__get_AuthorizedHttp_client__(),
                        num_retries=DEFAULT_RETRY_ATTEMPTS,
                    )

                    for mig in response.get("items", []):
                        zones = [
                            zone_info["zone"].split("/")[-1]
                            for zone_info in mig.get("distributionPolicy", {}).get(
                                "zones", []
                            )
                            if zone_info.get("zone")
                        ]

                        auto_healing_policies = [
                            AutoHealingPolicy(
                                health_check=(
                                    policy.get("healthCheck", "").split("/")[-1]
                                    if policy.get("healthCheck")
                                    else None
                                ),
                                initial_delay_sec=policy.get("initialDelaySec"),
                            )
                            for policy in mig.get("autoHealingPolicies", [])
                        ]

                        self.instance_groups.append(
                            ManagedInstanceGroup(
                                name=mig.get("name", ""),
                                id=mig.get("id", ""),
                                region=region,
                                zone=None,
                                zones=zones,
                                is_regional=True,
                                target_size=mig.get("targetSize", 0),
                                project_id=project_id,
                                auto_healing_policies=auto_healing_policies,
                            )
                        )

                    request = self.client.regionInstanceGroupManagers().list_next(
                        previous_request=request, previous_response=response
                    )
            except Exception as error:
                logger.error(
                    f"{region} -- {error.__class__.__name__}[{error.__traceback__.tb_lineno}]: {error}"
                )

    def _get_zonal_instance_groups(self, zone: str) -> None:
        for project_id in self.project_ids:
            try:
                request = self.client.instanceGroupManagers().list(
                    project=project_id, zone=zone
                )
                while request is not None:
                    response = request.execute(
                        http=self.__get_AuthorizedHttp_client__(),
                        num_retries=DEFAULT_RETRY_ATTEMPTS,
                    )

                    for mig in response.get("items", []):
                        mig_zone = mig.get("zone", zone).split("/")[-1]
                        mig_region = mig_zone.rsplit("-", 1)[0]

                        auto_healing_policies = [
                            AutoHealingPolicy(
                                health_check=(
                                    policy.get("healthCheck", "").split("/")[-1]
                                    if policy.get("healthCheck")
                                    else None
                                ),
                                initial_delay_sec=policy.get("initialDelaySec"),
                            )
                            for policy in mig.get("autoHealingPolicies", [])
                        ]

                        self.instance_groups.append(
                            ManagedInstanceGroup(
                                name=mig.get("name", ""),
                                id=mig.get("id", ""),
                                region=mig_region,
                                zone=mig_zone,
                                zones=[mig_zone],
                                is_regional=False,
                                target_size=mig.get("targetSize", 0),
                                project_id=project_id,
                                auto_healing_policies=auto_healing_policies,
                            )
                        )

                    request = self.client.instanceGroupManagers().list_next(
                        previous_request=request, previous_response=response
                    )
            except Exception as error:
                logger.error(
                    f"{zone} -- {error.__class__.__name__}[{error.__traceback__.tb_lineno}]: {error}"
                )

    def _associate_migs_with_load_balancers(self) -> None:
        load_balanced_groups = set()

        for project_id in self.project_ids:
            try:
                request = self.client.backendServices().list(project=project_id)
                while request is not None:
                    response = request.execute(num_retries=DEFAULT_RETRY_ATTEMPTS)
                    for backend_service in response.get("items", []):
                        for backend in backend_service.get("backends", []):
                            group_url = backend.get("group", "")
                            if group_url:
                                group_name = group_url.split("/")[-1]
                                load_balanced_groups.add((project_id, group_name))
                    request = self.client.backendServices().list_next(
                        previous_request=request, previous_response=response
                    )
            except Exception as error:
                logger.error(
                    f"{error.__class__.__name__}[{error.__traceback__.tb_lineno}]: {error}"
                )

            for region in self.regions:
                try:
                    request = self.client.regionBackendServices().list(
                        project=project_id, region=region
                    )
                    while request is not None:
                        response = request.execute(num_retries=DEFAULT_RETRY_ATTEMPTS)
                        for backend_service in response.get("items", []):
                            for backend in backend_service.get("backends", []):
                                group_url = backend.get("group", "")
                                if group_url:
                                    group_name = group_url.split("/")[-1]
                                    load_balanced_groups.add((project_id, group_name))
                        request = self.client.regionBackendServices().list_next(
                            previous_request=request, previous_response=response
                        )
                except Exception as error:
                    logger.error(
                        f"{region} -- {error.__class__.__name__}[{error.__traceback__.tb_lineno}]: {error}"
                    )

        for mig in self.instance_groups:
            if (mig.project_id, mig.name) in load_balanced_groups:
                mig.load_balanced = True


class Disk(BaseModel):
    name: str
    auto_delete: bool = False
    boot: bool
    encryption: bool = False


class Instance(BaseModel):
    name: str
    id: str
    zone: str
    region: str
    public_ip: bool
    project_id: str
    metadata: dict
    shielded_enabled_vtpm: bool
    shielded_enabled_integrity_monitoring: bool
    confidential_computing: bool
    service_accounts: list
    ip_forward: bool
    disks_encryption: list
    disks: list[Disk] = []
    automatic_restart: bool = False
    preemptible: bool = False
    provisioning_model: str = "STANDARD"
    deletion_protection: bool = False


class Network(BaseModel):
    name: str
    id: str
    subnet_mode: str
    project_id: str


class Subnet(BaseModel):
    name: str
    id: str
    network: str
    project_id: str
    flow_logs: bool
    region: str


class Address(BaseModel):
    name: str
    id: str
    ip: str
    type: str
    project_id: str
    region: str


class Firewall(BaseModel):
    name: str
    id: str
    source_ranges: list
    direction: str
    allowed_rules: list
    project_id: str


class Project(BaseModel):
    id: str
    enable_oslogin: bool


class LoadBalancer(BaseModel):
    name: str
    id: str
    service: str
    logging: bool = False
    project_id: str


class AutoHealingPolicy(BaseModel):
    health_check: Optional[str] = None
    initial_delay_sec: Optional[int] = None


class ManagedInstanceGroup(BaseModel):
    name: str
    id: str
    region: str
    zone: Optional[str]
    zones: list
    is_regional: bool
    target_size: int
    project_id: str
<<<<<<< HEAD
    auto_healing_policies: list[AutoHealingPolicy] = []
=======
    load_balanced: bool = False
>>>>>>> 49585ac6
<|MERGE_RESOLUTION|>--- conflicted
+++ resolved
@@ -623,8 +623,5 @@
     is_regional: bool
     target_size: int
     project_id: str
-<<<<<<< HEAD
     auto_healing_policies: list[AutoHealingPolicy] = []
-=======
-    load_balanced: bool = False
->>>>>>> 49585ac6
+    load_balanced: bool = False