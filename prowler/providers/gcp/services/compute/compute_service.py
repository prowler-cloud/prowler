--- conflicted
+++ resolved
@@ -12,12 +12,8 @@
         self.project_ids = audit_info.project_ids
         self.default_project_id = audit_info.default_project_id
         self.client = generate_client(self.service, self.api_version, audit_info)
-<<<<<<< HEAD
-        self.regions = []
-        self.zones = []
-=======
+        self.regions = set()
         self.zones = set()
->>>>>>> ab12c201
         self.instances = []
         self.networks = []
         self.firewalls = []
@@ -34,7 +30,7 @@
                 response = request.execute()
 
                 for region in response.get("items", []):
-                    self.regions.append(region["name"])
+                    self.regions.add(region["name"])
 
                 request = self.client.regions().list_next(
                     previous_request=request, previous_response=response
@@ -72,46 +68,6 @@
                     while request is not None:
                         response = request.execute()
 
-                        for instance in response.get("items", []):
-                            public_ip = False
-                            for interface in instance["networkInterfaces"]:
-                                for config in interface.get("accessConfigs", []):
-                                    if "natIP" in config:
-                                        public_ip = True
-                            self.instances.append(
-                                Instance(
-                                    name=instance["name"],
-                                    id=instance["id"],
-                                    zone=zone,
-                                    public_ip=public_ip,
-                                    metadata=instance["metadata"],
-                                    shielded_enabled_vtpm=instance[
-                                        "shieldedInstanceConfig"
-                                    ]["enableVtpm"],
-                                    shielded_enabled_integrity_monitoring=instance[
-                                        "shieldedInstanceConfig"
-                                    ]["enableIntegrityMonitoring"],
-                                    service_accounts=instance["serviceAccounts"],
-                                    project_id=project_id,
-                                )
-                            )
-
-                        request = self.client.instances().list_next(
-                            previous_request=request, previous_response=response
-                        )
-            except Exception as error:
-                logger.error(
-                    f"{zone} -- {error.__class__.__name__}[{error.__traceback__.tb_lineno}]: {error}"
-                )
-
-    def __get_networks__(self):
-        for project_id in self.project_ids:
-            try:
-                request = self.client.networks().list(project=project_id)
-                while request is not None:
-                    response = request.execute()
-
-<<<<<<< HEAD
                     for instance in response.get("items", []):
                         public_ip = False
                         for interface in instance["networkInterfaces"]:
@@ -144,14 +100,30 @@
                                     )
                                     for disk in instance["disks"]
                                 ],
-=======
+                                project_id=project_id,
+                                )
+                            )
+
+                        request = self.client.instances().list_next(
+                            previous_request=request, previous_response=response
+                        )
+            except Exception as error:
+                logger.error(
+                    f"{zone} -- {error.__class__.__name__}[{error.__traceback__.tb_lineno}]: {error}"
+                )
+
+    def __get_networks__(self):
+        for project_id in self.project_ids:
+            try:
+                request = self.client.networks().list(project=project_id)
+                while request is not None:
+                    response = request.execute()
                     for network in response.get("items", []):
                         self.networks.append(
                             Network(
                                 name=network["name"],
                                 id=network["id"],
                                 project_id=project_id,
->>>>>>> ab12c201
                             )
                         )
 
@@ -206,7 +178,7 @@
 class Network(BaseModel):
     name: str
     id: str
-<<<<<<< HEAD
+    project_id: str
 
 
 class Firewall(BaseModel):
@@ -215,6 +187,4 @@
     source_ranges: list
     direction: str
     allowed_rules: list
-=======
-    project_id: str
->>>>>>> ab12c201
+    project_id: str