--- conflicted
+++ resolved
@@ -47,45 +47,6 @@
                     while request is not None:
                         response = request.execute()
 
-                        for instance in response.get("items", []):
-                            public_ip = False
-                            for interface in instance["networkInterfaces"]:
-                                for config in interface.get("accessConfigs", []):
-                                    if "natIP" in config:
-                                        public_ip = True
-                            self.instances.append(
-                                Instance(
-                                    name=instance["name"],
-                                    id=instance["id"],
-                                    zone=zone,
-                                    public_ip=public_ip,
-                                    project_id=project_id,
-                                )
-                            )
-
-                        request = self.client.instances().list_next(
-                            previous_request=request, previous_response=response
-                        )
-            except Exception as error:
-                logger.error(
-                    f"{zone} -- {error.__class__.__name__}[{error.__traceback__.tb_lineno}]: {error}"
-                )
-
-    def __get_networks__(self):
-        for project_id in self.project_ids:
-            try:
-                request = self.client.networks().list(project=project_id)
-                while request is not None:
-                    response = request.execute()
-
-<<<<<<< HEAD
-                    for network in response.get("items", []):
-                        self.networks.append(
-                            Network(
-                                name=network["name"],
-                                id=network["id"],
-                                project_id=project_id,
-=======
                     for instance in response.get("items", []):
                         public_ip = False
                         for interface in instance["networkInterfaces"]:
@@ -106,7 +67,31 @@
                                     "shieldedInstanceConfig"
                                 ]["enableIntegrityMonitoring"],
                                 service_accounts=instance["serviceAccounts"],
->>>>>>> 3ab0cd02
+                                project_id=project_id
+                                )
+                            )
+
+                        request = self.client.instances().list_next(
+                            previous_request=request, previous_response=response
+                        )
+            except Exception as error:
+                logger.error(
+                    f"{zone} -- {error.__class__.__name__}[{error.__traceback__.tb_lineno}]: {error}"
+                )
+
+    def __get_networks__(self):
+        for project_id in self.project_ids:
+            try:
+                request = self.client.networks().list(project=project_id)
+                while request is not None:
+                    response = request.execute()
+
+                    for network in response.get("items", []):
+                        self.networks.append(
+                            Network(
+                                name=network["name"],
+                                id=network["id"],
+                                project_id=project_id,
                             )
                         )
 
@@ -124,14 +109,11 @@
     id: str
     zone: str
     public_ip: bool
-<<<<<<< HEAD
     project_id: str
-=======
     metadata: dict
     shielded_enabled_vtpm: bool
     shielded_enabled_integrity_monitoring: bool
     service_accounts: list
->>>>>>> 3ab0cd02
 
 
 class Network(BaseModel):
