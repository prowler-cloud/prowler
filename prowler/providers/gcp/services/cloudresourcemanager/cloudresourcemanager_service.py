--- conflicted
+++ resolved
@@ -49,13 +49,10 @@
                 self.cloud_resource_manager_projects.append(
                     Project(
                         id=project_id,
-<<<<<<< HEAD
                         number=project_number,
                         audit_logging=audit_logging,
-=======
                         audit_logging=audit_logging,
                         audit_configs=audit_configs,
->>>>>>> a07e599c
                     )
                 )
                 for binding in policy["bindings"]:
