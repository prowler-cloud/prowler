--- conflicted
+++ resolved
@@ -8,11 +8,7 @@
 from googleapiclient.discovery import Resource
 
 from prowler.lib.logger import logger
-<<<<<<< HEAD
 from prowler.providers.gcp.gcp_provider_new import GcpProvider
-=======
-from prowler.providers.gcp.lib.audit_info.models import GCP_Audit_Info
->>>>>>> 06f988b8
 
 
 class GCPService:
@@ -30,13 +26,9 @@
         self.api_version = api_version
         self.default_project_id = provider.default_project_id
         self.region = region
-<<<<<<< HEAD
-        self.client = self.__generate_client__(service, api_version, self.credentials)
-=======
         self.client = self.__generate_client__(
-            self.service, api_version, audit_info.credentials
+            self.service, api_version, self.credentials
         )
->>>>>>> 06f988b8
         # Only project ids that have their API enabled will be scanned
         self.project_ids = self.__is_api_active__(provider.project_ids)
 
