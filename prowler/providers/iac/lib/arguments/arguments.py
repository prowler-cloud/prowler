--- conflicted
+++ resolved
@@ -46,7 +46,6 @@
         default=".",
         help="Path to the folder containing your infrastructure-as-code files. Default: current directory",
     )
-<<<<<<< HEAD
 
     iac_scan_subparser.add_argument(
         "--scan-repository-url",
@@ -54,7 +53,8 @@
         dest="scan_repository_url",
         default=None,
         help="URL to the repository containing your infrastructure-as-code files.",
-=======
+    )
+
     iac_scan_subparser.add_argument(
         "--frameworks",
         "-f",
@@ -71,5 +71,4 @@
         nargs="+",
         default=[],
         help="Comma-separated list of paths to exclude from the scan. Default: none",
->>>>>>> 783d3a43
     )