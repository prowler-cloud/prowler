--- conflicted
+++ resolved
@@ -98,35 +98,17 @@
         Returns:
             CheckReportIAC: The processed check report
         """
-<<<<<<< HEAD
-        # Get severity and ensure it's a valid string
-        severity = finding.get("severity", "low")
-        if severity is None:
-            severity = "low"
-        severity = str(severity).lower()
-
-        # Create a basic metadata structure for the check
-=======
-
->>>>>>> 33939082
         metadata_dict = {
             "Provider": "iac",
             "CheckID": check.get("check_id", ""),
             "CheckTitle": check.get("check_name", ""),
             "CheckType": ["Infrastructure as Code"],
-<<<<<<< HEAD
-            "ServiceName": "iac",
-            "SubServiceName": "",
-            "ResourceIdTemplate": "",
-            "Severity": severity,
-=======
             "ServiceName": finding["check_type"],
             "SubServiceName": "",
             "ResourceIdTemplate": "",
             "Severity": (
                 check.get("severity", "low").lower() if check.get("severity") else "low"
             ),
->>>>>>> 33939082
             "ResourceType": "iac",
             "Description": check.get("check_name", ""),
             "Risk": "",
@@ -151,10 +133,6 @@
             "DependsOn": [],
             "RelatedTo": [],
             "Notes": "",
-<<<<<<< HEAD
-            "GCPProject": check.get("project_id", ""),
-=======
->>>>>>> 33939082
         }
 
         # Convert metadata dict to JSON string
@@ -162,13 +140,10 @@
 
         report = CheckReportIAC(metadata=metadata, finding=check)
         report.status = status
-<<<<<<< HEAD
-=======
         report.resource_tags = check.get("entity_tags", {})
         report.status_extended = check.get("check_name", "")
         if status == "MUTED":
             report.muted = True
->>>>>>> 33939082
         return report
 
     def run(self) -> List[CheckReportIAC]:
@@ -196,15 +171,11 @@
 
             reports = []
 
-<<<<<<< HEAD
-            # Process all findings
-=======
             # If only one framework has findings, the output is a dict, otherwise it's a list of dicts
             if isinstance(output, dict):
                 output = [output]
 
             # Process all frameworks findings
->>>>>>> 33939082
             for finding in output:
                 results = finding.get("results", {})
 
@@ -218,15 +189,12 @@
                 passed_checks = results.get("passed_checks", [])
                 for passed_check in passed_checks:
                     report = self._process_check(finding, passed_check, "PASS")
-<<<<<<< HEAD
-=======
                     reports.append(report)
 
                 # Process skipped checks (muted)
                 skipped_checks = results.get("skipped_checks", [])
                 for skipped_check in skipped_checks:
                     report = self._process_check(finding, skipped_check, "MUTED")
->>>>>>> 33939082
                     reports.append(report)
 
             return reports
