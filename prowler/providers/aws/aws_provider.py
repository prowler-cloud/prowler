import os
import pathlib
import sys

from boto3 import client, session
from botocore.credentials import RefreshableCredentials
from botocore.session import get_session

from prowler.config.config import aws_services_json_file
from prowler.lib.check.check import list_modules, recover_checks_from_service
from prowler.lib.logger import logger
from prowler.lib.utils.utils import open_file, parse_json_file
from prowler.providers.aws.config import AWS_STS_GLOBAL_ENDPOINT_REGION
from prowler.providers.aws.lib.audit_info.models import AWS_Assume_Role, AWS_Audit_Info
from prowler.providers.aws.lib.credentials.credentials import create_sts_session


################## AWS PROVIDER
class AWS_Provider:
    def __init__(self, audit_info):
        logger.info("Instantiating aws provider ...")
        self.aws_session = self.set_session(audit_info)
        self.role_info = audit_info.assumed_role_info

    def get_session(self):
        return self.aws_session

    def set_session(self, audit_info):
        try:
            # If we receive a credentials object filled is coming form an assumed role, so renewal is needed
            if audit_info.credentials:
                logger.info("Creating session for assumed role ...")
                # From botocore we can use RefreshableCredentials class, which has an attribute (refresh_using)
                # that needs to be a method without arguments that retrieves a new set of fresh credentials
                # asuming the role again. -> https://github.com/boto/botocore/blob/098cc255f81a25b852e1ecdeb7adebd94c7b1b73/botocore/credentials.py#L395
                assumed_refreshable_credentials = RefreshableCredentials(
                    access_key=audit_info.credentials.aws_access_key_id,
                    secret_key=audit_info.credentials.aws_secret_access_key,
                    token=audit_info.credentials.aws_session_token,
                    expiry_time=audit_info.credentials.expiration,
                    refresh_using=self.refresh_credentials,
                    method="sts-assume-role",
                )
                # Here we need the botocore session since it needs to use refreshable credentials
                assumed_botocore_session = get_session()
                assumed_botocore_session._credentials = assumed_refreshable_credentials
                assumed_botocore_session.set_config_variable(
                    "region", audit_info.profile_region
                )
                return session.Session(
                    profile_name=audit_info.profile,
                    botocore_session=assumed_botocore_session,
                )
            # If we do not receive credentials start the session using the profile
            else:
                logger.info("Creating session for not assumed identity ...")
                # Input MFA only if a role is not going to be assumed
                if audit_info.mfa_enabled and not audit_info.assumed_role_info.role_arn:
                    mfa_ARN, mfa_TOTP = input_role_mfa_token_and_code()
                    get_session_token_arguments = {
                        "SerialNumber": mfa_ARN,
                        "TokenCode": mfa_TOTP,
                    }
                    sts_client = client("sts")
                    session_credentials = sts_client.get_session_token(
                        **get_session_token_arguments
                    )
                    return session.Session(
                        aws_access_key_id=session_credentials["Credentials"][
                            "AccessKeyId"
                        ],
                        aws_secret_access_key=session_credentials["Credentials"][
                            "SecretAccessKey"
                        ],
                        aws_session_token=session_credentials["Credentials"][
                            "SessionToken"
                        ],
                        profile_name=audit_info.profile,
                    )
                else:
                    return session.Session(
                        profile_name=audit_info.profile,
                    )
        except Exception as error:
            logger.critical(
                f"{error.__class__.__name__}[{error.__traceback__.tb_lineno}] -- {error}"
            )
            sys.exit(1)

    # Refresh credentials method using assume role
    # This method is called "adding ()" to the name, so it cannot accept arguments
    # https://github.com/boto/botocore/blob/098cc255f81a25b852e1ecdeb7adebd94c7b1b73/botocore/credentials.py#L570
    def refresh_credentials(self):
        logger.info("Refreshing assumed credentials...")

        response = assume_role(self.aws_session, self.role_info)
        refreshed_credentials = dict(
            # Keys of the dict has to be the same as those that are being searched in the parent class
            # https://github.com/boto/botocore/blob/098cc255f81a25b852e1ecdeb7adebd94c7b1b73/botocore/credentials.py#L609
            access_key=response["Credentials"]["AccessKeyId"],
            secret_key=response["Credentials"]["SecretAccessKey"],
            token=response["Credentials"]["SessionToken"],
            expiry_time=response["Credentials"]["Expiration"].isoformat(),
        )
        logger.info("Refreshed Credentials:")
        logger.info(refreshed_credentials)
        return refreshed_credentials


def assume_role(
    session: session.Session,
    assumed_role_info: AWS_Assume_Role,
    sts_endpoint_region: str = None,
) -> dict:
    try:
        assume_role_arguments = {
            "RoleArn": assumed_role_info.role_arn,
            "RoleSessionName": "ProwlerAsessmentSession",
            "DurationSeconds": assumed_role_info.session_duration,
        }

        # Set the info to assume the role from the partition, account and role name
        if assumed_role_info.external_id:
            assume_role_arguments["ExternalId"] = assumed_role_info.external_id

        if assumed_role_info.mfa_enabled:
            mfa_ARN, mfa_TOTP = input_role_mfa_token_and_code()
            assume_role_arguments["SerialNumber"] = mfa_ARN
            assume_role_arguments["TokenCode"] = mfa_TOTP

        # Set the STS Endpoint Region
        if sts_endpoint_region is None:
            sts_endpoint_region = AWS_STS_GLOBAL_ENDPOINT_REGION

        sts_client = create_sts_session(session, sts_endpoint_region)
        assumed_credentials = sts_client.assume_role(**assume_role_arguments)
    except Exception as error:
        logger.critical(
            f"{error.__class__.__name__}[{error.__traceback__.tb_lineno}] -- {error}"
        )
        sys.exit(1)

    else:
        return assumed_credentials


def input_role_mfa_token_and_code() -> tuple[str]:
    """input_role_mfa_token_and_code ask for the AWS MFA ARN and TOTP and returns it."""
    mfa_ARN = input("Enter ARN of MFA: ")
    mfa_TOTP = input("Enter MFA code: ")
    return (mfa_ARN.strip(), mfa_TOTP.strip())


def generate_regional_clients(
    service: str,
    audit_info: AWS_Audit_Info,
) -> dict:
    """generate_regional_clients returns a dict with the following format for the given service:

    Example:
        {"eu-west-1": boto3_service_client}
    """
    try:
        regional_clients = {}
        service_regions = get_available_aws_service_regions(service, audit_info)

<<<<<<< HEAD
        # Check if it is global service to gather only one region
        if global_service:
            if service_regions:
                if audit_info.profile_region in service_regions:
                    service_regions = {audit_info.profile_region}
                else:
                    service_regions = {service_regions.pop()}

        # Get the regions enabled for the account and get the intersection with the service available regions
        if audit_info.enabled_regions:
            enabled_regions = service_regions.intersection(audit_info.enabled_regions)
        else:
            enabled_regions = service_regions

        for region in enabled_regions:
=======
        for region in service_regions:
>>>>>>> bd13973c
            regional_client = audit_info.audit_session.client(
                service, region_name=region, config=audit_info.session_config
            )
            regional_client.region = region
            regional_clients[region] = regional_client

        return regional_clients
    except Exception as error:
        logger.error(
            f"{error.__class__.__name__}[{error.__traceback__.tb_lineno}]: {error}"
        )


def get_aws_enabled_regions(audit_info: AWS_Audit_Info) -> set:
    """get_aws_enabled_regions returns a set of enabled AWS regions"""

    # EC2 Client to check enabled regions
    service = "ec2"
    default_region = get_default_region(service, audit_info)
    ec2_client = audit_info.audit_session.client(service, region_name=default_region)

    enabled_regions = set()
    # With AllRegions=False we only get the enabled regions for the account
    for region in ec2_client.describe_regions(AllRegions=False).get("Regions", []):
        enabled_regions.add(region.get("RegionName"))

    return enabled_regions


def get_aws_available_regions():
    try:
        actual_directory = pathlib.Path(os.path.dirname(os.path.realpath(__file__)))
        with open_file(f"{actual_directory}/{aws_services_json_file}") as f:
            data = parse_json_file(f)

        regions = set()
        for service in data["services"].values():
            for partition in service["regions"]:
                for item in service["regions"][partition]:
                    regions.add(item)
        return list(regions)
    except Exception as error:
        logger.error(f"{error.__class__.__name__}: {error}")
        return []


def get_checks_from_input_arn(audit_resources: list, provider: str) -> set:
    """get_checks_from_input_arn gets the list of checks from the input arns"""
    checks_from_arn = set()
    is_subservice_in_checks = False
    # Handle if there are audit resources so only their services are executed
    if audit_resources:
        services_without_subservices = ["guardduty", "kms", "s3", "elb", "efs"]
        service_list = set()
        sub_service_list = set()
        for resource in audit_resources:
            service = resource.split(":")[2]
            sub_service = resource.split(":")[5].split("/")[0].replace("-", "_")
            # WAF Services does not have checks
            if service != "wafv2" and service != "waf":
                # Parse services when they are different in the ARNs
                if service == "lambda":
                    service = "awslambda"
                elif service == "elasticloadbalancing":
                    service = "elb"
                elif service == "elasticfilesystem":
                    service = "efs"
                elif service == "logs":
                    service = "cloudwatch"
                # Check if Prowler has checks in service
                try:
                    list_modules(provider, service)
                except ModuleNotFoundError:
                    # Service is not supported
                    pass
                else:
                    service_list.add(service)

                # Get subservices to execute only applicable checks
                if service not in services_without_subservices:
                    # Parse some specific subservices
                    if service == "ec2":
                        if sub_service == "security_group":
                            sub_service = "securitygroup"
                        if sub_service == "network_acl":
                            sub_service = "networkacl"
                        if sub_service == "image":
                            sub_service = "ami"
                    if service == "rds":
                        if sub_service == "cluster_snapshot":
                            sub_service = "snapshot"
                    sub_service_list.add(sub_service)
                else:
                    sub_service_list.add(service)
        checks = recover_checks_from_service(service_list, provider)

        # Filter only checks with audited subservices
        for check in checks:
            if any(sub_service in check for sub_service in sub_service_list):
                if not (sub_service == "policy" and "password_policy" in check):
                    checks_from_arn.add(check)
                    is_subservice_in_checks = True

        if not is_subservice_in_checks:
            checks_from_arn = checks

    # Return final checks list
    return sorted(checks_from_arn)


def get_regions_from_audit_resources(audit_resources: list) -> set:
    """get_regions_from_audit_resources gets the regions from the audit resources arns"""
    audited_regions = set()
    for resource in audit_resources:
        region = resource.split(":")[3]
        if region:
            audited_regions.add(region)
    return audited_regions


def get_available_aws_service_regions(service: str, audit_info: AWS_Audit_Info) -> set:
    # Get json locally
    actual_directory = pathlib.Path(os.path.dirname(os.path.realpath(__file__)))
    with open_file(f"{actual_directory}/{aws_services_json_file}") as f:
        data = parse_json_file(f)
    json_regions = set(
        data["services"][service]["regions"][audit_info.audited_partition]
    )
    # Check for input aws audit_info.audited_regions
    if audit_info.audited_regions:
        # Get common regions between input and json
        regions = json_regions.intersection(audit_info.audited_regions)
    else:  # Get all regions from json of the service and partition
        regions = json_regions
    return regions


def get_default_region(service: str, audit_info: AWS_Audit_Info) -> str:
    """get_default_region gets the default region based on the profile and audited service regions"""
    service_regions = get_available_aws_service_regions(service, audit_info)
    default_region = get_global_region(
        audit_info
    )  # global region of the partition when all regions are audited and there is no profile region
    if audit_info.profile_region in service_regions:
        # return profile region only if it is audited
        default_region = audit_info.profile_region
    # return first audited region if specific regions are audited
    elif audit_info.audited_regions:
        default_region = audit_info.audited_regions[0]
    return default_region


def get_global_region(audit_info: AWS_Audit_Info) -> str:
    """get_global_region gets the global region based on the audited partition"""
    global_region = "us-east-1"
    if audit_info.audited_partition == "aws-cn":
        global_region = "cn-north-1"
    elif audit_info.audited_partition == "aws-us-gov":
        global_region = "us-gov-east-1"
    elif "aws-iso" in audit_info.audited_partition:
        global_region = "aws-iso-global"
    return global_region<|MERGE_RESOLUTION|>--- conflicted
+++ resolved
@@ -164,15 +164,6 @@
         regional_clients = {}
         service_regions = get_available_aws_service_regions(service, audit_info)
 
-<<<<<<< HEAD
-        # Check if it is global service to gather only one region
-        if global_service:
-            if service_regions:
-                if audit_info.profile_region in service_regions:
-                    service_regions = {audit_info.profile_region}
-                else:
-                    service_regions = {service_regions.pop()}
-
         # Get the regions enabled for the account and get the intersection with the service available regions
         if audit_info.enabled_regions:
             enabled_regions = service_regions.intersection(audit_info.enabled_regions)
@@ -180,9 +171,6 @@
             enabled_regions = service_regions
 
         for region in enabled_regions:
-=======
-        for region in service_regions:
->>>>>>> bd13973c
             regional_client = audit_info.audit_session.client(
                 service, region_name=region, config=audit_info.session_config
             )
