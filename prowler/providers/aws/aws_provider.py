--- conflicted
+++ resolved
@@ -1165,6 +1165,10 @@
                 if not aws_region.startswith("cn-")
                 else f"https://sts.{aws_region}.amazonaws.com.cn"
             )
+
+            if os.environ.get("PROWLER_LOCAL_DEBUG") == "1":
+                sts_endpoint_url = os.environ["AWS_ENDPOINT_URL"]
+
             return session.client("sts", aws_region, endpoint_url=sts_endpoint_url)
         except Exception as error:
             logger.critical(
@@ -1241,29 +1245,12 @@
     Raises:
         ArgumentTypeError: If the session duration is not within the valid range.
     """
-<<<<<<< HEAD
-    try:
-        sts_endpoint_url = (
-            f"https://sts.{aws_region}.amazonaws.com"
-            if "cn-" not in aws_region
-            else f"https://sts.{aws_region}.amazonaws.com.cn"
-        )
-
-        if os.environ.get("PROWLER_LOCAL_DEBUG") == "1":
-            sts_endpoint_url = os.environ["AWS_ENDPOINT_URL"]
-
-        return session.client("sts", aws_region, endpoint_url=sts_endpoint_url)
-    except Exception as error:
-        logger.critical(
-            f"{error.__class__.__name__}[{error.__traceback__.tb_lineno}]: {error}"
-=======
     duration = int(duration)
     # Since the range(i,j) goes from i to j-1 we have to j+1
     if duration not in range(900, 43201):
         raise AWSArgumentTypeValidationError(
             message="Session Duration must be between 900 and 43200 seconds.",
             file=os.path.basename(__file__),
->>>>>>> 39e8485f
         )
     else:
         return duration
