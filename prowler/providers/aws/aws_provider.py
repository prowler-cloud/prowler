--- conflicted
+++ resolved
@@ -97,14 +97,11 @@
         config_path: str = None,
         config_content: dict = None,
         fixer_config: dict = {},
-<<<<<<< HEAD
         mutelist_path: str = None,
         mutelist_content: dict = None,
-=======
         aws_access_key_id: str = None,
         aws_secret_access_key: str = None,
         aws_session_token: Optional[str] = None,
->>>>>>> 3122d727
     ):
         """
         Initializes the AWS provider.
@@ -125,14 +122,11 @@
             - config_path: The path to the configuration file.
             - config_content: The content of the configuration file.
             - fixer_config: The fixer configuration.
-<<<<<<< HEAD
             - mutelist_path: The path to the mutelist file.
             - mutelist_content: The content of the mutelist file.
-=======
             - aws_access_key_id: The AWS access key ID.
             - aws_secret_access_key: The AWS secret access key.
             - aws_session_token: The AWS session token, optional.
->>>>>>> 3122d727
 
         Raises:
             - ArgumentTypeError: If the input MFA ARN is invalid.
