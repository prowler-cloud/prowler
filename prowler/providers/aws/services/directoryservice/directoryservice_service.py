from datetime import datetime
from enum import Enum
from typing import Optional, Union

from botocore.client import ClientError
from pydantic import BaseModel

from prowler.lib.logger import logger
from prowler.lib.scan_filters.scan_filters import is_resource_filtered
from prowler.providers.aws.lib.service.service import AWSService


class DirectoryService(AWSService):
    def __init__(self, provider):
        # Call AWSService's __init__
        super().__init__("ds", provider)
        self.directories = {}
        self.__threading_call__(self._describe_directories)
        self.__threading_call__(self._list_log_subscriptions)
        self.__threading_call__(self._describe_event_topics)
        self.__threading_call__(self._list_certificates)
        self.__threading_call__(self._get_snapshot_limits)
        self._list_tags_for_resource()

    def _describe_directories(self, regional_client):
        logger.info("DirectoryService - Describing Directories...")
        try:
            describe_fleets_paginator = regional_client.get_paginator(
                "describe_directories"
            )
            for page in describe_fleets_paginator.paginate():
                for directory in page["DirectoryDescriptions"]:
                    if not self.audit_resources or (
                        is_resource_filtered(
                            directory["DirectoryId"], self.audit_resources
                        )
                    ):
                        directory_id = directory["DirectoryId"]
                        directory_arn = f"arn:{self.audited_partition}:ds:{regional_client.region}:{self.audited_account}:directory/{directory_id}"
                        directory_name = directory["Name"]
                        directory_type = directory["Type"]
                        # Radius Configuration
                        radius_authentication_protocol = (
                            AuthenticationProtocol(
                                directory["RadiusSettings"]["AuthenticationProtocol"]
                            )
                            if "RadiusSettings" in directory
                            else None
                        )
                        radius_status = (
                            RadiusStatus(directory["RadiusStatus"])
                            if "RadiusStatus" in directory
                            else None
                        )

                        self.directories[directory_id] = Directory(
                            name=directory_name,
                            id=directory_id,
                            arn=directory_arn,
                            type=directory_type,
                            region=regional_client.region,
                            radius_settings=RadiusSettings(
                                authentication_protocol=radius_authentication_protocol,
                                status=radius_status,
                            ),
                        )

        except Exception as error:
            logger.error(
                f"{regional_client.region} -- {error.__class__.__name__}[{error.__traceback__.tb_lineno}]: {error}"
            )

    def _list_log_subscriptions(self, regional_client):
        logger.info("DirectoryService - Listing Log Subscriptions...")
        try:
            for directory in self.directories.values():
                if directory.region == regional_client.region:
                    list_log_subscriptions_paginator = regional_client.get_paginator(
                        "list_log_subscriptions"
                    )
                    list_log_subscriptions_parameters = {"DirectoryId": directory.id}
                    log_subscriptions = []
                    for page in list_log_subscriptions_paginator.paginate(
                        **list_log_subscriptions_parameters
                    ):
                        for log_subscription_info in page["LogSubscriptions"]:
                            log_subscriptions.append(
                                LogSubscriptions(
                                    log_group_name=log_subscription_info[
                                        "LogGroupName"
                                    ],
                                    created_date_time=log_subscription_info[
                                        "SubscriptionCreatedDateTime"
                                    ],
                                )
                            )
                    self.directories[directory.id].log_subscriptions = log_subscriptions
        except Exception as error:
            logger.error(
                f"{regional_client.region} -- {error.__class__.__name__}[{error.__traceback__.tb_lineno}]: {error}"
            )

    def _describe_event_topics(self, regional_client):
        logger.info("DirectoryService - Describing Event Topics...")
        try:
            for directory in self.directories.values():
                if directory.region == regional_client.region:
                    # Operation is not supported for Shared MicrosoftAD directories.
                    if directory.type != DirectoryType.SharedMicrosoftAD:
                        try:
                            describe_event_topics_parameters = {
                                "DirectoryId": directory.id
                            }
                            event_topics = []
                            describe_event_topics = (
                                regional_client.describe_event_topics(
                                    **describe_event_topics_parameters
                                )
                            )
                            for event_topic in describe_event_topics["EventTopics"]:
                                event_topics.append(
                                    EventTopics(
                                        topic_arn=event_topic["TopicArn"],
                                        topic_name=event_topic["TopicName"],
                                        status=event_topic["Status"],
                                        created_date_time=event_topic[
                                            "CreatedDateTime"
                                        ],
                                    )
                                )
                            self.directories[directory.id].event_topics = event_topics
                        except ClientError as error:
<<<<<<< HEAD
                            if error.response["Error"]["Code"] == "ClientException":
                                error_message = error.response["Error"]["Message"]
                                if "is in Deleting state" in error_message:
                                    logger.warning(
                                        f"{directory.region} -- {error.__class__.__name__}[{error.__traceback__.tb_lineno}]: {error}"
                                    )
                                else:
                                    logger.error(
                                        f"{regional_client.region} -- {error.__class__.__name__}[{error.__traceback__.tb_lineno}]: {error}"
                                    )
=======
                            if (
                                "is in Deleting state"
                                in error.response["Error"]["Message"]
                            ):
                                logger.warning(
                                    f"{directory.region} -- {error.__class__.__name__}[{error.__traceback__.tb_lineno}]: {error}"
                                )
>>>>>>> 567c729e
                            else:
                                logger.error(
                                    f"{regional_client.region} -- {error.__class__.__name__}[{error.__traceback__.tb_lineno}]: {error}"
                                )
<<<<<<< HEAD
                        continue
=======
                        except Exception as error:
                            logger.error(
                                f"{regional_client.region} -- {error.__class__.__class__.__name__}[{error.__traceback__.tb_lineno}]: {error}"
                            )

>>>>>>> 567c729e
        except Exception as error:
            logger.error(
                f"{regional_client.region} -- {error.__class__.__name__}[{error.__traceback__.tb_lineno}]: {error}"
            )

    def _list_certificates(self, regional_client):
        logger.info("DirectoryService - Listing Certificates...")
        try:
            for directory in self.directories.values():
                #  LDAPS operations are not supported for this Directory Type
                if (
                    directory.region == regional_client.region
                    and directory.type != DirectoryType.SimpleAD
                ):
                    try:
                        list_certificates_paginator = regional_client.get_paginator(
                            "list_certificates"
                        )
                        list_certificates_parameters = {"DirectoryId": directory.id}
                        certificates = []
                        for page in list_certificates_paginator.paginate(
                            **list_certificates_parameters
                        ):
                            for certificate_info in page["CertificatesInfo"]:
                                certificates.append(
                                    Certificate(
                                        id=certificate_info["CertificateId"],
                                        common_name=certificate_info["CommonName"],
                                        state=certificate_info["State"],
                                        expiry_date_time=certificate_info[
                                            "ExpiryDateTime"
                                        ],
                                        type=certificate_info["Type"],
                                    )
                                )
                        self.directories[directory.id].certificates = certificates
                    except ClientError as error:
                        if (
                            error.response["Error"]["Code"]
                            == "UnsupportedOperationException"
                        ):
                            logger.warning(
                                f"{directory.region} -- {error.__class__.__name__}[{error.__traceback__.tb_lineno}]: {error}"
                            )
                        else:
                            logger.error(
                                f"{regional_client.region} -- {error.__class__.__name__}[{error.__traceback__.tb_lineno}]: {error}"
                            )
                        continue

        except Exception as error:
            logger.error(
                f"{regional_client.region} -- {error.__class__.__name__}[{error.__traceback__.tb_lineno}]: {error}"
            )

    def _get_snapshot_limits(self, regional_client):
        logger.info("DirectoryService - Getting Snapshot Limits...")
        try:
            for directory in self.directories.values():
                # Snapshot limits can be fetched only for VPC or Microsoft AD directories.
                if (
                    directory.region == regional_client.region
                    and directory.type == DirectoryType.MicrosoftAD
                ):
                    try:
                        get_snapshot_limits_parameters = {"DirectoryId": directory.id}
                        snapshot_limit = regional_client.get_snapshot_limits(
                            **get_snapshot_limits_parameters
                        )
                        self.directories[directory.id].snapshots_limits = SnapshotLimit(
                            manual_snapshots_current_count=snapshot_limit[
                                "SnapshotLimits"
                            ]["ManualSnapshotsCurrentCount"],
                            manual_snapshots_limit=snapshot_limit["SnapshotLimits"][
                                "ManualSnapshotsLimit"
                            ],
                            manual_snapshots_limit_reached=snapshot_limit[
                                "SnapshotLimits"
                            ]["ManualSnapshotsLimitReached"],
                        )
                    except ClientError as error:
<<<<<<< HEAD
                        if error.response["Error"]["Code"] == "ClientException":
                            error_message = error.response["Error"]["Message"]
                            if "is in Deleting state" in error_message:
                                logger.warning(
                                    f"{directory.region} -- {error.__class__.__name__}[{error.__traceback__.tb_lineno}]: {error}"
                                )
                            else:
                                logger.error(
                                    f"{regional_client.region} -- {error.__class__.__name__}[{error.__traceback__.tb_lineno}]: {error}"
                                )
=======
                        if "is in Deleting state" in error.response["Error"]["Message"]:
                            logger.warning(
                                f"{directory.region} -- {error.__class__.__name__}[{error.__traceback__.tb_lineno}]: {error}"
                            )
>>>>>>> 567c729e
                        else:
                            logger.error(
                                f"{regional_client.region} -- {error.__class__.__name__}[{error.__traceback__.tb_lineno}]: {error}"
                            )
<<<<<<< HEAD
                        continue
=======
                    except Exception as error:
                        logger.error(
                            f"{regional_client.region} -- {error.__class__.__name__}[{error.__traceback__.tb_lineno}]: {error}"
                        )
>>>>>>> 567c729e

        except Exception as error:
            logger.error(
                f"{regional_client.region} -- {error.__class__.__name__}[{error.__traceback__.tb_lineno}]: {error}"
            )

    def _list_tags_for_resource(self):
        logger.info("Directory Service - List Tags...")
        try:
            for directory in self.directories.values():
                regional_client = self.regional_clients[directory.region]
                response = regional_client.list_tags_for_resource(
                    ResourceId=directory.id
                )["Tags"]
                directory.tags = response
        except Exception as error:
            logger.error(
                f"{regional_client.region} -- {error.__class__.__name__}[{error.__traceback__.tb_lineno}]: {error}"
            )


class SnapshotLimit(BaseModel):
    manual_snapshots_limit: int
    manual_snapshots_current_count: int
    manual_snapshots_limit_reached: bool


class LogSubscriptions(BaseModel):
    log_group_name: str
    created_date_time: datetime


class EventTopicStatus(Enum):
    Registered = "Registered"
    NotFound = "Topic not found"
    Failed = "Failed"
    Delete = "Deleted"


class EventTopics(BaseModel):
    topic_name: str
    topic_arn: str
    status: EventTopicStatus
    created_date_time: datetime


class CertificateType(Enum):
    ClientCertAuth = "ClientCertAuth"
    ClientLDAPS = "ClientLDAPS"


class CertificateState(Enum):
    Registering = "Registering"
    Registered = "Registered"
    RegisterFailed = "RegisterFailed"
    Deregistering = "Deregistering"
    Deregistered = "Deregistered"
    DeregisterFailed = "DeregisterFailed"


class Certificate(BaseModel):
    id: str
    common_name: str
    state: CertificateState
    expiry_date_time: datetime
    type: CertificateType


class AuthenticationProtocol(Enum):
    PAP = "PAP"
    CHAP = "CHAP"
    MS_CHAPv1 = "MS-CHAPv1"
    MS_CHAPv2 = "MS-CHAPv2"


class RadiusStatus(Enum):
    """Status of the RADIUS MFA server connection"""

    Creating = "Creating"
    Completed = "Completed"
    Failed = "Failed"


class RadiusSettings(BaseModel):
    authentication_protocol: Union[AuthenticationProtocol, None]
    status: Union[RadiusStatus, None]


class DirectoryType(Enum):
    SimpleAD = "SimpleAD"
    ADConnector = "ADConnector"
    MicrosoftAD = "MicrosoftAD"
    SharedMicrosoftAD = "SharedMicrosoftAD"


class Directory(BaseModel):
    name: str
    id: str
    arn: str
    type: DirectoryType
    log_subscriptions: list[LogSubscriptions] = []
    event_topics: list[EventTopics] = []
    certificates: list[Certificate] = []
    snapshots_limits: SnapshotLimit = None
    radius_settings: RadiusSettings = None
    region: str
    tags: Optional[list] = []<|MERGE_RESOLUTION|>--- conflicted
+++ resolved
@@ -130,18 +130,6 @@
                                 )
                             self.directories[directory.id].event_topics = event_topics
                         except ClientError as error:
-<<<<<<< HEAD
-                            if error.response["Error"]["Code"] == "ClientException":
-                                error_message = error.response["Error"]["Message"]
-                                if "is in Deleting state" in error_message:
-                                    logger.warning(
-                                        f"{directory.region} -- {error.__class__.__name__}[{error.__traceback__.tb_lineno}]: {error}"
-                                    )
-                                else:
-                                    logger.error(
-                                        f"{regional_client.region} -- {error.__class__.__name__}[{error.__traceback__.tb_lineno}]: {error}"
-                                    )
-=======
                             if (
                                 "is in Deleting state"
                                 in error.response["Error"]["Message"]
@@ -149,20 +137,15 @@
                                 logger.warning(
                                     f"{directory.region} -- {error.__class__.__name__}[{error.__traceback__.tb_lineno}]: {error}"
                                 )
->>>>>>> 567c729e
                             else:
                                 logger.error(
                                     f"{regional_client.region} -- {error.__class__.__name__}[{error.__traceback__.tb_lineno}]: {error}"
                                 )
-<<<<<<< HEAD
-                        continue
-=======
                         except Exception as error:
                             logger.error(
                                 f"{regional_client.region} -- {error.__class__.__class__.__name__}[{error.__traceback__.tb_lineno}]: {error}"
                             )
 
->>>>>>> 567c729e
         except Exception as error:
             logger.error(
                 f"{regional_client.region} -- {error.__class__.__name__}[{error.__traceback__.tb_lineno}]: {error}"
@@ -244,35 +227,18 @@
                             ]["ManualSnapshotsLimitReached"],
                         )
                     except ClientError as error:
-<<<<<<< HEAD
-                        if error.response["Error"]["Code"] == "ClientException":
-                            error_message = error.response["Error"]["Message"]
-                            if "is in Deleting state" in error_message:
-                                logger.warning(
-                                    f"{directory.region} -- {error.__class__.__name__}[{error.__traceback__.tb_lineno}]: {error}"
-                                )
-                            else:
-                                logger.error(
-                                    f"{regional_client.region} -- {error.__class__.__name__}[{error.__traceback__.tb_lineno}]: {error}"
-                                )
-=======
                         if "is in Deleting state" in error.response["Error"]["Message"]:
                             logger.warning(
                                 f"{directory.region} -- {error.__class__.__name__}[{error.__traceback__.tb_lineno}]: {error}"
                             )
->>>>>>> 567c729e
                         else:
                             logger.error(
                                 f"{regional_client.region} -- {error.__class__.__name__}[{error.__traceback__.tb_lineno}]: {error}"
                             )
-<<<<<<< HEAD
-                        continue
-=======
                     except Exception as error:
                         logger.error(
                             f"{regional_client.region} -- {error.__class__.__name__}[{error.__traceback__.tb_lineno}]: {error}"
                         )
->>>>>>> 567c729e
 
         except Exception as error:
             logger.error(
