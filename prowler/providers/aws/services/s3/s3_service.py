import json
from typing import Optional

from botocore.client import ClientError
from pydantic import BaseModel

from prowler.lib.logger import logger
from prowler.lib.persistence import mklist
from prowler.lib.scan_filters.scan_filters import is_resource_filtered
from prowler.providers.aws.lib.service.service import AWSService


class S3(AWSService):
    def __init__(self, provider):
        # Call AWSService's __init__
        super().__init__(__class__.__name__, provider)
        self.account_arn_template = f"arn:{self.audited_partition}:s3:{self.region}:{self.audited_account}:account"
        self.regions_with_buckets = []
        self.buckets = {}
        self._list_buckets(provider)
        self.__threading_call__(self._get_bucket_versioning, self.buckets.values())
        self.__threading_call__(self._get_bucket_logging, self.buckets.values())
        self.__threading_call__(self._get_bucket_policy, self.buckets.values())
        self.__threading_call__(self._get_bucket_acl, self.buckets.values())
        self.__threading_call__(self._get_public_access_block, self.buckets.values())
        self.__threading_call__(self._get_bucket_encryption, self.buckets.values())
        self.__threading_call__(
            self._get_bucket_ownership_controls, self.buckets.values()
        )
        self.__threading_call__(
            self._get_object_lock_configuration, self.buckets.values()
        )
        self.__threading_call__(self._get_bucket_tagging, self.buckets.values())
        self.__threading_call__(self._get_bucket_replication, self.buckets.values())
        self.__threading_call__(self._get_bucket_lifecycle, self.buckets.values())

    def _list_buckets(self, provider):
        logger.info("S3 - Listing buckets...")
<<<<<<< HEAD
        buckets = mklist()
=======
>>>>>>> 39e8485f
        try:
            list_buckets = self.client.list_buckets()
            for bucket in list_buckets["Buckets"]:
                try:
                    bucket_region = self.client.get_bucket_location(
                        Bucket=bucket["Name"]
                    )["LocationConstraint"]
                    if bucket_region == "EU":  # If EU, bucket_region is eu-west-1
                        bucket_region = "eu-west-1"
                    if not bucket_region:  # If None, bucket_region is us-east-1
                        bucket_region = "us-east-1"
                    # Arn
                    arn = f"arn:{self.audited_partition}:s3:::{bucket['Name']}"
                    if not self.audit_resources or (
                        is_resource_filtered(arn, self.audit_resources)
                    ):
                        self.regions_with_buckets.append(bucket_region)
                        # Check if there are filter regions
                        # FIXME: what if the bucket comes from a CloudTrail bucket in another audited region
                        if provider.identity.audited_regions:
                            if bucket_region in provider.identity.audited_regions:
                                self.buckets[arn] = Bucket(
                                    name=bucket["Name"],
                                    region=bucket_region,
                                )
                        else:
                            self.buckets[arn] = Bucket(
                                name=bucket["Name"],
                                region=bucket_region,
                            )
                except ClientError as error:
                    if error.response["Error"]["Code"] == "NoSuchBucket":
                        logger.warning(
                            f"{bucket['Name']} -- {error.__class__.__name__}[{error.__traceback__.tb_lineno}]: {error}"
                        )
                    else:
                        logger.error(
                            f"{bucket['Name']} -- {error.__class__.__name__}[{error.__traceback__.tb_lineno}]: {error}"
                        )
                except Exception as error:
                    logger.error(
                        f"{bucket['Name']} -- {error.__class__.__name__}[{error.__traceback__.tb_lineno}]: {error}"
                    )
        except ClientError as error:
            if error.response["Error"]["Code"] == "NotSignedUp":
                logger.warning(
                    f"{error.__class__.__name__}[{error.__traceback__.tb_lineno}]: {error}"
                )
            else:
                logger.error(
                    f"{error.__class__.__name__}[{error.__traceback__.tb_lineno}]: {error}"
                )
        except Exception as error:
            logger.error(
                f"{error.__class__.__name__}[{error.__traceback__.tb_lineno}]: {error}"
            )

    def _get_bucket_versioning(self, bucket):
        logger.info("S3 - Get buckets versioning...")
        try:
            regional_client = self.regional_clients[bucket.region]
            bucket_versioning = regional_client.get_bucket_versioning(
                Bucket=bucket.name
            )
            if "Status" in bucket_versioning:
                if "Enabled" == bucket_versioning["Status"]:
                    bucket.versioning = True
            if "MFADelete" in bucket_versioning:
                if "Enabled" == bucket_versioning["MFADelete"]:
                    bucket.mfa_delete = True
        except ClientError as error:
            if error.response["Error"]["Code"] == "NoSuchBucket":
                logger.warning(
                    f"{error.__class__.__name__}[{error.__traceback__.tb_lineno}]: {error}"
                )
            else:
                logger.error(
                    f"{error.__class__.__name__}[{error.__traceback__.tb_lineno}]: {error}"
                )
        except Exception as error:
            if bucket.region:
                logger.error(
                    f"{bucket.region} -- {error.__class__.__name__}[{error.__traceback__.tb_lineno}]: {error}"
                )
            else:
                logger.error(
                    f"{error.__class__.__name__}[{error.__traceback__.tb_lineno}]: {error}"
                )

    def _get_bucket_encryption(self, bucket):
        logger.info("S3 - Get buckets encryption...")
        try:
            regional_client = self.regional_clients[bucket.region]
            bucket.encryption = regional_client.get_bucket_encryption(
                Bucket=bucket.name
            )["ServerSideEncryptionConfiguration"]["Rules"][0][
                "ApplyServerSideEncryptionByDefault"
            ][
                "SSEAlgorithm"
            ]
        except ClientError as error:
            if error.response["Error"]["Code"] == "NoSuchBucket":
                logger.warning(
                    f"{regional_client.region} -- {error.__class__.__name__}[{error.__traceback__.tb_lineno}]: {error}"
                )
            else:
                logger.error(
                    f"{regional_client.region} -- {error.__class__.__name__}[{error.__traceback__.tb_lineno}]: {error}"
                )
        except Exception as error:
            if "ServerSideEncryptionConfigurationNotFoundError" in str(error):
                bucket.encryption = None
            elif regional_client:
                logger.error(
                    f"{regional_client.region} -- {error.__class__.__name__}[{error.__traceback__.tb_lineno}]: {error}"
                )
            else:
                logger.error(
                    f"{error.__class__.__name__}[{error.__traceback__.tb_lineno}]: {error}"
                )

    def _get_bucket_logging(self, bucket):
        logger.info("S3 - Get buckets logging...")
        try:
            regional_client = self.regional_clients[bucket.region]
            bucket_logging = regional_client.get_bucket_logging(Bucket=bucket.name)
            if "LoggingEnabled" in bucket_logging:
                bucket.logging = True
                bucket.logging_target_bucket = bucket_logging["LoggingEnabled"][
                    "TargetBucket"
                ]
        except ClientError as error:
            if error.response["Error"]["Code"] == "NoSuchBucket":
                logger.warning(
                    f"{error.__class__.__name__}[{error.__traceback__.tb_lineno}]: {error}"
                )
            else:
                logger.error(
                    f"{error.__class__.__name__}[{error.__traceback__.tb_lineno}]: {error}"
                )
        except Exception as error:
            if regional_client:
                logger.error(
                    f"{regional_client.region} -- {error.__class__.__name__}[{error.__traceback__.tb_lineno}]: {error}"
                )
            else:
                logger.error(
                    f"{error.__class__.__name__}[{error.__traceback__.tb_lineno}]: {error}"
                )

    def _get_public_access_block(self, bucket):
        logger.info("S3 - Get buckets public access block...")
        try:
            regional_client = self.regional_clients[bucket.region]
            public_access_block = regional_client.get_public_access_block(
                Bucket=bucket.name
            )["PublicAccessBlockConfiguration"]
            bucket.public_access_block = PublicAccessBlock(
                block_public_acls=public_access_block["BlockPublicAcls"],
                ignore_public_acls=public_access_block["IgnorePublicAcls"],
                block_public_policy=public_access_block["BlockPublicPolicy"],
                restrict_public_buckets=public_access_block["RestrictPublicBuckets"],
            )
        except ClientError as error:
            if error.response["Error"]["Code"] == "NoSuchBucket":
                logger.warning(
                    f"{regional_client.region} -- {error.__class__.__name__}[{error.__traceback__.tb_lineno}]: {error}"
                )
            elif (
                error.response["Error"]["Code"]
                == "NoSuchPublicAccessBlockConfiguration"
            ):
                # Set all block as False
                bucket.public_access_block = PublicAccessBlock(
                    block_public_acls=False,
                    ignore_public_acls=False,
                    block_public_policy=False,
                    restrict_public_buckets=False,
                )
            else:
                logger.error(
                    f"{regional_client.region} -- {error.__class__.__name__}[{error.__traceback__.tb_lineno}]: {error}"
                )
        except Exception as error:
            if regional_client:
                logger.error(
                    f"{regional_client.region} -- {error.__class__.__name__}[{error.__traceback__.tb_lineno}]: {error}"
                )
            else:
                logger.error(
                    f"{error.__class__.__name__}[{error.__traceback__.tb_lineno}]: {error}"
                )

    def _get_bucket_acl(self, bucket):
        logger.info("S3 - Get buckets acl...")
        try:
            regional_client = self.regional_clients[bucket.region]
            grantees = []
            acl_grants = regional_client.get_bucket_acl(Bucket=bucket.name)["Grants"]
            for grant in acl_grants:
                grantee = ACL_Grantee(type=grant["Grantee"]["Type"])
                if "DisplayName" in grant["Grantee"]:
                    grantee.display_name = grant["Grantee"]["DisplayName"]
                if "ID" in grant["Grantee"]:
                    grantee.ID = grant["Grantee"]["ID"]
                if "URI" in grant["Grantee"]:
                    grantee.URI = grant["Grantee"]["URI"]
                if "Permission" in grant:
                    grantee.permission = grant["Permission"]
                grantees.append(grantee)
            bucket.acl_grantees = grantees
        except ClientError as error:
            if error.response["Error"]["Code"] == "NoSuchBucket":
                logger.warning(
                    f"{error.__class__.__name__}[{error.__traceback__.tb_lineno}]: {error}"
                )
            else:
                logger.error(
                    f"{error.__class__.__name__}[{error.__traceback__.tb_lineno}]: {error}"
                )
        except Exception as error:
            if regional_client:
                logger.error(
                    f"{regional_client.region} -- {error.__class__.__name__}[{error.__traceback__.tb_lineno}]: {error}"
                )
            else:
                logger.error(
                    f"{error.__class__.__name__}[{error.__traceback__.tb_lineno}]: {error}"
                )

    def _get_bucket_policy(self, bucket):
        logger.info("S3 - Get buckets policy...")
        try:
            regional_client = self.regional_clients[bucket.region]
            bucket.policy = json.loads(
                regional_client.get_bucket_policy(Bucket=bucket.name)["Policy"]
            )
        except ClientError as error:
            if error.response["Error"]["Code"] == "NoSuchBucketPolicy":
                bucket.policy = {}
            elif error.response["Error"]["Code"] == "NoSuchBucket":
                logger.warning(
                    f"{error.__class__.__name__}[{error.__traceback__.tb_lineno}]: {error}"
                )
            else:
                logger.error(
                    f"{error.__class__.__name__}[{error.__traceback__.tb_lineno}]: {error}"
                )
        except Exception as error:
            if regional_client:
                logger.error(
                    f"{regional_client.region} -- {error.__class__.__name__}[{error.__traceback__.tb_lineno}]: {error}"
                )
            else:
                logger.error(
                    f"{error.__class__.__name__}[{error.__traceback__.tb_lineno}]: {error}"
                )

    def _get_bucket_ownership_controls(self, bucket):
        logger.info("S3 - Get buckets ownership controls...")
        try:
            regional_client = self.regional_clients[bucket.region]
            bucket.ownership = regional_client.get_bucket_ownership_controls(
                Bucket=bucket.name
            )["OwnershipControls"]["Rules"][0]["ObjectOwnership"]
        except ClientError as error:
            if error.response["Error"]["Code"] == "NoSuchBucket":
                logger.warning(
                    f"{regional_client.region} -- {error.__class__.__name__}[{error.__traceback__.tb_lineno}]: {error}"
                )
            elif error.response["Error"]["Code"] == "OwnershipControlsNotFoundError":
                bucket.ownership = None
            else:
                logger.error(
                    f"{regional_client.region} -- {error.__class__.__name__}[{error.__traceback__.tb_lineno}]: {error}"
                )
        except Exception as error:
            if regional_client:
                logger.error(
                    f"{regional_client.region} -- {error.__class__.__name__}[{error.__traceback__.tb_lineno}]: {error}"
                )
            else:
                logger.error(
                    f"{error.__class__.__name__}[{error.__traceback__.tb_lineno}]: {error}"
                )

    def _get_object_lock_configuration(self, bucket):
        logger.info("S3 - Get buckets ownership controls...")
        try:
            regional_client = self.regional_clients[bucket.region]
            regional_client.get_object_lock_configuration(Bucket=bucket.name)
            bucket.object_lock = True
        except Exception as error:
            if (
                "ObjectLockConfigurationNotFoundError" in str(error)
                or error.response["Error"]["Code"] == "NoSuchBucket"
            ):
                bucket.object_lock = False
                if regional_client:
                    logger.warning(
                        f"{regional_client.region} -- {error.__class__.__name__}[{error.__traceback__.tb_lineno}]: {error}"
                    )
                else:
                    logger.warning(
                        f"{error.__class__.__name__}[{error.__traceback__.tb_lineno}]: {error}"
                    )
            else:
                if regional_client:
                    logger.error(
                        f"{regional_client.region} -- {error.__class__.__name__}[{error.__traceback__.tb_lineno}]: {error}"
                    )
                else:
                    logger.error(
                        f"{error.__class__.__name__}[{error.__traceback__.tb_lineno}]: {error}"
                    )

    def _get_bucket_tagging(self, bucket):
        logger.info("S3 - Get buckets logging...")
        try:
            regional_client = self.regional_clients[bucket.region]
            bucket_tags = regional_client.get_bucket_tagging(Bucket=bucket.name)[
                "TagSet"
            ]
            bucket.tags = bucket_tags
        except ClientError as error:
            bucket.tags = []
            if error.response["Error"]["Code"] != "NoSuchTagSet":
                if error.response["Error"]["Code"] == "NoSuchBucket":
                    logger.warning(
                        f"{regional_client.region} -- {error.__class__.__name__}[{error.__traceback__.tb_lineno}]: {error}"
                    )
                else:
                    logger.error(
                        f"{regional_client.region} -- {error.__class__.__name__}[{error.__traceback__.tb_lineno}]: {error}"
                    )
        except Exception as error:
            if regional_client:
                logger.error(
                    f"{regional_client.region} -- {error.__class__.__name__}[{error.__traceback__.tb_lineno}]: {error}"
                )
            else:
                logger.error(
                    f"{error.__class__.__name__}[{error.__traceback__.tb_lineno}]: {error}"
                )

    def _get_bucket_lifecycle(self, bucket):
        logger.info("S3 - Get buckets lifecycle...")
        try:
            regional_client = self.regional_clients[bucket.region]
            lifecycle_configuration = (
                regional_client.get_bucket_lifecycle_configuration(Bucket=bucket.name)
            )
            for rule in lifecycle_configuration["Rules"]:
                bucket.lifecycle.append(
                    LifeCycleRule(
                        id=rule["ID"],
                        status=rule["Status"],
                    )
                )
        except ClientError as error:
            if error.response["Error"]["Code"] == "NoSuchLifecycleConfiguration":
                bucket.lifecycle = []
            elif error.response["Error"]["Code"] == "NoSuchBucket":
                logger.warning(
                    f"{regional_client.region} -- {error.__class__.__name__}[{error.__traceback__.tb_lineno}]: {error}"
                )

    def _get_bucket_replication(self, bucket):
        logger.info("S3 - Get buckets replication...")
        try:
            regional_client = self.regional_clients[bucket.region]
            replication_config = regional_client.get_bucket_replication(
                Bucket=bucket.name
            )["ReplicationConfiguration"]["Rules"]
            if replication_config:
                for rule in replication_config:
                    bucket.replication_rules.append(
                        ReplicationRule(
                            id=rule["ID"],
                            status=rule["Status"],
                            destination=rule["Destination"]["Bucket"],
                        )
                    )
        except ClientError as error:
            if error.response["Error"]["Code"] == "NoSuchBucket":
                logger.warning(
                    f"{regional_client.region} -- {error.__class__.__name__}[{error.__traceback__.tb_lineno}]: {error}"
                )
            elif (
                error.response["Error"]["Code"]
                == "ReplicationConfigurationNotFoundError"
            ):
                bucket.replication = None
            else:
                logger.error(
                    f"{regional_client.region} -- {error.__class__.__name__}[{error.__traceback__.tb_lineno}]: {error}"
                )
        except Exception as error:
            if regional_client:
                logger.error(
                    f"{regional_client.region} -- {error.__class__.__name__}[{error.__traceback__.tb_lineno}]: {error}"
                )
            else:
                logger.error(
                    f"{error.__class__.__name__}[{error.__traceback__.tb_lineno}]: {error}"
                )


class S3Control(AWSService):
    def __init__(self, provider):
        # Call AWSService's __init__
        super().__init__(__class__.__name__, provider)
        self.account_public_access_block = self._get_public_access_block()
        self.access_points = {}
        self.__threading_call__(self._list_access_points)
        self.__threading_call__(self._get_access_point, self.access_points.values())

    def _get_public_access_block(self):
        logger.info("S3 - Get account public access block...")
        try:
            public_access_block = self.client.get_public_access_block(
                AccountId=self.audited_account
            )["PublicAccessBlockConfiguration"]
            return PublicAccessBlock(
                block_public_acls=public_access_block["BlockPublicAcls"],
                ignore_public_acls=public_access_block["IgnorePublicAcls"],
                block_public_policy=public_access_block["BlockPublicPolicy"],
                restrict_public_buckets=public_access_block["RestrictPublicBuckets"],
            )
        except Exception as error:
            if "NoSuchPublicAccessBlockConfiguration" in str(error):
                # Set all block as False
                return PublicAccessBlock(
                    block_public_acls=False,
                    ignore_public_acls=False,
                    block_public_policy=False,
                    restrict_public_buckets=False,
                )
            logger.error(
                f"{self.region} -- {error.__class__.__name__}[{error.__traceback__.tb_lineno}]: {error}"
            )

    def _list_access_points(self, regional_client):
        logger.info("S3 - Listing account access points...")
        try:
            list_access_points = regional_client.list_access_points(
                AccountId=self.audited_account
            )["AccessPointList"]
            for ap in list_access_points:
                self.access_points[ap["AccessPointArn"]] = AccessPoint(
                    account_id=self.audited_account,
                    name=ap["Name"],
                    bucket=ap["Bucket"],
                    region=regional_client.region,
                )
        except ClientError as error:
            if error.response["Error"]["Code"] == "NoSuchMultiRegionAccessPoint":
                logger.warning(
                    f"{error.__class__.__name__}[{error.__traceback__.tb_lineno}]: {error}"
                )
            else:
                logger.error(
                    f"{error.__class__.__name__}[{error.__traceback__.tb_lineno}]: {error}"
                )
        except Exception as error:
            logger.error(
                f"{error.__class__.__name__}[{error.__traceback__.tb_lineno}]: {error}"
            )

    def _get_access_point(self, ap):
        logger.info("S3 - Get account access point...")
        try:
            access_point = self.regional_clients[ap.region].get_access_point(
                AccountId=ap.account_id, Name=ap.name
            )
            ap.public_access_block = PublicAccessBlock(
                block_public_acls=access_point.get(
                    "PublicAccessBlockConfiguration", {}
                ).get("BlockPublicAcls", False),
                ignore_public_acls=access_point.get(
                    "PublicAccessBlockConfiguration", {}
                ).get("IgnorePublicAcls", False),
                block_public_policy=access_point.get(
                    "PublicAccessBlockConfiguration", {}
                ).get("BlockPublicPolicy", False),
                restrict_public_buckets=access_point.get(
                    "PublicAccessBlockConfiguration", {}
                ).get("RestrictPublicBuckets", False),
            )
        except Exception as error:
            logger.error(
                f"{self.region} -- {error.__class__.__name__}[{error.__traceback__.tb_lineno}]: {error}"
            )


class ACL_Grantee(BaseModel):
    display_name: Optional[str]
    ID: Optional[str]
    type: str
    URI: Optional[str]
    permission: Optional[str]


class PublicAccessBlock(BaseModel):
    block_public_acls: bool
    ignore_public_acls: bool
    block_public_policy: bool
    restrict_public_buckets: bool


class AccessPoint(BaseModel):
    account_id: str
    name: str
    bucket: str
    public_access_block: Optional[PublicAccessBlock]
    region: str


class LifeCycleRule(BaseModel):
    id: str
    status: str


class ReplicationRule(BaseModel):
    id: str
    status: str
    destination: str


class Bucket(BaseModel):
    name: str
    versioning: bool = False
    logging: bool = False
    public_access_block: Optional[PublicAccessBlock]
    acl_grantees: list[ACL_Grantee] = []
    policy: dict = {}
    encryption: Optional[str]
    region: str
    logging_target_bucket: Optional[str]
    ownership: Optional[str]
    object_lock: bool = False
    mfa_delete: bool = False
    tags: Optional[list] = []
    lifecycle: Optional[list[LifeCycleRule]] = []
    replication_rules: Optional[list[ReplicationRule]] = []<|MERGE_RESOLUTION|>--- conflicted
+++ resolved
@@ -5,7 +5,7 @@
 from pydantic import BaseModel
 
 from prowler.lib.logger import logger
-from prowler.lib.persistence import mklist
+from prowler.lib.persistence import mkdict
 from prowler.lib.scan_filters.scan_filters import is_resource_filtered
 from prowler.providers.aws.lib.service.service import AWSService
 
@@ -16,7 +16,7 @@
         super().__init__(__class__.__name__, provider)
         self.account_arn_template = f"arn:{self.audited_partition}:s3:{self.region}:{self.audited_account}:account"
         self.regions_with_buckets = []
-        self.buckets = {}
+        self.buckets = mkdict()
         self._list_buckets(provider)
         self.__threading_call__(self._get_bucket_versioning, self.buckets.values())
         self.__threading_call__(self._get_bucket_logging, self.buckets.values())
@@ -36,10 +36,6 @@
 
     def _list_buckets(self, provider):
         logger.info("S3 - Listing buckets...")
-<<<<<<< HEAD
-        buckets = mklist()
-=======
->>>>>>> 39e8485f
         try:
             list_buckets = self.client.list_buckets()
             for bucket in list_buckets["Buckets"]:
