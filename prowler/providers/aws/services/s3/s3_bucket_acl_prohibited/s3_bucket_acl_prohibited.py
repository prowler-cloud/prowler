--- conflicted
+++ resolved
@@ -1,17 +1,12 @@
+from prowler.lib.check.models import Check, Check_Report_AWS
 from prowler.lib.persistence import mklist
-from prowler.lib.check.models import Check, Check_Report_AWS
 from prowler.providers.aws.services.s3.s3_client import s3_client
 
 
 class s3_bucket_acl_prohibited(Check):
     def execute(self):
-<<<<<<< HEAD
         findings = mklist()
-        for bucket in s3_client.buckets:
-=======
-        findings = []
         for arn, bucket in s3_client.buckets.items():
->>>>>>> 39e8485f
             report = Check_Report_AWS(self.metadata())
             report.region = bucket.region
             report.resource_id = bucket.name
