--- conflicted
+++ resolved
@@ -7,10 +7,8 @@
 from prowler.providers.aws.lib.service.service import AWSService
 
 
-<<<<<<< HEAD
+
 ################## ElasticBeanstalk
-=======
->>>>>>> 7d329c93
 class ElasticBeanstalk(AWSService):
     def __init__(self, provider):
         # Call AWSService's __init__
