from enum import Enum
from typing import Optional

from pydantic import BaseModel

from prowler.lib.logger import logger
from prowler.lib.scan_filters.scan_filters import is_resource_filtered
from prowler.providers.aws.lib.service.service import AWSService


################## CloudFront
class CloudFront(AWSService):
    def __init__(self, provider):
        # Call AWSService's __init__
        super().__init__(__class__.__name__, provider, global_service=True)
        self.distributions = {}
        self._list_distributions(self.client, self.region)
        self._get_distribution_config(self.client, self.distributions, self.region)
        self._list_tags_for_resource(self.client, self.distributions, self.region)

    def _list_distributions(self, client, region) -> dict:
        logger.info("CloudFront - Listing Distributions...")
        try:
            list_ditributions_paginator = client.get_paginator("list_distributions")
            for page in list_ditributions_paginator.paginate():
                if "Items" in page["DistributionList"]:
                    for item in page["DistributionList"]["Items"]:
                        if not self.audit_resources or (
                            is_resource_filtered(item["ARN"], self.audit_resources)
                        ):
                            distribution_id = item["Id"]
                            distribution_arn = item["ARN"]
                            default_certificate = item["ViewerCertificate"][
                                "CloudFrontDefaultCertificate"
                            ]
                            certificate = item["ViewerCertificate"].get(
                                "Certificate", ""
                            )
                            ssl_support_method = SSLSupportMethod(
                                item["ViewerCertificate"].get(
                                    "SSLSupportMethod", "static-ip"
                                )
                            )
                            origins = []
                            for origin in item.get("Origins", {}).get("Items", []):
                                origins.append(
                                    Origin(
                                        id=origin["Id"],
                                        domain_name=origin["DomainName"],
                                        origin_protocol_policy=origin.get(
                                            "CustomOriginConfig", {}
                                        ).get("OriginProtocolPolicy", ""),
                                        origin_ssl_protocols=origin.get(
                                            "CustomOriginConfig", {}
                                        )
                                        .get("OriginSslProtocols", {})
                                        .get("Items", []),
                                    )
                                )
                            distribution = Distribution(
                                arn=distribution_arn,
                                id=distribution_id,
                                origins=origins,
                                region=region,
                                default_certificate=default_certificate,
                                ssl_support_method=ssl_support_method,
                                certificate=certificate,
                            )
                            self.distributions[distribution_id] = distribution

        except Exception as error:
            logger.error(
                f"{region} -- {error.__class__.__name__}[{error.__traceback__.tb_lineno}]: {error}"
            )

    def _get_distribution_config(self, client, distributions, region) -> dict:
        logger.info("CloudFront - Getting Distributions...")
        try:
            for distribution_id in distributions.keys():
                distribution_config = client.get_distribution_config(Id=distribution_id)
                # Global Config
                distributions[distribution_id].logging_enabled = distribution_config[
                    "DistributionConfig"
                ]["Logging"]["Enabled"]
                distributions[distribution_id].geo_restriction_type = (
                    GeoRestrictionType(
                        distribution_config["DistributionConfig"]["Restrictions"][
                            "GeoRestriction"
                        ]["RestrictionType"]
                    )
                )
                distributions[distribution_id].web_acl_id = distribution_config[
                    "DistributionConfig"
                ]["WebACLId"]
                distributions[distribution_id].default_root_object = (
                    distribution_config["DistributionConfig"].get("DefaultRootObject")
                )

                # Default Cache Config
                default_cache_config = DefaultCacheConfigBehaviour(
                    realtime_log_config_arn=distribution_config["DistributionConfig"][
                        "DefaultCacheBehavior"
                    ].get("RealtimeLogConfigArn"),
                    viewer_protocol_policy=ViewerProtocolPolicy(
                        distribution_config["DistributionConfig"][
                            "DefaultCacheBehavior"
                        ].get("ViewerProtocolPolicy")
                    ),
                    field_level_encryption_id=distribution_config["DistributionConfig"][
                        "DefaultCacheBehavior"
                    ].get("FieldLevelEncryptionId"),
                )
                distributions[distribution_id].default_cache_config = (
                    default_cache_config
                )

        except Exception as error:
            logger.error(
                f"{region} -- {error.__class__.__name__}[{error.__traceback__.tb_lineno}]: {error}"
            )

    def _list_tags_for_resource(self, client, distributions, region):
        logger.info("CloudFront - List Tags...")
        try:
            for distribution in distributions.values():
                response = client.list_tags_for_resource(Resource=distribution.arn)[
                    "Tags"
                ]
                distribution.tags = response.get("Items")
        except Exception as error:
            logger.error(
                f"{region} -- {error.__class__.__name__}[{error.__traceback__.tb_lineno}]: {error}"
            )


class OriginsSSLProtocols(Enum):
    SSLv3 = "SSLv3"
    TLSv1 = "TLSv1"
    TLSv1_1 = "TLSv1.1"
    TLSv1_2 = "TLSv1.2"


class ViewerProtocolPolicy(Enum):
    """The protocol that viewers can use to access the files in the origin specified by TargetOriginId when a request matches the path pattern in PathPattern"""

    allow_all = "allow-all"
    redirect_to_https = "redirect-to-https"
    https_only = "https-only"


class GeoRestrictionType(Enum):
    """Method types that you want to use to restrict distribution of your content by country"""

    none = "none"
    blacklist = "blacklist"
    whitelist = "whitelist"


class SSLSupportMethod(Enum):
    """Method types that viewer want to accept HTTPS requests from"""

    static_ip = "static-ip"
    sni_only = "sni-only"
    vip = "vip"


class DefaultCacheConfigBehaviour(BaseModel):
    realtime_log_config_arn: Optional[str]
    viewer_protocol_policy: ViewerProtocolPolicy
    field_level_encryption_id: str


class Origin(BaseModel):
    id: str
    domain_name: str
    origin_protocol_policy: str
    origin_ssl_protocols: list[str]


class Distribution(BaseModel):
    """Distribution holds a CloudFront Distribution resource"""

    arn: str
    id: str
    region: str
    logging_enabled: bool = False
    default_cache_config: Optional[DefaultCacheConfigBehaviour]
    geo_restriction_type: Optional[GeoRestrictionType]
    origins: list[Origin]
    web_acl_id: str = ""
<<<<<<< HEAD
    default_certificate: Optional[bool]
=======
    default_root_object: Optional[str]
>>>>>>> edbe463d
    tags: Optional[list] = []
    ssl_support_method: Optional[SSLSupportMethod]
    certificate: Optional[str]<|MERGE_RESOLUTION|>--- conflicted
+++ resolved
@@ -188,11 +188,8 @@
     geo_restriction_type: Optional[GeoRestrictionType]
     origins: list[Origin]
     web_acl_id: str = ""
-<<<<<<< HEAD
     default_certificate: Optional[bool]
-=======
     default_root_object: Optional[str]
->>>>>>> edbe463d
     tags: Optional[list] = []
     ssl_support_method: Optional[SSLSupportMethod]
     certificate: Optional[str]