from enum import Enum
from typing import Optional

from pydantic import BaseModel

from prowler.lib.logger import logger
from prowler.lib.scan_filters.scan_filters import is_resource_filtered
from prowler.providers.aws.lib.service.service import AWSService


################## CloudFront
class CloudFront(AWSService):
    def __init__(self, provider):
        # Call AWSService's __init__
        super().__init__(__class__.__name__, provider, global_service=True)
        self.distributions = {}
        self._list_distributions(self.client, self.region)
        self._get_distribution_config(self.client, self.distributions, self.region)
        self._list_tags_for_resource(self.client, self.distributions, self.region)

    def _list_distributions(self, client, region) -> dict:
        logger.info("CloudFront - Listing Distributions...")
        try:
            list_ditributions_paginator = client.get_paginator("list_distributions")
            for page in list_ditributions_paginator.paginate():
                if "Items" in page["DistributionList"]:
                    for item in page["DistributionList"]["Items"]:
                        if not self.audit_resources or (
                            is_resource_filtered(item["ARN"], self.audit_resources)
                        ):
                            distribution_id = item["Id"]
                            distribution_arn = item["ARN"]
<<<<<<< HEAD
                            default_certificate = item["ViewerCertificate"][
                                "CloudFrontDefaultCertificate"
                            ]
=======
                            certificate = item["ViewerCertificate"].get(
                                "Certificate", ""
                            )
                            ssl_support_method = SSLSupportMethod(
                                item["ViewerCertificate"].get(
                                    "SSLSupportMethod", "static-ip"
                                )
                            )
>>>>>>> 8f372526
                            origins = []
                            for origin in item.get("Origins", {}).get("Items", []):
                                origins.append(
                                    Origin(
                                        id=origin["Id"],
                                        domain_name=origin["DomainName"],
                                        origin_protocol_policy=origin.get(
                                            "CustomOriginConfig", {}
                                        ).get("OriginProtocolPolicy", ""),
                                        origin_ssl_protocols=origin.get(
                                            "CustomOriginConfig", {}
                                        )
                                        .get("OriginSslProtocols", {})
                                        .get("Items", []),
                                    )
                                )
                            distribution = Distribution(
                                arn=distribution_arn,
                                id=distribution_id,
                                origins=origins,
                                region=region,
<<<<<<< HEAD
                                default_certificate=default_certificate,
=======
                                ssl_support_method=ssl_support_method,
                                certificate=certificate,
>>>>>>> 8f372526
                            )
                            self.distributions[distribution_id] = distribution

        except Exception as error:
            logger.error(
                f"{region} -- {error.__class__.__name__}[{error.__traceback__.tb_lineno}]: {error}"
            )

    def _get_distribution_config(self, client, distributions, region) -> dict:
        logger.info("CloudFront - Getting Distributions...")
        try:
            for distribution_id in distributions.keys():
                distribution_config = client.get_distribution_config(Id=distribution_id)
                # Global Config
                distributions[distribution_id].logging_enabled = distribution_config[
                    "DistributionConfig"
                ]["Logging"]["Enabled"]
                distributions[distribution_id].geo_restriction_type = (
                    GeoRestrictionType(
                        distribution_config["DistributionConfig"]["Restrictions"][
                            "GeoRestriction"
                        ]["RestrictionType"]
                    )
                )
                distributions[distribution_id].web_acl_id = distribution_config[
                    "DistributionConfig"
                ]["WebACLId"]

                # Default Cache Config
                default_cache_config = DefaultCacheConfigBehaviour(
                    realtime_log_config_arn=distribution_config["DistributionConfig"][
                        "DefaultCacheBehavior"
                    ].get("RealtimeLogConfigArn"),
                    viewer_protocol_policy=ViewerProtocolPolicy(
                        distribution_config["DistributionConfig"][
                            "DefaultCacheBehavior"
                        ].get("ViewerProtocolPolicy")
                    ),
                    field_level_encryption_id=distribution_config["DistributionConfig"][
                        "DefaultCacheBehavior"
                    ].get("FieldLevelEncryptionId"),
                )
                distributions[distribution_id].default_cache_config = (
                    default_cache_config
                )

        except Exception as error:
            logger.error(
                f"{region} -- {error.__class__.__name__}[{error.__traceback__.tb_lineno}]: {error}"
            )

    def _list_tags_for_resource(self, client, distributions, region):
        logger.info("CloudFront - List Tags...")
        try:
            for distribution in distributions.values():
                response = client.list_tags_for_resource(Resource=distribution.arn)[
                    "Tags"
                ]
                distribution.tags = response.get("Items")
        except Exception as error:
            logger.error(
                f"{region} -- {error.__class__.__name__}[{error.__traceback__.tb_lineno}]: {error}"
            )


class OriginsSSLProtocols(Enum):
    SSLv3 = "SSLv3"
    TLSv1 = "TLSv1"
    TLSv1_1 = "TLSv1.1"
    TLSv1_2 = "TLSv1.2"


class ViewerProtocolPolicy(Enum):
    """The protocol that viewers can use to access the files in the origin specified by TargetOriginId when a request matches the path pattern in PathPattern"""

    allow_all = "allow-all"
    redirect_to_https = "redirect-to-https"
    https_only = "https-only"


class GeoRestrictionType(Enum):
    """Method types that you want to use to restrict distribution of your content by country"""

    none = "none"
    blacklist = "blacklist"
    whitelist = "whitelist"


class SSLSupportMethod(Enum):
    """Method types that viewer want to accept HTTPS requests from"""

    static_ip = "static-ip"
    sni_only = "sni-only"
    vip = "vip"


class DefaultCacheConfigBehaviour(BaseModel):
    realtime_log_config_arn: Optional[str]
    viewer_protocol_policy: ViewerProtocolPolicy
    field_level_encryption_id: str


class Origin(BaseModel):
    id: str
    domain_name: str
    origin_protocol_policy: str
    origin_ssl_protocols: list[str]


class Distribution(BaseModel):
    """Distribution holds a CloudFront Distribution resource"""

    arn: str
    id: str
    region: str
    logging_enabled: bool = False
    default_cache_config: Optional[DefaultCacheConfigBehaviour]
    geo_restriction_type: Optional[GeoRestrictionType]
    origins: list[Origin]
    web_acl_id: str = ""
<<<<<<< HEAD
    default_certificate: Optional[bool]
    tags: Optional[list] = []
=======
    tags: Optional[list] = []
    ssl_support_method: Optional[SSLSupportMethod]
    certificate: Optional[str]
>>>>>>> 8f372526
<|MERGE_RESOLUTION|>--- conflicted
+++ resolved
@@ -30,11 +30,9 @@
                         ):
                             distribution_id = item["Id"]
                             distribution_arn = item["ARN"]
-<<<<<<< HEAD
                             default_certificate = item["ViewerCertificate"][
                                 "CloudFrontDefaultCertificate"
                             ]
-=======
                             certificate = item["ViewerCertificate"].get(
                                 "Certificate", ""
                             )
@@ -43,7 +41,6 @@
                                     "SSLSupportMethod", "static-ip"
                                 )
                             )
->>>>>>> 8f372526
                             origins = []
                             for origin in item.get("Origins", {}).get("Items", []):
                                 origins.append(
@@ -65,12 +62,10 @@
                                 id=distribution_id,
                                 origins=origins,
                                 region=region,
-<<<<<<< HEAD
+
                                 default_certificate=default_certificate,
-=======
                                 ssl_support_method=ssl_support_method,
                                 certificate=certificate,
->>>>>>> 8f372526
                             )
                             self.distributions[distribution_id] = distribution
 
@@ -191,11 +186,7 @@
     geo_restriction_type: Optional[GeoRestrictionType]
     origins: list[Origin]
     web_acl_id: str = ""
-<<<<<<< HEAD
     default_certificate: Optional[bool]
     tags: Optional[list] = []
-=======
-    tags: Optional[list] = []
     ssl_support_method: Optional[SSLSupportMethod]
-    certificate: Optional[str]
->>>>>>> 8f372526
+    certificate: Optional[str]