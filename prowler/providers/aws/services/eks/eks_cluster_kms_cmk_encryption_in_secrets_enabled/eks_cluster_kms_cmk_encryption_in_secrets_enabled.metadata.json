--- conflicted
+++ resolved
@@ -26,17 +26,9 @@
       "Url": "https://docs.aws.amazon.com/eks/latest/userguide/create-cluster.html"
     }
   },
-<<<<<<< HEAD
   "Categories": [
     "encryption"
   ],
-  "Tags": {
-    "Tag1Key": "value",
-    "Tag2Key": "value"
-  },
-=======
-  "Categories": [],
->>>>>>> 27df4819
   "DependsOn": [],
   "RelatedTo": [],
   "Notes": ""
