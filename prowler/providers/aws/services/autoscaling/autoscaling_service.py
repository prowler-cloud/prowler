from pydantic import BaseModel

from prowler.lib.logger import logger
from prowler.lib.scan_filters.scan_filters import is_resource_filtered
from prowler.providers.aws.lib.service.service import AWSService


class AutoScaling(AWSService):
    def __init__(self, provider):
        # Call AWSService's __init__
        super().__init__(__class__.__name__, provider)
        self.launch_configurations = {}
        self.__threading_call__(self._describe_launch_configurations)
        self.groups = []
        self.__threading_call__(self._describe_auto_scaling_groups)

    def _describe_launch_configurations(self, regional_client):
        logger.info("AutoScaling - Describing Launch Configurations...")
        try:
            describe_launch_configurations_paginator = regional_client.get_paginator(
                "describe_launch_configurations"
            )
            for page in describe_launch_configurations_paginator.paginate():
                for configuration in page["LaunchConfigurations"]:
                    if not self.audit_resources or (
                        is_resource_filtered(
                            configuration["LaunchConfigurationARN"],
                            self.audit_resources,
                        )
                    ):
                        arn = configuration["LaunchConfigurationARN"]

                        self.launch_configurations[arn] = LaunchConfiguration(
                            arn=arn,
                            name=configuration["LaunchConfigurationName"],
                            user_data=configuration["UserData"],
                            image_id=configuration["ImageId"],
                            region=regional_client.region,
                            http_tokens=configuration.get("MetadataOptions", {}).get(
                                "HttpTokens", ""
                            ),
                            http_endpoint=configuration.get("MetadataOptions", {}).get(
                                "HttpEndpoint", ""
                            ),
                            public_ip=configuration.get(
                                "AssociatePublicIpAddress", False
                            ),
                        )

        except Exception as error:
            logger.error(
                f"{regional_client.region} -- {error.__class__.__name__}[{error.__traceback__.tb_lineno}]: {error}"
            )

    def _describe_auto_scaling_groups(self, regional_client):
        logger.info("AutoScaling - Describing AutoScaling Groups...")
        try:
            describe_auto_scaling_groups_paginator = regional_client.get_paginator(
                "describe_auto_scaling_groups"
            )
            for page in describe_auto_scaling_groups_paginator.paginate():
                for group in page["AutoScalingGroups"]:
                    if not self.audit_resources or (
                        is_resource_filtered(
                            group["AutoScalingGroupARN"],
                            self.audit_resources,
                        )
                    ):
                        instance_types = []
                        for instance in group.get("Instances", []):
                            instance_types.append(instance["InstanceType"])

                        self.groups.append(
                            Group(
                                arn=group.get("AutoScalingGroupARN"),
                                name=group.get("AutoScalingGroupName"),
                                region=regional_client.region,
                                availability_zones=group.get("AvailabilityZones"),
                                tags=group.get("Tags"),
<<<<<<< HEAD
                                instance_types=instance_types,
=======
                                launch_template=group.get("LaunchTemplate", {}),
                                mixed_instances_policy_launch_template=group.get(
                                    "MixedInstancesPolicy", {}
                                )
                                .get("LaunchTemplate", {})
                                .get("LaunchTemplateSpecification", {}),
                                health_check_type=group.get("HealthCheckType", ""),
                                load_balancers=group.get("LoadBalancerNames", []),
                                target_groups=group.get("TargetGroupARNs", []),
                                launch_configuration_name=group.get(
                                    "LaunchConfigurationName", ""
                                ),
>>>>>>> bc1e6c06
                            )
                        )

        except Exception as error:
            logger.error(
                f"{regional_client.region} -- {error.__class__.__name__}[{error.__traceback__.tb_lineno}]: {error}"
            )


# Global list for service namespaces needed for Describe Scalable Targets
SERVICE_NAMESPACES = ["dynamodb"]


class ApplicationAutoScaling(AWSService):
    def __init__(self, provider):
        super().__init__("application-autoscaling", provider)
        self.scalable_targets = []
        self.__threading_call__(self._describe_scalable_targets)

    def _describe_scalable_targets(self, regional_client):
        logger.info("ApplicationAutoScaling - Describing Scalable Targets...")
        try:
            describe_scalable_targets_paginator = regional_client.get_paginator(
                "describe_scalable_targets"
            )
            for service_namespace in SERVICE_NAMESPACES:
                logger.info(f"Processing ServiceNamespace: {service_namespace}")
                for page in describe_scalable_targets_paginator.paginate(
                    ServiceNamespace=service_namespace
                ):
                    for target in page.get("ScalableTargets", []):
                        if not self.audit_resources or (
                            is_resource_filtered(
                                target["ScalableTargetARN"],
                                self.audit_resources,
                            )
                        ):
                            self.scalable_targets.append(
                                ScalableTarget(
                                    arn=target.get("ScalableTargetARN", ""),
                                    resource_id=target.get("ResourceId"),
                                    service_namespace=target.get("ServiceNamespace"),
                                    scalable_dimension=target.get("ScalableDimension"),
                                    region=regional_client.region,
                                )
                            )
        except Exception as error:
            logger.error(
                f"{regional_client.region} -- {error.__class__.__name__}[{error.__traceback__.tb_lineno}]: {error}"
            )


class LaunchConfiguration(BaseModel):
    arn: str
    name: str
    user_data: str
    image_id: str
    region: str
    http_tokens: str
    http_endpoint: str
    public_ip: bool


class Group(BaseModel):
    arn: str
    name: str
    region: str
    availability_zones: list
    tags: list = []
<<<<<<< HEAD
    instance_types: list = []
=======
    launch_template: dict = {}
    mixed_instances_policy_launch_template: dict = {}
    health_check_type: str
    load_balancers: list = []
    target_groups: list = []
    launch_configuration_name: str
>>>>>>> bc1e6c06


class ScalableTarget(BaseModel):
    arn: str
    resource_id: str
    service_namespace: str
    scalable_dimension: str
    region: str<|MERGE_RESOLUTION|>--- conflicted
+++ resolved
@@ -77,9 +77,7 @@
                                 region=regional_client.region,
                                 availability_zones=group.get("AvailabilityZones"),
                                 tags=group.get("Tags"),
-<<<<<<< HEAD
                                 instance_types=instance_types,
-=======
                                 launch_template=group.get("LaunchTemplate", {}),
                                 mixed_instances_policy_launch_template=group.get(
                                     "MixedInstancesPolicy", {}
@@ -92,7 +90,6 @@
                                 launch_configuration_name=group.get(
                                     "LaunchConfigurationName", ""
                                 ),
->>>>>>> bc1e6c06
                             )
                         )
 
@@ -162,16 +159,13 @@
     region: str
     availability_zones: list
     tags: list = []
-<<<<<<< HEAD
     instance_types: list = []
-=======
     launch_template: dict = {}
     mixed_instances_policy_launch_template: dict = {}
     health_check_type: str
     load_balancers: list = []
     target_groups: list = []
     launch_configuration_name: str
->>>>>>> bc1e6c06
 
 
 class ScalableTarget(BaseModel):
