--- conflicted
+++ resolved
@@ -28,12 +28,11 @@
                             self.audit_resources,
                         )
                     ):
-<<<<<<< HEAD
-                        name = configuration["LaunchConfigurationName"]
+                        arn = configuration["LaunchConfigurationARN"]
 
-                        self.launch_configurations[name] = LaunchConfiguration(
-                            arn=configuration["LaunchConfigurationARN"],
-                            name=name,
+                        self.launch_configurations[arn] = LaunchConfiguration(
+                            arn=arn,
+                            name=configuration["LaunchConfigurationName"],
                             user_data=configuration["UserData"],
                             image_id=configuration["ImageId"],
                             region=regional_client.region,
@@ -43,19 +42,9 @@
                             http_endpoint=configuration.get("MetadataOptions", {}).get(
                                 "HttpEndpoint", ""
                             ),
-=======
-                        self.launch_configurations.append(
-                            LaunchConfiguration(
-                                arn=configuration["LaunchConfigurationARN"],
-                                name=configuration["LaunchConfigurationName"],
-                                user_data=configuration["UserData"],
-                                image_id=configuration["ImageId"],
-                                region=regional_client.region,
-                                public_ip=configuration.get(
-                                    "AssociatePublicIpAddress", False
-                                ),
-                            )
->>>>>>> 037e40f8
+                            public_ip=configuration.get(
+                                "AssociatePublicIpAddress", False
+                            ),
                         )
 
         except Exception as error:
@@ -154,12 +143,9 @@
     user_data: str
     image_id: str
     region: str
-<<<<<<< HEAD
     http_tokens: str
     http_endpoint: str
-=======
     public_ip: bool
->>>>>>> 037e40f8
 
 
 class Group(BaseModel):
