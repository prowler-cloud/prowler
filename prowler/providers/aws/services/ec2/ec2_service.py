from datetime import datetime
from typing import Optional

from botocore.client import ClientError
from pydantic import BaseModel

from prowler.lib.logger import logger
from prowler.lib.scan_filters.scan_filters import is_resource_filtered
from prowler.providers.aws.lib.service.service import AWSService


################## EC2
class EC2(AWSService):
    def __init__(self, provider):
        # Call AWSService's __init__
        super().__init__(__class__.__name__, provider)
        self.account_arn_template = f"arn:{self.audited_partition}:ec2:{self.region}:{self.audited_account}:account"
        self.instances = []
        self.__threading_call__(self._describe_instances)
        self.__threading_call__(self._get_instance_user_data, self.instances)
        self.security_groups = {}
        self.regions_with_sgs = []
<<<<<<< HEAD
        self.__threading_call__(self.__describe_security_groups__)
        self.network_acls = {}
        self.__threading_call__(self.__describe_network_acls__)
=======
        self.__threading_call__(self._describe_security_groups)
        self.network_acls = []
        self.__threading_call__(self._describe_network_acls)
>>>>>>> 70fdc269
        self.snapshots = []
        self.volumes_with_snapshots = {}
        self.regions_with_snapshots = {}
        self.__threading_call__(self._describe_snapshots)
        self.__threading_call__(self._determine_public_snapshots, self.snapshots)
        self.network_interfaces = []
        self.__threading_call__(self._describe_network_interfaces)
        self.images = []
        self.__threading_call__(self._describe_images)
        self.volumes = []
        self.__threading_call__(self._describe_volumes)
        self.attributes_for_regions = {}
        self.__threading_call__(self._get_resources_for_regions)
        self.ebs_encryption_by_default = []
        self.__threading_call__(self._get_ebs_encryption_settings)
        self.elastic_ips = []
        self.__threading_call__(self._describe_ec2_addresses)
        self.ebs_block_public_access_snapshots_states = []
        self.__threading_call__(self._get_snapshot_block_public_access_state)
        self.instance_metadata_defaults = []
        self.__threading_call__(self._get_instance_metadata_defaults)
        self.launch_templates = []
        self.__threading_call__(self._describe_launch_templates)
        self.__threading_call__(
            self._get_launch_template_versions, self.launch_templates
        )
        self.vpn_endpoints = {}
        self.__threading_call__(self._describe_vpn_endpoints)
        self.transit_gateways = {}
        self.__threading_call__(self._describe_transit_gateways)

    def _get_volume_arn_template(self, region):
        return (
            f"arn:{self.audited_partition}:ec2:{region}:{self.audited_account}:volume"
        )

    def _describe_instances(self, regional_client):
        try:
            describe_instances_paginator = regional_client.get_paginator(
                "describe_instances"
            )
            for page in describe_instances_paginator.paginate():
                for reservation in page["Reservations"]:
                    for instance in reservation["Instances"]:
                        arn = f"arn:{self.audited_partition}:ec2:{regional_client.region}:{self.audited_account}:instance/{instance['InstanceId']}"
                        if not self.audit_resources or (
                            is_resource_filtered(arn, self.audit_resources)
                        ):
                            self.instances.append(
                                Instance(
                                    id=instance["InstanceId"],
                                    arn=arn,
                                    state=instance["State"]["Name"],
                                    region=regional_client.region,
                                    type=instance["InstanceType"],
                                    image_id=instance["ImageId"],
                                    launch_time=instance["LaunchTime"],
                                    private_dns=instance["PrivateDnsName"],
                                    private_ip=instance.get("PrivateIpAddress"),
                                    public_dns=instance.get("PublicDnsName"),
                                    public_ip=instance.get("PublicIpAddress"),
                                    http_tokens=instance.get("MetadataOptions", {}).get(
                                        "HttpTokens"
                                    ),
                                    http_endpoint=instance.get(
                                        "MetadataOptions", {}
                                    ).get("HttpEndpoint"),
                                    instance_profile=instance.get("IamInstanceProfile"),
                                    monitoring_state=instance.get(
                                        "Monitoring", {"State": "disabled"}
                                    ).get("State", "disabled"),
                                    security_groups=[
                                        sg["GroupId"]
                                        for sg in instance.get("SecurityGroups", [])
                                    ],
                                    subnet_id=instance.get("SubnetId", ""),
                                    tags=instance.get("Tags"),
                                )
                            )
        except Exception as error:
            logger.error(
                f"{regional_client.region} -- {error.__class__.__name__}[{error.__traceback__.tb_lineno}]: {error}"
            )

    def _describe_security_groups(self, regional_client):
        try:
            describe_security_groups_paginator = regional_client.get_paginator(
                "describe_security_groups"
            )
            for page in describe_security_groups_paginator.paginate():
                for sg in page["SecurityGroups"]:
                    arn = f"arn:{self.audited_partition}:ec2:{regional_client.region}:{self.audited_account}:security-group/{sg['GroupId']}"
                    if not self.audit_resources or (
                        is_resource_filtered(arn, self.audit_resources)
                    ):
                        associated_sgs = []
                        for ingress_rule in sg["IpPermissions"]:
                            # check associated security groups
                            for sg_group in ingress_rule.get("UserIdGroupPairs", []):
                                if sg_group.get("GroupId"):
                                    associated_sgs.append(sg_group["GroupId"])
                        self.security_groups[arn] = SecurityGroup(
                            name=sg["GroupName"],
                            region=regional_client.region,
                            id=sg["GroupId"],
                            ingress_rules=sg["IpPermissions"],
                            egress_rules=sg["IpPermissionsEgress"],
                            associated_sgs=associated_sgs,
                            vpc_id=sg["VpcId"],
                            tags=sg.get("Tags"),
                        )
                        if sg["GroupName"] != "default":
                            self.regions_with_sgs.append(regional_client.region)
        except Exception as error:
            logger.error(
                f"{regional_client.region} -- {error.__class__.__name__}[{error.__traceback__.tb_lineno}]: {error}"
            )

    def _describe_network_acls(self, regional_client):
        try:
            describe_network_acls_paginator = regional_client.get_paginator(
                "describe_network_acls"
            )
            for page in describe_network_acls_paginator.paginate():
                for nacl in page["NetworkAcls"]:
                    arn = f"arn:{self.audited_partition}:ec2:{regional_client.region}:{self.audited_account}:network-acl/{nacl['NetworkAclId']}"
                    if not self.audit_resources or (
                        is_resource_filtered(arn, self.audit_resources)
                    ):
                        nacl_name = ""
                        for tag in nacl.get("Tags", []):
                            if tag["Key"] == "Name":
                                nacl_name = tag["Value"]
                        in_use = False
                        for subnet in nacl["Associations"]:
                            if subnet["SubnetId"] != "None":
                                in_use = True
                                break
                        self.network_acls[arn] = NetworkACL(
                            id=nacl["NetworkAclId"],
                            arn=arn,
                            name=nacl_name,
                            region=regional_client.region,
                            entries=nacl["Entries"],
                            tags=nacl.get("Tags"),
                            in_use=in_use,
                            default=nacl["IsDefault"],
                        )
        except Exception as error:
            logger.error(
                f"{regional_client.region} -- {error.__class__.__name__}[{error.__traceback__.tb_lineno}]: {error}"
            )

    def _describe_snapshots(self, regional_client):
        try:
            snapshots_in_region = False
            describe_snapshots_paginator = regional_client.get_paginator(
                "describe_snapshots"
            )
            for page in describe_snapshots_paginator.paginate(OwnerIds=["self"]):
                for snapshot in page["Snapshots"]:
                    arn = f"arn:{self.audited_partition}:ec2:{regional_client.region}:{self.audited_account}:snapshot/{snapshot['SnapshotId']}"
                    if not self.audit_resources or (
                        is_resource_filtered(arn, self.audit_resources)
                    ):
                        if snapshots_in_region is False:
                            snapshots_in_region = True
                        self.snapshots.append(
                            Snapshot(
                                id=snapshot["SnapshotId"],
                                arn=arn,
                                region=regional_client.region,
                                encrypted=snapshot.get("Encrypted", False),
                                tags=snapshot.get("Tags"),
                                volume=snapshot["VolumeId"],
                            )
                        )
                        # Store that the volume has at least one snapshot
                        self.volumes_with_snapshots[snapshot["VolumeId"]] = True
            # Store that the region has at least one snapshot
            self.regions_with_snapshots[regional_client.region] = snapshots_in_region
        except Exception as error:
            logger.error(
                f"{regional_client.region} -- {error.__class__.__name__}[{error.__traceback__.tb_lineno}]: {error}"
            )

    def _determine_public_snapshots(self, snapshot):
        try:
            regional_client = self.regional_clients[snapshot.region]
            snapshot_public = regional_client.describe_snapshot_attribute(
                Attribute="createVolumePermission", SnapshotId=snapshot.id
            )
            for permission in snapshot_public["CreateVolumePermissions"]:
                if "Group" in permission:
                    if permission["Group"] == "all":
                        snapshot.public = True

        except ClientError as error:
            if error.response["Error"]["Code"] == "InvalidSnapshot.NotFound":
                logger.warning(
                    f"{snapshot.region} --"
                    f" {error.__class__.__name__}[{error.__traceback__.tb_lineno}]:"
                    f" {error}"
                )
        except Exception as error:
            logger.error(
                f"{error.__class__.__name__}[{error.__traceback__.tb_lineno}]: {error}"
            )

    def _describe_network_interfaces(self, regional_client):
        try:
            # Get Network Interfaces with Public IPs
            describe_network_interfaces_paginator = regional_client.get_paginator(
                "describe_network_interfaces"
            )
            for page in describe_network_interfaces_paginator.paginate():
                for interface in page["NetworkInterfaces"]:
                    eni = NetworkInterface(
                        id=interface["NetworkInterfaceId"],
                        association=interface.get("Association", {}),
                        attachment=interface.get("Attachment", {}),
                        private_ip=interface.get("PrivateIpAddress"),
                        type=interface["InterfaceType"],
                        subnet_id=interface["SubnetId"],
                        vpc_id=interface["VpcId"],
                        region=regional_client.region,
                        tags=interface.get("TagSet"),
                    )
                    self.network_interfaces.append(eni)
                    # Add Network Interface to Security Group
                    # 'Groups': [
                    #     {
                    #         'GroupId': 'sg-xxxxx',
                    #         'GroupName': 'default',
                    #     },
                    # ],
                    self._add_network_interfaces_to_security_groups(
                        eni, interface.get("Groups", [])
                    )

        except Exception as error:
            logger.error(
                f"{regional_client.region} -- {error.__class__.__name__}[{error.__traceback__.tb_lineno}]: {error}"
            )

    def _add_network_interfaces_to_security_groups(
        self, interface, interface_security_groups
    ):
        try:
            for sg in interface_security_groups:
                for security_group in self.security_groups.values():
                    if security_group.id == sg["GroupId"]:
                        security_group.network_interfaces.append(interface)
        except Exception as error:
            logger.error(
                f"{error.__class__.__name__}[{error.__traceback__.tb_lineno}]: {error}"
            )

    def _get_instance_user_data(self, instance):
        try:
            regional_client = self.regional_clients[instance.region]
            user_data = regional_client.describe_instance_attribute(
                Attribute="userData", InstanceId=instance.id
            )["UserData"]
            if "Value" in user_data:
                instance.user_data = user_data["Value"]
        except ClientError as error:
            if error.response["Error"]["Code"] == "InvalidInstanceID.NotFound":
                logger.warning(
                    f"{error.__class__.__name__}[{error.__traceback__.tb_lineno}]: {error}"
                )
        except Exception as error:
            logger.error(
                f"{error.__class__.__name__}[{error.__traceback__.tb_lineno}]: {error}"
            )

    def _describe_images(self, regional_client):
        try:
            for image in regional_client.describe_images(Owners=["self"])["Images"]:
                arn = f"arn:{self.audited_partition}:ec2:{regional_client.region}:{self.audited_account}:image/{image['ImageId']}"
                if not self.audit_resources or (
                    is_resource_filtered(arn, self.audit_resources)
                ):
                    self.images.append(
                        Image(
                            id=image["ImageId"],
                            arn=arn,
                            name=image["Name"],
                            public=image.get("Public", False),
                            region=regional_client.region,
                            tags=image.get("Tags"),
                        )
                    )
        except Exception as error:
            logger.error(
                f"{regional_client.region} -- {error.__class__.__name__}[{error.__traceback__.tb_lineno}]: {error}"
            )

    def _describe_volumes(self, regional_client):
        try:
            describe_volumes_paginator = regional_client.get_paginator(
                "describe_volumes"
            )
            for page in describe_volumes_paginator.paginate():
                for volume in page["Volumes"]:
                    arn = f"arn:{self.audited_partition}:ec2:{regional_client.region}:{self.audited_account}:volume/{volume['VolumeId']}"
                    if not self.audit_resources or (
                        is_resource_filtered(arn, self.audit_resources)
                    ):
                        self.volumes.append(
                            Volume(
                                id=volume["VolumeId"],
                                arn=arn,
                                region=regional_client.region,
                                encrypted=volume["Encrypted"],
                                tags=volume.get("Tags"),
                            )
                        )
        except Exception as error:
            logger.error(
                f"{regional_client.region} -- {error.__class__.__name__}[{error.__traceback__.tb_lineno}]: {error}"
            )

    def _describe_ec2_addresses(self, regional_client):
        try:
            for address in regional_client.describe_addresses()["Addresses"]:
                public_ip = None
                association_id = None
                allocation_id = None
                if "PublicIp" in address:
                    public_ip = address["PublicIp"]
                if "AssociationId" in address:
                    association_id = address["AssociationId"]
                if "AllocationId" in address:
                    allocation_id = address["AllocationId"]
                elastic_ip_arn = f"arn:{self.audited_partition}:ec2:{regional_client.region}:{self.audited_account}:eip-allocation/{allocation_id}"
                if not self.audit_resources or (
                    is_resource_filtered(elastic_ip_arn, self.audit_resources)
                ):
                    self.elastic_ips.append(
                        ElasticIP(
                            public_ip=public_ip,
                            association_id=association_id,
                            allocation_id=allocation_id,
                            arn=elastic_ip_arn,
                            region=regional_client.region,
                            tags=address.get("Tags"),
                        )
                    )
        except Exception as error:
            logger.error(
                f"{regional_client.region} -- {error.__class__.__name__}[{error.__traceback__.tb_lineno}]: {error}"
            )

    def _get_ebs_encryption_settings(self, regional_client):
        try:
            volumes_in_region = self.attributes_for_regions.get(
                regional_client.region, []
            )
            volumes_in_region = volumes_in_region.get("has_volumes", False)
            self.ebs_encryption_by_default.append(
                EbsEncryptionByDefault(
                    status=regional_client.get_ebs_encryption_by_default()[
                        "EbsEncryptionByDefault"
                    ],
                    volumes=volumes_in_region,
                    region=regional_client.region,
                )
            )
        except Exception as error:
            logger.error(
                f"{regional_client.region} -- {error.__class__.__name__}[{error.__traceback__.tb_lineno}]: {error}"
            )

    def _get_snapshot_block_public_access_state(self, regional_client):
        try:
            snapshots_in_region = self.attributes_for_regions.get(
                regional_client.region, []
            )
            snapshots_in_region = snapshots_in_region.get("has_snapshots", False)
            self.ebs_block_public_access_snapshots_states.append(
                EbsSnapshotBlockPublicAccess(
                    status=regional_client.get_snapshot_block_public_access_state()[
                        "State"
                    ],
                    snapshots=snapshots_in_region,
                    region=regional_client.region,
                )
            )
        except Exception as error:
            logger.error(
                f"{regional_client.region} -- {error.__class__.__name__}[{error.__traceback__.tb_lineno}]: {error}"
            )

    def _get_instance_metadata_defaults(self, regional_client):
        try:
            instances_in_region = self.attributes_for_regions.get(
                regional_client.region, []
            )
            instances_in_region = instances_in_region.get("has_instances", False)
            metadata_defaults = regional_client.get_instance_metadata_defaults()
            account_level = metadata_defaults.get("AccountLevel", {})
            self.instance_metadata_defaults.append(
                InstanceMetadataDefaults(
                    http_tokens=account_level.get("HttpTokens", None),
                    instances=instances_in_region,
                    region=regional_client.region,
                )
            )
        except Exception as error:
            logger.error(
                f"{regional_client.region} -- {error.__class__.__name__}[{error.__traceback__.tb_lineno}]: {error}"
            )

    def _get_resources_for_regions(self, regional_client):
        try:
            has_instances = False
            for instance in self.instances:
                if instance.region == regional_client.region:
                    has_instances = True
                    break
            has_snapshots = False
            for snapshot in self.snapshots:
                if snapshot.region == regional_client.region:
                    has_snapshots = True
                    break
            has_volumes = False
            for volume in self.volumes:
                if volume.region == regional_client.region:
                    has_volumes = True
                    break
            self.attributes_for_regions[regional_client.region] = {
                "has_instances": has_instances,
                "has_snapshots": has_snapshots,
                "has_volumes": has_volumes,
            }
        except Exception as error:
            logger.error(
                f"{regional_client.region} -- {error.__class__.__name__}[{error.__traceback__.tb_lineno}]: {error}"
            )

    def _describe_launch_templates(self, regional_client):
        try:
            describe_launch_templates_paginator = regional_client.get_paginator(
                "describe_launch_templates"
            )

            for page in describe_launch_templates_paginator.paginate():
                for template in page["LaunchTemplates"]:
                    template_arn = f"arn:aws:ec2:{regional_client.region}:{self.audited_account}:launch-template/{template['LaunchTemplateId']}"
                    if not self.audit_resources or (
                        is_resource_filtered(template_arn, self.audit_resources)
                    ):
                        self.launch_templates.append(
                            LaunchTemplate(
                                name=template["LaunchTemplateName"],
                                id=template["LaunchTemplateId"],
                                arn=template_arn,
                                region=regional_client.region,
                                versions=[],
                            )
                        )

        except Exception as error:
            logger.error(
                f"{regional_client.region} -- {error.__class__.__name__}[{error.__traceback__.tb_lineno}]: {error}"
            )

    def _get_launch_template_versions(self, launch_template):
        try:
            regional_client = self.regional_clients[launch_template.region]
            describe_launch_template_versions_paginator = regional_client.get_paginator(
                "describe_launch_template_versions"
            )

            for page in describe_launch_template_versions_paginator.paginate(
                LaunchTemplateId=launch_template.id
            ):
                for template_version in page["LaunchTemplateVersions"]:
                    launch_template.versions.append(
                        LaunchTemplateVersion(
                            version_number=template_version["VersionNumber"],
                            template_data=template_version["LaunchTemplateData"],
                        )
                    )

        except Exception as error:
            logger.error(
                f"{regional_client.region} -- {error.__class__.__name__}[{error.__traceback__.tb_lineno}]: {error}"
            )

    def _describe_vpn_endpoints(self, regional_client):
        try:
            describe_client_vpn_endpoints_paginator = regional_client.get_paginator(
                "describe_client_vpn_endpoints"
            )

            for page in describe_client_vpn_endpoints_paginator.paginate():
                for vpn_endpoint in page["ClientVpnEndpoints"]:
                    vpn_endpoint_arn = f"arn:aws:ec2:{regional_client.region}:{self.audited_account}:client-vpn-endpoint/{vpn_endpoint['ClientVpnEndpointId']}"
                    if not self.audit_resources or (
                        is_resource_filtered(vpn_endpoint_arn, self.audit_resources)
                    ):
                        self.vpn_endpoints[vpn_endpoint_arn] = VpnEndpoint(
                            id=vpn_endpoint["ClientVpnEndpointId"],
                            arn=vpn_endpoint_arn,
                            connection_logging=vpn_endpoint["ConnectionLogOptions"][
                                "Enabled"
                            ],
                            region=regional_client.region,
                            tags=vpn_endpoint.get("Tags"),
                        )

        except Exception as error:
            logger.error(
                f"{regional_client.region} -- {error.__class__.__name__}[{error.__traceback__.tb_lineno}]: {error}"
            )

    def _describe_transit_gateways(self, regional_client):
        try:
            describe_transit_gateways_paginator = regional_client.get_paginator(
                "describe_transit_gateways"
            )

            for page in describe_transit_gateways_paginator.paginate():
                for transit_gateway in page["TransitGateways"]:
                    if not self.audit_resources or (
                        is_resource_filtered(
                            transit_gateway["TransitGatewayArn"], self.audit_resources
                        )
                    ):
                        self.transit_gateways[transit_gateway["TransitGatewayArn"]] = (
                            TransitGateway(
                                id=transit_gateway["TransitGatewayId"],
                                auto_accept_shared_attachments=(
                                    transit_gateway["Options"][
                                        "AutoAcceptSharedAttachments"
                                    ]
                                    == "enable"
                                ),
                                region=regional_client.region,
                                tags=transit_gateway.get("Tags"),
                            )
                        )

        except Exception as error:
            logger.error(
                f"{regional_client.region} -- {error.__class__.__name__}[{error.__traceback__.tb_lineno}]: {error}"
            )


class Instance(BaseModel):
    id: str
    arn: str
    state: str
    region: str
    type: str
    image_id: str
    launch_time: datetime
    private_dns: str
    private_ip: Optional[str]
    public_dns: Optional[str]
    public_ip: Optional[str]
    user_data: Optional[str]
    http_tokens: Optional[str]
    http_endpoint: Optional[str]
    monitoring_state: str
    security_groups: list[str]
    subnet_id: str
    instance_profile: Optional[dict]
    tags: Optional[list] = []


class Snapshot(BaseModel):
    id: str
    arn: str
    region: str
    encrypted: bool
    public: bool = False
    tags: Optional[list] = []
    volume: Optional[str]


class Volume(BaseModel):
    id: str
    arn: str
    region: str
    encrypted: bool
    tags: Optional[list] = []


class NetworkInterface(BaseModel):
    id: str
    association: dict
    attachment: dict
    private_ip: Optional[str]
    type: str
    subnet_id: str
    vpc_id: str
    region: str
    tags: Optional[list] = []


class SecurityGroup(BaseModel):
    name: str
    region: str
    id: str
    vpc_id: str
    associated_sgs: list
    network_interfaces: list[NetworkInterface] = []
    ingress_rules: list[dict]
    egress_rules: list[dict]
    tags: Optional[list] = []


class NetworkACL(BaseModel):
    id: str
    arn: str
    name: str
    region: str
    entries: list[dict]
    default: bool
    in_use: bool
    tags: Optional[list] = []


class ElasticIP(BaseModel):
    public_ip: Optional[str]
    association_id: Optional[str]
    arn: str
    allocation_id: Optional[str]
    region: str
    tags: Optional[list] = []


class Image(BaseModel):
    id: str
    arn: str
    name: str
    public: bool
    region: str
    tags: Optional[list] = []


class EbsEncryptionByDefault(BaseModel):
    status: bool
    volumes: bool
    region: str


class EbsSnapshotBlockPublicAccess(BaseModel):
    status: str
    snapshots: bool
    region: str


class InstanceMetadataDefaults(BaseModel):
    http_tokens: Optional[str]
    instances: bool
    region: str


class LaunchTemplateVersion(BaseModel):
    version_number: int
    template_data: dict


class LaunchTemplate(BaseModel):
    name: str
    id: str
    arn: str
    region: str
    versions: list[LaunchTemplateVersion] = []


class VpnEndpoint(BaseModel):
    id: str
    connection_logging: bool
    region: str
    tags: Optional[list] = []


class TransitGateway(BaseModel):
    id: str
    auto_accept_shared_attachments: bool
    region: str
    tags: Optional[list] = []<|MERGE_RESOLUTION|>--- conflicted
+++ resolved
@@ -20,15 +20,9 @@
         self.__threading_call__(self._get_instance_user_data, self.instances)
         self.security_groups = {}
         self.regions_with_sgs = []
-<<<<<<< HEAD
-        self.__threading_call__(self.__describe_security_groups__)
+        self.__threading_call__(self._describe_security_groups)
         self.network_acls = {}
-        self.__threading_call__(self.__describe_network_acls__)
-=======
-        self.__threading_call__(self._describe_security_groups)
-        self.network_acls = []
         self.__threading_call__(self._describe_network_acls)
->>>>>>> 70fdc269
         self.snapshots = []
         self.volumes_with_snapshots = {}
         self.regions_with_snapshots = {}
