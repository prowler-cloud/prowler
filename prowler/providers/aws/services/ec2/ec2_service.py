from datetime import datetime
from ipaddress import IPv4Address, IPv6Address, ip_address
from typing import Optional

from botocore.client import ClientError
from pydantic import BaseModel

from prowler.lib.logger import logger
from prowler.lib.scan_filters.scan_filters import is_resource_filtered
from prowler.providers.aws.lib.service.service import AWSService


################## EC2
class EC2(AWSService):
    def __init__(self, provider):
        # Call AWSService's __init__
        super().__init__(__class__.__name__, provider)
        self.account_arn_template = f"arn:{self.audited_partition}:ec2:{self.region}:{self.audited_account}:account"
        self.instances = []
        self.__threading_call__(self.__describe_instances__)
        self.__threading_call__(self.__get_instance_user_data__, self.instances)
        self.security_groups = {}
        self.regions_with_sgs = []
        self.__threading_call__(self.__describe_security_groups__)
        self.network_acls = []
        self.__threading_call__(self.__describe_network_acls__)
        self.snapshots = []
        self.volumes_with_snapshots = {}
        self.regions_with_snapshots = {}
        self.__threading_call__(self.__describe_snapshots__)
        self.__threading_call__(self.__determine_public_snapshots__, self.snapshots)
        self.network_interfaces = {}
        self.__threading_call__(self.__describe_network_interfaces__)
        self.images = []
        self.__threading_call__(self.__describe_images__)
        self.volumes = []
        self.__threading_call__(self.__describe_volumes__)
        self.attributes_for_regions = {}
        self.__threading_call__(self.__get_resources_for_regions__)
        self.ebs_encryption_by_default = []
        self.__threading_call__(self.__get_ebs_encryption_settings__)
        self.elastic_ips = []
        self.__threading_call__(self.__describe_ec2_addresses__)
        self.ebs_block_public_access_snapshots_states = []
        self.__threading_call__(self.__get_snapshot_block_public_access_state__)
        self.instance_metadata_defaults = []
        self.__threading_call__(self.__get_instance_metadata_defaults__)
        self.launch_templates = []
        self.__threading_call__(self.__describe_launch_templates)
        self.__threading_call__(
            self.__describe_launch_template_versions__, self.launch_templates
        )
        self.vpn_endpoints = {}
        self.__threading_call__(self._describe_vpn_endpoints)
        self.transit_gateways = {}
        self.__threading_call__(self._describe_transit_gateways)

    def __get_volume_arn_template__(self, region):
        return (
            f"arn:{self.audited_partition}:ec2:{region}:{self.audited_account}:volume"
        )

    def __describe_instances__(self, regional_client):
        try:
            describe_instances_paginator = regional_client.get_paginator(
                "describe_instances"
            )
            for page in describe_instances_paginator.paginate():
                for reservation in page["Reservations"]:
                    for instance in reservation["Instances"]:
                        arn = f"arn:{self.audited_partition}:ec2:{regional_client.region}:{self.audited_account}:instance/{instance['InstanceId']}"
                        if not self.audit_resources or (
                            is_resource_filtered(arn, self.audit_resources)
                        ):
                            self.instances.append(
                                Instance(
                                    id=instance["InstanceId"],
                                    arn=arn,
                                    state=instance["State"]["Name"],
                                    region=regional_client.region,
                                    type=instance["InstanceType"],
                                    image_id=instance["ImageId"],
                                    launch_time=instance["LaunchTime"],
                                    private_dns=instance["PrivateDnsName"],
                                    private_ip=instance.get("PrivateIpAddress"),
                                    public_dns=instance.get("PublicDnsName"),
                                    public_ip=instance.get("PublicIpAddress"),
                                    http_tokens=instance.get("MetadataOptions", {}).get(
                                        "HttpTokens"
                                    ),
                                    http_endpoint=instance.get(
                                        "MetadataOptions", {}
                                    ).get("HttpEndpoint"),
                                    instance_profile=instance.get("IamInstanceProfile"),
                                    monitoring_state=instance.get(
                                        "Monitoring", {"State": "disabled"}
                                    ).get("State", "disabled"),
                                    security_groups=[
                                        sg["GroupId"]
                                        for sg in instance.get("SecurityGroups", [])
                                    ],
                                    subnet_id=instance.get("SubnetId", ""),
                                    tags=instance.get("Tags"),
                                )
                            )
        except Exception as error:
            logger.error(
                f"{regional_client.region} -- {error.__class__.__name__}[{error.__traceback__.tb_lineno}]: {error}"
            )

    def __describe_security_groups__(self, regional_client):
        try:
            describe_security_groups_paginator = regional_client.get_paginator(
                "describe_security_groups"
            )
            for page in describe_security_groups_paginator.paginate():
                for sg in page["SecurityGroups"]:
                    arn = f"arn:{self.audited_partition}:ec2:{regional_client.region}:{self.audited_account}:security-group/{sg['GroupId']}"
                    if not self.audit_resources or (
                        is_resource_filtered(arn, self.audit_resources)
                    ):
                        associated_sgs = []
                        for ingress_rule in sg["IpPermissions"]:
                            # check associated security groups
                            for sg_group in ingress_rule.get("UserIdGroupPairs", []):
                                if sg_group.get("GroupId"):
                                    associated_sgs.append(sg_group["GroupId"])
                        self.security_groups[arn] = SecurityGroup(
                            name=sg["GroupName"],
                            region=regional_client.region,
                            id=sg["GroupId"],
                            ingress_rules=sg["IpPermissions"],
                            egress_rules=sg["IpPermissionsEgress"],
                            associated_sgs=associated_sgs,
                            vpc_id=sg["VpcId"],
                            tags=sg.get("Tags"),
                        )
                        if sg["GroupName"] != "default":
                            self.regions_with_sgs.append(regional_client.region)
        except Exception as error:
            logger.error(
                f"{regional_client.region} -- {error.__class__.__name__}[{error.__traceback__.tb_lineno}]: {error}"
            )

    def __describe_network_acls__(self, regional_client):
        try:
            describe_network_acls_paginator = regional_client.get_paginator(
                "describe_network_acls"
            )
            for page in describe_network_acls_paginator.paginate():
                for nacl in page["NetworkAcls"]:
                    arn = f"arn:{self.audited_partition}:ec2:{regional_client.region}:{self.audited_account}:network-acl/{nacl['NetworkAclId']}"
                    if not self.audit_resources or (
                        is_resource_filtered(arn, self.audit_resources)
                    ):
                        nacl_name = ""
                        for tag in nacl.get("Tags", []):
                            if tag["Key"] == "Name":
                                nacl_name = tag["Value"]
                        self.network_acls.append(
                            NetworkACL(
                                id=nacl["NetworkAclId"],
                                arn=arn,
                                name=nacl_name,
                                region=regional_client.region,
                                entries=nacl["Entries"],
                                tags=nacl.get("Tags"),
                            )
                        )
        except Exception as error:
            logger.error(
                f"{regional_client.region} -- {error.__class__.__name__}[{error.__traceback__.tb_lineno}]: {error}"
            )

    def __describe_snapshots__(self, regional_client):
        try:
            snapshots_in_region = False
            describe_snapshots_paginator = regional_client.get_paginator(
                "describe_snapshots"
            )
            for page in describe_snapshots_paginator.paginate(OwnerIds=["self"]):
                for snapshot in page["Snapshots"]:
                    arn = f"arn:{self.audited_partition}:ec2:{regional_client.region}:{self.audited_account}:snapshot/{snapshot['SnapshotId']}"
                    if not self.audit_resources or (
                        is_resource_filtered(arn, self.audit_resources)
                    ):
                        if snapshots_in_region is False:
                            snapshots_in_region = True
                        self.snapshots.append(
                            Snapshot(
                                id=snapshot["SnapshotId"],
                                arn=arn,
                                region=regional_client.region,
                                encrypted=snapshot.get("Encrypted", False),
                                tags=snapshot.get("Tags"),
                                volume=snapshot["VolumeId"],
                            )
                        )
                        # Store that the volume has at least one snapshot
                        self.volumes_with_snapshots[snapshot["VolumeId"]] = True
            # Store that the region has at least one snapshot
            self.regions_with_snapshots[regional_client.region] = snapshots_in_region
        except Exception as error:
            logger.error(
                f"{regional_client.region} -- {error.__class__.__name__}[{error.__traceback__.tb_lineno}]: {error}"
            )

    def __determine_public_snapshots__(self, snapshot):
        try:
            regional_client = self.regional_clients[snapshot.region]
            snapshot_public = regional_client.describe_snapshot_attribute(
                Attribute="createVolumePermission", SnapshotId=snapshot.id
            )
            for permission in snapshot_public["CreateVolumePermissions"]:
                if "Group" in permission:
                    if permission["Group"] == "all":
                        snapshot.public = True

        except ClientError as error:
            if error.response["Error"]["Code"] == "InvalidSnapshot.NotFound":
                logger.warning(
                    f"{snapshot.region} --"
                    f" {error.__class__.__name__}[{error.__traceback__.tb_lineno}]:"
                    f" {error}"
                )
        except Exception as error:
            logger.error(
                f"{error.__class__.__name__}[{error.__traceback__.tb_lineno}]: {error}"
            )

    def __describe_network_interfaces__(self, regional_client):
        try:
            # Get Network Interfaces with Public IPs
            describe_network_interfaces_paginator = regional_client.get_paginator(
                "describe_network_interfaces"
            )
            for page in describe_network_interfaces_paginator.paginate():
                for interface in page["NetworkInterfaces"]:
                    id = interface["NetworkInterfaceId"]
                    public_ip_addresses = []

                    # Check for public IPs in the 'PrivateIpAddresses' block
                    for private_ip_info in interface.get("PrivateIpAddresses", []):
                        private_association = private_ip_info.get("Association", {})
                        public_ip_str = private_association.get("PublicIp")
                        if public_ip_str:
                            public_ip = ip_address(public_ip_str)
                            if public_ip.is_global:
                                public_ip_addresses.append(public_ip)

                        private_ip_str = private_ip_info.get("PrivateIpAddress")
                        if private_ip_str:
                            private_ip = ip_address(private_ip_str)
                            if private_ip.is_global:
                                public_ip_addresses.append(private_ip)

                    # Check for public IPs in the 'IPv6Addresses' block
                    for ipv6_info in interface.get("Ipv6Addresses", []):
                        ipv6_address_str = ipv6_info.get("Ipv6Address")
                        if ipv6_address_str:
                            ipv6_address = ip_address(ipv6_address_str)
                            if ipv6_address.is_global:
                                public_ip_addresses.append(ipv6_address)

                    self.network_interfaces[id] = NetworkInterface(
                        id=id,
                        association=interface.get("Association", {}),
                        attachment=interface.get("Attachment", {}),
                        private_ip=interface.get("PrivateIpAddress"),
                        type=interface["InterfaceType"],
                        subnet_id=interface["SubnetId"],
                        vpc_id=interface["VpcId"],
                        region=regional_client.region,
                        tags=interface.get("TagSet"),
                        public_ip_addresses=public_ip_addresses,
                    )
                    # Add Network Interface to Security Group
                    # 'Groups': [
                    #     {
                    #         'GroupId': 'sg-xxxxx',
                    #         'GroupName': 'default',
                    #     },
                    # ],
                    self.__add_network_interfaces_to_security_groups__(
                        self.network_interfaces[id], interface.get("Groups", [])
                    )

        except Exception as error:
            logger.error(
                f"{regional_client.region} -- {error.__class__.__name__}[{error.__traceback__.tb_lineno}]: {error}"
            )

    def __add_network_interfaces_to_security_groups__(
        self, interface, interface_security_groups
    ):
        try:
            for sg in interface_security_groups:
                for security_group in self.security_groups.values():
                    if security_group.id == sg["GroupId"]:
                        security_group.network_interfaces.append(interface)
        except Exception as error:
            logger.error(
                f"{error.__class__.__name__}[{error.__traceback__.tb_lineno}]: {error}"
            )

    def __get_instance_user_data__(self, instance):
        try:
            regional_client = self.regional_clients[instance.region]
            user_data = regional_client.describe_instance_attribute(
                Attribute="userData", InstanceId=instance.id
            )["UserData"]
            if "Value" in user_data:
                instance.user_data = user_data["Value"]
        except ClientError as error:
            if error.response["Error"]["Code"] == "InvalidInstanceID.NotFound":
                logger.warning(
                    f"{error.__class__.__name__}[{error.__traceback__.tb_lineno}]: {error}"
                )
        except Exception as error:
            logger.error(
                f"{error.__class__.__name__}[{error.__traceback__.tb_lineno}]: {error}"
            )

    def __describe_images__(self, regional_client):
        try:
            for image in regional_client.describe_images(Owners=["self"])["Images"]:
                arn = f"arn:{self.audited_partition}:ec2:{regional_client.region}:{self.audited_account}:image/{image['ImageId']}"
                if not self.audit_resources or (
                    is_resource_filtered(arn, self.audit_resources)
                ):
                    self.images.append(
                        Image(
                            id=image["ImageId"],
                            arn=arn,
                            name=image["Name"],
                            public=image.get("Public", False),
                            region=regional_client.region,
                            tags=image.get("Tags"),
                        )
                    )
        except Exception as error:
            logger.error(
                f"{regional_client.region} -- {error.__class__.__name__}[{error.__traceback__.tb_lineno}]: {error}"
            )

    def __describe_volumes__(self, regional_client):
        try:
            describe_volumes_paginator = regional_client.get_paginator(
                "describe_volumes"
            )
            for page in describe_volumes_paginator.paginate():
                for volume in page["Volumes"]:
                    arn = f"arn:{self.audited_partition}:ec2:{regional_client.region}:{self.audited_account}:volume/{volume['VolumeId']}"
                    if not self.audit_resources or (
                        is_resource_filtered(arn, self.audit_resources)
                    ):
                        self.volumes.append(
                            Volume(
                                id=volume["VolumeId"],
                                arn=arn,
                                region=regional_client.region,
                                encrypted=volume["Encrypted"],
                                tags=volume.get("Tags"),
                            )
                        )
        except Exception as error:
            logger.error(
                f"{regional_client.region} -- {error.__class__.__name__}[{error.__traceback__.tb_lineno}]: {error}"
            )

    def __describe_ec2_addresses__(self, regional_client):
        try:
            for address in regional_client.describe_addresses()["Addresses"]:
                public_ip = None
                association_id = None
                allocation_id = None
                if "PublicIp" in address:
                    public_ip = address["PublicIp"]
                if "AssociationId" in address:
                    association_id = address["AssociationId"]
                if "AllocationId" in address:
                    allocation_id = address["AllocationId"]
                elastic_ip_arn = f"arn:{self.audited_partition}:ec2:{regional_client.region}:{self.audited_account}:eip-allocation/{allocation_id}"
                if not self.audit_resources or (
                    is_resource_filtered(elastic_ip_arn, self.audit_resources)
                ):
                    self.elastic_ips.append(
                        ElasticIP(
                            public_ip=public_ip,
                            association_id=association_id,
                            allocation_id=allocation_id,
                            arn=elastic_ip_arn,
                            region=regional_client.region,
                            tags=address.get("Tags"),
                        )
                    )
        except Exception as error:
            logger.error(
                f"{regional_client.region} -- {error.__class__.__name__}[{error.__traceback__.tb_lineno}]: {error}"
            )

    def __get_ebs_encryption_settings__(self, regional_client):
        try:
            volumes_in_region = self.attributes_for_regions.get(
                regional_client.region, []
            )
            volumes_in_region = volumes_in_region.get("has_volumes", False)
            self.ebs_encryption_by_default.append(
                EbsEncryptionByDefault(
                    status=regional_client.get_ebs_encryption_by_default()[
                        "EbsEncryptionByDefault"
                    ],
                    volumes=volumes_in_region,
                    region=regional_client.region,
                )
            )
        except Exception as error:
            logger.error(
                f"{regional_client.region} -- {error.__class__.__name__}[{error.__traceback__.tb_lineno}]: {error}"
            )

    def __get_snapshot_block_public_access_state__(self, regional_client):
        try:
            snapshots_in_region = self.attributes_for_regions.get(
                regional_client.region, []
            )
            snapshots_in_region = snapshots_in_region.get("has_snapshots", False)
            self.ebs_block_public_access_snapshots_states.append(
                EbsSnapshotBlockPublicAccess(
                    status=regional_client.get_snapshot_block_public_access_state()[
                        "State"
                    ],
                    snapshots=snapshots_in_region,
                    region=regional_client.region,
                )
            )
        except Exception as error:
            logger.error(
                f"{regional_client.region} -- {error.__class__.__name__}[{error.__traceback__.tb_lineno}]: {error}"
            )

    def __get_instance_metadata_defaults__(self, regional_client):
        try:
            instances_in_region = self.attributes_for_regions.get(
                regional_client.region, []
            )
            instances_in_region = instances_in_region.get("has_instances", False)
            metadata_defaults = regional_client.get_instance_metadata_defaults()
            account_level = metadata_defaults.get("AccountLevel", {})
            self.instance_metadata_defaults.append(
                InstanceMetadataDefaults(
                    http_tokens=account_level.get("HttpTokens", None),
                    instances=instances_in_region,
                    region=regional_client.region,
                )
            )
        except Exception as error:
            logger.error(
                f"{regional_client.region} -- {error.__class__.__name__}[{error.__traceback__.tb_lineno}]: {error}"
            )

    def __get_resources_for_regions__(self, regional_client):
        try:
            has_instances = False
            for instance in self.instances:
                if instance.region == regional_client.region:
                    has_instances = True
                    break
            has_snapshots = False
            for snapshot in self.snapshots:
                if snapshot.region == regional_client.region:
                    has_snapshots = True
                    break
            has_volumes = False
            for volume in self.volumes:
                if volume.region == regional_client.region:
                    has_volumes = True
                    break
            self.attributes_for_regions[regional_client.region] = {
                "has_instances": has_instances,
                "has_snapshots": has_snapshots,
                "has_volumes": has_volumes,
            }
        except Exception as error:
            logger.error(
                f"{regional_client.region} -- {error.__class__.__name__}[{error.__traceback__.tb_lineno}]: {error}"
            )

    def __describe_launch_templates(self, regional_client):
        try:
            describe_launch_templates_paginator = regional_client.get_paginator(
                "describe_launch_templates"
            )

            for page in describe_launch_templates_paginator.paginate():
                for template in page["LaunchTemplates"]:
                    template_arn = f"arn:aws:ec2:{regional_client.region}:{self.audited_account}:launch-template/{template['LaunchTemplateId']}"
                    if not self.audit_resources or (
                        is_resource_filtered(template_arn, self.audit_resources)
                    ):
                        self.launch_templates.append(
                            LaunchTemplate(
                                name=template["LaunchTemplateName"],
                                id=template["LaunchTemplateId"],
                                arn=template_arn,
                                region=regional_client.region,
                                versions=[],
                                tags=template.get("Tags"),
                            )
                        )

        except Exception as error:
            logger.error(
                f"{regional_client.region} -- {error.__class__.__name__}[{error.__traceback__.tb_lineno}]: {error}"
            )

    def __describe_launch_template_versions__(self, launch_template):
        try:
            regional_client = self.regional_clients[launch_template.region]
            describe_launch_template_versions_paginator = regional_client.get_paginator(
                "describe_launch_template_versions"
            )

            for page in describe_launch_template_versions_paginator.paginate(
                LaunchTemplateId=launch_template.id
            ):
                for template_version in page["LaunchTemplateVersions"]:
                    enis = []
                    associate_public_ip = False
                    if "NetworkInterfaces" in template_version["LaunchTemplateData"]:
                        for eni in template_version["LaunchTemplateData"].get(
                            "NetworkInterfaces"
                        ):
                            network_interface_id = eni.get("NetworkInterfaceId")
                            if (
                                network_interface_id
                                and network_interface_id in self.network_interfaces
                            ):
                                associate_public_ip = eni.get(
                                    "AssociatePublicIpAddress", True
                                )
                                self.network_interfaces[
                                    network_interface_id
                                ].associate_public_ip_address = associate_public_ip
                                enis.append(
                                    self.network_interfaces[network_interface_id]
                                )
                            elif eni.get("AssociatePublicIpAddress", True):
                                associate_public_ip = True
                    launch_template.versions.append(
                        LaunchTemplateVersion(
                            version_number=template_version["VersionNumber"],
                            template_data=TemplateData(
                                user_data=template_version["LaunchTemplateData"].get(
                                    "UserData", ""
                                ),
                                network_interfaces=enis,
                                associate_public_ip_address=associate_public_ip,
                            ),
                        )
                    )

        except Exception as error:
            logger.error(
                f"{regional_client.region} -- {error.__class__.__name__}[{error.__traceback__.tb_lineno}]: {error}"
            )

    def _describe_vpn_endpoints(self, regional_client):
        try:
            describe_client_vpn_endpoints_paginator = regional_client.get_paginator(
                "describe_client_vpn_endpoints"
            )

            for page in describe_client_vpn_endpoints_paginator.paginate():
                for vpn_endpoint in page["ClientVpnEndpoints"]:
                    vpn_endpoint_arn = f"arn:aws:ec2:{regional_client.region}:{self.audited_account}:client-vpn-endpoint/{vpn_endpoint['ClientVpnEndpointId']}"
                    if not self.audit_resources or (
                        is_resource_filtered(vpn_endpoint_arn, self.audit_resources)
                    ):
                        self.vpn_endpoints[vpn_endpoint_arn] = VpnEndpoint(
                            id=vpn_endpoint["ClientVpnEndpointId"],
                            arn=vpn_endpoint_arn,
                            connection_logging=vpn_endpoint["ConnectionLogOptions"][
                                "Enabled"
                            ],
                            region=regional_client.region,
                            tags=vpn_endpoint.get("Tags"),
                        )

        except Exception as error:
            logger.error(
                f"{regional_client.region} -- {error.__class__.__name__}[{error.__traceback__.tb_lineno}]: {error}"
            )

    def _describe_transit_gateways(self, regional_client):
        try:
            describe_transit_gateways_paginator = regional_client.get_paginator(
                "describe_transit_gateways"
            )

            for page in describe_transit_gateways_paginator.paginate():
                for transit_gateway in page["TransitGateways"]:
                    if not self.audit_resources or (
                        is_resource_filtered(
                            transit_gateway["TransitGatewayArn"], self.audit_resources
                        )
                    ):
                        self.transit_gateways[transit_gateway["TransitGatewayArn"]] = (
                            TransitGateway(
                                id=transit_gateway["TransitGatewayId"],
                                auto_accept_shared_attachments=(
                                    transit_gateway["Options"][
                                        "AutoAcceptSharedAttachments"
                                    ]
                                    == "enable"
                                ),
                                region=regional_client.region,
                                tags=transit_gateway.get("Tags"),
                            )
                        )

        except Exception as error:
            logger.error(
                f"{regional_client.region} -- {error.__class__.__name__}[{error.__traceback__.tb_lineno}]: {error}"
            )


class Instance(BaseModel):
    id: str
    arn: str
    state: str
    region: str
    type: str
    image_id: str
    launch_time: datetime
    private_dns: str
    private_ip: Optional[str]
    public_dns: Optional[str]
    public_ip: Optional[str]
    user_data: Optional[str]
    http_tokens: Optional[str]
    http_endpoint: Optional[str]
    monitoring_state: str
    security_groups: list[str]
    subnet_id: str
    instance_profile: Optional[dict]
    tags: Optional[list] = []


class Snapshot(BaseModel):
    id: str
    arn: str
    region: str
    encrypted: bool
    public: bool = False
    tags: Optional[list] = []
    volume: Optional[str]


class Volume(BaseModel):
    id: str
    arn: str
    region: str
    encrypted: bool
    tags: Optional[list] = []


class NetworkInterface(BaseModel):
    id: str
    association: dict
    attachment: dict
    private_ip: Optional[str]
    public_ip_addresses: list[IPv4Address | IPv6Address]
    type: str
    subnet_id: str
    vpc_id: str
    region: str
    tags: Optional[list] = []


class SecurityGroup(BaseModel):
    name: str
    region: str
    id: str
    vpc_id: str
    associated_sgs: list
    network_interfaces: list[NetworkInterface] = []
    ingress_rules: list[dict]
    egress_rules: list[dict]
    tags: Optional[list] = []


class NetworkACL(BaseModel):
    id: str
    arn: str
    name: str
    region: str
    entries: list[dict]
    tags: Optional[list] = []


class ElasticIP(BaseModel):
    public_ip: Optional[str]
    association_id: Optional[str]
    arn: str
    allocation_id: Optional[str]
    region: str
    tags: Optional[list] = []


class Image(BaseModel):
    id: str
    arn: str
    name: str
    public: bool
    region: str
    tags: Optional[list] = []


class EbsEncryptionByDefault(BaseModel):
    status: bool
    volumes: bool
    region: str


class EbsSnapshotBlockPublicAccess(BaseModel):
    status: str
    snapshots: bool
    region: str


class InstanceMetadataDefaults(BaseModel):
    http_tokens: Optional[str]
    instances: bool
    region: str


class TemplateData(BaseModel):
    user_data: str
    network_interfaces: Optional[list[NetworkInterface]]
    associate_public_ip_address: Optional[bool]


class LaunchTemplateVersion(BaseModel):
    version_number: int
    template_data: TemplateData


class LaunchTemplate(BaseModel):
    name: str
    id: str
    arn: str
    region: str
    versions: list[LaunchTemplateVersion] = []
<<<<<<< HEAD
=======


class VpnEndpoint(BaseModel):
    id: str
    connection_logging: bool
    region: str
    tags: Optional[list] = []


class TransitGateway(BaseModel):
    id: str
    auto_accept_shared_attachments: bool
    region: str
>>>>>>> b29f9944
    tags: Optional[list] = []<|MERGE_RESOLUTION|>--- conflicted
+++ resolved
@@ -536,12 +536,6 @@
                                 network_interface_id
                                 and network_interface_id in self.network_interfaces
                             ):
-                                associate_public_ip = eni.get(
-                                    "AssociatePublicIpAddress", True
-                                )
-                                self.network_interfaces[
-                                    network_interface_id
-                                ].associate_public_ip_address = associate_public_ip
                                 enis.append(
                                     self.network_interfaces[network_interface_id]
                                 )
@@ -752,8 +746,7 @@
     arn: str
     region: str
     versions: list[LaunchTemplateVersion] = []
-<<<<<<< HEAD
-=======
+    tags: Optional[list] = []
 
 
 class VpnEndpoint(BaseModel):
@@ -767,5 +760,4 @@
     id: str
     auto_accept_shared_attachments: bool
     region: str
->>>>>>> b29f9944
     tags: Optional[list] = []