--- conflicted
+++ resolved
@@ -9,13 +9,8 @@
   "SubServiceName": "securitygroup",
   "ResourceIdTemplate": "arn:partition:service:region:account-id:resource-id",
   "Severity": "high",
-<<<<<<< HEAD
   "ResourceType": "AwsEc2SecurityGroupDetails",
-  "Description": "Ensure no security groups allow ingress from wide-open non-RFC1918 address.",
-=======
-  "ResourceType": "AwsEc2SecurityGroup",
   "Description": "Ensure no security groups allow ingress and egress from ide-open IP address with a mask between 0 and 24.",
->>>>>>> 600a8c78
   "Risk": "If Security groups are not properly configured the attack surface is increased.",
   "RelatedUrl": "",
   "Remediation": {
