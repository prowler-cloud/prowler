{
  "Provider": "aws",
  "CheckID": "ec2_ebs_default_encryption",
  "CheckTitle": "Check if EBS Default Encryption is activated.",
  "CheckType": [
    "Data Protection"
  ],
  "ServiceName": "ec2",
  "SubServiceName": "ebs",
  "ResourceIdTemplate": "arn:partition:service:region:account-id:resource-id",
  "Severity": "medium",
  "ResourceType": "Other",
  "Description": "Check if EBS Default Encryption is activated.",
  "Risk": "If not enabled sensitive information at rest is not protected.",
  "RelatedUrl": "",
  "Remediation": {
    "Code": {
      "CLI": "aws ec2 enable-ebs-encryption-by-default",
      "NativeIaC": "",
      "Other": "https://docs.bridgecrew.io/docs/ensure-ebs-default-encryption-is-enabled#aws-console",
      "Terraform": "https://docs.bridgecrew.io/docs/ensure-ebs-default-encryption-is-enabled#terraform"
    },
    "Recommendation": {
      "Text": "Enable Encryption. Use a CMK where possible. It will provide additional management and privacy benefits.",
      "Url": "https://aws.amazon.com/premiumsupport/knowledge-center/ebs-automatic-encryption/"
    }
  },
<<<<<<< HEAD
  "Categories": [
    "encryption"
  ],
  "Tags": {
    "Tag1Key": "value",
    "Tag2Key": "value"
  },
=======
  "Categories": [],
>>>>>>> 27df4819
  "DependsOn": [],
  "RelatedTo": [],
  "Notes": ""
}<|MERGE_RESOLUTION|>--- conflicted
+++ resolved
@@ -25,17 +25,9 @@
       "Url": "https://aws.amazon.com/premiumsupport/knowledge-center/ebs-automatic-encryption/"
     }
   },
-<<<<<<< HEAD
   "Categories": [
     "encryption"
   ],
-  "Tags": {
-    "Tag1Key": "value",
-    "Tag2Key": "value"
-  },
-=======
-  "Categories": [],
->>>>>>> 27df4819
   "DependsOn": [],
   "RelatedTo": [],
   "Notes": ""
