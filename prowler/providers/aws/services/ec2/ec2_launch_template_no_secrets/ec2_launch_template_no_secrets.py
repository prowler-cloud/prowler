--- conflicted
+++ resolved
@@ -25,13 +25,8 @@
             for version in template.versions:
                 if not version.template_data.user_data:
                     continue
-<<<<<<< HEAD
-                temp_user_data_file = tempfile.NamedTemporaryFile(delete=False)
-                user_data = b64decode(version.template_data.user_data)
-=======
 
                 user_data = b64decode(version.template_data["UserData"])
->>>>>>> 39e8485f
 
                 try:
                     if user_data[0:2] == b"\x1f\x8b":  # GZIP magic number
