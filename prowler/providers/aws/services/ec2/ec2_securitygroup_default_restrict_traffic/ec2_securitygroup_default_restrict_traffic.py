from prowler.lib.persistence import mklist
from prowler.lib.check.models import Check, Check_Report_AWS
from prowler.providers.aws.services.ec2.ec2_client import ec2_client
from prowler.providers.aws.services.vpc.vpc_client import vpc_client


class ec2_securitygroup_default_restrict_traffic(Check):
    def execute(self):
<<<<<<< HEAD
        findings = mklist()
        for security_group in ec2_client.security_groups:
=======
        findings = []
        for security_group_arn, security_group in ec2_client.security_groups.items():
>>>>>>> 39e8485f
            # Check if ignoring flag is set and if the VPC and the default SG are in used
            if security_group.name == "default" and (
                ec2_client.provider.scan_unused_services
                or (
                    security_group.vpc_id in vpc_client.vpcs
                    and vpc_client.vpcs[security_group.vpc_id].in_use
                    and len(security_group.network_interfaces) > 0
                )
            ):
                report = Check_Report_AWS(self.metadata())
                report.region = security_group.region
                report.resource_details = security_group.name
                report.resource_id = security_group.id
                report.resource_arn = security_group_arn
                report.resource_tags = security_group.tags
                report.status = "FAIL"
                report.status_extended = (
                    f"Default Security Group ({security_group.id}) rules allow traffic."
                )
                if not security_group.ingress_rules and not security_group.egress_rules:
                    report.status = "PASS"
                    report.status_extended = f"Default Security Group ({security_group.id}) rules do not allow traffic."

                findings.append(report)

        return findings<|MERGE_RESOLUTION|>--- conflicted
+++ resolved
@@ -1,18 +1,13 @@
+from prowler.lib.check.models import Check, Check_Report_AWS
 from prowler.lib.persistence import mklist
-from prowler.lib.check.models import Check, Check_Report_AWS
 from prowler.providers.aws.services.ec2.ec2_client import ec2_client
 from prowler.providers.aws.services.vpc.vpc_client import vpc_client
 
 
 class ec2_securitygroup_default_restrict_traffic(Check):
     def execute(self):
-<<<<<<< HEAD
         findings = mklist()
-        for security_group in ec2_client.security_groups:
-=======
-        findings = []
         for security_group_arn, security_group in ec2_client.security_groups.items():
->>>>>>> 39e8485f
             # Check if ignoring flag is set and if the VPC and the default SG are in used
             if security_group.name == "default" and (
                 ec2_client.provider.scan_unused_services
