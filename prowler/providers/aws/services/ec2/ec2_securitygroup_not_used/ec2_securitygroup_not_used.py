from prowler.lib.persistence import mklist
from prowler.lib.check.models import Check, Check_Report_AWS
from prowler.providers.aws.services.awslambda.awslambda_client import awslambda_client
from prowler.providers.aws.services.ec2.ec2_client import ec2_client


class ec2_securitygroup_not_used(Check):
    def execute(self):
<<<<<<< HEAD
        findings = mklist()
        for security_group in ec2_client.security_groups:
=======
        findings = []
        for security_group_arn, security_group in ec2_client.security_groups.items():
>>>>>>> 39e8485f
            # Default security groups can not be deleted, so ignore them
            if security_group.name != "default":
                report = Check_Report_AWS(self.metadata())
                report.region = security_group.region
                report.resource_details = security_group.name
                report.resource_id = security_group.id
                report.resource_arn = security_group_arn
                report.resource_tags = security_group.tags
                report.status = "PASS"
                report.status_extended = f"Security group {security_group.name} ({security_group.id}) it is being used."
                sg_in_lambda = False
                sg_associated = False
                for function in awslambda_client.functions.values():
                    if security_group.id in function.security_groups:
                        sg_in_lambda = True
                for sg in ec2_client.security_groups.values():
                    if security_group.id in sg.associated_sgs:
                        sg_associated = True
                if (
                    len(security_group.network_interfaces) == 0
                    and not sg_in_lambda
                    and not sg_associated
                ):
                    report.status = "FAIL"
                    report.status_extended = f"Security group {security_group.name} ({security_group.id}) it is not being used."

                findings.append(report)

        return findings<|MERGE_RESOLUTION|>--- conflicted
+++ resolved
@@ -1,18 +1,13 @@
+from prowler.lib.check.models import Check, Check_Report_AWS
 from prowler.lib.persistence import mklist
-from prowler.lib.check.models import Check, Check_Report_AWS
 from prowler.providers.aws.services.awslambda.awslambda_client import awslambda_client
 from prowler.providers.aws.services.ec2.ec2_client import ec2_client
 
 
 class ec2_securitygroup_not_used(Check):
     def execute(self):
-<<<<<<< HEAD
         findings = mklist()
-        for security_group in ec2_client.security_groups:
-=======
-        findings = []
         for security_group_arn, security_group in ec2_client.security_groups.items():
->>>>>>> 39e8485f
             # Default security groups can not be deleted, so ignore them
             if security_group.name != "default":
                 report = Check_Report_AWS(self.metadata())
