{
  "Provider": "aws",
  "CheckID": "organizations_scp_check_deny_regions",
  "CheckTitle": "AWS Organization restricts operations to only the configured AWS Regions with SCP policies",
  "CheckType": [
    "Software and Configuration Checks/AWS Security Best Practices",
    "Software and Configuration Checks/Industry and Regulatory Standards/AWS Foundational Security Best Practices"
  ],
  "ServiceName": "organizations",
  "SubServiceName": "",
  "ResourceIdTemplate": "",
  "Severity": "high",
  "ResourceType": "Other",
<<<<<<< HEAD
  "Description": "**AWS Organizations SCPs** limit account actions to approved regions using conditions on `aws:RequestedRegion`.\n\nThis evaluates whether policies exist and fully restrict access to the configured allowlist, rather than only some regions.",
  "Risk": "Without comprehensive Region limits, users or attackers can deploy resources in ungoverned locations, bypassing monitoring and guardrails.\n\nImpacts:\n- Data outside approved jurisdictions (confidentiality)\n- Policy gaps and drift (integrity)\n- IR blind spots and unexpected cost (availability)",
=======
  "ResourceGroup": "governance",
  "Description": "As best practice, AWS Regions should be restricted and only allow the ones that are needed.",
  "Risk": "The risk associated with not restricting AWS Regions with Service Control Policies (SCPs) is that it can lead to unauthorized access or use of resources in regions that are not intended for use. This can result in increased costs due to inefficiencies in resource usage and can also expose sensitive data to unauthorized access or breaches. By restricting access to AWS Regions with SCP policies, organizations can help ensure that only authorized personnel have access to the resources they need, while minimizing the risk of security breaches and compliance violations.",
>>>>>>> 53b5030f
  "RelatedUrl": "",
  "AdditionalURLs": [
    "https://docs.aws.amazon.com/organizations/latest/userguide/orgs_manage_policies_scps_examples_general.html#example-scp-deny-region"
  ],
  "Remediation": {
    "Code": {
      "CLI": "",
      "NativeIaC": "```yaml\n# CloudFormation: SCP denying requests outside approved regions\nResources:\n  <example_resource_name>Policy:\n    Type: AWS::Organizations::Policy\n    Properties:\n      Name: <example_resource_name>\n      Type: SERVICE_CONTROL_POLICY\n      Content:\n        Version: '2012-10-17'\n        Statement:\n          - Effect: Deny\n            Action: \"*\"\n            Resource: \"*\"\n            Condition:\n              StringNotEquals:\n                aws:RequestedRegion:\n                  - <REGION_1>  # Critical: only these regions are allowed; others are denied\n                  - <REGION_2>\n\n  <example_resource_name>Attachment:\n    Type: AWS::Organizations::PolicyAttachment\n    Properties:\n      PolicyId: !Ref <example_resource_name>Policy\n      TargetId: <example_resource_id>  # Critical: attach SCP to the root/OU/account\n```",
      "Other": "1. In the AWS Management Console, go to AWS Organizations\n2. In Policies, ensure Service control policies are Enabled (click Enable if needed)\n3. Go to Policies > Service control policies > Create policy\n4. Paste this JSON as the policy content and save:\n   {\n     \"Version\": \"2012-10-17\",\n     \"Statement\": [{\n       \"Effect\": \"Deny\",\n       \"Action\": \"*\",\n       \"Resource\": \"*\",\n       \"Condition\": {\"StringNotEquals\": {\"aws:RequestedRegion\": [\"<REGION_1>\", \"<REGION_2>\"]}}\n     }]\n   }\n5. Attach the policy to the organization root (r-xxxx), target OU, or specific account\n6. Verify the policy is attached and shows as Applied to the intended target",
      "Terraform": "```hcl\n# Terraform: SCP denying requests outside approved regions\nresource \"aws_organizations_policy\" \"<example_resource_name>\" {\n  name = \"<example_resource_name>\"\n  type = \"SERVICE_CONTROL_POLICY\"\n  content = jsonencode({\n    Version   = \"2012-10-17\"\n    Statement = [\n      {\n        Effect   = \"Deny\"\n        Action   = \"*\"\n        Resource = \"*\"\n        Condition = {\n          StringNotEquals = {\n            \"aws:RequestedRegion\" = [\"<REGION_1>\", \"<REGION_2>\"] # Critical: only these regions are allowed; others are denied\n          }\n        }\n      }\n    ]\n  })\n}\n\nresource \"aws_organizations_policy_attachment\" \"<example_resource_name>\" {\n  policy_id = aws_organizations_policy.<example_resource_name>.id\n  target_id = \"<example_resource_id>\" # Critical: attach to the root (r-xxxx), OU (ou-xxxx), or account ID\n}\n```"
    },
    "Recommendation": {
      "Text": "Enforce Region governance with **SCPs** that allow only approved regions via `aws:RequestedRegion` conditions (deny-by-default).\n\nApply across relevant OUs and accounts, with narrow exceptions for required global services. Review often; align to least privilege, data residency, and continuous monitoring.",
      "Url": "https://hub.prowler.com/check/organizations_scp_check_deny_regions"
    }
  },
  "Categories": [
    "identity-access"
  ],
  "DependsOn": [],
  "RelatedTo": [],
  "Notes": ""
}<|MERGE_RESOLUTION|>--- conflicted
+++ resolved
@@ -11,14 +11,9 @@
   "ResourceIdTemplate": "",
   "Severity": "high",
   "ResourceType": "Other",
-<<<<<<< HEAD
+  "ResourceGroup": "governance",
   "Description": "**AWS Organizations SCPs** limit account actions to approved regions using conditions on `aws:RequestedRegion`.\n\nThis evaluates whether policies exist and fully restrict access to the configured allowlist, rather than only some regions.",
   "Risk": "Without comprehensive Region limits, users or attackers can deploy resources in ungoverned locations, bypassing monitoring and guardrails.\n\nImpacts:\n- Data outside approved jurisdictions (confidentiality)\n- Policy gaps and drift (integrity)\n- IR blind spots and unexpected cost (availability)",
-=======
-  "ResourceGroup": "governance",
-  "Description": "As best practice, AWS Regions should be restricted and only allow the ones that are needed.",
-  "Risk": "The risk associated with not restricting AWS Regions with Service Control Policies (SCPs) is that it can lead to unauthorized access or use of resources in regions that are not intended for use. This can result in increased costs due to inefficiencies in resource usage and can also expose sensitive data to unauthorized access or breaches. By restricting access to AWS Regions with SCP policies, organizations can help ensure that only authorized personnel have access to the resources they need, while minimizing the risk of security breaches and compliance violations.",
->>>>>>> 53b5030f
   "RelatedUrl": "",
   "AdditionalURLs": [
     "https://docs.aws.amazon.com/organizations/latest/userguide/orgs_manage_policies_scps_examples_general.html#example-scp-deny-region"
