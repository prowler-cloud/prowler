{
  "Provider": "aws",
  "CheckID": "organizations_account_part_of_organizations",
  "CheckTitle": "AWS account is a member of an active AWS Organization",
  "CheckType": [
    "Software and Configuration Checks/AWS Security Best Practices"
  ],
  "ServiceName": "organizations",
  "SubServiceName": "",
  "ResourceIdTemplate": "",
  "Severity": "medium",
  "ResourceType": "Other",
<<<<<<< HEAD
  "Description": "**AWS account** membership in **AWS Organizations** with organization status `ACTIVE`.\n\nAssesses if the account is associated with an organization and that the organization state is `ACTIVE`.",
  "Risk": "Absence of **AWS Organizations** weakens governance across accounts. Without **SCP guardrails** and centralized policy, excessive permissions, unsafe network settings, or risky services may be enabled, threatening **confidentiality** and **integrity**. Fragmented logging and response slow containment, impacting **availability** and increasing cost exposure.",
=======
  "ResourceGroup": "governance",
  "Description": "Ensure that AWS Organizations service is currently in use.",
  "Risk": "The risk associated with not being part of an AWS Organizations is that it can lead to a lack of centralized management and control over the AWS accounts in an organization. This can make it difficult to enforce security policies consistently across all accounts, and can also result in increased costs due to inefficiencies in resource usage. Additionally, not being part of an AWS Organizations can make it harder to track and manage account usage and access.",
>>>>>>> 53b5030f
  "RelatedUrl": "",
  "AdditionalURLs": [
    "https://docs.aws.amazon.com/organizations/latest/userguide/orgs_manage_org_create.html",
    "https://docs.aws.amazon.com/organizations/latest/userguide/orgs_view_org.html",
    "https://github.com/awslabs/landing-zone-accelerator-on-aws/issues/894",
    "https://kb.wisc.edu/129991",
    "https://hexdocs.pm/aws/0.5.0/AWS.Organizations.html",
    "https://library.tf/modules/SevenPico/organizations/aws/latest"
  ],
  "Remediation": {
    "Code": {
      "CLI": "aws organizations create-organization",
      "NativeIaC": "",
      "Other": "1. Sign in to the AWS Management Console with the account to remediate\n2. Open the AWS Organizations console\n3. Click \"Create an organization\"\n4. Confirm to create (default is All features)\n5. Verify the organization status shows Active on the Settings page",
      "Terraform": "```hcl\n# Creates an AWS Organization so this account becomes a member (status ACTIVE)\nresource \"aws_organizations_organization\" \"<example_resource_name>\" {\n  # Critical: creating this resource makes the account part of an active AWS Organization\n}\n```"
    },
    "Recommendation": {
      "Text": "Operate all accounts under **AWS Organizations** (preferably with *all features*). Structure OUs, enforce **SCPs** for least privilege, and apply separation of duties between management and member accounts. Centralize logging and billing to support defense-in-depth, and routinely review org membership and policies.",
      "Url": "https://hub.prowler.com/check/organizations_account_part_of_organizations"
    }
  },
  "Categories": [
    "identity-access"
  ],
  "DependsOn": [],
  "RelatedTo": [],
  "Notes": ""
}<|MERGE_RESOLUTION|>--- conflicted
+++ resolved
@@ -10,22 +10,13 @@
   "ResourceIdTemplate": "",
   "Severity": "medium",
   "ResourceType": "Other",
-<<<<<<< HEAD
+  "ResourceGroup": "governance",
   "Description": "**AWS account** membership in **AWS Organizations** with organization status `ACTIVE`.\n\nAssesses if the account is associated with an organization and that the organization state is `ACTIVE`.",
   "Risk": "Absence of **AWS Organizations** weakens governance across accounts. Without **SCP guardrails** and centralized policy, excessive permissions, unsafe network settings, or risky services may be enabled, threatening **confidentiality** and **integrity**. Fragmented logging and response slow containment, impacting **availability** and increasing cost exposure.",
-=======
-  "ResourceGroup": "governance",
-  "Description": "Ensure that AWS Organizations service is currently in use.",
-  "Risk": "The risk associated with not being part of an AWS Organizations is that it can lead to a lack of centralized management and control over the AWS accounts in an organization. This can make it difficult to enforce security policies consistently across all accounts, and can also result in increased costs due to inefficiencies in resource usage. Additionally, not being part of an AWS Organizations can make it harder to track and manage account usage and access.",
->>>>>>> 53b5030f
   "RelatedUrl": "",
   "AdditionalURLs": [
     "https://docs.aws.amazon.com/organizations/latest/userguide/orgs_manage_org_create.html",
-    "https://docs.aws.amazon.com/organizations/latest/userguide/orgs_view_org.html",
-    "https://github.com/awslabs/landing-zone-accelerator-on-aws/issues/894",
-    "https://kb.wisc.edu/129991",
-    "https://hexdocs.pm/aws/0.5.0/AWS.Organizations.html",
-    "https://library.tf/modules/SevenPico/organizations/aws/latest"
+    "https://docs.aws.amazon.com/organizations/latest/userguide/orgs_view_org.html"
   ],
   "Remediation": {
     "Code": {
