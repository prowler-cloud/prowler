import threading

from pydantic import BaseModel

from prowler.lib.logger import logger
from prowler.lib.scan_filters.scan_filters import is_resource_filtered
from prowler.providers.aws.aws_provider import generate_regional_clients


################## AccessAnalyzer
class AccessAnalyzer:
    def __init__(self, audit_info):
        self.service = "accessanalyzer"
        self.session = audit_info.audit_session
        self.audited_account = audit_info.audited_account
        self.audit_resources = audit_info.audit_resources
        self.regional_clients = generate_regional_clients(self.service, audit_info)
        self.analyzers = []
        self.__threading_call__(self.__list_analyzers__)
        self.__list_findings__()
        self.__get_finding_status__()

    def __get_session__(self):
        return self.session

    def __threading_call__(self, call):
        threads = []
        for regional_client in self.regional_clients.values():
            threads.append(threading.Thread(target=call, args=(regional_client,)))
        for t in threads:
            t.start()
        for t in threads:
            t.join()

    def __list_analyzers__(self, regional_client):
        logger.info("AccessAnalyzer - Listing Analyzers...")
        try:
            list_analyzers_paginator = regional_client.get_paginator("list_analyzers")
            analyzer_count = 0
            for page in list_analyzers_paginator.paginate():
                for analyzer in page["analyzers"]:
<<<<<<< HEAD
                    if not self.audit_resources or (
                        is_resource_filtered(analyzer["arn"], self.audit_resources)
                    ):
                        analyzer_count += 1
                        self.analyzers.append(
                            Analyzer(
                                analyzer["arn"],
                                analyzer["name"],
                                analyzer["status"],
                                0,
                                str(analyzer["tags"]),
                                analyzer["type"],
                                regional_client.region,
                            )
=======
                    self.analyzers.append(
                        Analyzer(
                            arn=analyzer["arn"],
                            name=analyzer["name"],
                            status=analyzer["status"],
                            tags=str(analyzer["tags"]),
                            type=analyzer["type"],
                            region=regional_client.region,
>>>>>>> bbc9e112
                        )
            # No analyzers in region
            if analyzer_count == 0:
                self.analyzers.append(
                    Analyzer(
                        "",
                        self.audited_account,
                        "NOT_AVAILABLE",
                        "",
                        "",
                        regional_client.region,
                    )
                )

        except Exception as error:
            logger.error(
                f"{regional_client.region} -- {error.__class__.__name__}[{error.__traceback__.tb_lineno}]: {error}"
            )

    def __get_finding_status__(self):
        logger.info("AccessAnalyzer - Get Finding status...")
        try:
            for analyzer in self.analyzers:
                if analyzer.status != "NOT_AVAILABLE":
                    regional_client = self.regional_clients[analyzer.region]
                    for finding in analyzer.findings:
                        finding_information = regional_client.get_finding(
                            analyzerArn=analyzer.arn, id=finding.id
                        )
                        finding.status = finding_information["finding"]["status"]

        except Exception as error:
            logger.error(
                f"{regional_client.region} -- {error.__class__.__name__}[{error.__traceback__.tb_lineno}]: {error}"
            )

    def __list_findings__(self):
        logger.info("AccessAnalyzer - Listing Findings per Analyzer...")
        try:
            for analyzer in self.analyzers:
                if analyzer.status != "NOT_AVAILABLE":
                    regional_client = self.regional_clients[analyzer.region]
                    list_findings_paginator = regional_client.get_paginator(
                        "list_findings"
                    )
                    for page in list_findings_paginator.paginate(
                        analyzerArn=analyzer.arn
                    ):
                        for finding in page["findings"]:
                            analyzer.findings.append(Finding(id=finding["id"]))

        except Exception as error:
            logger.error(
                f"{regional_client.region} -- {error.__class__.__name__}[{error.__traceback__.tb_lineno}]: {error}"
            )


class Finding(BaseModel):
    id: str
    status: str = ""


class Analyzer(BaseModel):
    arn: str
    name: str
    status: str
    findings: list[Finding] = []
    tags: str
    type: str
    region: str<|MERGE_RESOLUTION|>--- conflicted
+++ resolved
@@ -39,31 +39,19 @@
             analyzer_count = 0
             for page in list_analyzers_paginator.paginate():
                 for analyzer in page["analyzers"]:
-<<<<<<< HEAD
                     if not self.audit_resources or (
                         is_resource_filtered(analyzer["arn"], self.audit_resources)
                     ):
                         analyzer_count += 1
                         self.analyzers.append(
                             Analyzer(
-                                analyzer["arn"],
-                                analyzer["name"],
-                                analyzer["status"],
-                                0,
-                                str(analyzer["tags"]),
-                                analyzer["type"],
-                                regional_client.region,
+                                arn=analyzer["arn"],
+                                name=analyzer["name"],
+                                status=analyzer["status"],
+                                tags=str(analyzer["tags"]),
+                                type=analyzer["type"],
+                                region=regional_client.region,
                             )
-=======
-                    self.analyzers.append(
-                        Analyzer(
-                            arn=analyzer["arn"],
-                            name=analyzer["name"],
-                            status=analyzer["status"],
-                            tags=str(analyzer["tags"]),
-                            type=analyzer["type"],
-                            region=regional_client.region,
->>>>>>> bbc9e112
                         )
             # No analyzers in region
             if analyzer_count == 0:
