--- conflicted
+++ resolved
@@ -10,7 +10,7 @@
   "ResourceIdTemplate": "",
   "Severity": "medium",
   "ResourceType": "Other",
-<<<<<<< HEAD
+  "ResourceGroup": "governance",
   "Description": "**AWS Well-Architected workloads** are assessed for the presence and count of risks labeled `HIGH` or `MEDIUM` across the framework pillars. The result indicates whether any such risks remain recorded for the workload.",
   "Risk": "`HIGH`/`MEDIUM` risks indicate gaps that can drive:\n- **Confidentiality** loss (public data, excessive access)\n- **Integrity** issues (weak controls, unmonitored changes)\n- **Availability** failures (fragile resilience, poor recovery)\nAdversaries can exploit open endpoints and broad privileges to escalate, exfiltrate, and disrupt.",
   "RelatedUrl": "",
@@ -18,12 +18,6 @@
     "https://aws.amazon.com/architecture/well-architected/",
     "https://www.trendmicro.com/cloudoneconformity/knowledge-base/aws/WellArchitected/findings.html"
   ],
-=======
-  "ResourceGroup": "governance",
-  "Description": "The Well-Architected Tool uses the AWS Well-Architected Framework to compare your cloud workloads against best practices across five architectural pillars: security, reliability, performance efficiency, operational excellence, and cost optimization",
-  "Risk": "A given workload can have medium and/or high risks that have been identified based on answers provided to the questions in the Well-Architected Tool. These issues are architectural and operational choices that are not aligned with the best practices from the Well-Architected Framework",
-  "RelatedUrl": "https://aws.amazon.com/architecture/well-architected/",
->>>>>>> 352f136a
   "Remediation": {
     "Code": {
       "CLI": "",
