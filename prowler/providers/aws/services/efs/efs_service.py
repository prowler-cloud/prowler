--- conflicted
+++ resolved
@@ -20,10 +20,7 @@
             self._describe_file_system_policies, self.filesystems.values()
         )
         self.__threading_call__(self._describe_mount_targets, self.filesystems.values())
-<<<<<<< HEAD
         self.__threading_call__(self._describe_access_points, self.filesystems.values())
-=======
->>>>>>> a31b15c2
 
     def _describe_file_systems(self, regional_client):
         logger.info("EFS - Describing file systems...")
@@ -42,11 +39,6 @@
                             id=efs_id,
                             arn=efs_arn,
                             region=regional_client.region,
-<<<<<<< HEAD
-                            policy=None,
-                            backup_policy=None,
-=======
->>>>>>> a31b15c2
                             encrypted=efs["Encrypted"],
                             tags=efs.get("Tags"),
                         )
@@ -63,11 +55,6 @@
                 filesystem.backup_policy = client.describe_backup_policy(
                     FileSystemId=filesystem.id
                 )["BackupPolicy"]["Status"]
-<<<<<<< HEAD
-            except ClientError as e:
-                if e.response["Error"]["Code"] == "PolicyNotFound":
-                    filesystem.backup_policy = "DISABLED"
-=======
             except ClientError as error:
                 if error.response["Error"]["Code"] == "PolicyNotFound":
                     filesystem.backup_policy = "DISABLED"
@@ -78,18 +65,12 @@
                     logger.error(
                         f"{client.region} -- {error.__class__.__name__}[{error.__traceback__.tb_lineno}]: {error}"
                     )
->>>>>>> a31b15c2
             try:
                 fs_policy = client.describe_file_system_policy(
                     FileSystemId=filesystem.id
                 )
                 if "Policy" in fs_policy:
                     filesystem.policy = json.loads(fs_policy["Policy"])
-<<<<<<< HEAD
-            except ClientError as e:
-                if e.response["Error"]["Code"] == "PolicyNotFound":
-                    filesystem.policy = {}
-=======
             except ClientError as error:
                 if error.response["Error"]["Code"] == "PolicyNotFound":
                     filesystem.policy = {}
@@ -100,7 +81,6 @@
                     logger.error(
                         f"{client.region} -- {error.__class__.__name__}[{error.__traceback__.tb_lineno}]: {error}"
                     )
->>>>>>> a31b15c2
         except Exception as error:
             logger.error(
                 f"{client.region} -- {error.__class__.__name__}[{error.__traceback__.tb_lineno}]: {error}"
@@ -127,7 +107,6 @@
                                 id=mount_target_id,
                                 file_system_id=mount_target["FileSystemId"],
                                 subnet_id=mount_target["SubnetId"],
-<<<<<<< HEAD
                             )
                         )
         except Exception as error:
@@ -158,8 +137,6 @@
                                 root_directory_path=access_point["RootDirectory"][
                                     "Path"
                                 ],
-=======
->>>>>>> a31b15c2
                             )
                         )
         except Exception as error:
@@ -174,15 +151,12 @@
     subnet_id: str
 
 
-<<<<<<< HEAD
 class AccessPoint(BaseModel):
     id: str
     file_system_id: str
     root_directory_path: str
 
 
-=======
->>>>>>> a31b15c2
 class FileSystem(BaseModel):
     id: str
     arn: str
@@ -191,8 +165,5 @@
     backup_policy: Optional[str] = "DISABLED"
     encrypted: bool
     mount_targets: list[MountTarget] = []
-<<<<<<< HEAD
     access_points: list[AccessPoint] = []
-=======
->>>>>>> a31b15c2
     tags: Optional[list] = []