--- conflicted
+++ resolved
@@ -39,11 +39,6 @@
                             id=efs_id,
                             arn=efs_arn,
                             region=regional_client.region,
-<<<<<<< HEAD
-                            policy=None,
-                            backup_policy=None,
-=======
->>>>>>> aa3425a7
                             encrypted=efs["Encrypted"],
                             tags=efs.get("Tags"),
                         )
@@ -60,11 +55,6 @@
                 filesystem.backup_policy = client.describe_backup_policy(
                     FileSystemId=filesystem.id
                 )["BackupPolicy"]["Status"]
-<<<<<<< HEAD
-            except ClientError as e:
-                if e.response["Error"]["Code"] == "PolicyNotFound":
-                    filesystem.backup_policy = "DISABLED"
-=======
             except ClientError as error:
                 if error.response["Error"]["Code"] == "PolicyNotFound":
                     filesystem.backup_policy = "DISABLED"
@@ -75,18 +65,12 @@
                     logger.error(
                         f"{client.region} -- {error.__class__.__name__}[{error.__traceback__.tb_lineno}]: {error}"
                     )
->>>>>>> aa3425a7
             try:
                 fs_policy = client.describe_file_system_policy(
                     FileSystemId=filesystem.id
                 )
                 if "Policy" in fs_policy:
                     filesystem.policy = json.loads(fs_policy["Policy"])
-<<<<<<< HEAD
-            except ClientError as e:
-                if e.response["Error"]["Code"] == "PolicyNotFound":
-                    filesystem.policy = {}
-=======
             except ClientError as error:
                 if error.response["Error"]["Code"] == "PolicyNotFound":
                     filesystem.policy = {}
@@ -97,7 +81,6 @@
                     logger.error(
                         f"{client.region} -- {error.__class__.__name__}[{error.__traceback__.tb_lineno}]: {error}"
                     )
->>>>>>> aa3425a7
         except Exception as error:
             logger.error(
                 f"{client.region} -- {error.__class__.__name__}[{error.__traceback__.tb_lineno}]: {error}"
@@ -154,10 +137,7 @@
                                 root_directory_path=access_point["RootDirectory"][
                                     "Path"
                                 ],
-<<<<<<< HEAD
                                 posix_user=access_point.get("PosixUser"),
-=======
->>>>>>> aa3425a7
                             )
                         )
         except Exception as error:
@@ -176,10 +156,7 @@
     id: str
     file_system_id: str
     root_directory_path: str
-<<<<<<< HEAD
-    posix_user: Optional[dict]
-=======
->>>>>>> aa3425a7
+    posix_user: dict = {}
 
 
 class FileSystem(BaseModel):
