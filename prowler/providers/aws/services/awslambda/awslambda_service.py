--- conflicted
+++ resolved
@@ -21,30 +21,15 @@
         super().__init__(__class__.__name__, audit_info)
         self.functions = {}
         self.__threading_call__(self.__list_functions__)
-<<<<<<< HEAD
         self.__threading_call__(
             self.__list_tags_for_resource__, self.functions.values()
         )
-
-        # We only want to retrieve the Lambda code if the
-        # awslambda_function_no_secrets_in_code check is set
-        if (
-            "awslambda_function_no_secrets_in_code"
-            in audit_info.audit_metadata.expected_checks
-        ):
-            self.__threading_call__(self.__get_function__)
-
         self.__threading_call__(self.__get_policy__, self.functions.values())
         self.__threading_call__(
             self.__get_function_url_config__, self.functions.values()
         )
 
         self.__update_progress_is_complete__()
-=======
-        self.__list_tags_for_resource__()
-        self.__threading_call__(self.__get_policy__)
-        self.__threading_call__(self.__get_function_url_config__)
->>>>>>> 2ca4656e
 
     def __list_functions__(self, regional_client):
         try:
@@ -81,13 +66,6 @@
                 f" {error}"
             )
 
-<<<<<<< HEAD
-    def __get_function__(self, function):
-        try:
-            regional_client = self.regional_clients[function.region]
-            function_information = regional_client.get_function(
-                FunctionName=function.name
-=======
     def __get_function_code__(self):
         logger.info("Lambda - Getting Function Code...")
         # Use a thread pool handle the queueing and execution of the __fetch_function_code__ tasks, up to max_workers tasks concurrently.
@@ -114,22 +92,19 @@
             regional_client = self.regional_clients[function_region]
             function_information = regional_client.get_function(
                 FunctionName=function_name
->>>>>>> 2ca4656e
             )
             if "Location" in function_information["Code"]:
                 code_location_uri = function_information["Code"]["Location"]
                 raw_code_zip = requests.get(code_location_uri).content
-<<<<<<< HEAD
-                self.functions[function.arn].code = LambdaCode(
-=======
                 return LambdaCode(
->>>>>>> 2ca4656e
                     location=code_location_uri,
                     code_zip=zipfile.ZipFile(io.BytesIO(raw_code_zip)),
                 )
         except Exception as error:
             logger.error(
-                f"{regional_client.region} -- {error.__class__.__name__}[{error.__traceback__.tb_lineno}]: {error}"
+                f"{regional_client.region} --"
+                f" {error.__class__.__name__}[{error.__traceback__.tb_lineno}]:"
+                f" {error}"
             )
             raise
 
