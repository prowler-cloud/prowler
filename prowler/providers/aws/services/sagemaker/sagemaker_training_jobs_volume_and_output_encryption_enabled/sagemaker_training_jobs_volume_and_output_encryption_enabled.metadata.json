--- conflicted
+++ resolved
@@ -12,19 +12,13 @@
   "ResourceIdTemplate": "",
   "Severity": "high",
   "ResourceType": "Other",
-<<<<<<< HEAD
+  "ResourceGroup": "ai_ml",
   "Description": "**Amazon SageMaker training jobs** use **KMS encryption** for their attached ML storage volumes via `VolumeKmsKeyId`.\n\nThe finding identifies training jobs where the volume encryption key is not configured.",
   "Risk": "Missing **CMEK** leaves training data, checkpoints, and logs on the volume without tenant-controlled encryption. This reduces **confidentiality**, enables data exposure via snapshots or privileged access, and limits control over key policies, rotation, and emergency revocation.",
   "RelatedUrl": "",
   "AdditionalURLs": [
     "https://docs.aws.amazon.com/sagemaker/latest/dg/key-management.html"
   ],
-=======
-  "ResourceGroup": "ai_ml",
-  "Description": "Check if Amazon SageMaker Training jobs have volume and output with KMS encryption enabled",
-  "Risk": "Data exfiltration could happen if information is not protected. KMS keys provide additional security level to IAM policies.",
-  "RelatedUrl": "https://docs.aws.amazon.com/sagemaker/latest/dg/key-management.html",
->>>>>>> 85c90cac
   "Remediation": {
     "Code": {
       "CLI": "",
@@ -38,7 +32,8 @@
     }
   },
   "Categories": [
-    "encryption"
+    "encryption",
+    "gen-ai"
   ],
   "DependsOn": [],
   "RelatedTo": [],
