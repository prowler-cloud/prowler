--- conflicted
+++ resolved
@@ -13,21 +13,14 @@
   "ResourceIdTemplate": "",
   "Severity": "high",
   "ResourceType": "AwsSageMakerNotebookInstance",
-<<<<<<< HEAD
+  "ResourceGroup": "ai_ml",
   "Description": "Amazon SageMaker notebook instances are evaluated for the `DirectInternetAccess` setting.\n\nInstances with it disabled use only VPC connectivity; instances with it enabled permit direct outbound internet access.",
   "Risk": "Direct internet access from notebooks weakens **egress control**, risking **confidentiality** and **integrity**.\n\nAdversaries or unvetted code can exfiltrate data, download malware, or run command-and-control. Public package installs bypass inspection, enabling supply-chain tampering and **lateral movement** from compromised sessions.",
   "RelatedUrl": "",
   "AdditionalURLs": [
-    "https://docs.prowler.com/checks/aws/networking-policies/ensure-that-direct-internet-access-is-disabled-for-an-amazon-sagemaker-notebook-instance#fix---buildtime",
     "https://www.trendmicro.com/cloudoneconformity/knowledge-base/aws/SageMaker/notebook-direct-internet-access.html",
     "https://docs.aws.amazon.com/sagemaker/latest/dg/interface-vpc-endpoint.html"
   ],
-=======
-  "ResourceGroup": "ai_ml",
-  "Description": "Check if Amazon SageMaker Notebook instances have direct internet access",
-  "Risk": "This could provide an avenue for unauthorized access to your data.",
-  "RelatedUrl": "https://docs.aws.amazon.com/sagemaker/latest/dg/interface-vpc-endpoint.html",
->>>>>>> 85c90cac
   "Remediation": {
     "Code": {
       "CLI": "",
@@ -42,7 +35,8 @@
   },
   "Categories": [
     "internet-exposed",
-    "trust-boundaries"
+    "trust-boundaries",
+    "gen-ai"
   ],
   "DependsOn": [],
   "RelatedTo": [],
