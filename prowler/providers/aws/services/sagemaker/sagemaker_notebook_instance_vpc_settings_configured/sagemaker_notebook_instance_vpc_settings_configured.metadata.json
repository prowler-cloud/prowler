--- conflicted
+++ resolved
@@ -11,7 +11,7 @@
   "ResourceIdTemplate": "",
   "Severity": "high",
   "ResourceType": "AwsSageMakerNotebookInstance",
-<<<<<<< HEAD
+  "ResourceGroup": "ai_ml",
   "Description": "**SageMaker notebook instances** are evaluated for **VPC attachment**. Instances configured with a VPC (via a `subnet_id` and security groups) use private networking; those without VPC settings rely on public networking.",
   "Risk": "Without a VPC, notebooks lose **network isolation**. Traffic to AWS services may traverse the public internet, limiting **egress control** and **private endpoints**, enabling data exfiltration and interception, and easing lateral movement-impacting **confidentiality** and **integrity**.",
   "RelatedUrl": "",
@@ -19,12 +19,6 @@
     "https://www.trendmicro.com/cloudoneconformity/knowledge-base/aws/SageMaker/notebook-instance-in-vpc.html",
     "https://docs.aws.amazon.com/sagemaker/latest/dg/studio-notebooks-and-internet-access.html"
   ],
-=======
-  "ResourceGroup": "ai_ml",
-  "Description": "Check if Amazon SageMaker Notebook instances have VPC settings configured",
-  "Risk": "This could provide an avenue for unauthorized access to your data.",
-  "RelatedUrl": "https://docs.aws.amazon.com/sagemaker/latest/dg/studio-notebooks-and-internet-access.html",
->>>>>>> 85c90cac
   "Remediation": {
     "Code": {
       "CLI": "",
@@ -38,7 +32,8 @@
     }
   },
   "Categories": [
-    "trust-boundaries"
+    "internet-exposed",
+    "gen-ai"
   ],
   "DependsOn": [],
   "RelatedTo": [],
