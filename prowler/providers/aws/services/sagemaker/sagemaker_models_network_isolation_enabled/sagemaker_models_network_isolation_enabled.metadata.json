--- conflicted
+++ resolved
@@ -9,25 +9,16 @@
   ],
   "ServiceName": "sagemaker",
   "SubServiceName": "",
-<<<<<<< HEAD
   "ResourceIdTemplate": "",
   "Severity": "high",
-  "ResourceType": "AwsSageMakerNotebookInstance",
+  "ResourceType": "Other",
+  "ResourceGroup": "ai_ml",
   "Description": "**SageMaker models** are evaluated for **network isolation** status, indicating whether model containers are blocked from initiating network connections during hosting/inference, aside from required service control traffic.",
   "Risk": "**Disabled network isolation** allows model containers to reach external networks, enabling exfiltration of inputs, outputs, or credentials, retrieval of untrusted code, and covert callbacks. This compromises confidentiality and integrity and can facilitate lateral movement from the hosting environment.",
   "RelatedUrl": "",
   "AdditionalURLs": [
     "https://docs.aws.amazon.com/sagemaker/latest/dg/studio-notebooks-and-internet-access.html"
   ],
-=======
-  "ResourceIdTemplate": "arn:aws:sagemaker:region:account-id:model",
-  "Severity": "medium",
-  "ResourceType": "Other",
-  "ResourceGroup": "ai_ml",
-  "Description": "Check if Amazon SageMaker Models have network isolation enabled",
-  "Risk": "This could provide an avenue for unauthorized access to your data.",
-  "RelatedUrl": "https://docs.aws.amazon.com/sagemaker/latest/dg/studio-notebooks-and-internet-access.html",
->>>>>>> 85c90cac
   "Remediation": {
     "Code": {
       "CLI": "",
@@ -41,12 +32,9 @@
     }
   },
   "Categories": [
-<<<<<<< HEAD
     "trust-boundaries",
-    "container-security"
-=======
+    "container-security",
     "gen-ai"
->>>>>>> 85c90cac
   ],
   "DependsOn": [],
   "RelatedTo": [],
