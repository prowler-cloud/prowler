import threading
from datetime import datetime
from typing import Optional

from pydantic import BaseModel

from prowler.lib.logger import logger
from prowler.lib.scan_filters.scan_filters import is_resource_filtered
from prowler.providers.aws.aws_provider import generate_regional_clients


################## ACM
class ACM:
    def __init__(self, audit_info):
        self.service = "acm"
        self.session = audit_info.audit_session
        self.audited_account = audit_info.audited_account
        self.audit_resources = audit_info.audit_resources
        self.regional_clients = generate_regional_clients(self.service, audit_info)
        self.certificates = []
        self.__threading_call__(self.__list_certificates__)
        self.__describe_certificates__()
        self.__list_tags_for_certificate__()

    def __get_session__(self):
        return self.session

    def __threading_call__(self, call):
        threads = []
        for regional_client in self.regional_clients.values():
            threads.append(threading.Thread(target=call, args=(regional_client,)))
        for t in threads:
            t.start()
        for t in threads:
            t.join()

    def __list_certificates__(self, regional_client):
        logger.info("ACM - Listing Certificates...")
        try:
            list_certificates_paginator = regional_client.get_paginator(
                "list_certificates"
            )
            for page in list_certificates_paginator.paginate():
                for certificate in page["CertificateSummaryList"]:
                    if not self.audit_resources or (
                        is_resource_filtered(
                            certificate["CertificateArn"], self.audit_resources
                        )
                    ):
                        if "NotAfter" in certificate:
                            # We need to get the TZ info to be able to do the math
                            certificate_expiration_time = (
                                certificate["NotAfter"]
                                - datetime.now(
                                    certificate["NotAfter"].tzinfo
                                    if hasattr(certificate["NotAfter"], "tzinfo")
                                    else None
                                )
                            ).days
                        else:
                            certificate_expiration_time = 0
                        self.certificates.append(
                            Certificate(
                                arn=certificate["CertificateArn"],
                                name=certificate["DomainName"],
                                type=certificate["Type"],
                                expiration_days=certificate_expiration_time,
                                transparency_logging=False,
                                region=regional_client.region,
                            )
                        )
        except Exception as error:
            logger.error(
                f"{regional_client.region} -- {error.__class__.__name__}[{error.__traceback__.tb_lineno}]: {error}"
            )

    def __describe_certificates__(self):
        logger.info("ACM - Describing Certificates...")
        try:
            for certificate in self.certificates:
                regional_client = self.regional_clients[certificate.region]
                response = regional_client.describe_certificate(
                    CertificateArn=certificate.arn
                )["Certificate"]
                if (
                    response["Options"]["CertificateTransparencyLoggingPreference"]
                    == "ENABLED"
                ):
                    certificate.transparency_logging = True
        except Exception as error:
            logger.error(
                f"{regional_client.region} -- {error.__class__.__name__}[{error.__traceback__.tb_lineno}]: {error}"
            )

    def __list_tags_for_certificate__(self):
        logger.info("ACM - List Tags...")
        try:
            for certificate in self.certificates:
                regional_client = self.regional_clients[certificate.region]
                response = regional_client.list_tags_for_certificate(
                    CertificateArn=certificate.arn
                )["Tags"]
<<<<<<< HEAD
                certificate.tags = [response]
=======
                certificate.tags = response
>>>>>>> 032feb34
        except Exception as error:
            logger.error(
                f"{regional_client.region} -- {error.__class__.__name__}[{error.__traceback__.tb_lineno}]: {error}"
            )


class Certificate(BaseModel):
    arn: str
    name: str
    type: str
    tags: Optional[list] = []
    expiration_days: int
    transparency_logging: Optional[bool]
    region: str<|MERGE_RESOLUTION|>--- conflicted
+++ resolved
@@ -100,11 +100,7 @@
                 response = regional_client.list_tags_for_certificate(
                     CertificateArn=certificate.arn
                 )["Tags"]
-<<<<<<< HEAD
-                certificate.tags = [response]
-=======
                 certificate.tags = response
->>>>>>> 032feb34
         except Exception as error:
             logger.error(
                 f"{regional_client.region} -- {error.__class__.__name__}[{error.__traceback__.tb_lineno}]: {error}"
