from enum import Enum
<<<<<<< HEAD
=======
from typing import Optional
>>>>>>> 2177704b

from pydantic import BaseModel

from prowler.lib.logger import logger
from prowler.lib.scan_filters.scan_filters import is_resource_filtered
from prowler.providers.aws.lib.service.service import AWSService


class NetworkFirewall(AWSService):
    def __init__(self, provider):
        # Call AWSService's __init__
        super().__init__("network-firewall", provider)
        self.network_firewalls = {}
        self.__threading_call__(self._list_firewalls)
        self.__threading_call__(
            self._describe_firewall, self.network_firewalls.values()
        )
        self.__threading_call__(
            self._describe_firewall_policy, self.network_firewalls.values()
        )
        self.__threading_call__(
            self._describe_logging_configuration, self.network_firewalls.values()
        )

    def _list_firewalls(self, regional_client):
        logger.info("Network Firewall - Listing Network Firewalls...")
        try:
            list_network_firewalls_paginator = regional_client.get_paginator(
                "list_firewalls"
            )
            for page in list_network_firewalls_paginator.paginate():
                for network_firewall in page["Firewalls"]:
                    if not self.audit_resources or (
                        is_resource_filtered(
                            network_firewall["FirewallArn"], self.audit_resources
                        )
                    ):
                        self.network_firewalls[
                            network_firewall.get("FirewallArn", "")
                        ] = Firewall(
                            arn=network_firewall.get("FirewallArn"),
                            region=regional_client.region,
                            name=network_firewall.get("FirewallName"),
                        )
        except Exception as error:
            logger.error(
                f"{regional_client.region} -- {error.__class__.__name__}[{error.__traceback__.tb_lineno}]: {error}"
            )

    def _describe_firewall(self, network_firewall):
        logger.info("Network Firewall - Describe Network Firewalls...")
        try:
            regional_client = self.regional_clients[network_firewall.region]
            describe_firewall = regional_client.describe_firewall(
                FirewallArn=network_firewall.arn,
            )["Firewall"]
            network_firewall.policy_arn = describe_firewall.get("FirewallPolicyArn")
            network_firewall.vpc_id = describe_firewall.get("VpcId")
            network_firewall.tags = describe_firewall.get("Tags", [])
            encryption_config = describe_firewall.get("EncryptionConfiguration", {})
            network_firewall.encryption_type = encryption_config.get("Type")
            network_firewall.deletion_protection = describe_firewall.get(
                "DeleteProtection", False
            )
            subnet_list = describe_firewall.get("SubnetMappings", [])
            if subnet_list != []:
                for subnet in subnet_list:
                    network_firewall.subnet_mappings.append(
                        Subnet(
                            subnet_id=subnet.get("SubnetId"),
                            ip_addr_type=subnet.get("IPAddressType"),
                        )
                    )
        except Exception as error:
            logger.error(
                f"{error.__class__.__name__}:{error.__traceback__.tb_lineno} -- {error}"
            )

    def _describe_firewall_policy(self, network_firewall):
        logger.info("Network Firewall - Describe Network Firewall Policies...")
        try:
            regional_client = self.regional_clients[network_firewall.region]
            describe_firewall_policy = regional_client.describe_firewall_policy(
                FirewallPolicyArn=network_firewall.policy_arn,
            )
            firewall_policy = describe_firewall_policy.get("FirewallPolicy", {})
            network_firewall.stateless_rule_groups = [
                group.get("ResourceArn", "")
                for group in firewall_policy.get("StatelessRuleGroupReferences", [])
            ]
            network_firewall.stateful_rule_groups = [
                group.get("ResourceArn", "")
                for group in firewall_policy.get("StatefulRuleGroupReferences", [])
            ]
        except Exception as error:
            logger.error(
                f"{error.__class__.__name__}:{error.__traceback__.tb_lineno} -- {error}"
            )

    def _describe_logging_configuration(self, network_firewall):
        logger.info(
            "Network Firewall - Describe Network Firewalls Logging Configuration..."
        )
        try:
            describe_logging_configuration = (
                self.regional_clients[network_firewall.region]
                .describe_logging_configuration(FirewallArn=network_firewall.arn)
                .get("LoggingConfiguration", {})
            )
            destination_configs = describe_logging_configuration.get(
                "LogDestinationConfigs", []
            )
            network_firewall.logging_configuration = []
            if destination_configs:
                for log_destination_config in destination_configs:
                    log_type = LogType(log_destination_config.get("LogType", "FLOW"))
                    log_destination_type = LogDestinationType(
                        log_destination_config.get("LogDestinationType", "S3")
                    )
                    log_destination = log_destination_config.get("LogDestination", {})
                    network_firewall.logging_configuration.append(
                        LoggingConfiguration(
                            log_type=log_type,
                            log_destination_type=log_destination_type,
                            log_destination=log_destination,
                        )
                    )
        except Exception as error:
            logger.error(
                f"{error.__class__.__name__}:{error.__traceback__.tb_lineno} -- {error}"
            )


class LogType(Enum):
    """Log Type for Network Firewall"""

    alert = "ALERT"
    flow = "FLOW"
    tls = "TLS"


class LogDestinationType(Enum):
    """Log Destination Type for Network Firewall"""

    s3 = "S3"
    cloudwatch_logs = "CloudWatchLogs"
    kinesis_data_firehose = "KinesisDataFirehose"


class LoggingConfiguration(BaseModel):
    """Logging Configuration for Network Firewall"""

    log_type: LogType
    log_destination_type: LogDestinationType
    log_destination: dict = {}


class IPAddressType(Enum):
    """Enum for IP Address Type"""

    IPV4 = "IPV4"
    IPV6 = "IPV6"
    DUALSTACK = "DUALSTACK"


class Subnet(BaseModel):
    """Subnet model for SubnetMappings"""

    subnet_id: str
    ip_addr_type: IPAddressType


class Firewall(BaseModel):
    """Firewall Model for Network Firewall"""

    arn: str
    name: str
    region: str
    policy_arn: str = None
    vpc_id: str = None
    tags: list = []
    encryption_type: str = None
    deletion_protection: bool = False
<<<<<<< HEAD
    subnet_mappings: list[Subnet] = []
=======
    logging_configuration: Optional[list[LoggingConfiguration]]
>>>>>>> 2177704b
    stateless_rule_groups: list[str] = []
    stateful_rule_groups: list[str] = []<|MERGE_RESOLUTION|>--- conflicted
+++ resolved
@@ -1,8 +1,6 @@
 from enum import Enum
-<<<<<<< HEAD
-=======
+
 from typing import Optional
->>>>>>> 2177704b
 
 from pydantic import BaseModel
 
@@ -186,10 +184,7 @@
     tags: list = []
     encryption_type: str = None
     deletion_protection: bool = False
-<<<<<<< HEAD
     subnet_mappings: list[Subnet] = []
-=======
     logging_configuration: Optional[list[LoggingConfiguration]]
->>>>>>> 2177704b
     stateless_rule_groups: list[str] = []
     stateful_rule_groups: list[str] = []