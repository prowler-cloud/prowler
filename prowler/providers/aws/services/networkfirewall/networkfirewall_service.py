from enum import Enum
from typing import Optional

from pydantic import BaseModel

from prowler.lib.logger import logger
from prowler.lib.scan_filters.scan_filters import is_resource_filtered
from prowler.providers.aws.lib.service.service import AWSService


class NetworkFirewall(AWSService):
    def __init__(self, provider):
        # Call AWSService's __init__
        super().__init__("network-firewall", provider)
        self.network_firewalls = {}
        self.__threading_call__(self._list_firewalls)
        self.__threading_call__(
            self._describe_firewall, self.network_firewalls.values()
        )
        self.__threading_call__(
            self._describe_firewall_policy, self.network_firewalls.values()
        )
        self.__threading_call__(
            self._describe_logging_configuration, self.network_firewalls.values()
        )

    def _list_firewalls(self, regional_client):
        logger.info("Network Firewall - Listing Network Firewalls...")
        try:
            list_network_firewalls_paginator = regional_client.get_paginator(
                "list_firewalls"
            )
            for page in list_network_firewalls_paginator.paginate():
                for network_firewall in page["Firewalls"]:
                    if not self.audit_resources or (
                        is_resource_filtered(
                            network_firewall["FirewallArn"], self.audit_resources
                        )
                    ):
                        arn = network_firewall.get("FirewallArn", "")
                        self.network_firewalls[arn] = Firewall(
                            arn=network_firewall.get("FirewallArn"),
                            region=regional_client.region,
                            name=network_firewall.get("FirewallName"),
                        )
        except Exception as error:
            logger.error(
                f"{regional_client.region} -- {error.__class__.__name__}[{error.__traceback__.tb_lineno}]: {error}"
            )

    def _describe_firewall(self, network_firewall):
        logger.info("Network Firewall - Describe Network Firewalls...")
        try:
            regional_client = self.regional_clients[network_firewall.region]
            describe_firewall = regional_client.describe_firewall(
                FirewallArn=network_firewall.arn,
            )["Firewall"]
            network_firewall.policy_arn = describe_firewall.get("FirewallPolicyArn")
            network_firewall.vpc_id = describe_firewall.get("VpcId")
            network_firewall.tags = describe_firewall.get("Tags", [])
            encryption_config = describe_firewall.get("EncryptionConfiguration", {})
            network_firewall.encryption_type = encryption_config.get("Type")
            network_firewall.deletion_protection = describe_firewall.get(
                "DeleteProtection", False
            )
        except Exception as error:
            logger.error(
                f"{error.__class__.__name__}:{error.__traceback__.tb_lineno} -- {error}"
            )

    def _describe_firewall_policy(self, network_firewall):
        logger.info("Network Firewall - Describe Network Firewall Policies...")
        try:
            regional_client = self.regional_clients[network_firewall.region]
            describe_firewall_policy = regional_client.describe_firewall_policy(
                FirewallPolicyArn=network_firewall.policy_arn,
            )
            firewall_policy = describe_firewall_policy.get("FirewallPolicy", {})
            network_firewall.stateless_rule_groups = [
                group.get("ResourceArn", "")
                for group in firewall_policy.get("StatelessRuleGroupReferences", [])
            ]
            network_firewall.stateful_rule_groups = [
                group.get("ResourceArn", "")
                for group in firewall_policy.get("StatefulRuleGroupReferences", [])
            ]
        except Exception as error:
            logger.error(
                f"{error.__class__.__name__}:{error.__traceback__.tb_lineno} -- {error}"
            )

    def _describe_logging_configuration(self, network_firewall):
        logger.info(
            "Network Firewall - Describe Network Firewalls Logging Configuration..."
        )
        try:
            describe_logging_configuration = (
                self.regional_clients[network_firewall.region]
                .describe_logging_configuration(FirewallArn=network_firewall.arn)
                .get("LoggingConfiguration", {})
            )
            destination_configs = describe_logging_configuration.get(
                "LogDestinationConfigs", []
            )
            network_firewall.logging_configuration = []
            if destination_configs:
                for log_destination_config in destination_configs:
                    log_type = LogType(log_destination_config.get("LogType", "FLOW"))
                    log_destination_type = LogDestinationType(
                        log_destination_config.get("LogDestinationType", "S3")
                    )
                    log_destination = log_destination_config.get("LogDestination", {})
                    network_firewall.logging_configuration.append(
                        LoggingConfiguration(
                            log_type=log_type,
                            log_destination_type=log_destination_type,
                            log_destination=log_destination,
                        )
                    )
        except Exception as error:
            logger.error(
                f"{error.__class__.__name__}:{error.__traceback__.tb_lineno} -- {error}"
            )


class LogType(Enum):
    """Log Type for Network Firewall"""

    alert = "ALERT"
    flow = "FLOW"
    tls = "TLS"


class LogDestinationType(Enum):
    """Log Destination Type for Network Firewall"""

    s3 = "S3"
    cloudwatch_logs = "CloudWatchLogs"
    kinesis_data_firehose = "KinesisDataFirehose"


class LoggingConfiguration(BaseModel):
    """Logging Configuration for Network Firewall"""

    log_type: LogType
    log_destination_type: LogDestinationType
    log_destination: dict = {}


class Firewall(BaseModel):
    """Firewall Model for Network Firewall"""

    arn: str
    name: str
    region: str
    policy_arn: str = None
    vpc_id: str = None
    tags: list = []
    encryption_type: str = None
    deletion_protection: bool = False
<<<<<<< HEAD
    default_stateless_frag_actions: list = []
=======
    logging_configuration: Optional[list[LoggingConfiguration]]
>>>>>>> ff101087
    stateless_rule_groups: list[str] = []
    stateful_rule_groups: list[str] = []<|MERGE_RESOLUTION|>--- conflicted
+++ resolved
@@ -158,10 +158,7 @@
     tags: list = []
     encryption_type: str = None
     deletion_protection: bool = False
-<<<<<<< HEAD
     default_stateless_frag_actions: list = []
-=======
     logging_configuration: Optional[list[LoggingConfiguration]]
->>>>>>> ff101087
     stateless_rule_groups: list[str] = []
     stateful_rule_groups: list[str] = []