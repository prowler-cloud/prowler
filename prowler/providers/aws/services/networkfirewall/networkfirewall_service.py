from enum import Enum

from pydantic import BaseModel

from prowler.lib.logger import logger
from prowler.lib.scan_filters.scan_filters import is_resource_filtered
from prowler.providers.aws.lib.service.service import AWSService


class NetworkFirewall(AWSService):
    def __init__(self, provider):
        # Call AWSService's __init__
        super().__init__("network-firewall", provider)
        self.network_firewalls = {}
        self.__threading_call__(self._list_firewalls)
<<<<<<< HEAD
        self._describe_firewall()
=======
        self.__threading_call__(
            self._describe_firewall, self.network_firewalls.values()
        )
        self.__threading_call__(
            self._describe_firewall_policy, self.network_firewalls.values()
        )
>>>>>>> c505ff14
        self._describe_logging_configuration()

    def _list_firewalls(self, regional_client):
        logger.info("Network Firewall - Listing Network Firewalls...")
        try:
            list_network_firewalls_paginator = regional_client.get_paginator(
                "list_firewalls"
            )
            for page in list_network_firewalls_paginator.paginate():
                for network_firewall in page["Firewalls"]:
                    if not self.audit_resources or (
                        is_resource_filtered(
                            network_firewall["FirewallArn"], self.audit_resources
                        )
                    ):
                        self.network_firewalls[
                            network_firewall.get("FirewallArn", "")
                        ] = Firewall(
                            arn=network_firewall.get("FirewallArn"),
                            region=regional_client.region,
                            name=network_firewall.get("FirewallName"),
                        )
        except Exception as error:
            logger.error(
                f"{regional_client.region} -- {error.__class__.__name__}[{error.__traceback__.tb_lineno}]: {error}"
            )

    def _describe_firewall(self, network_firewall):
        logger.info("Network Firewall - Describe Network Firewalls...")
        try:
            regional_client = self.regional_clients[network_firewall.region]
            describe_firewall = regional_client.describe_firewall(
                FirewallArn=network_firewall.arn,
            )["Firewall"]
            network_firewall.policy_arn = describe_firewall.get("FirewallPolicyArn")
            network_firewall.vpc_id = describe_firewall.get("VpcId")
            network_firewall.tags = describe_firewall.get("Tags", [])
            encryption_config = describe_firewall.get("EncryptionConfiguration", {})
            network_firewall.encryption_type = encryption_config.get("Type")
            network_firewall.deletion_protection = describe_firewall.get(
                "DeleteProtection", False
            )
        except Exception as error:
            logger.error(
                f"{error.__class__.__name__}:{error.__traceback__.tb_lineno} -- {error}"
            )

    def _describe_firewall_policy(self, network_firewall):
        logger.info("Network Firewall - Describe Network Firewall Policies...")
        try:
            regional_client = self.regional_clients[network_firewall.region]
            describe_firewall_policy = regional_client.describe_firewall_policy(
                FirewallPolicyArn=network_firewall.policy_arn,
            )
            firewall_policy = describe_firewall_policy.get("FirewallPolicy", {})
            network_firewall.stateless_rule_groups = [
                group.get("ResourceArn", "")
                for group in firewall_policy.get("StatelessRuleGroupReferences", [])
            ]
            network_firewall.stateful_rule_groups = [
                group.get("ResourceArn", "")
                for group in firewall_policy.get("StatefulRuleGroupReferences", [])
            ]
        except Exception as error:
            logger.error(
                f"{error.__class__.__name__}:{error.__traceback__.tb_lineno} -- {error}"
            )

    def _describe_logging_configuration(self):
        logger.info(
            "Network Firewall - Describe Network Firewalls Logging Configuration..."
        )
        try:
            for network_firewall in self.network_firewalls:
                describe_logging_configuration = (
                    self.regional_clients[network_firewall.region]
                    .describe_logging_configuration(FirewallArn=network_firewall.arn)
                    .get("LoggingConfiguration", {})
                )
                destination_configs = describe_logging_configuration.get(
                    "LogDestinationConfigs", []
                )
                network_firewall.logging_configuration = []
                if destination_configs:
                    for log_destination_config in destination_configs:
                        network_firewall.logging_configuration.append(
                            LoggingConfiguration(
                                log_type=LogType(
                                    log_destination_config.get("LogType", "FLOW")
                                ),
                                log_destination_type=LogDestinationType(
                                    log_destination_config.get(
                                        "LogDestinationType", "S3"
                                    )
                                ),
                                log_destination=log_destination_config.get(
                                    "LogDestination", {}
                                ),
                            )
                        )

        except Exception as error:
            logger.error(
                f"{error.__class__.__name__}:{error.__traceback__.tb_lineno} -- {error}"
            )

    def _describe_logging_configuration(self):
        logger.info(
            "Network Firewall - Describe Network Firewalls Logging Configuration..."
        )
        try:
            for arn, network_firewall in self.network_firewalls.items():
                describe_logging_configuration = (
                    self.regional_clients[network_firewall.region]
                    .describe_logging_configuration(FirewallArn=arn)
                    .get("LoggingConfiguration", {})
                )
                destination_configs = describe_logging_configuration.get(
                    "LogDestinationConfigs", []
                )
                network_firewall.logging_configuration = []
                if destination_configs:
                    for log_destination_config in destination_configs:
                        log_type = LogType(
                            log_destination_config.get("LogType", "FLOW")
                        )
                        log_destination_type = LogDestinationType(
                            log_destination_config.get("LogDestinationType", "S3")
                        )
                        log_destination = log_destination_config.get(
                            "LogDestination", {}
                        ).get(
                            "bucket-name"
                            if log_destination_type == LogDestinationType.s3
                            else (
                                "logGroup"
                                if log_destination_type
                                == LogDestinationType.cloudwatch_logs
                                else (
                                    "deliveryStream"
                                    if log_destination_type
                                    == LogDestinationType.kinesis_data_firehose
                                    else ""
                                )
                            )
                        )
                        network_firewall.logging_configuration.append(
                            LoggingConfiguration(
                                log_type=log_type,
                                log_destination_type=log_destination_type,
                                log_destination=log_destination,
                            )
                        )
        except Exception as error:
            logger.error(
                f"{error.__class__.__name__}:{error.__traceback__.tb_lineno} -- {error}"
            )


class LogType(Enum):
    """Log Type for Network Firewall"""

    alert = "ALERT"
    flow = "FLOW"
    tls = "TLS"


class LogDestinationType(Enum):
    """Log Destination Type for Network Firewall"""

    s3 = "S3"
    cloudwatch_logs = "CloudWatchLogs"
    kinesis_data_firehose = "KinesisDataFirehose"


class LoggingConfiguration(BaseModel):
    """Logging Configuration for Network Firewall"""

    log_type: LogType
    log_destination_type: LogDestinationType
    log_destination: str = ""


class LogType(Enum):
    """Log Type for Network Firewall"""

    alert = "ALERT"
    flow = "FLOW"
    tls = "TLS"


class LogDestinationType(Enum):
    """Log Destination Type for Network Firewall"""

    s3 = "S3"
    cloudwatch_logs = "CloudWatchLogs"
    kinesis_data_firehose = "KinesisDataFirehose"


class LoggingConfiguration(BaseModel):
    """Logging Configuration for Network Firewall"""

    log_type: LogType
    log_destination_type: LogDestinationType
    log_destination: dict = {}


class Firewall(BaseModel):
    """Firewall Model for Network Firewall"""

<<<<<<< HEAD
=======
    arn: str
>>>>>>> c505ff14
    name: str
    region: str
    policy_arn: str = None
    vpc_id: str = None
    tags: list = []
    encryption_type: str = None
    deletion_protection: bool = False
<<<<<<< HEAD
    logging_configuration: list[LoggingConfiguration] = []
=======
    logging_configuration: list[LoggingConfiguration] = []
    stateless_rule_groups: list[str] = []
    stateful_rule_groups: list[str] = []
>>>>>>> c505ff14
<|MERGE_RESOLUTION|>--- conflicted
+++ resolved
@@ -13,16 +13,12 @@
         super().__init__("network-firewall", provider)
         self.network_firewalls = {}
         self.__threading_call__(self._list_firewalls)
-<<<<<<< HEAD
-        self._describe_firewall()
-=======
         self.__threading_call__(
             self._describe_firewall, self.network_firewalls.values()
         )
         self.__threading_call__(
             self._describe_firewall_policy, self.network_firewalls.values()
         )
->>>>>>> c505ff14
         self._describe_logging_configuration()
 
     def _list_firewalls(self, regional_client):
@@ -86,44 +82,6 @@
                 group.get("ResourceArn", "")
                 for group in firewall_policy.get("StatefulRuleGroupReferences", [])
             ]
-        except Exception as error:
-            logger.error(
-                f"{error.__class__.__name__}:{error.__traceback__.tb_lineno} -- {error}"
-            )
-
-    def _describe_logging_configuration(self):
-        logger.info(
-            "Network Firewall - Describe Network Firewalls Logging Configuration..."
-        )
-        try:
-            for network_firewall in self.network_firewalls:
-                describe_logging_configuration = (
-                    self.regional_clients[network_firewall.region]
-                    .describe_logging_configuration(FirewallArn=network_firewall.arn)
-                    .get("LoggingConfiguration", {})
-                )
-                destination_configs = describe_logging_configuration.get(
-                    "LogDestinationConfigs", []
-                )
-                network_firewall.logging_configuration = []
-                if destination_configs:
-                    for log_destination_config in destination_configs:
-                        network_firewall.logging_configuration.append(
-                            LoggingConfiguration(
-                                log_type=LogType(
-                                    log_destination_config.get("LogType", "FLOW")
-                                ),
-                                log_destination_type=LogDestinationType(
-                                    log_destination_config.get(
-                                        "LogDestinationType", "S3"
-                                    )
-                                ),
-                                log_destination=log_destination_config.get(
-                                    "LogDestination", {}
-                                ),
-                            )
-                        )
-
         except Exception as error:
             logger.error(
                 f"{error.__class__.__name__}:{error.__traceback__.tb_lineno} -- {error}"
@@ -206,37 +164,10 @@
     log_destination: str = ""
 
 
-class LogType(Enum):
-    """Log Type for Network Firewall"""
-
-    alert = "ALERT"
-    flow = "FLOW"
-    tls = "TLS"
-
-
-class LogDestinationType(Enum):
-    """Log Destination Type for Network Firewall"""
-
-    s3 = "S3"
-    cloudwatch_logs = "CloudWatchLogs"
-    kinesis_data_firehose = "KinesisDataFirehose"
-
-
-class LoggingConfiguration(BaseModel):
-    """Logging Configuration for Network Firewall"""
-
-    log_type: LogType
-    log_destination_type: LogDestinationType
-    log_destination: dict = {}
-
-
 class Firewall(BaseModel):
     """Firewall Model for Network Firewall"""
 
-<<<<<<< HEAD
-=======
     arn: str
->>>>>>> c505ff14
     name: str
     region: str
     policy_arn: str = None
@@ -244,10 +175,6 @@
     tags: list = []
     encryption_type: str = None
     deletion_protection: bool = False
-<<<<<<< HEAD
-    logging_configuration: list[LoggingConfiguration] = []
-=======
     logging_configuration: list[LoggingConfiguration] = []
     stateless_rule_groups: list[str] = []
-    stateful_rule_groups: list[str] = []
->>>>>>> c505ff14
+    stateful_rule_groups: list[str] = []