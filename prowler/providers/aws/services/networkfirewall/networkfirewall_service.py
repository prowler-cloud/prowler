--- conflicted
+++ resolved
@@ -187,11 +187,8 @@
     tags: list = []
     encryption_type: str = None
     deletion_protection: bool = False
-<<<<<<< HEAD
     default_stateless_actions: list = []
-=======
     subnet_mappings: list[Subnet] = []
->>>>>>> e389e013
     logging_configuration: Optional[list[LoggingConfiguration]]
     stateless_rule_groups: list[str] = []
     stateful_rule_groups: list[str] = []