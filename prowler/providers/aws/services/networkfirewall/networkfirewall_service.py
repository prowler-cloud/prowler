--- conflicted
+++ resolved
@@ -77,10 +77,10 @@
             "Network Firewall - Describe Network Firewalls Logging Configuration..."
         )
         try:
-            for network_firewall in self.network_firewalls:
+            for arn, network_firewall in self.network_firewalls.items():
                 describe_logging_configuration = (
                     self.regional_clients[network_firewall.region]
-                    .describe_logging_configuration(FirewallArn=network_firewall.arn)
+                    .describe_logging_configuration(FirewallArn=arn)
                     .get("LoggingConfiguration", {})
                 )
                 destination_configs = describe_logging_configuration.get(
@@ -104,10 +104,6 @@
                                 ),
                             )
                         )
-<<<<<<< HEAD
-=======
-
->>>>>>> de490312
         except Exception as error:
             logger.error(
                 f"{error.__class__.__name__}:{error.__traceback__.tb_lineno} -- {error}"
@@ -141,10 +137,6 @@
 class Firewall(BaseModel):
     """Firewall Model for Network Firewall"""
 
-<<<<<<< HEAD
-    arn: str
-=======
->>>>>>> de490312
     name: str
     region: str
     policy_arn: str = None
