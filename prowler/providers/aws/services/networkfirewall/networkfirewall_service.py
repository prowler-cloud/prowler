from enum import Enum

from pydantic import BaseModel

from prowler.lib.logger import logger
from prowler.lib.scan_filters.scan_filters import is_resource_filtered
from prowler.providers.aws.lib.service.service import AWSService


class NetworkFirewall(AWSService):
    def __init__(self, provider):
        # Call AWSService's __init__
        super().__init__("network-firewall", provider)
        self.network_firewalls = {}
        self.__threading_call__(self._list_firewalls)
<<<<<<< HEAD
        self._describe_firewall()
        self._describe_logging_configuration()
=======
        self.__threading_call__(
            self._describe_firewall, self.network_firewalls.values()
        )
        self.__threading_call__(
            self._describe_firewall_policy, self.network_firewalls.values()
        )
>>>>>>> 88052307

    def _list_firewalls(self, regional_client):
        logger.info("Network Firewall - Listing Network Firewalls...")
        try:
            list_network_firewalls_paginator = regional_client.get_paginator(
                "list_firewalls"
            )
            for page in list_network_firewalls_paginator.paginate():
                for network_firewall in page["Firewalls"]:
                    if not self.audit_resources or (
                        is_resource_filtered(
                            network_firewall["FirewallArn"], self.audit_resources
                        )
                    ):
                        self.network_firewalls[
                            network_firewall.get("FirewallArn", "")
                        ] = Firewall(
                            arn=network_firewall.get("FirewallArn"),
                            region=regional_client.region,
                            name=network_firewall.get("FirewallName"),
                        )
        except Exception as error:
            logger.error(
                f"{regional_client.region} -- {error.__class__.__name__}[{error.__traceback__.tb_lineno}]: {error}"
            )

    def _describe_firewall(self, network_firewall):
        logger.info("Network Firewall - Describe Network Firewalls...")
        try:
            regional_client = self.regional_clients[network_firewall.region]
            describe_firewall = regional_client.describe_firewall(
                FirewallArn=network_firewall.arn,
            )["Firewall"]
            network_firewall.policy_arn = describe_firewall.get("FirewallPolicyArn")
            network_firewall.vpc_id = describe_firewall.get("VpcId")
            network_firewall.tags = describe_firewall.get("Tags", [])
            encryption_config = describe_firewall.get("EncryptionConfiguration", {})
            network_firewall.encryption_type = encryption_config.get("Type")
            network_firewall.deletion_protection = describe_firewall.get(
                "DeleteProtection", False
            )
        except Exception as error:
            logger.error(
                f"{error.__class__.__name__}:{error.__traceback__.tb_lineno} -- {error}"
            )

    def _describe_firewall_policy(self, network_firewall):
        logger.info("Network Firewall - Describe Network Firewall Policies...")
        try:
            regional_client = self.regional_clients[network_firewall.region]
            describe_firewall_policy = regional_client.describe_firewall_policy(
                FirewallPolicyArn=network_firewall.policy_arn,
            )
            firewall_policy = describe_firewall_policy.get("FirewallPolicy", {})
            network_firewall.stateless_rule_groups = [
                group.get("ResourceArn", "")
                for group in firewall_policy.get("StatelessRuleGroupReferences", [])
            ]
            network_firewall.stateful_rule_groups = [
                group.get("ResourceArn", "")
                for group in firewall_policy.get("StatefulRuleGroupReferences", [])
            ]
        except Exception as error:
            logger.error(
                f"{error.__class__.__name__}:{error.__traceback__.tb_lineno} -- {error}"
            )

    def _describe_logging_configuration(self):
        logger.info(
            "Network Firewall - Describe Network Firewalls Logging Configuration..."
        )
        try:
            for network_firewall in self.network_firewalls:
                describe_logging_configuration = (
                    self.regional_clients[network_firewall.region]
                    .describe_logging_configuration(FirewallArn=network_firewall.arn)
                    .get("LoggingConfiguration", {})
                )
                destination_configs = describe_logging_configuration.get(
                    "LogDestinationConfigs", []
                )
                network_firewall.logging_configuration = []
                if destination_configs:
                    for log_destination_config in destination_configs:
                        network_firewall.logging_configuration.append(
                            LoggingConfiguration(
                                log_type=LogType(
                                    log_destination_config.get("LogType", "FLOW")
                                ),
                                log_destination_type=LogDestinationType(
                                    log_destination_config.get(
                                        "LogDestinationType", "S3"
                                    )
                                ),
                                log_destination=log_destination_config.get(
                                    "LogDestination", {}
                                ),
                            )
                        )

        except Exception as error:
            logger.error(
                f"{error.__class__.__name__}:{error.__traceback__.tb_lineno} -- {error}"
            )


class LogType(Enum):
    """Log Type for Network Firewall"""

    alert = "ALERT"
    flow = "FLOW"
    tls = "TLS"


class LogDestinationType(Enum):
    """Log Destination Type for Network Firewall"""

    s3 = "S3"
    cloudwatch_logs = "CloudWatchLogs"
    kinesis_data_firehose = "KinesisDataFirehose"


class LoggingConfiguration(BaseModel):
    """Logging Configuration for Network Firewall"""

    log_type: LogType
    log_destination_type: LogDestinationType
    log_destination: dict = {}


class Firewall(BaseModel):
<<<<<<< HEAD
    """Firewall Model for Network Firewall"""

=======
    arn: str
>>>>>>> 88052307
    name: str
    region: str
    policy_arn: str = None
    vpc_id: str = None
    tags: list = []
    encryption_type: str = None
    deletion_protection: bool = False
<<<<<<< HEAD
    logging_configuration: list[LoggingConfiguration] = []
=======
    stateless_rule_groups: list[str] = []
    stateful_rule_groups: list[str] = []
>>>>>>> 88052307
<|MERGE_RESOLUTION|>--- conflicted
+++ resolved
@@ -13,17 +13,13 @@
         super().__init__("network-firewall", provider)
         self.network_firewalls = {}
         self.__threading_call__(self._list_firewalls)
-<<<<<<< HEAD
-        self._describe_firewall()
-        self._describe_logging_configuration()
-=======
         self.__threading_call__(
             self._describe_firewall, self.network_firewalls.values()
         )
         self.__threading_call__(
             self._describe_firewall_policy, self.network_firewalls.values()
         )
->>>>>>> 88052307
+        self._describe_logging_configuration()
 
     def _list_firewalls(self, regional_client):
         logger.info("Network Firewall - Listing Network Firewalls...")
@@ -155,12 +151,9 @@
 
 
 class Firewall(BaseModel):
-<<<<<<< HEAD
     """Firewall Model for Network Firewall"""
 
-=======
     arn: str
->>>>>>> 88052307
     name: str
     region: str
     policy_arn: str = None
@@ -168,9 +161,6 @@
     tags: list = []
     encryption_type: str = None
     deletion_protection: bool = False
-<<<<<<< HEAD
     logging_configuration: list[LoggingConfiguration] = []
-=======
     stateless_rule_groups: list[str] = []
-    stateful_rule_groups: list[str] = []
->>>>>>> 88052307
+    stateful_rule_groups: list[str] = []