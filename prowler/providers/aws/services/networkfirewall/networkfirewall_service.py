--- conflicted
+++ resolved
@@ -11,17 +11,12 @@
         super().__init__("network-firewall", provider)
         self.network_firewalls = {}
         self.__threading_call__(self._list_firewalls)
-<<<<<<< HEAD
-        self._describe_firewall()
-        self._describe_firewall_policy()
-=======
         self.__threading_call__(
             self._describe_firewall, self.network_firewalls.values()
         )
         self.__threading_call__(
             self._describe_firewall_policy, self.network_firewalls.values()
         )
->>>>>>> 88052307
 
     def _list_firewalls(self, regional_client):
         logger.info("Network Firewall - Listing Network Firewalls...")
@@ -36,16 +31,13 @@
                             network_firewall["FirewallArn"], self.audit_resources
                         )
                     ):
-<<<<<<< HEAD
                         arn = network_firewall.get("FirewallArn", "")
                         self.network_firewalls[arn] = Firewall(
                             arn=arn,
-=======
                         self.network_firewalls[
                             network_firewall.get("FirewallArn", "")
                         ] = Firewall(
                             arn=network_firewall.get("FirewallArn"),
->>>>>>> 88052307
                             region=regional_client.region,
                             name=network_firewall.get("FirewallName"),
                         )
@@ -128,9 +120,6 @@
     tags: list = []
     encryption_type: str = None
     deletion_protection: bool = False
-<<<<<<< HEAD
     default_stateless_frag_actions: list = []
-=======
     stateless_rule_groups: list[str] = []
-    stateful_rule_groups: list[str] = []
->>>>>>> 88052307
+    stateful_rule_groups: list[str] = []