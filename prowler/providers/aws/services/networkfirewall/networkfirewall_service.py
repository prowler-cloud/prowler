--- conflicted
+++ resolved
@@ -85,6 +85,9 @@
                 group.get("ResourceArn", "")
                 for group in firewall_policy.get("StatefulRuleGroupReferences", [])
             ]
+            network_firewall.default_stateless_actions = firewall_policy.get(
+                "StatelessDefaultActions", []
+            )
         except Exception as error:
             logger.error(
                 f"{error.__class__.__name__}:{error.__traceback__.tb_lineno} -- {error}"
@@ -117,29 +120,6 @@
                             log_destination_type=log_destination_type,
                             log_destination=log_destination,
                         )
-                    )
-        except Exception as error:
-            logger.error(
-                f"{error.__class__.__name__}:{error.__traceback__.tb_lineno} -- {error}"
-            )
-
-    def _describe_firewall_policy(self):
-        logger.info("Network Firewall - Describe Network Firewall Policies...")
-        try:
-            for network_firewall in self.network_firewalls.values():
-                regional_client = self.regional_clients[network_firewall.region]
-                try:
-                    describe_firewall_policy = regional_client.describe_firewall_policy(
-                        FirewallPolicyArn=network_firewall.policy_arn,
-                    )
-                    firewall_policy = describe_firewall_policy.get("FirewallPolicy", {})
-                    network_firewall.default_stateless_actions = firewall_policy.get(
-                        "StatelessDefaultActions", []
-                    )
-                except Exception as error:
-                    logger.error(
-                        f"Error describing firewall policy {network_firewall.policy_arn} in region {network_firewall.region}: "
-                        f"{error.__class__.__name__}[{error.__traceback__.tb_lineno}]: {error}"
                     )
         except Exception as error:
             logger.error(
@@ -182,10 +162,7 @@
     tags: list = []
     encryption_type: str = None
     deletion_protection: bool = False
-<<<<<<< HEAD
     default_stateless_actions: list = []
-=======
     logging_configuration: Optional[list[LoggingConfiguration]]
     stateless_rule_groups: list[str] = []
-    stateful_rule_groups: list[str] = []
->>>>>>> 2177704b
+    stateful_rule_groups: list[str] = []