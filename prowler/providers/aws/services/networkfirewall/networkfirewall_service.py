--- conflicted
+++ resolved
@@ -16,12 +16,10 @@
         self.__threading_call__(
             self._describe_firewall, self.network_firewalls.values()
         )
-<<<<<<< HEAD
-=======
         self.__threading_call__(
             self._describe_firewall_policy, self.network_firewalls.values()
         )
->>>>>>> 88052307
+
 
     def _list_firewalls(self, regional_client):
         logger.info("Network Firewall - Listing Network Firewalls...")
@@ -39,12 +37,8 @@
                         self.network_firewalls[
                             network_firewall.get("FirewallArn", "")
                         ] = Firewall(
-<<<<<<< HEAD
-                            arn=network_firewall.get("FirewallArn", ""),
-=======
                             arn=network_firewall.get("FirewallArn"),
                             region=regional_client.region,
->>>>>>> 88052307
                             name=network_firewall.get("FirewallName"),
                             region=regional_client.region,
                         )
@@ -68,7 +62,6 @@
             network_firewall.deletion_protection = describe_firewall.get(
                 "DeleteProtection", False
             )
-<<<<<<< HEAD
             subnet_list = describe_firewall.get("SubnetMappings", [])
             if subnet_list != []:
                 for subnet in subnet_list:
@@ -78,7 +71,6 @@
                             ip_addr_type=subnet.get("IPAddressType"),
                         )
                     )
-=======
         except Exception as error:
             logger.error(
                 f"{error.__class__.__name__}:{error.__traceback__.tb_lineno} -- {error}"
@@ -100,7 +92,6 @@
                 group.get("ResourceArn", "")
                 for group in firewall_policy.get("StatefulRuleGroupReferences", [])
             ]
->>>>>>> 88052307
         except Exception as error:
             logger.error(
                 f"{error.__class__.__name__}:{error.__traceback__.tb_lineno} -- {error}"
@@ -131,9 +122,6 @@
     tags: list = []
     encryption_type: str = None
     deletion_protection: bool = False
-<<<<<<< HEAD
     subnet_mappings: list[Subnet] = []
-=======
     stateless_rule_groups: list[str] = []
-    stateful_rule_groups: list[str] = []
->>>>>>> 88052307
+    stateful_rule_groups: list[str] = []