--- conflicted
+++ resolved
@@ -1,27 +1,17 @@
 from json import dumps
 
-<<<<<<< HEAD
-from detect_secrets import SecretsCollection
-from detect_secrets.settings import default_settings
-
+from prowler.lib.check.models import Check, Check_Report_AWS
 from prowler.lib.persistence import mklist
-=======
->>>>>>> 39e8485f
-from prowler.lib.check.models import Check, Check_Report_AWS
 from prowler.lib.utils.utils import detect_secrets_scan
 from prowler.providers.aws.services.ecs.ecs_client import ecs_client
 
 
 class ecs_task_definitions_no_environment_secrets(Check):
     def execute(self):
-<<<<<<< HEAD
         findings = mklist()
-=======
-        findings = []
         secrets_ignore_patterns = ecs_client.audit_config.get(
             "secrets_ignore_patterns", []
         )
->>>>>>> 39e8485f
         for task_definition in ecs_client.task_definitions:
             report = Check_Report_AWS(self.metadata())
             report.region = task_definition.region
