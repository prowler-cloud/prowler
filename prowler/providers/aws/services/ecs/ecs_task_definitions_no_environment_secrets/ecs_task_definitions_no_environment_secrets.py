import os
import tempfile
from json import dumps

from detect_secrets import SecretsCollection
from detect_secrets.settings import default_settings

from prowler.lib.check.models import Check, Check_Report_AWS
from prowler.providers.aws.services.ecs.ecs_client import ecs_client


class ecs_task_definitions_no_environment_secrets(Check):
    def execute(self):
        findings = []
        for task_definition in ecs_client.task_definitions:
            report = Check_Report_AWS(self.metadata())
            report.region = task_definition.region
            report.resource_id = f"{task_definition.name}:{task_definition.revision}"
            report.resource_arn = task_definition.arn
            report.status = "PASS"
            report.status_extended = f"No secrets found in variables of ECS task definition {task_definition.name} with revision {task_definition.revision}"
            if task_definition.environment_variables:
                dump_env_vars = {}
                for env_var in task_definition.environment_variables:
                    dump_env_vars.update({env_var.name: env_var.value})

                temp_env_data_file = tempfile.NamedTemporaryFile(delete=False)

                env_data = dumps(dump_env_vars, indent=2)
                temp_env_data_file.write(bytes(env_data, encoding="raw_unicode_escape"))
                temp_env_data_file.close()

                secrets = SecretsCollection()
                with default_settings():
                    secrets.scan_file(temp_env_data_file.name)

                detect_secrets_output = secrets.json()
                if detect_secrets_output:
                    secrets_string = ", ".join(
                        [
                            f"{secret['type']} on line {secret['line_number']}"
                            for secret in detect_secrets_output[temp_env_data_file.name]
                        ]
                    )
                    report.status = "FAIL"
<<<<<<< HEAD
                    report.status_extended = f"Potential secret found in variables of ECS task definition {task_definition.name} with revision {task_definition.revision}. {secrets_string}"
=======
                    report.status_extended = f"Potential secret found in variables of ECS task definition {task_definition.name} with revision {task_definition.revision} -> {secrets_string}"
>>>>>>> 34c6f967

                os.remove(temp_env_data_file.name)

            findings.append(report)

        return findings<|MERGE_RESOLUTION|>--- conflicted
+++ resolved
@@ -43,11 +43,7 @@
                         ]
                     )
                     report.status = "FAIL"
-<<<<<<< HEAD
-                    report.status_extended = f"Potential secret found in variables of ECS task definition {task_definition.name} with revision {task_definition.revision}. {secrets_string}"
-=======
                     report.status_extended = f"Potential secret found in variables of ECS task definition {task_definition.name} with revision {task_definition.revision} -> {secrets_string}"
->>>>>>> 34c6f967
 
                 os.remove(temp_env_data_file.name)
 
