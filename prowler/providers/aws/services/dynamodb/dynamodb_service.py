--- conflicted
+++ resolved
@@ -30,23 +30,12 @@
                     if not self.audit_resources or (
                         is_resource_filtered(arn, self.audit_resources)
                     ):
-<<<<<<< HEAD
-                        self.tables.append(
-                            Table(
-                                arn=arn,
-                                name=table,
-                                billing_mode="PROVISIONED",
-                                encryption_type=None,
-                                kms_arn=None,
-                                region=regional_client.region,
-                            )
-=======
                         self.tables[arn] = Table(
                             name=table,
+                            billing_mode="PROVISIONED",
                             encryption_type=None,
                             kms_arn=None,
                             region=regional_client.region,
->>>>>>> 9fb26643
                         )
         except Exception as error:
             logger.error(
