--- conflicted
+++ resolved
@@ -10,40 +10,21 @@
   "SubServiceName": "",
   "ResourceIdTemplate": "",
   "Severity": "medium",
-<<<<<<< HEAD
-  "ResourceType": "AwsAccount",
-=======
   "ResourceType": "Other",
->>>>>>> cd86b643
   "Description": "Account settings contain a **Security alternate contact** in Alternate Contacts (name, `EmailAddress`, `PhoneNumber`) for targeted AWS security notifications.",
   "Risk": "Missing or outdated **security contact** can delay or prevent AWS advisories from reaching responders, increasing risk to:\n- Confidentiality: data exfiltration from undetected compromise\n- Integrity: unauthorized changes persist longer\n- Availability: resource abuse (e.g., cryptomining) and outages",
   "RelatedUrl": "",
   "AdditionalURLs": [
     "https://registry.terraform.io/providers/hashicorp/aws/latest/docs/resources/account_alternate_contact",
     "https://docs.prowler.com/checks/aws/iam-policies/iam_19/",
-<<<<<<< HEAD
-    "https://support.icompaas.com/support/solutions/articles/62000233104-1-2-ensure-security-contact-information-is-registered-manual-",
-    "https://notes.kodekloud.com/docs/AWS-Certified-Developer-Associate/AWS-Fundamentals/AWS-Account-Setup",
-    "https://d0.awsstatic.com/aws-answers/AWS_Secure_Account_Setup.pdf",
-    "https://sbstjn.com/blog/aws-cdk-update-alternate-contact/",
     "https://support.icompaas.com/support/solutions/articles/62000234161-1-2-ensure-security-contact-information-is-registered-manual-",
     "https://www.plerion.com/cloud-knowledge-base/ensure-security-contact-information-is-registered",
-    "https://docs.aws.amazon.com/accounts/latest/reference/manage-acct-update-contact.html",
-    "https://docs.prowler.com/checks/aws/iam-policies/iam_19#aws-console",
-=======
-    "https://support.icompaas.com/support/solutions/articles/62000234161-1-2-ensure-security-contact-information-is-registered-manual-",
-    "https://www.plerion.com/cloud-knowledge-base/ensure-security-contact-information-is-registered",
->>>>>>> cd86b643
     "https://repost.aws/articles/ARDFbpt-bvQ8iuErnqVVcCXQ/managing-aws-organization-alternate-contacts-via-csv"
   ],
   "Remediation": {
     "Code": {
       "CLI": "aws account put-alternate-contact --alternate-contact-type SECURITY --email-address <EMAIL_ADDRESS> --name <CONTACT_NAME> --phone-number <PHONE_NUMBER>",
-<<<<<<< HEAD
-      "NativeIaC": "```yaml\n# CloudFormation using the community resource type to set the SECURITY alternate contact\nResources:\n  AlternateSecurityContact:\n    Type: AwsCommunity::Account::AlternateContact\n    Properties:\n      AlternateContactType: SECURITY  # Critical: sets the Security alternate contact type\n      EmailAddress: security@example.com  # Critical: contact email used by AWS\n      Name: Security Team  # Critical: required contact name\n      PhoneNumber: +1-555-0100  # Critical: required contact phone\n```",
-=======
       "NativeIaC": "",
->>>>>>> cd86b643
       "Other": "1. Sign in to the AWS Management Console as the root user or an admin with account:PutAlternateContact\n2. Click your account name (top-right) and select My Account (or Account)\n3. Scroll to Alternate Contacts and click Edit in the Security section\n4. Enter Security Email, Name, and Phone Number\n5. Click Update (or Save changes)",
       "Terraform": "```hcl\n# Set the SECURITY alternate contact for the current AWS account\nresource \"aws_account_alternate_contact\" \"<example_resource_name>\" {\n  alternate_contact_type = \"SECURITY\"  # Critical: sets Security contact type\n  email_address          = \"security@example.com\"  # Contact email\n  name                   = \"Security Team\"         # Contact name\n  phone_number           = \"+1-555-0100\"          # Contact phone\n}\n```"
     },
@@ -52,9 +33,7 @@
       "Url": "https://hub.prowler.com/check/account_security_contact_information_is_registered"
     }
   },
-  "Categories": [
-    "forensics-ready"
-  ],
+  "Categories": [],
   "DependsOn": [],
   "RelatedTo": [],
   "Notes": ""
