{
  "Provider": "aws",
  "CheckID": "account_security_questions_are_registered_in_the_aws_account",
<<<<<<< HEAD
  "CheckTitle": "AWS root user has security challenge questions configured",
=======
  "CheckTitle": "[DEPRECATED] AWS root user has security challenge questions configured",
>>>>>>> cd86b643
  "CheckType": [
    "Software and Configuration Checks/AWS Security Best Practices"
  ],
  "ServiceName": "account",
  "SubServiceName": "",
  "ResourceIdTemplate": "",
  "Severity": "medium",
<<<<<<< HEAD
  "ResourceType": "AwsIamUser",
  "Description": "**AWS account root** configuration may include legacy **security challenge questions** for support identity verification. This evaluates whether those questions are set on the account. *New configuration is discontinued by AWS and remaining support for this feature is time-limited.*",
  "Risk": "Absence of these questions can limit support-assisted recovery if root credentials or MFA are lost, reducing **availability** and slowing **incident response**. Reliance on KBA also weakens **confidentiality** due to **social engineering**. Treat this as a recovery gap and adopt stronger, phishing-resistant factors.",
  "RelatedUrl": "",
  "AdditionalURLs": [
    "https://docs.aws.amazon.com/accounts/latest/reference/manage-acct-security-challenge.html",
    "https://aws.amazon.com/console/",
    "https://docs.prowler.com/checks/aws/iam-policies/iam_15"
=======
  "ResourceType": "Other",
  "Description": "[DEPRECATED] **AWS account root** configuration may include legacy **security challenge questions** for support identity verification. This evaluates whether those questions are set on the account. *New configuration is discontinued by AWS and remaining support for this feature is time-limited.*",
  "Risk": "Absence of these questions can limit support-assisted recovery if root credentials or MFA are lost, reducing **availability** and slowing **incident response**. Reliance on KBA also weakens **confidentiality** due to **social engineering**. Treat this as a recovery gap and adopt stronger, phishing-resistant factors.",
  "RelatedUrl": "",
  "AdditionalURLs": [
    "https://docs.prowler.com/checks/aws/iam-policies/iam_15",
    "https://www.trendmicro.com/cloudoneconformity/knowledge-base/aws/IAM/security-challenge-questions.html"
>>>>>>> cd86b643
  ],
  "Remediation": {
    "Code": {
      "CLI": "",
      "NativeIaC": "",
<<<<<<< HEAD
      "Other": "1. AWS removed security challenge questions on Jan 6, 2025; this setting cannot be configured.\n2. Treat this finding as Not Applicable.\n3. Mitigate by enabling root MFA: sign in as the root user, open your account menu (top right) > Security credentials, then under Multi-factor authentication (MFA) choose Activate MFA and complete setup.",
=======
      "Other": "1. Sign in to the AWS Management Console\n2. Navigate to your AWS account settings page at https://console.aws.amazon.com/billing/home?#/account/\n3. Scroll down to Configure Security Challenge Questions section and click the Edit link\n4. Select three different questions made available by Amazon and provide appropriate answers\n5. Store the answers in a secure but accessible location\n6. Click the Update button to save the changes",
>>>>>>> cd86b643
      "Terraform": ""
    },
    "Recommendation": {
      "Text": "Favor stronger recovery instead of KBA:\n- Enforce **MFA for root** and minimize root use\n- Keep **alternate contacts** and root email current and protected\n- Establish a tightly controlled **break-glass role**, applying least privilege and separation of duties\n- Document and test recovery procedures; monitor root activity",
      "Url": "https://hub.prowler.com/check/account_security_questions_are_registered_in_the_aws_account"
    }
  },
  "Categories": [
    "identity-access"
  ],
  "DependsOn": [],
  "RelatedTo": [],
  "Notes": ""
}<|MERGE_RESOLUTION|>--- conflicted
+++ resolved
@@ -1,11 +1,7 @@
 {
   "Provider": "aws",
   "CheckID": "account_security_questions_are_registered_in_the_aws_account",
-<<<<<<< HEAD
-  "CheckTitle": "AWS root user has security challenge questions configured",
-=======
   "CheckTitle": "[DEPRECATED] AWS root user has security challenge questions configured",
->>>>>>> cd86b643
   "CheckType": [
     "Software and Configuration Checks/AWS Security Best Practices"
   ],
@@ -13,16 +9,6 @@
   "SubServiceName": "",
   "ResourceIdTemplate": "",
   "Severity": "medium",
-<<<<<<< HEAD
-  "ResourceType": "AwsIamUser",
-  "Description": "**AWS account root** configuration may include legacy **security challenge questions** for support identity verification. This evaluates whether those questions are set on the account. *New configuration is discontinued by AWS and remaining support for this feature is time-limited.*",
-  "Risk": "Absence of these questions can limit support-assisted recovery if root credentials or MFA are lost, reducing **availability** and slowing **incident response**. Reliance on KBA also weakens **confidentiality** due to **social engineering**. Treat this as a recovery gap and adopt stronger, phishing-resistant factors.",
-  "RelatedUrl": "",
-  "AdditionalURLs": [
-    "https://docs.aws.amazon.com/accounts/latest/reference/manage-acct-security-challenge.html",
-    "https://aws.amazon.com/console/",
-    "https://docs.prowler.com/checks/aws/iam-policies/iam_15"
-=======
   "ResourceType": "Other",
   "Description": "[DEPRECATED] **AWS account root** configuration may include legacy **security challenge questions** for support identity verification. This evaluates whether those questions are set on the account. *New configuration is discontinued by AWS and remaining support for this feature is time-limited.*",
   "Risk": "Absence of these questions can limit support-assisted recovery if root credentials or MFA are lost, reducing **availability** and slowing **incident response**. Reliance on KBA also weakens **confidentiality** due to **social engineering**. Treat this as a recovery gap and adopt stronger, phishing-resistant factors.",
@@ -30,17 +16,12 @@
   "AdditionalURLs": [
     "https://docs.prowler.com/checks/aws/iam-policies/iam_15",
     "https://www.trendmicro.com/cloudoneconformity/knowledge-base/aws/IAM/security-challenge-questions.html"
->>>>>>> cd86b643
   ],
   "Remediation": {
     "Code": {
       "CLI": "",
       "NativeIaC": "",
-<<<<<<< HEAD
-      "Other": "1. AWS removed security challenge questions on Jan 6, 2025; this setting cannot be configured.\n2. Treat this finding as Not Applicable.\n3. Mitigate by enabling root MFA: sign in as the root user, open your account menu (top right) > Security credentials, then under Multi-factor authentication (MFA) choose Activate MFA and complete setup.",
-=======
       "Other": "1. Sign in to the AWS Management Console\n2. Navigate to your AWS account settings page at https://console.aws.amazon.com/billing/home?#/account/\n3. Scroll down to Configure Security Challenge Questions section and click the Edit link\n4. Select three different questions made available by Amazon and provide appropriate answers\n5. Store the answers in a secure but accessible location\n6. Click the Update button to save the changes",
->>>>>>> cd86b643
       "Terraform": ""
     },
     "Recommendation": {
@@ -48,9 +29,7 @@
       "Url": "https://hub.prowler.com/check/account_security_questions_are_registered_in_the_aws_account"
     }
   },
-  "Categories": [
-    "identity-access"
-  ],
+  "Categories": [],
   "DependsOn": [],
   "RelatedTo": [],
   "Notes": ""
