from enum import Enum
from typing import Optional

from botocore.exceptions import ClientError
from pydantic import BaseModel

from prowler.lib.logger import logger
from prowler.lib.scan_filters.scan_filters import is_resource_filtered
from prowler.providers.aws.lib.service.service import AWSService


class WAFv2(AWSService):
    def __init__(self, provider):
        # Call AWSService's __init__
        super().__init__(__class__.__name__, provider)
        self.web_acls = {}
        self._list_web_acls_global()
        self.__threading_call__(self._list_web_acls_regional)
        self.__threading_call__(self._get_web_acl, self.web_acls.values())
        self.__threading_call__(
            self._list_resources_for_web_acl, self.web_acls.values()
        )
        self.__threading_call__(self._get_logging_configuration, self.web_acls.values())
        self.__threading_call__(self._list_tags, self.web_acls.values())

    def _list_web_acls_global(self):
        logger.info("WAFv2 - Listing Global Web ACLs...")
<<<<<<< HEAD
        try:
            regional_client = self.regional_clients["us-east-1"]
            for wafv2 in regional_client.list_web_acls(Scope="CLOUDFRONT")["WebACLs"]:
                if not self.audit_resources or (
                    is_resource_filtered(wafv2["ARN"], self.audit_resources)
                ):
                    arn = wafv2["ARN"]
                    self.web_acls[arn] = WebAclv2(
                        arn=arn,
                        name=wafv2["Name"],
                        id=wafv2["Id"],
                        albs=[],
                        user_pools=[],
                        scope=Scope.CLOUDFRONT,
                        region="us-east-1",
                    )
        except Exception as error:
            logger.error(
                f"us-east-1 -- {error.__class__.__name__}[{error.__traceback__.tb_lineno}]: {error}"
            )
=======
        if "us-east-1" in self.regional_clients:
            try:
                regional_client = self.regional_clients["us-east-1"]
                for wafv2 in regional_client.list_web_acls(Scope="CLOUDFRONT")[
                    "WebACLs"
                ]:
                    if not self.audit_resources or (
                        is_resource_filtered(wafv2["ARN"], self.audit_resources)
                    ):
                        arn = wafv2["ARN"]
                        self.web_acls[arn] = WebAclv2(
                            arn=arn,
                            name=wafv2["Name"],
                            id=wafv2["Id"],
                            albs=[],
                            user_pools=[],
                            scope=Scope.CLOUDFRONT,
                            region="us-east-1",
                        )
            except Exception as error:
                logger.error(
                    f"us-east-1 -- {error.__class__.__name__}[{error.__traceback__.tb_lineno}]: {error}"
                )
>>>>>>> 402e0e31

    def _list_web_acls_regional(self, regional_client):
        logger.info("WAFv2 - Listing Regional Web ACLs...")
        try:
            for wafv2 in regional_client.list_web_acls(Scope="REGIONAL")["WebACLs"]:
                if not self.audit_resources or (
                    is_resource_filtered(wafv2["ARN"], self.audit_resources)
                ):
                    arn = wafv2["ARN"]
                    self.web_acls[arn] = WebAclv2(
                        arn=arn,
                        name=wafv2["Name"],
                        id=wafv2["Id"],
                        albs=[],
                        user_pools=[],
                        scope=Scope.REGIONAL,
                        region=regional_client.region,
                    )
        except Exception as error:
            logger.error(
                f"{regional_client.region} -- {error.__class__.__name__}[{error.__traceback__.tb_lineno}]: {error}"
            )

    def _get_logging_configuration(self, acl):
        logger.info("WAFv2 - Get Logging Configuration...")
        try:
            logging_enabled = self.regional_clients[
                acl.region
            ].get_logging_configuration(ResourceArn=acl.arn)
            acl.logging_enabled = bool(
                logging_enabled["LoggingConfiguration"]["LogDestinationConfigs"]
            )

        except ClientError as error:
            if error.response["Error"]["Code"] == "WAFNonexistentItemException":
                logger.warning(
                    f"{acl.region} -- {error.__class__.__name__}[{error.__traceback__.tb_lineno}]: {error}"
                )
            else:
                logger.error(
                    f"{acl.region} -- {error.__class__.__name__}[{error.__traceback__.tb_lineno}]: {error}"
                )
        except Exception as error:
            logger.error(
                f"{acl.region} -- {error.__class__.__name__}[{error.__traceback__.tb_lineno}]: {error}"
            )

    def _list_resources_for_web_acl(self, acl):
        logger.info("WAFv2 - Describing resources...")
        try:
            if acl.scope == Scope.REGIONAL:
                for resource in self.regional_clients[
                    acl.region
                ].list_resources_for_web_acl(
                    WebACLArn=acl.arn, ResourceType="APPLICATION_LOAD_BALANCER"
                )[
                    "ResourceArns"
                ]:
                    acl.albs.append(resource)

                for resource in self.regional_clients[
                    acl.region
                ].list_resources_for_web_acl(
                    WebACLArn=acl.arn, ResourceType="COGNITO_USER_POOL"
                )[
                    "ResourceArns"
                ]:
                    acl.user_pools.append(resource)

        except Exception as error:
            logger.error(
                f"{acl.region} -- {error.__class__.__name__}[{error.__traceback__.tb_lineno}]: {error}"
            )

    def _get_web_acl(self, acl: str):
        logger.info("WAFv2 - Getting Web ACL...")
        try:
            scope = acl.scope.value
            get_web_acl = self.regional_clients[acl.region].get_web_acl(
                Name=acl.name, Scope=scope, Id=acl.id
            )

            try:
                rules = get_web_acl.get("WebACL", {}).get("Rules", [])
                for rule in rules:
<<<<<<< HEAD
                    name = rule.get("Name", "")
                    metrics_enabled = rule.get("VisibilityConfig", {}).get(
                        "CloudWatchMetricsEnabled", False
                    )
                    new_rule = Rule(
                        name=name, cloudwatch_metrics_enabled=metrics_enabled
                    )
                    if (
                        "RuleGroupReferenceStatement" in rule["Statement"]
                        and "ARN" in rule["Statement"]["RuleGroupReferenceStatement"]
=======
                    new_rule = Rule(
                        name=rule.get("Name", ""),
                        cloudwatch_metrics_enabled=rule.get("VisibilityConfig", {}).get(
                            "CloudWatchMetricsEnabled", False
                        ),
                    )
                    if (
                        rule.get("Statement", {})
                        .get("RuleGroupReferenceStatement", {})
                        .get("ARN")
>>>>>>> 402e0e31
                    ):
                        acl.rule_groups.append(new_rule)
                    else:
                        acl.rules.append(new_rule)

            except Exception as error:
<<<<<<< HEAD
                logger.warning(
=======
                logger.error(
>>>>>>> 402e0e31
                    f"{acl.region} -- {error.__class__.__name__}[{error.__traceback__.tb_lineno}]: {error}"
                )

        except Exception as error:
            logger.error(
                f"{acl.region} -- {error.__class__.__name__}[{error.__traceback__.tb_lineno}]: {error}"
            )

    def _list_tags(self, resource: any):
        logger.info("WAFv2 - Listing tags...")
        try:
            resource.tags = (
                self.regional_clients[resource.region]
                .list_tags_for_resource(ResourceARN=resource.arn)
                .get("TagInfoForResource", {})
                .get("TagList", [])
            )
        except Exception as error:
            logger.error(
                f"{resource.region} -- {error.__class__.__name__}[{error.__traceback__.tb_lineno}]: {error}"
            )


class Scope(Enum):
    """Enumeration for the scope of the Web ACL."""

    REGIONAL = "REGIONAL"
    CLOUDFRONT = "CLOUDFRONT"


class Rule(BaseModel):
    """Model representing a rule for the Web ACL."""

    name: str
    cloudwatch_metrics_enabled: bool = False


class FirewallManagerRuleGroup(BaseModel):
    """Model representing a rule group for the Web ACL."""

    name: str
    cloudwatch_metrics_enabled: bool = False


class WebAclv2(BaseModel):
    """Model representing a Web ACL for WAFv2."""

    arn: str
    name: str
    id: str
    albs: list[str]
    user_pools: list[str]
    region: str
    logging_enabled: bool = False
    tags: Optional[list]
    scope: Scope = Scope.REGIONAL
    rules: list[Rule] = []
    rule_groups: list[Rule] = []<|MERGE_RESOLUTION|>--- conflicted
+++ resolved
@@ -25,28 +25,6 @@
 
     def _list_web_acls_global(self):
         logger.info("WAFv2 - Listing Global Web ACLs...")
-<<<<<<< HEAD
-        try:
-            regional_client = self.regional_clients["us-east-1"]
-            for wafv2 in regional_client.list_web_acls(Scope="CLOUDFRONT")["WebACLs"]:
-                if not self.audit_resources or (
-                    is_resource_filtered(wafv2["ARN"], self.audit_resources)
-                ):
-                    arn = wafv2["ARN"]
-                    self.web_acls[arn] = WebAclv2(
-                        arn=arn,
-                        name=wafv2["Name"],
-                        id=wafv2["Id"],
-                        albs=[],
-                        user_pools=[],
-                        scope=Scope.CLOUDFRONT,
-                        region="us-east-1",
-                    )
-        except Exception as error:
-            logger.error(
-                f"us-east-1 -- {error.__class__.__name__}[{error.__traceback__.tb_lineno}]: {error}"
-            )
-=======
         if "us-east-1" in self.regional_clients:
             try:
                 regional_client = self.regional_clients["us-east-1"]
@@ -70,7 +48,6 @@
                 logger.error(
                     f"us-east-1 -- {error.__class__.__name__}[{error.__traceback__.tb_lineno}]: {error}"
                 )
->>>>>>> 402e0e31
 
     def _list_web_acls_regional(self, regional_client):
         logger.info("WAFv2 - Listing Regional Web ACLs...")
@@ -156,18 +133,6 @@
             try:
                 rules = get_web_acl.get("WebACL", {}).get("Rules", [])
                 for rule in rules:
-<<<<<<< HEAD
-                    name = rule.get("Name", "")
-                    metrics_enabled = rule.get("VisibilityConfig", {}).get(
-                        "CloudWatchMetricsEnabled", False
-                    )
-                    new_rule = Rule(
-                        name=name, cloudwatch_metrics_enabled=metrics_enabled
-                    )
-                    if (
-                        "RuleGroupReferenceStatement" in rule["Statement"]
-                        and "ARN" in rule["Statement"]["RuleGroupReferenceStatement"]
-=======
                     new_rule = Rule(
                         name=rule.get("Name", ""),
                         cloudwatch_metrics_enabled=rule.get("VisibilityConfig", {}).get(
@@ -177,19 +142,14 @@
                     if (
                         rule.get("Statement", {})
                         .get("RuleGroupReferenceStatement", {})
-                        .get("ARN")
->>>>>>> 402e0e31
+                        .get("ARN"
                     ):
                         acl.rule_groups.append(new_rule)
                     else:
                         acl.rules.append(new_rule)
 
             except Exception as error:
-<<<<<<< HEAD
-                logger.warning(
-=======
                 logger.error(
->>>>>>> 402e0e31
                     f"{acl.region} -- {error.__class__.__name__}[{error.__traceback__.tb_lineno}]: {error}"
                 )
 
