--- conflicted
+++ resolved
@@ -14,18 +14,11 @@
         super().__init__(__class__.__name__, provider)
         self.web_acls = {}
         self.__threading_call__(self._list_web_acls)
-<<<<<<< HEAD
-        self.__threading_call__(self._list_resources_for_web_acl)
-        self.__threading_call__(self._get_logging_configuration)
-        self.__threading_call__(self._get_web_acl, self.web_acls.values())
-        self.__threading_call__(self._list_tags, self.web_acls)
-=======
         self.__threading_call__(
             self._list_resources_for_web_acl, self.web_acls.values()
         )
         self.__threading_call__(self._get_logging_configuration, self.web_acls.values())
         self.__threading_call__(self._list_tags, self.web_acls.values())
->>>>>>> 09d09989
 
     def _list_web_acls(self, regional_client):
         logger.info("WAFv2 - Listing Regional Web ACLs...")
