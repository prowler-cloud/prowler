--- conflicted
+++ resolved
@@ -72,7 +72,6 @@
         logger.info("Codebuild - Getting projects...")
         try:
             regional_client = self.regional_clients[project.region]
-<<<<<<< HEAD
             project_info = regional_client.batch_get_projects(names=[project.name])[
                 "projects"
             ][0]
@@ -88,17 +87,12 @@
                     type=secondary_source["type"], location=secondary_source["location"]
                 )
                 project.secondary_sources.append(source_obj)
-=======
-            project_data = regional_client.batch_get_projects(names=[project.name])[
-                "projects"
-            ][0]
-            environment = project_data.get("environment", {})
+            environment = project_info.get("environment", {})
             env_vars = environment.get("environmentVariables", [])
             project.environment_variables = [
                 EnvironmentVariable(**var) for var in env_vars
             ]
-            project.buildspec = project_data.get("source", {}).get("buildspec", "")
->>>>>>> e11bb478
+            project.buildspec = project_info.get("source", {}).get("buildspec", "")
         except Exception as error:
             logger.error(
                 f"{error.__class__.__name__}[{error.__traceback__.tb_lineno}]: {error}"
@@ -109,16 +103,15 @@
     id: str
 
 
-<<<<<<< HEAD
 class Source(BaseModel):
     type: str
     location: str
-=======
+
+      
 class EnvironmentVariable(BaseModel):
     name: str
     value: str
     type: str
->>>>>>> e11bb478
 
 
 class Project(BaseModel):
@@ -128,9 +121,6 @@
     last_build: Optional[Build]
     last_invoked_time: Optional[datetime.datetime]
     buildspec: Optional[str]
-<<<<<<< HEAD
     source: Optional[Source]
     secondary_sources: Optional[list[Source]] = []
-=======
-    environment_variables: Optional[List[EnvironmentVariable]]
->>>>>>> e11bb478
+    environment_variables: Optional[List[EnvironmentVariable]]