from typing import Optional

from pydantic import BaseModel

from prowler.lib.logger import logger
from prowler.lib.scan_filters.scan_filters import is_resource_filtered
from prowler.providers.aws.lib.service.service import AWSService


class WAF(AWSService):
    def __init__(self, provider):
        # Call AWSService's __init__
        super().__init__("waf", provider)
        self.web_acls = {}
        self.__threading_call__(self._list_web_acls)
        self.__threading_call__(
            self._list_resources_for_web_acl, self.web_acls.values()
        )

    def _list_web_acls(self, regional_client):
        logger.info("WAF - Listing Regional Web ACLs...")
        try:
            for waf in regional_client.list_web_acls()["WebACLs"]:
                if not self.audit_resources or (
                    is_resource_filtered(waf["WebACLId"], self.audit_resources)
                ):
                    arn = f"arn:{self.audited_partition}:waf:{regional_client.region}:{self.audited_account}:webacl/{waf['WebACLId']}"
                    self.web_acls[arn] = WebAcl(
                        arn=arn,
                        name=waf["Name"],
                        id=waf["WebACLId"],
                        albs=[],
                        region=regional_client.region,
                    )

        except Exception as error:
            logger.error(
                f"{regional_client.region} -- {error.__class__.__name__}[{error.__traceback__.tb_lineno}]: {error}"
            )

    def _list_resources_for_web_acl(self, regional_client):
        logger.info("WAF - Describing resources...")
        try:
            for acl in self.web_acls.values():
                if acl.region == regional_client.region:
                    for resource in regional_client.list_resources_for_web_acl(
                        WebACLId=acl.id, ResourceType="APPLICATION_LOAD_BALANCER"
                    )["ResourceArns"]:
                        acl.albs.append(resource)

        except Exception as error:
            logger.error(
                f"{regional_client.region} -- {error.__class__.__name__}[{error.__traceback__.tb_lineno}]: {error}"
            )


class WAFRegional(AWSService):
    def __init__(self, provider):
        # Call AWSService's __init__
        super().__init__("waf-regional", provider)
        self.rules = {}
        self.rule_groups = {}
        self.web_acls = {}
        self.__threading_call__(self._list_rules)
        self.__threading_call__(self._get_rule, self.rules.values())
        self.__threading_call__(self._list_rule_groups)
        self.__threading_call__(
            self._list_activated_rules_in_rule_group, self.rule_groups.values()
        )
        self.__threading_call__(self._list_web_acls)
        self.__threading_call__(self._get_web_acl, self.web_acls.values())
        self.__threading_call__(self._list_resources_for_web_acl)

    def _list_rules(self, regional_client):
        logger.info("WAFRegional - Listing Regional Rules...")
        try:
            for rule in regional_client.list_rules().get("Rules", []):
<<<<<<< HEAD
                arn = f"arn:aws:waf-regional:{regional_client.region}:{self.audited_account}:rule/{rule['RuleId']}"
                self.rules[arn] = Rule(
                    arn=arn,
                    region=regional_client.region,
                    id=rule.get("RuleId", ""),
                    name=rule.get("Name", ""),
                )

=======
                arn = f"arn:{self.audited_partition}:waf-regional:{regional_client.region}:{self.audited_account}:rule/{rule['RuleId']}"
                self.rules[arn] = Rule(
                    arn=arn,
                    id=rule.get("RuleId", ""),
                    region=regional_client.region,
                    name=rule.get("Name", ""),
                )
>>>>>>> 9d97b1a7
        except Exception as error:
            logger.error(
                f"{regional_client.region} -- {error.__class__.__name__}[{error.__traceback__.tb_lineno}]: {error}"
            )

    def _get_rule(self, rule):
        logger.info(f"WAFRegional - Getting Rule {rule.name}...")
        try:
            get_rule = self.regional_clients[rule.region].get_rule(RuleId=rule.id)
            for predicate in get_rule.get("Rule", {}).get("Predicates", []):
                rule.predicates.append(
                    Predicate(
                        negated=predicate.get("Negated", False),
                        type=predicate.get("Type", "IPMatch"),
                        data_id=predicate.get("DataId", ""),
                    )
                )
<<<<<<< HEAD

=======
>>>>>>> 9d97b1a7
        except KeyError:
            logger.error(f"Rule {rule.name} not found in {rule.region}.")

    def _list_rule_groups(self, regional_client):
        logger.info("WAFRegional - Listing Regional Rule Groups...")
        try:
            for rule_group in regional_client.list_rule_groups().get("RuleGroups", []):
<<<<<<< HEAD
                arn = f"arn:aws:waf-regional:{regional_client.region}:{self.audited_account}:rulegroup/{rule_group['RuleGroupId']}"
=======
                arn = f"arn:{self.audited_partition}:waf-regional:{regional_client.region}:{self.audited_account}:rulegroup/{rule_group['RuleGroupId']}"
>>>>>>> 9d97b1a7
                self.rule_groups[arn] = RuleGroup(
                    arn=arn,
                    region=regional_client.region,
                    id=rule_group.get("RuleGroupId", ""),
                    name=rule_group.get("Name", ""),
                )

        except Exception as error:
            logger.error(
                f"{regional_client.region} -- {error.__class__.__name__}[{error.__traceback__.tb_lineno}]: {error}"
            )

    def _list_activated_rules_in_rule_group(self, rule_group):
        logger.info(
            f"WAFRegional - Listing activated rules in Rule Group {rule_group.name}..."
        )
        try:
            for rule in (
                self.regional_clients[rule_group.region]
                .list_activated_rules_in_rule_group(RuleGroupId=rule_group.id)
                .get("ActivatedRules", [])
            ):
<<<<<<< HEAD
                rule_arn = f"arn:aws:waf-regional:{rule_group.region}:{self.audited_account}:rule/{rule.get('RuleId', '')}"
=======
                rule_arn = f"arn:{self.audited_partition}:waf-regional:{rule_group.region}:{self.audited_account}:rule/{rule.get('RuleId', '')}"
>>>>>>> 9d97b1a7
                rule_group.rules.append(self.rules[rule_arn])

        except Exception as error:
            logger.error(
                f"{rule_group.region} -- {error.__class__.__name__}[{error.__traceback__.tb_lineno}]: {error}"
            )

    def _list_web_acls(self, regional_client):
        logger.info("WAFRegional - Listing Regional Web ACLs...")
        try:
            for waf in regional_client.list_web_acls()["WebACLs"]:
                if not self.audit_resources or (
                    is_resource_filtered(waf["WebACLId"], self.audit_resources)
                ):
                    arn = f"arn:{self.audited_partition}:waf-regional:{regional_client.region}:{self.audited_account}:webacl/{waf['WebACLId']}"
                    self.web_acls[arn] = WebAcl(
                        arn=arn,
                        name=waf["Name"],
                        id=waf["WebACLId"],
                        albs=[],
                        region=regional_client.region,
                    )

        except Exception as error:
            logger.error(
                f"{regional_client.region} -- {error.__class__.__name__}[{error.__traceback__.tb_lineno}]: {error}"
            )

    def _get_web_acl(self, acl):
        logger.info(f"WAFRegional - Getting Web ACL {acl.name}...")
        try:
            get_web_acl = self.regional_clients[acl.region].get_web_acl(WebACLId=acl.id)
            for rule in get_web_acl.get("WebACL", {}).get("Rules", []):
                rule_id = rule.get("RuleId", "")
                if rule.get("Type", "") == "GROUP":
<<<<<<< HEAD
                    rule_group_arn = f"arn:aws:waf-regional:{acl.region}:{self.audited_account}:rulegroup/{rule_id}"
                    acl.rule_groups.append(self.rule_groups[rule_group_arn])
                else:
                    rule_arn = f"arn:aws:waf-regional:{acl.region}:{self.audited_account}:rule/{rule_id}"
=======
                    rule_group_arn = f"arn:{self.audited_partition}:waf-regional:{acl.region}:{self.audited_account}:rulegroup/{rule_id}"
                    acl.rule_groups.append(self.rule_groups[rule_group_arn])
                else:
                    rule_arn = f"arn:{self.audited_partition}:waf-regional:{acl.region}:{self.audited_account}:rule/{rule_id}"
>>>>>>> 9d97b1a7
                    acl.rules.append(self.rules[rule_arn])

        except Exception as error:
            logger.error(
                f"{acl.region} -- {error.__class__.__name__}[{error.__traceback__.tb_lineno}]: {error}"
            )

    def _list_resources_for_web_acl(self, regional_client):
        logger.info("WAFRegional - Describing resources...")
        try:
            for acl in self.web_acls.values():
                if acl.region == regional_client.region:
                    for resource in regional_client.list_resources_for_web_acl(
                        WebACLId=acl.id, ResourceType="APPLICATION_LOAD_BALANCER"
                    ).get("ResourceArns", []):
                        acl.albs.append(resource)

        except Exception as error:
            logger.error(
                f"{regional_client.region} -- {error.__class__.__name__}[{error.__traceback__.tb_lineno}]: {error}"
            )


class Predicate(BaseModel):
    """Conditions for WAF and WAFRegional Rules"""

    negated: bool
    type: str
    data_id: str


class Rule(BaseModel):
    """Rule Model for WAF and WAFRegional"""

    arn: str
    id: str
    region: str
    name: str
    predicates: list[Predicate] = []
    tags: Optional[list] = []


class RuleGroup(BaseModel):
    """RuleGroup Model for WAF and WAFRegional"""

    arn: str
    id: str
    region: str
    name: str
    rules: list[Rule] = []
    tags: Optional[list] = []


class WebAcl(BaseModel):
    """Web ACL Model for WAF and WAFRegional"""

    arn: str
    name: str
    id: str
    albs: list[str]
    region: str
    rules: list[Rule] = []
    rule_groups: list[RuleGroup] = []
    tags: Optional[list] = []<|MERGE_RESOLUTION|>--- conflicted
+++ resolved
@@ -75,16 +75,6 @@
         logger.info("WAFRegional - Listing Regional Rules...")
         try:
             for rule in regional_client.list_rules().get("Rules", []):
-<<<<<<< HEAD
-                arn = f"arn:aws:waf-regional:{regional_client.region}:{self.audited_account}:rule/{rule['RuleId']}"
-                self.rules[arn] = Rule(
-                    arn=arn,
-                    region=regional_client.region,
-                    id=rule.get("RuleId", ""),
-                    name=rule.get("Name", ""),
-                )
-
-=======
                 arn = f"arn:{self.audited_partition}:waf-regional:{regional_client.region}:{self.audited_account}:rule/{rule['RuleId']}"
                 self.rules[arn] = Rule(
                     arn=arn,
@@ -92,7 +82,6 @@
                     region=regional_client.region,
                     name=rule.get("Name", ""),
                 )
->>>>>>> 9d97b1a7
         except Exception as error:
             logger.error(
                 f"{regional_client.region} -- {error.__class__.__name__}[{error.__traceback__.tb_lineno}]: {error}"
@@ -110,10 +99,6 @@
                         data_id=predicate.get("DataId", ""),
                     )
                 )
-<<<<<<< HEAD
-
-=======
->>>>>>> 9d97b1a7
         except KeyError:
             logger.error(f"Rule {rule.name} not found in {rule.region}.")
 
@@ -121,11 +106,7 @@
         logger.info("WAFRegional - Listing Regional Rule Groups...")
         try:
             for rule_group in regional_client.list_rule_groups().get("RuleGroups", []):
-<<<<<<< HEAD
-                arn = f"arn:aws:waf-regional:{regional_client.region}:{self.audited_account}:rulegroup/{rule_group['RuleGroupId']}"
-=======
                 arn = f"arn:{self.audited_partition}:waf-regional:{regional_client.region}:{self.audited_account}:rulegroup/{rule_group['RuleGroupId']}"
->>>>>>> 9d97b1a7
                 self.rule_groups[arn] = RuleGroup(
                     arn=arn,
                     region=regional_client.region,
@@ -148,11 +129,7 @@
                 .list_activated_rules_in_rule_group(RuleGroupId=rule_group.id)
                 .get("ActivatedRules", [])
             ):
-<<<<<<< HEAD
-                rule_arn = f"arn:aws:waf-regional:{rule_group.region}:{self.audited_account}:rule/{rule.get('RuleId', '')}"
-=======
                 rule_arn = f"arn:{self.audited_partition}:waf-regional:{rule_group.region}:{self.audited_account}:rule/{rule.get('RuleId', '')}"
->>>>>>> 9d97b1a7
                 rule_group.rules.append(self.rules[rule_arn])
 
         except Exception as error:
@@ -188,17 +165,10 @@
             for rule in get_web_acl.get("WebACL", {}).get("Rules", []):
                 rule_id = rule.get("RuleId", "")
                 if rule.get("Type", "") == "GROUP":
-<<<<<<< HEAD
-                    rule_group_arn = f"arn:aws:waf-regional:{acl.region}:{self.audited_account}:rulegroup/{rule_id}"
-                    acl.rule_groups.append(self.rule_groups[rule_group_arn])
-                else:
-                    rule_arn = f"arn:aws:waf-regional:{acl.region}:{self.audited_account}:rule/{rule_id}"
-=======
                     rule_group_arn = f"arn:{self.audited_partition}:waf-regional:{acl.region}:{self.audited_account}:rulegroup/{rule_id}"
                     acl.rule_groups.append(self.rule_groups[rule_group_arn])
                 else:
                     rule_arn = f"arn:{self.audited_partition}:waf-regional:{acl.region}:{self.audited_account}:rule/{rule_id}"
->>>>>>> 9d97b1a7
                     acl.rules.append(self.rules[rule_arn])
 
         except Exception as error:
