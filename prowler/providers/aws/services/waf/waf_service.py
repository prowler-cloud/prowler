from typing import Optional

from pydantic import BaseModel

from prowler.lib.logger import logger
from prowler.lib.scan_filters.scan_filters import is_resource_filtered
from prowler.providers.aws.lib.service.service import AWSService


class WAF(AWSService):
    def __init__(self, provider):
        # Call AWSService's __init__
        super().__init__("waf", provider)
        self.web_acls = {}
        self.__threading_call__(self._list_web_acls)
        self.__threading_call__(
            self._list_resources_for_web_acl, self.web_acls.values()
        )

    def _list_web_acls(self, regional_client):
        logger.info("WAF - Listing Regional Web ACLs...")
        try:
            for waf in regional_client.list_web_acls()["WebACLs"]:
                if not self.audit_resources or (
                    is_resource_filtered(waf["WebACLId"], self.audit_resources)
                ):
                    arn = f"arn:{self.audited_partition}:waf:{regional_client.region}:{self.audited_account}:webacl/{waf['WebACLId']}"
                    self.web_acls[arn] = WebAcl(
                        arn=arn,
                        name=waf["Name"],
                        id=waf["WebACLId"],
                        albs=[],
                        region=regional_client.region,
                    )
        except Exception as error:
            logger.error(
                f"{regional_client.region} -- {error.__class__.__name__}[{error.__traceback__.tb_lineno}]: {error}"
            )

    def _list_resources_for_web_acl(self, regional_client):
        logger.info("WAF - Describing resources...")
        try:
            for acl in self.web_acls.values():
                if acl.region == regional_client.region:
                    for resource in regional_client.list_resources_for_web_acl(
                        WebACLId=acl.id, ResourceType="APPLICATION_LOAD_BALANCER"
                    )["ResourceArns"]:
                        acl.albs.append(resource)

        except Exception as error:
            logger.error(
                f"{regional_client.region} -- {error.__class__.__name__}[{error.__traceback__.tb_lineno}]: {error}"
            )


class WAFRegional(AWSService):
    def __init__(self, provider):
        # Call AWSService's __init__
        super().__init__("waf-regional", provider)
        self.rules = {}
        self.rule_groups = {}
        self.web_acls = {}
        self.__threading_call__(self._list_rules)
        self.__threading_call__(self._get_rule, self.rules.values())
        self.__threading_call__(self._list_rule_groups)
        self.__threading_call__(
            self._list_activated_rules_in_rule_group, self.rule_groups.values()
        )
        self.__threading_call__(self._list_web_acls)
        self.__threading_call__(self._get_web_acl, self.web_acls.values())
        self.__threading_call__(self._list_resources_for_web_acl)

    def _list_rules(self, regional_client):
        logger.info("WAFRegional - Listing Regional Rules...")
        try:
            for rule in regional_client.list_rules().get("Rules", []):
<<<<<<< HEAD
                arn = f"arn:aws:waf-regional:{regional_client.region}:{self.audited_account}:rule/{rule['RuleId']}"
=======
                arn = f"arn:{self.audited_partition}:waf-regional:{regional_client.region}:{self.audited_account}:rule/{rule['RuleId']}"
>>>>>>> 9d97b1a7
                self.rules[arn] = Rule(
                    arn=arn,
                    id=rule.get("RuleId", ""),
                    region=regional_client.region,
                    name=rule.get("Name", ""),
                )
        except Exception as error:
            logger.error(
                f"{regional_client.region} -- {error.__class__.__name__}[{error.__traceback__.tb_lineno}]: {error}"
            )

    def _get_rule(self, rule):
        logger.info(f"WAFRegional - Getting Rule {rule.name}...")
        try:
            get_rule = self.regional_clients[rule.region].get_rule(RuleId=rule.id)
            for predicate in get_rule.get("Rule", {}).get("Predicates", []):
                rule.predicates.append(
                    Predicate(
                        negated=predicate.get("Negated", False),
                        type=predicate.get("Type", "IPMatch"),
                        data_id=predicate.get("DataId", ""),
                    )
                )
        except KeyError:
            logger.error(f"Rule {rule.name} not found in {rule.region}.")

    def _list_rule_groups(self, regional_client):
        logger.info("WAFRegional - Listing Regional Rule Groups...")
        try:
            for rule_group in regional_client.list_rule_groups().get("RuleGroups", []):
<<<<<<< HEAD
                arn = f"arn:aws:waf-regional:{regional_client.region}:{self.audited_account}:rulegroup/{rule_group['RuleGroupId']}"
=======
                arn = f"arn:{self.audited_partition}:waf-regional:{regional_client.region}:{self.audited_account}:rulegroup/{rule_group['RuleGroupId']}"
>>>>>>> 9d97b1a7
                self.rule_groups[arn] = RuleGroup(
                    arn=arn,
                    region=regional_client.region,
                    id=rule_group.get("RuleGroupId", ""),
                    name=rule_group.get("Name", ""),
                )

        except Exception as error:
            logger.error(
                f"{regional_client.region} -- {error.__class__.__name__}[{error.__traceback__.tb_lineno}]: {error}"
            )

    def _list_activated_rules_in_rule_group(self, rule_group):
        logger.info(
            f"WAFRegional - Listing activated rules in Rule Group {rule_group.name}..."
        )
        try:
            for rule in (
                self.regional_clients[rule_group.region]
                .list_activated_rules_in_rule_group(RuleGroupId=rule_group.id)
                .get("ActivatedRules", [])
            ):
<<<<<<< HEAD
                rule_arn = f"arn:aws:waf-regional:{rule_group.region}:{self.audited_account}:rule/{rule.get('RuleId', '')}"
=======
                rule_arn = f"arn:{self.audited_partition}:waf-regional:{rule_group.region}:{self.audited_account}:rule/{rule.get('RuleId', '')}"
>>>>>>> 9d97b1a7
                rule_group.rules.append(self.rules[rule_arn])

        except Exception as error:
            logger.error(
                f"{rule_group.region} -- {error.__class__.__name__}[{error.__traceback__.tb_lineno}]: {error}"
            )

    def _list_web_acls(self, regional_client):
        logger.info("WAFRegional - Listing Regional Web ACLs...")
        try:
            for waf in regional_client.list_web_acls()["WebACLs"]:
                if not self.audit_resources or (
                    is_resource_filtered(waf["WebACLId"], self.audit_resources)
                ):
                    arn = f"arn:{self.audited_partition}:waf-regional:{regional_client.region}:{self.audited_account}:webacl/{waf['WebACLId']}"
                    self.web_acls[arn] = WebAcl(
                        arn=arn,
                        name=waf["Name"],
                        id=waf["WebACLId"],
                        albs=[],
                        region=regional_client.region,
                    )

        except Exception as error:
            logger.error(
                f"{regional_client.region} -- {error.__class__.__name__}[{error.__traceback__.tb_lineno}]: {error}"
            )

    def _get_web_acl(self, acl):
        logger.info(f"WAFRegional - Getting Web ACL {acl.name}...")
        try:
            get_web_acl = self.regional_clients[acl.region].get_web_acl(WebACLId=acl.id)
            for rule in get_web_acl.get("WebACL", {}).get("Rules", []):
                rule_id = rule.get("RuleId", "")
                if rule.get("Type", "") == "GROUP":
<<<<<<< HEAD
                    rule_group_arn = f"arn:aws:waf-regional:{acl.region}:{self.audited_account}:rulegroup/{rule_id}"
                    acl.rule_groups.append(self.rule_groups[rule_group_arn])
                else:
                    rule_arn = f"arn:aws:waf-regional:{acl.region}:{self.audited_account}:rule/{rule_id}"
=======
                    rule_group_arn = f"arn:{self.audited_partition}:waf-regional:{acl.region}:{self.audited_account}:rulegroup/{rule_id}"
                    acl.rule_groups.append(self.rule_groups[rule_group_arn])
                else:
                    rule_arn = f"arn:{self.audited_partition}:waf-regional:{acl.region}:{self.audited_account}:rule/{rule_id}"
>>>>>>> 9d97b1a7
                    acl.rules.append(self.rules[rule_arn])

        except Exception as error:
            logger.error(
                f"{acl.region} -- {error.__class__.__name__}[{error.__traceback__.tb_lineno}]: {error}"
            )

    def _list_resources_for_web_acl(self, regional_client):
        logger.info("WAFRegional - Describing resources...")
        try:
            for acl in self.web_acls.values():
                if acl.region == regional_client.region:
                    for resource in regional_client.list_resources_for_web_acl(
                        WebACLId=acl.id, ResourceType="APPLICATION_LOAD_BALANCER"
                    ).get("ResourceArns", []):
                        acl.albs.append(resource)

        except Exception as error:
            logger.error(
                f"{regional_client.region} -- {error.__class__.__name__}[{error.__traceback__.tb_lineno}]: {error}"
            )


class Predicate(BaseModel):
    """Conditions for WAF and WAFRegional Rules"""

    negated: bool
    type: str
    data_id: str


class Rule(BaseModel):
    """Rule Model for WAF and WAFRegional"""

    arn: str
    id: str
    region: str
    name: str
    predicates: list[Predicate] = []
    tags: Optional[list] = []


class RuleGroup(BaseModel):
    """RuleGroup Model for WAF and WAFRegional"""

    arn: str
    id: str
    region: str
    name: str
    rules: list[Rule] = []
    tags: Optional[list] = []


class WebAcl(BaseModel):
    """Web ACL Model for WAF and WAFRegional"""

    arn: str
    name: str
    id: str
    albs: list[str]
    region: str
    rules: list[Rule] = []
    rule_groups: list[RuleGroup] = []
    tags: Optional[list] = []<|MERGE_RESOLUTION|>--- conflicted
+++ resolved
@@ -74,11 +74,7 @@
         logger.info("WAFRegional - Listing Regional Rules...")
         try:
             for rule in regional_client.list_rules().get("Rules", []):
-<<<<<<< HEAD
-                arn = f"arn:aws:waf-regional:{regional_client.region}:{self.audited_account}:rule/{rule['RuleId']}"
-=======
                 arn = f"arn:{self.audited_partition}:waf-regional:{regional_client.region}:{self.audited_account}:rule/{rule['RuleId']}"
->>>>>>> 9d97b1a7
                 self.rules[arn] = Rule(
                     arn=arn,
                     id=rule.get("RuleId", ""),
@@ -109,11 +105,7 @@
         logger.info("WAFRegional - Listing Regional Rule Groups...")
         try:
             for rule_group in regional_client.list_rule_groups().get("RuleGroups", []):
-<<<<<<< HEAD
-                arn = f"arn:aws:waf-regional:{regional_client.region}:{self.audited_account}:rulegroup/{rule_group['RuleGroupId']}"
-=======
                 arn = f"arn:{self.audited_partition}:waf-regional:{regional_client.region}:{self.audited_account}:rulegroup/{rule_group['RuleGroupId']}"
->>>>>>> 9d97b1a7
                 self.rule_groups[arn] = RuleGroup(
                     arn=arn,
                     region=regional_client.region,
@@ -136,11 +128,7 @@
                 .list_activated_rules_in_rule_group(RuleGroupId=rule_group.id)
                 .get("ActivatedRules", [])
             ):
-<<<<<<< HEAD
-                rule_arn = f"arn:aws:waf-regional:{rule_group.region}:{self.audited_account}:rule/{rule.get('RuleId', '')}"
-=======
                 rule_arn = f"arn:{self.audited_partition}:waf-regional:{rule_group.region}:{self.audited_account}:rule/{rule.get('RuleId', '')}"
->>>>>>> 9d97b1a7
                 rule_group.rules.append(self.rules[rule_arn])
 
         except Exception as error:
@@ -176,17 +164,10 @@
             for rule in get_web_acl.get("WebACL", {}).get("Rules", []):
                 rule_id = rule.get("RuleId", "")
                 if rule.get("Type", "") == "GROUP":
-<<<<<<< HEAD
-                    rule_group_arn = f"arn:aws:waf-regional:{acl.region}:{self.audited_account}:rulegroup/{rule_id}"
-                    acl.rule_groups.append(self.rule_groups[rule_group_arn])
-                else:
-                    rule_arn = f"arn:aws:waf-regional:{acl.region}:{self.audited_account}:rule/{rule_id}"
-=======
                     rule_group_arn = f"arn:{self.audited_partition}:waf-regional:{acl.region}:{self.audited_account}:rulegroup/{rule_id}"
                     acl.rule_groups.append(self.rule_groups[rule_group_arn])
                 else:
                     rule_arn = f"arn:{self.audited_partition}:waf-regional:{acl.region}:{self.audited_account}:rule/{rule_id}"
->>>>>>> 9d97b1a7
                     acl.rules.append(self.rules[rule_arn])
 
         except Exception as error:
