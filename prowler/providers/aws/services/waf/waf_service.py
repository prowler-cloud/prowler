from typing import Optional

from pydantic import BaseModel

from prowler.lib.logger import logger
from prowler.lib.scan_filters.scan_filters import is_resource_filtered
from prowler.providers.aws.lib.service.service import AWSService


class WAF(AWSService):
    def __init__(self, provider):
        # Call AWSService's __init__
        super().__init__("waf", provider)
        self.web_acls = {}
        self.__threading_call__(self._list_web_acls)
        self.__threading_call__(
            self._list_resources_for_web_acl, self.web_acls.values()
        )

    def _list_web_acls(self, regional_client):
        logger.info("WAF - Listing Regional Web ACLs...")
        try:
            for waf in regional_client.list_web_acls()["WebACLs"]:
                if not self.audit_resources or (
                    is_resource_filtered(waf["WebACLId"], self.audit_resources)
                ):
                    arn = f"arn:aws:waf:{regional_client.region}:{self.audited_account}:webacl/{waf['WebACLId']}"
                    self.web_acls[arn] = WebAcl(
                        arn=arn,
                        name=waf["Name"],
                        id=waf["WebACLId"],
                        albs=[],
                        region=regional_client.region,
                    )

        except Exception as error:
            logger.error(
                f"{regional_client.region} -- {error.__class__.__name__}[{error.__traceback__.tb_lineno}]: {error}"
            )

    def _list_resources_for_web_acl(self, regional_client):
        logger.info("WAF - Describing resources...")
        try:
            for acl in self.web_acls.values():
                if acl.region == regional_client.region:
                    for resource in regional_client.list_resources_for_web_acl(
                        WebACLId=acl.id, ResourceType="APPLICATION_LOAD_BALANCER"
                    )["ResourceArns"]:
                        acl.albs.append(resource)

        except Exception as error:
            logger.error(
                f"{regional_client.region} -- {error.__class__.__name__}[{error.__traceback__.tb_lineno}]: {error}"
            )


class WAFRegional(AWSService):
    def __init__(self, provider):
        # Call AWSService's __init__
        super().__init__("waf-regional", provider)
        self.rules = {}
        self.rule_groups = {}
<<<<<<< HEAD
        self.__threading_call__(self._list_web_acls)
        self.__threading_call__(self._list_resources_for_web_acl)
        self.__threading_call__(self._get_web_acl, self.web_acls.values())
=======
        self.web_acls = {}
>>>>>>> 7e38ab41
        self.__threading_call__(self._list_rules)
        self.__threading_call__(self._get_rule, self.rules.values())
        self.__threading_call__(self._list_rule_groups)
        self.__threading_call__(
            self._list_activated_rules_in_rule_group, self.rule_groups.values()
        )
<<<<<<< HEAD
=======
        self.__threading_call__(self._list_web_acls)
        self.__threading_call__(self._get_web_acl, self.web_acls.values())
        self.__threading_call__(self._list_resources_for_web_acl)

    def _list_rules(self, regional_client):
        logger.info("WAFRegional - Listing Regional Rules...")
        try:
            for rule in regional_client.list_rules().get("Rules", []):
                arn = f"arn:aws:waf-regional:{regional_client.region}:{self.audited_account}:rule/{rule['RuleId']}"
                self.rules[arn] = Rule(
                    arn=arn,
                    id=rule.get("RuleId", ""),
                    region=regional_client.region,
                    name=rule.get("Name", ""),
                )
        except Exception as error:
            logger.error(
                f"{regional_client.region} -- {error.__class__.__name__}[{error.__traceback__.tb_lineno}]: {error}"
            )

    def _get_rule(self, rule):
        logger.info(f"WAFRegional - Getting Rule {rule.name}...")
        try:
            get_rule = self.regional_clients[rule.region].get_rule(RuleId=rule.id)
            for predicate in get_rule.get("Rule", {}).get("Predicates", []):
                rule.predicates.append(
                    Predicate(
                        negated=predicate.get("Negated", False),
                        type=predicate.get("Type", "IPMatch"),
                        data_id=predicate.get("DataId", ""),
                    )
                )
        except KeyError:
            logger.error(f"Rule {rule.name} not found in {rule.region}.")

    def _list_rule_groups(self, regional_client):
        logger.info("WAFRegional - Listing Regional Rule Groups...")
        try:
            for rule_group in regional_client.list_rule_groups().get("RuleGroups", []):
                arn = f"arn:aws:waf-regional:{regional_client.region}:{self.audited_account}:rulegroup/{rule_group['RuleGroupId']}"
                self.rule_groups[arn] = RuleGroup(
                    arn=arn,
                    region=regional_client.region,
                    id=rule_group.get("RuleGroupId", ""),
                    name=rule_group.get("Name", ""),
                )

        except Exception as error:
            logger.error(
                f"{regional_client.region} -- {error.__class__.__name__}[{error.__traceback__.tb_lineno}]: {error}"
            )

    def _list_activated_rules_in_rule_group(self, rule_group):
        logger.info(
            f"WAFRegional - Listing activated rules in Rule Group {rule_group.name}..."
        )
        try:
            for rule in (
                self.regional_clients[rule_group.region]
                .list_activated_rules_in_rule_group(RuleGroupId=rule_group.id)
                .get("ActivatedRules", [])
            ):
                rule_arn = f"arn:aws:waf-regional:{rule_group.region}:{self.audited_account}:rule/{rule.get('RuleId', '')}"
                rule_group.rules.append(self.rules[rule_arn])

        except Exception as error:
            logger.error(
                f"{rule_group.region} -- {error.__class__.__name__}[{error.__traceback__.tb_lineno}]: {error}"
            )
>>>>>>> 7e38ab41

    def _list_web_acls(self, regional_client):
        logger.info("WAFRegional - Listing Regional Web ACLs...")
        try:
            for waf in regional_client.list_web_acls()["WebACLs"]:
                if not self.audit_resources or (
                    is_resource_filtered(waf["WebACLId"], self.audit_resources)
                ):
                    arn = f"arn:aws:waf-regional:{regional_client.region}:{self.audited_account}:webacl/{waf['WebACLId']}"
                    self.web_acls[arn] = WebAcl(
                        arn=arn,
                        name=waf["Name"],
                        id=waf["WebACLId"],
                        albs=[],
                        region=regional_client.region,
                    )
<<<<<<< HEAD

        except Exception as error:
            logger.error(
                f"{regional_client.region} -- {error.__class__.__name__}[{error.__traceback__.tb_lineno}]: {error}"
            )

    def _list_resources_for_web_acl(self, regional_client):
        logger.info("WAFRegional - Describing resources...")
        try:
            for acl in self.web_acls.values():
                if acl.region == regional_client.region:
                    for resource in regional_client.list_resources_for_web_acl(
                        WebACLId=acl.id, ResourceType="APPLICATION_LOAD_BALANCER"
                    )["ResourceArns"]:
                        acl.albs.append(resource)
=======
>>>>>>> 7e38ab41

        except Exception as error:
            logger.error(
                f"{regional_client.region} -- {error.__class__.__name__}[{error.__traceback__.tb_lineno}]: {error}"
            )

    def _get_web_acl(self, acl):
        logger.info(f"WAFRegional - Getting Web ACL {acl.name}...")
        try:
            get_web_acl = self.regional_clients[acl.region].get_web_acl(WebACLId=acl.id)
            for rule in get_web_acl.get("WebACL", {}).get("Rules", []):
                rule_id = rule.get("RuleId", "")
                if rule.get("Type", "") == "GROUP":
                    rule_group_arn = f"arn:aws:waf-regional:{acl.region}:{self.audited_account}:rulegroup/{rule_id}"
                    acl.rule_groups.append(self.rule_groups[rule_group_arn])
                else:
                    rule_arn = f"arn:aws:waf-regional:{acl.region}:{self.audited_account}:rule/{rule_id}"
                    acl.rules.append(self.rules[rule_arn])

        except Exception as error:
            logger.error(
                f"{acl.region} -- {error.__class__.__name__}[{error.__traceback__.tb_lineno}]: {error}"
            )

    def _list_resources_for_web_acl(self, regional_client):
        logger.info("WAFRegional - Describing resources...")
        try:
<<<<<<< HEAD
            for rule in regional_client.list_rules().get("Rules", []):
                arn = f"arn:aws:waf-regional:{regional_client.region}:{self.audited_account}:rule/{rule['RuleId']}"
                self.rules[arn] = Rule(
                    arn=arn,
                    region=regional_client.region,
                    id=rule.get("RuleId", ""),
                    name=rule.get("Name", ""),
                )
=======
            for acl in self.web_acls.values():
                if acl.region == regional_client.region:
                    for resource in regional_client.list_resources_for_web_acl(
                        WebACLId=acl.id, ResourceType="APPLICATION_LOAD_BALANCER"
                    )["ResourceArns"]:
                        acl.albs.append(resource)
>>>>>>> 7e38ab41

        except Exception as error:
            logger.error(
                f"{regional_client.region} -- {error.__class__.__name__}[{error.__traceback__.tb_lineno}]: {error}"
            )

<<<<<<< HEAD
    def _get_rule(self, rule):
        logger.info(f"WAFRegional - Getting Rule {rule.name}...")
        try:
            get_rule = self.regional_clients[rule.region].get_rule(RuleId=rule.id)
            for predicate in get_rule.get("Rule", {}).get("Predicates", []):
                rule.predicates.append(
                    Predicate(
                        negated=predicate.get("Negated", False),
                        data_id=predicate.get("DataId", ""),
                    )
                )

        except KeyError:
            logger.error(f"Rule {rule.name} not found in {rule.region}.")

    def _list_rule_groups(self, regional_client):
        logger.info("WAFRegional - Listing Regional Rule Groups...")
        try:
            for rule_group in regional_client.list_rule_groups().get("RuleGroups", []):
                arn = f"arn:aws:waf-regional:{regional_client.region}:{self.audited_account}:rulegroup/{rule_group['RuleGroupId']}"
                self.rule_groups[arn] = RuleGroup(
                    arn=arn,
                    region=regional_client.region,
                    id=rule_group.get("RuleGroupId", ""),
                    name=rule_group.get("Name", ""),
                )

        except Exception as error:
            logger.error(
                f"{regional_client.region} -- {error.__class__.__name__}[{error.__traceback__.tb_lineno}]: {error}"
            )

    def _list_activated_rules_in_rule_group(self, rule_group):
        logger.info(
            f"WAFRegional - Listing activated rules in Rule Group {rule_group.name}..."
        )
        try:
            for rule in (
                self.regional_clients[rule_group.region]
                .list_activated_rules_in_rule_group(RuleGroupId=rule_group.id)
                .get("ActivatedRules", [])
            ):
                rule_group.rules.append(ACLRule(id=rule.get("RuleId", "")))

        except Exception as error:
            logger.error(
                f"{rule_group.region} -- {error.__class__.__name__}[{error.__traceback__.tb_lineno}]: {error}"
            )


class Predicate(BaseModel):
    """Predicate Model for WAF and WAFRegional"""
=======

class Predicate(BaseModel):
    """Conditions for WAF and WAFRegional Rules"""
>>>>>>> 7e38ab41

    negated: bool
    type: str
    data_id: str


<<<<<<< HEAD
class ACLRule(BaseModel):
    """ACL Rule Model for WAF and WAFRegional"""

    id: str


=======
>>>>>>> 7e38ab41
class Rule(BaseModel):
    """Rule Model for WAF and WAFRegional"""

    arn: str
    id: str
    region: str
    name: str
    predicates: list[Predicate] = []
    tags: Optional[list] = []


class RuleGroup(BaseModel):
    """RuleGroup Model for WAF and WAFRegional"""

    arn: str
    id: str
    region: str
    name: str
<<<<<<< HEAD
    rules: list[ACLRule] = []
=======
    rules: list[Rule] = []
>>>>>>> 7e38ab41
    tags: Optional[list] = []


class WebAcl(BaseModel):
    """Web ACL Model for WAF and WAFRegional"""

    arn: str
    name: str
    id: str
    albs: list[str]
    region: str
    rules: list[Rule] = []
    rule_groups: list[RuleGroup] = []
    tags: Optional[list] = []<|MERGE_RESOLUTION|>--- conflicted
+++ resolved
@@ -60,21 +60,13 @@
         super().__init__("waf-regional", provider)
         self.rules = {}
         self.rule_groups = {}
-<<<<<<< HEAD
-        self.__threading_call__(self._list_web_acls)
-        self.__threading_call__(self._list_resources_for_web_acl)
-        self.__threading_call__(self._get_web_acl, self.web_acls.values())
-=======
         self.web_acls = {}
->>>>>>> 7e38ab41
         self.__threading_call__(self._list_rules)
         self.__threading_call__(self._get_rule, self.rules.values())
         self.__threading_call__(self._list_rule_groups)
         self.__threading_call__(
             self._list_activated_rules_in_rule_group, self.rule_groups.values()
         )
-<<<<<<< HEAD
-=======
         self.__threading_call__(self._list_web_acls)
         self.__threading_call__(self._get_web_acl, self.web_acls.values())
         self.__threading_call__(self._list_resources_for_web_acl)
@@ -86,10 +78,11 @@
                 arn = f"arn:aws:waf-regional:{regional_client.region}:{self.audited_account}:rule/{rule['RuleId']}"
                 self.rules[arn] = Rule(
                     arn=arn,
+                    region=regional_client.region,
                     id=rule.get("RuleId", ""),
-                    region=regional_client.region,
                     name=rule.get("Name", ""),
                 )
+
         except Exception as error:
             logger.error(
                 f"{regional_client.region} -- {error.__class__.__name__}[{error.__traceback__.tb_lineno}]: {error}"
@@ -107,6 +100,7 @@
                         data_id=predicate.get("DataId", ""),
                     )
                 )
+
         except KeyError:
             logger.error(f"Rule {rule.name} not found in {rule.region}.")
 
@@ -144,7 +138,6 @@
             logger.error(
                 f"{rule_group.region} -- {error.__class__.__name__}[{error.__traceback__.tb_lineno}]: {error}"
             )
->>>>>>> 7e38ab41
 
     def _list_web_acls(self, regional_client):
         logger.info("WAFRegional - Listing Regional Web ACLs...")
@@ -161,24 +154,6 @@
                         albs=[],
                         region=regional_client.region,
                     )
-<<<<<<< HEAD
-
-        except Exception as error:
-            logger.error(
-                f"{regional_client.region} -- {error.__class__.__name__}[{error.__traceback__.tb_lineno}]: {error}"
-            )
-
-    def _list_resources_for_web_acl(self, regional_client):
-        logger.info("WAFRegional - Describing resources...")
-        try:
-            for acl in self.web_acls.values():
-                if acl.region == regional_client.region:
-                    for resource in regional_client.list_resources_for_web_acl(
-                        WebACLId=acl.id, ResourceType="APPLICATION_LOAD_BALANCER"
-                    )["ResourceArns"]:
-                        acl.albs.append(resource)
-=======
->>>>>>> 7e38ab41
 
         except Exception as error:
             logger.error(
@@ -206,102 +181,27 @@
     def _list_resources_for_web_acl(self, regional_client):
         logger.info("WAFRegional - Describing resources...")
         try:
-<<<<<<< HEAD
-            for rule in regional_client.list_rules().get("Rules", []):
-                arn = f"arn:aws:waf-regional:{regional_client.region}:{self.audited_account}:rule/{rule['RuleId']}"
-                self.rules[arn] = Rule(
-                    arn=arn,
-                    region=regional_client.region,
-                    id=rule.get("RuleId", ""),
-                    name=rule.get("Name", ""),
-                )
-=======
             for acl in self.web_acls.values():
                 if acl.region == regional_client.region:
                     for resource in regional_client.list_resources_for_web_acl(
                         WebACLId=acl.id, ResourceType="APPLICATION_LOAD_BALANCER"
                     )["ResourceArns"]:
                         acl.albs.append(resource)
->>>>>>> 7e38ab41
-
-        except Exception as error:
-            logger.error(
-                f"{regional_client.region} -- {error.__class__.__name__}[{error.__traceback__.tb_lineno}]: {error}"
-            )
-
-<<<<<<< HEAD
-    def _get_rule(self, rule):
-        logger.info(f"WAFRegional - Getting Rule {rule.name}...")
-        try:
-            get_rule = self.regional_clients[rule.region].get_rule(RuleId=rule.id)
-            for predicate in get_rule.get("Rule", {}).get("Predicates", []):
-                rule.predicates.append(
-                    Predicate(
-                        negated=predicate.get("Negated", False),
-                        data_id=predicate.get("DataId", ""),
-                    )
-                )
-
-        except KeyError:
-            logger.error(f"Rule {rule.name} not found in {rule.region}.")
-
-    def _list_rule_groups(self, regional_client):
-        logger.info("WAFRegional - Listing Regional Rule Groups...")
-        try:
-            for rule_group in regional_client.list_rule_groups().get("RuleGroups", []):
-                arn = f"arn:aws:waf-regional:{regional_client.region}:{self.audited_account}:rulegroup/{rule_group['RuleGroupId']}"
-                self.rule_groups[arn] = RuleGroup(
-                    arn=arn,
-                    region=regional_client.region,
-                    id=rule_group.get("RuleGroupId", ""),
-                    name=rule_group.get("Name", ""),
-                )
-
-        except Exception as error:
-            logger.error(
-                f"{regional_client.region} -- {error.__class__.__name__}[{error.__traceback__.tb_lineno}]: {error}"
-            )
-
-    def _list_activated_rules_in_rule_group(self, rule_group):
-        logger.info(
-            f"WAFRegional - Listing activated rules in Rule Group {rule_group.name}..."
-        )
-        try:
-            for rule in (
-                self.regional_clients[rule_group.region]
-                .list_activated_rules_in_rule_group(RuleGroupId=rule_group.id)
-                .get("ActivatedRules", [])
-            ):
-                rule_group.rules.append(ACLRule(id=rule.get("RuleId", "")))
-
-        except Exception as error:
-            logger.error(
-                f"{rule_group.region} -- {error.__class__.__name__}[{error.__traceback__.tb_lineno}]: {error}"
-            )
-
-
-class Predicate(BaseModel):
-    """Predicate Model for WAF and WAFRegional"""
-=======
+
+        except Exception as error:
+            logger.error(
+                f"{regional_client.region} -- {error.__class__.__name__}[{error.__traceback__.tb_lineno}]: {error}"
+            )
+
 
 class Predicate(BaseModel):
     """Conditions for WAF and WAFRegional Rules"""
->>>>>>> 7e38ab41
 
     negated: bool
     type: str
     data_id: str
 
 
-<<<<<<< HEAD
-class ACLRule(BaseModel):
-    """ACL Rule Model for WAF and WAFRegional"""
-
-    id: str
-
-
-=======
->>>>>>> 7e38ab41
 class Rule(BaseModel):
     """Rule Model for WAF and WAFRegional"""
 
@@ -320,11 +220,7 @@
     id: str
     region: str
     name: str
-<<<<<<< HEAD
-    rules: list[ACLRule] = []
-=======
     rules: list[Rule] = []
->>>>>>> 7e38ab41
     tags: Optional[list] = []
 
 
