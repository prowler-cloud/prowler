from typing import Optional

from pydantic import BaseModel

from prowler.lib.logger import logger
from prowler.lib.scan_filters.scan_filters import is_resource_filtered
from prowler.providers.aws.lib.service.service import AWSService


class WAF(AWSService):
    def __init__(self, provider):
        # Call AWSService's __init__
        super().__init__("waf", provider)
        self.web_acls = {}
        self.__threading_call__(self._list_web_acls)
        self.__threading_call__(
            self._list_resources_for_web_acl, self.web_acls.values()
        )

    def _list_web_acls(self, regional_client):
        logger.info("WAF - Listing Regional Web ACLs...")
        try:
            for waf in regional_client.list_web_acls()["WebACLs"]:
                if not self.audit_resources or (
                    is_resource_filtered(waf["WebACLId"], self.audit_resources)
                ):
                    arn = f"arn:aws:waf:{regional_client.region}:{self.audited_account}:webacl/{waf['WebACLId']}"
                    self.web_acls[arn] = WebAcl(
                        arn=arn,
                        name=waf["Name"],
                        id=waf["WebACLId"],
                        albs=[],
                        region=regional_client.region,
                    )
        except Exception as error:
            logger.error(
                f"{regional_client.region} -- {error.__class__.__name__}[{error.__traceback__.tb_lineno}]: {error}"
            )

    def _list_resources_for_web_acl(self, regional_client):
        logger.info("WAF - Describing resources...")
        try:
            for acl in self.web_acls.values():
                if acl.region == regional_client.region:
                    for resource in regional_client.list_resources_for_web_acl(
                        WebACLId=acl.id, ResourceType="APPLICATION_LOAD_BALANCER"
                    )["ResourceArns"]:
                        acl.albs.append(resource)

        except Exception as error:
            logger.error(
                f"{regional_client.region} -- {error.__class__.__name__}[{error.__traceback__.tb_lineno}]: {error}"
            )


class WAFRegional(AWSService):
    def __init__(self, provider):
        # Call AWSService's __init__
        super().__init__("waf-regional", provider)
        self.web_acls = {}
        self.rules = {}
        self.__threading_call__(self._list_web_acls)
        self.__threading_call__(self._list_resources_for_web_acl)
        self.__threading_call__(self._get_web_acl, self.web_acls.values())
<<<<<<< HEAD
        self.__threading_call__(self._list_rules)
        self.__threading_call__(self._get_rule, self.rules.values())
=======
>>>>>>> 8683cd19

    def _list_web_acls(self, regional_client):
        logger.info("WAFRegional - Listing Regional Web ACLs...")
        try:
            for waf in regional_client.list_web_acls()["WebACLs"]:
                if not self.audit_resources or (
                    is_resource_filtered(waf["WebACLId"], self.audit_resources)
                ):
                    arn = f"arn:aws:waf-regional:{regional_client.region}:{self.audited_account}:webacl/{waf['WebACLId']}"
                    self.web_acls[arn] = WebAcl(
                        arn=arn,
                        name=waf["Name"],
                        id=waf["WebACLId"],
                        albs=[],
                        region=regional_client.region,
                    )
        except Exception as error:
            logger.error(
                f"{regional_client.region} -- {error.__class__.__name__}[{error.__traceback__.tb_lineno}]: {error}"
            )

    def _list_resources_for_web_acl(self, regional_client):
        logger.info("WAFRegional - Describing resources...")
        try:
            for acl in self.web_acls.values():
                if acl.region == regional_client.region:
                    for resource in regional_client.list_resources_for_web_acl(
                        WebACLId=acl.id, ResourceType="APPLICATION_LOAD_BALANCER"
                    )["ResourceArns"]:
                        acl.albs.append(resource)

        except Exception as error:
            logger.error(
                f"{regional_client.region} -- {error.__class__.__name__}[{error.__traceback__.tb_lineno}]: {error}"
            )

    def _get_web_acl(self, acl):
        logger.info(f"WAFRegional - Getting Web ACL {acl.name}...")
        try:
            get_web_acl = self.regional_clients[acl.region].get_web_acl(WebACLId=acl.id)
            for rule in get_web_acl.get("WebACL", {}).get("Rules", []):
<<<<<<< HEAD
                rule_id = rule.get("RuleGroupId", "")
=======
                rule_id = rule.get("RuleId", "")
>>>>>>> 8683cd19
                if rule.get("Type", "") == "GROUP":
                    acl.rule_groups.append(Rule(id=rule_id))
                else:
                    acl.rules.append(Rule(id=rule_id))
<<<<<<< HEAD
                logger.info(f"Rule: {rule['Name']} - Priority: {rule['Priority']}")
        except KeyError:
            logger.error(f"Web ACL {acl.name} not found in {acl.region}.")

    def _list_rules(self, regional_client):
        logger.info("WAFRegional - Listing Regional Rules...")
        try:
            for rule in regional_client.list_rules().get("Rules", []):
                arn = f"arn:aws:waf-regional:{regional_client.region}:{self.audited_account}:rule/{rule['RuleId']}"
                self.rules[arn] = Rule(
                    arn=arn,
                    id=rule.get("RuleId", ""),
                    region=regional_client.region,
                    name=rule.get("Name", ""),
                )
        except Exception as error:
            logger.error(
                f"{regional_client.region} -- {error.__class__.__name__}[{error.__traceback__.tb_lineno}]: {error}"
            )

    def _get_rule(self, rule):
        logger.info(f"WAFRegional - Getting Rule {rule.name}...")
        try:
            get_rule = self.regional_clients[rule.region].get_rule(RuleId=rule.id)
            for predicate in get_rule.get("Rule", {}).get("Predicates", []):
                rule.predicates.append(
                    Predicate(
                        negated=predicate.get("Negated", False),
                        data_id=predicate.get("DataId", ""),
                    )
                )
        except KeyError:
            logger.error(f"Rule {rule.name} not found in {rule.region}.")


class Predicate(BaseModel):
    negated: bool
    data_id: str


class Rule(BaseModel):
    arn: str
    id: str
    region: str
    name: str
    predicates: list[str] = []
=======

        except Exception as error:
            logger.error(
                f"{acl.region} -- {error.__class__.__name__}[{error.__traceback__.tb_lineno}]: {error}"
            )


class Rule(BaseModel):
    """Rule Model for WAF and WAFRegional"""

    id: str
>>>>>>> 8683cd19


class WebAcl(BaseModel):
    """Web ACL Model for WAF and WAFRegional"""

    arn: str
    name: str
    id: str
    albs: list[str]
    region: str
    rules: list[Rule] = []
<<<<<<< HEAD
    rule_groups: list[Rule] = []
=======
    rule_groups: list[Rule] = []
    tags: Optional[list] = []
>>>>>>> 8683cd19
<|MERGE_RESOLUTION|>--- conflicted
+++ resolved
@@ -62,11 +62,8 @@
         self.__threading_call__(self._list_web_acls)
         self.__threading_call__(self._list_resources_for_web_acl)
         self.__threading_call__(self._get_web_acl, self.web_acls.values())
-<<<<<<< HEAD
         self.__threading_call__(self._list_rules)
         self.__threading_call__(self._get_rule, self.rules.values())
-=======
->>>>>>> 8683cd19
 
     def _list_web_acls(self, regional_client):
         logger.info("WAFRegional - Listing Regional Web ACLs...")
@@ -108,19 +105,16 @@
         try:
             get_web_acl = self.regional_clients[acl.region].get_web_acl(WebACLId=acl.id)
             for rule in get_web_acl.get("WebACL", {}).get("Rules", []):
-<<<<<<< HEAD
-                rule_id = rule.get("RuleGroupId", "")
-=======
                 rule_id = rule.get("RuleId", "")
->>>>>>> 8683cd19
                 if rule.get("Type", "") == "GROUP":
-                    acl.rule_groups.append(Rule(id=rule_id))
+                    acl.rule_groups.append(ACLRule(id=rule_id))
                 else:
-                    acl.rules.append(Rule(id=rule_id))
-<<<<<<< HEAD
-                logger.info(f"Rule: {rule['Name']} - Priority: {rule['Priority']}")
-        except KeyError:
-            logger.error(f"Web ACL {acl.name} not found in {acl.region}.")
+                    acl.rules.append(ACLRule(id=rule_id))
+
+        except Exception as error:
+            logger.error(
+                f"{acl.region} -- {error.__class__.__name__}[{error.__traceback__.tb_lineno}]: {error}"
+            )
 
     def _list_rules(self, regional_client):
         logger.info("WAFRegional - Listing Regional Rules...")
@@ -158,25 +152,19 @@
     data_id: str
 
 
-class Rule(BaseModel):
-    arn: str
+class ACLRule(BaseModel):
     id: str
-    region: str
-    name: str
-    predicates: list[str] = []
-=======
-
-        except Exception as error:
-            logger.error(
-                f"{acl.region} -- {error.__class__.__name__}[{error.__traceback__.tb_lineno}]: {error}"
-            )
 
 
 class Rule(BaseModel):
     """Rule Model for WAF and WAFRegional"""
 
+    arn: str
     id: str
->>>>>>> 8683cd19
+    region: str
+    name: str
+    predicates: list[Predicate] = []
+    tags: Optional[list] = []
 
 
 class WebAcl(BaseModel):
@@ -188,9 +176,5 @@
     albs: list[str]
     region: str
     rules: list[Rule] = []
-<<<<<<< HEAD
     rule_groups: list[Rule] = []
-=======
-    rule_groups: list[Rule] = []
-    tags: Optional[list] = []
->>>>>>> 8683cd19
+    tags: Optional[list] = []