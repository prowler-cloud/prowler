import re

from prowler.lib.check.models import Check_Report_AWS


def check_cloudwatch_log_metric_filter(
    metric_filter_pattern: str,
    trails: list,
    metric_filters: list,
    metric_alarms: list,
    metadata: dict,
):
    report = None
    # 1. Iterate for CloudWatch Log Group in CloudTrail trails
    log_groups = []
    if trails is not None and metric_filters is not None and metric_alarms is not None:
        report = Check_Report_AWS(metadata)
        for trail in trails.values():
            if trail.log_group_arn:
                log_groups.append(trail.log_group_arn.split(":")[6])
<<<<<<< HEAD
        # 2. Describe metric filters for previous log groups
        for metric_filter in metric_filters:
            if metric_filter.log_group in log_groups:
                if re.search(
                    metric_filter_pattern, metric_filter.pattern, flags=re.DOTALL
                ):
                    report.resource_id = metric_filter.log_group
                    report.resource_arn = metric_filter.arn
                    report.region = metric_filter.region
                    report.status = "FAIL"
                    report.status_extended = f"CloudWatch log group {metric_filter.log_group} found with metric filter {metric_filter.name} but no alarms associated."
                    # 3. Check if there is an alarm for the metric
                    for alarm in metric_alarms:
                        if alarm.metric == metric_filter.metric:
                            report.status = "PASS"
                            report.status_extended = f"CloudWatch log group {metric_filter.log_group} found with metric filter {metric_filter.name} and alarms set."
                            break
=======
    # 2. Describe metric filters for previous log groups
    for metric_filter in metric_filters:
        if metric_filter.log_group.name in log_groups and re.search(
            metric_filter_pattern, metric_filter.pattern, flags=re.DOTALL
        ):
            report.resource_id = metric_filter.log_group.name
            report.resource_arn = metric_filter.log_group.arn
            report.region = metric_filter.log_group.region
            report.resource_tags = metric_filter.log_group.tags
            report.status = "FAIL"
            report.status_extended = f"CloudWatch log group {metric_filter.log_group.name} found with metric filter {metric_filter.name} but no alarms associated."
            # 3. Check if there is an alarm for the metric
            for alarm in metric_alarms:
                if alarm.metric == metric_filter.metric:
                    report.status = "PASS"
                    report.status_extended = f"CloudWatch log group {metric_filter.log_group.name} found with metric filter {metric_filter.name} and alarms set."
                    break
            if report.status == "PASS":
                break
>>>>>>> e389e013

    return report<|MERGE_RESOLUTION|>--- conflicted
+++ resolved
@@ -18,25 +18,6 @@
         for trail in trails.values():
             if trail.log_group_arn:
                 log_groups.append(trail.log_group_arn.split(":")[6])
-<<<<<<< HEAD
-        # 2. Describe metric filters for previous log groups
-        for metric_filter in metric_filters:
-            if metric_filter.log_group in log_groups:
-                if re.search(
-                    metric_filter_pattern, metric_filter.pattern, flags=re.DOTALL
-                ):
-                    report.resource_id = metric_filter.log_group
-                    report.resource_arn = metric_filter.arn
-                    report.region = metric_filter.region
-                    report.status = "FAIL"
-                    report.status_extended = f"CloudWatch log group {metric_filter.log_group} found with metric filter {metric_filter.name} but no alarms associated."
-                    # 3. Check if there is an alarm for the metric
-                    for alarm in metric_alarms:
-                        if alarm.metric == metric_filter.metric:
-                            report.status = "PASS"
-                            report.status_extended = f"CloudWatch log group {metric_filter.log_group} found with metric filter {metric_filter.name} and alarms set."
-                            break
-=======
     # 2. Describe metric filters for previous log groups
     for metric_filter in metric_filters:
         if metric_filter.log_group.name in log_groups and re.search(
@@ -56,6 +37,5 @@
                     break
             if report.status == "PASS":
                 break
->>>>>>> e389e013
 
     return report