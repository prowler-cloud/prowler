import threading
<<<<<<< HEAD
from datetime import datetime, timezone
=======
>>>>>>> 0dde3fe4
from typing import Optional

from pydantic import BaseModel

from prowler.lib.logger import logger
from prowler.lib.scan_filters.scan_filters import is_resource_filtered
from prowler.providers.aws.aws_provider import generate_regional_clients


################## CloudWatch
class CloudWatch:
    def __init__(self, audit_info):
        self.service = "cloudwatch"
        self.session = audit_info.audit_session
        self.audited_account = audit_info.audited_account
        self.audit_resources = audit_info.audit_resources
        self.region = list(
            generate_regional_clients(
                self.service, audit_info, global_service=True
            ).keys()
        )[0]
        self.regional_clients = generate_regional_clients(self.service, audit_info)
        self.metric_alarms = []
        self.__threading_call__(self.__describe_alarms__)
        self.__list_tags_for_resource__()

    def __get_session__(self):
        return self.session

    def __threading_call__(self, call):
        threads = []
        for regional_client in self.regional_clients.values():
            threads.append(threading.Thread(target=call, args=(regional_client,)))
        for t in threads:
            t.start()
        for t in threads:
            t.join()

    def __describe_alarms__(self, regional_client):
        logger.info("CloudWatch - Describing alarms...")
        try:
            describe_alarms_paginator = regional_client.get_paginator("describe_alarms")
            for page in describe_alarms_paginator.paginate():
                for alarm in page["MetricAlarms"]:
                    if not self.audit_resources or (
                        is_resource_filtered(alarm["AlarmArn"], self.audit_resources)
                    ):
                        metric_name = None
                        if "MetricName" in alarm:
                            metric_name = alarm["MetricName"]
                        namespace = None
                        if "Namespace" in alarm:
                            namespace = alarm["Namespace"]
                        self.metric_alarms.append(
                            MetricAlarm(
                                arn=alarm["AlarmArn"],
                                name=alarm["AlarmName"],
                                metric=metric_name,
                                name_space=namespace,
                                region=regional_client.region,
                            )
                        )
        except Exception as error:
            logger.error(
                f"{regional_client.region} -- {error.__class__.__name__}[{error.__traceback__.tb_lineno}]: {error}"
            )

    def __list_tags_for_resource__(self):
        logger.info("CloudWatch - List Tags...")
        try:
            for metric_alarm in self.metric_alarms:
                regional_client = self.regional_clients[metric_alarm.region]
                response = regional_client.list_tags_for_resource(
                    ResourceARN=metric_alarm.arn
                )["Tags"]
                metric_alarm.tags = response
        except Exception as error:
            logger.error(
                f"{regional_client.region} -- {error.__class__.__name__}[{error.__traceback__.tb_lineno}]: {error}"
            )


################## CloudWatch Logs
class Logs:
    def __init__(self, audit_info):
        self.service = "logs"
        self.session = audit_info.audit_session
        self.audited_account = audit_info.audited_account
        self.audit_resources = audit_info.audit_resources
        self.regional_clients = generate_regional_clients(self.service, audit_info)
        self.metric_filters = []
        self.log_groups = []
        self.__threading_call__(self.__describe_metric_filters__)
        self.__threading_call__(self.__describe_log_groups__)
<<<<<<< HEAD
        if (
            "cloudwatch_log_group_no_secrets_in_logs"
            in audit_info.audit_metadata.expected_checks
        ):
            self.events_per_log_group_threshold = (
                1000  # The threshold for number of events to return per log group.
            )
            self.__threading_call__(self.__get_log_events__)
=======
        self.__list_tags_for_resource__()
>>>>>>> 0dde3fe4

    def __get_session__(self):
        return self.session

    def __threading_call__(self, call):
        threads = []
        for regional_client in self.regional_clients.values():
            threads.append(threading.Thread(target=call, args=(regional_client,)))
        for t in threads:
            t.start()
        for t in threads:
            t.join()

    def __describe_metric_filters__(self, regional_client):
        logger.info("CloudWatch Logs - Describing metric filters...")
        try:
            describe_metric_filters_paginator = regional_client.get_paginator(
                "describe_metric_filters"
            )
            for page in describe_metric_filters_paginator.paginate():
                for filter in page["metricFilters"]:
                    if not self.audit_resources or (
                        is_resource_filtered(filter["filterName"], self.audit_resources)
                    ):
                        self.metric_filters.append(
                            MetricFilter(
                                name=filter["filterName"],
                                metric=filter["metricTransformations"][0]["metricName"],
                                pattern=filter["filterPattern"],
                                log_group=filter["logGroupName"],
                                region=regional_client.region,
                            )
                        )
        except Exception as error:
            logger.error(
                f"{regional_client.region} -- {error.__class__.__name__}[{error.__traceback__.tb_lineno}]: {error}"
            )

    def __describe_log_groups__(self, regional_client):
        logger.info("CloudWatch Logs - Describing log groups...")
        try:
            describe_log_groups_paginator = regional_client.get_paginator(
                "describe_log_groups"
            )
            for page in describe_log_groups_paginator.paginate():
                for log_group in page["logGroups"]:
                    if not self.audit_resources or (
                        is_resource_filtered(log_group["arn"], self.audit_resources)
                    ):
                        kms = None
                        retention_days = 0
                        if "kmsKeyId" in log_group:
                            kms = log_group["kmsKeyId"]
                        if "retentionInDays" in log_group:
                            retention_days = log_group["retentionInDays"]
                        self.log_groups.append(
                            LogGroup(
                                arn=log_group["arn"],
                                name=log_group["logGroupName"],
                                retention_days=retention_days,
                                kms_id=kms,
                                region=regional_client.region,
                            )
                        )
        except Exception as error:
            logger.error(
                f"{regional_client.region} -- {error.__class__.__name__}[{error.__traceback__.tb_lineno}]: {error}"
            )

<<<<<<< HEAD
    def __get_log_events__(self, regional_client):
        regional_log_groups = [
            log_group
            for log_group in self.log_groups
            if log_group.region == regional_client.region
        ]
        total_log_groups = len(regional_log_groups)
        logger.info(
            f"CloudWatch Logs - Retrieving log events for {total_log_groups} log groups in {regional_client.region}..."
        )
        try:
            for count, log_group in enumerate(regional_log_groups, start=1):
                events = regional_client.filter_log_events(
                    logGroupName=log_group.name,
                    limit=self.events_per_log_group_threshold,
                )["events"]
                for event in events:
                    if event["logStreamName"] not in log_group.log_streams:
                        log_group.log_streams[event["logStreamName"]] = []
                    log_group.log_streams[event["logStreamName"]].append(event)
                if count % 10 == 0:
                    logger.info(
                        f"CloudWatch Logs - Retrieved log events for {count}/{total_log_groups} log groups in {regional_client.region}..."
                    )

=======
    def __list_tags_for_resource__(self):
        logger.info("CloudWatch Logs - List Tags...")
        try:
            for log_group in self.log_groups:
                regional_client = self.regional_clients[log_group.region]
                response = regional_client.list_tags_for_resource(
                    resourceArn=log_group.arn.replace(":*", "")  # Remove the tailing :*
                )["tags"]
                log_group.tags = [response]
>>>>>>> 0dde3fe4
        except Exception as error:
            logger.error(
                f"{regional_client.region} -- {error.__class__.__name__}[{error.__traceback__.tb_lineno}]: {error}"
            )
<<<<<<< HEAD
        logger.info(
            f"CloudWatch Logs - Finished retrieving log events in {regional_client.region}..."
        )
=======
>>>>>>> 0dde3fe4


class MetricAlarm(BaseModel):
    arn: str
    name: str
    metric: Optional[str]
    name_space: Optional[str]
    region: str
    tags: Optional[list] = []


<<<<<<< HEAD

=======
>>>>>>> 0dde3fe4
class MetricFilter(BaseModel):
    name: str
    metric: str
    pattern: str
    log_group: str
    region: str


class LogGroup(BaseModel):
    arn: str
    name: str
    retention_days: int
    kms_id: Optional[str]
    region: str
<<<<<<< HEAD
    log_streams: dict[
        str, list[str]
    ] = {}  # Log stream name as the key, array of events as the value


def convert_to_cloudwatch_timestamp_format(epoch_time):
    date_time = datetime.fromtimestamp(
        epoch_time / 1000, datetime.now(timezone.utc).astimezone().tzinfo
    )
    datetime_str = date_time.strftime(
        "%Y-%m-%dT%H:%M:%S.!%f!%z"
    )  # use exclamation marks as placeholders to convert datetime str to cloudwatch timestamp str
    datetime_parts = datetime_str.split("!")
    return (
        datetime_parts[0]
        + datetime_parts[1][:-3]
        + datetime_parts[2][:-2]
        + ":"
        + datetime_parts[2][-2:]
    )  # Removes the microseconds, and places a ':' character in the timezone offset
=======
    tags: Optional[list] = []
>>>>>>> 0dde3fe4
<|MERGE_RESOLUTION|>--- conflicted
+++ resolved
@@ -1,8 +1,5 @@
 import threading
-<<<<<<< HEAD
 from datetime import datetime, timezone
-=======
->>>>>>> 0dde3fe4
 from typing import Optional
 
 from pydantic import BaseModel
@@ -97,7 +94,6 @@
         self.log_groups = []
         self.__threading_call__(self.__describe_metric_filters__)
         self.__threading_call__(self.__describe_log_groups__)
-<<<<<<< HEAD
         if (
             "cloudwatch_log_group_no_secrets_in_logs"
             in audit_info.audit_metadata.expected_checks
@@ -106,9 +102,7 @@
                 1000  # The threshold for number of events to return per log group.
             )
             self.__threading_call__(self.__get_log_events__)
-=======
         self.__list_tags_for_resource__()
->>>>>>> 0dde3fe4
 
     def __get_session__(self):
         return self.session
@@ -178,7 +172,6 @@
                 f"{regional_client.region} -- {error.__class__.__name__}[{error.__traceback__.tb_lineno}]: {error}"
             )
 
-<<<<<<< HEAD
     def __get_log_events__(self, regional_client):
         regional_log_groups = [
             log_group
@@ -203,8 +196,10 @@
                     logger.info(
                         f"CloudWatch Logs - Retrieved log events for {count}/{total_log_groups} log groups in {regional_client.region}..."
                     )
-
-=======
+        logger.info(
+            f"CloudWatch Logs - Finished retrieving log events in {regional_client.region}..."
+        )
+
     def __list_tags_for_resource__(self):
         logger.info("CloudWatch Logs - List Tags...")
         try:
@@ -214,17 +209,10 @@
                     resourceArn=log_group.arn.replace(":*", "")  # Remove the tailing :*
                 )["tags"]
                 log_group.tags = [response]
->>>>>>> 0dde3fe4
-        except Exception as error:
-            logger.error(
-                f"{regional_client.region} -- {error.__class__.__name__}[{error.__traceback__.tb_lineno}]: {error}"
-            )
-<<<<<<< HEAD
-        logger.info(
-            f"CloudWatch Logs - Finished retrieving log events in {regional_client.region}..."
-        )
-=======
->>>>>>> 0dde3fe4
+        except Exception as error:
+            logger.error(
+                f"{regional_client.region} -- {error.__class__.__name__}[{error.__traceback__.tb_lineno}]: {error}"
+            )
 
 
 class MetricAlarm(BaseModel):
@@ -236,10 +224,6 @@
     tags: Optional[list] = []
 
 
-<<<<<<< HEAD
-
-=======
->>>>>>> 0dde3fe4
 class MetricFilter(BaseModel):
     name: str
     metric: str
@@ -254,10 +238,10 @@
     retention_days: int
     kms_id: Optional[str]
     region: str
-<<<<<<< HEAD
     log_streams: dict[
         str, list[str]
     ] = {}  # Log stream name as the key, array of events as the value
+    tags: Optional[list] = []
 
 
 def convert_to_cloudwatch_timestamp_format(epoch_time):
@@ -274,7 +258,4 @@
         + datetime_parts[2][:-2]
         + ":"
         + datetime_parts[2][-2:]
-    )  # Removes the microseconds, and places a ':' character in the timezone offset
-=======
-    tags: Optional[list] = []
->>>>>>> 0dde3fe4
+    )  # Removes the microseconds, and places a ':' character in the timezone offset