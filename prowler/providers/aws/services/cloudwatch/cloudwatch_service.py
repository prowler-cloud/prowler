--- conflicted
+++ resolved
@@ -42,11 +42,8 @@
                                 metric=metric_name,
                                 name_space=namespace,
                                 region=regional_client.region,
-<<<<<<< HEAD
                                 alarm_actions=alarm.get("AlarmActions", []),
-=======
-                                actions_enabled=alarm["ActionsEnabled"],
->>>>>>> 23c3884a
+                                actions_enabled=alarm.get("ActionsEnabled", False)
                             )
                         )
         except ClientError as error:
@@ -250,11 +247,8 @@
     name_space: Optional[str]
     region: str
     tags: Optional[list] = []
-<<<<<<< HEAD
     alarm_actions: list
-=======
-    actions_enabled: bool = False
->>>>>>> 23c3884a
+    actions_enabled: bool
 
 
 class LogGroup(BaseModel):
