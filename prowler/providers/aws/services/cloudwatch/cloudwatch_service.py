from datetime import datetime, timezone
from typing import Optional

from botocore.exceptions import ClientError
from pydantic import BaseModel

from lib.persistence import mklist
from prowler.lib.logger import logger
from prowler.lib.scan_filters.scan_filters import is_resource_filtered
from prowler.providers.aws.lib.service.service import AWSService


################## CloudWatch
class CloudWatch(AWSService):
    def __init__(self, provider):
        # Call AWSService's __init__
        super().__init__(__class__.__name__, provider)
<<<<<<< HEAD
        self.metric_alarms = mklist()
        self.__threading_call__(self.__describe_alarms__)
=======
        self.metric_alarms = []
        self.__threading_call__(self._describe_alarms)
>>>>>>> 39e8485f
        if self.metric_alarms:
            self._list_tags_for_resource()

    def _describe_alarms(self, regional_client):
        logger.info("CloudWatch - Describing alarms...")
        try:
            describe_alarms_paginator = regional_client.get_paginator("describe_alarms")
            for page in describe_alarms_paginator.paginate():
                for alarm in page["MetricAlarms"]:
                    if not self.audit_resources or (
                        is_resource_filtered(alarm["AlarmArn"], self.audit_resources)
                    ):
                        metric_name = None
                        if "MetricName" in alarm:
                            metric_name = alarm["MetricName"]
                        namespace = None
                        if "Namespace" in alarm:
                            namespace = alarm["Namespace"]
                        if self.metric_alarms is None:
                            self.metric_alarms = []
                        self.metric_alarms.append(
                            MetricAlarm(
                                arn=alarm["AlarmArn"],
                                name=alarm["AlarmName"],
                                metric=metric_name,
                                name_space=namespace,
                                region=regional_client.region,
                            )
                        )
        except ClientError as error:
            if error.response["Error"]["Code"] == "AccessDenied":
                logger.error(
                    f"{regional_client.region} -- {error.__class__.__name__}[{error.__traceback__.tb_lineno}]: {error}"
                )
                if not self.metric_alarms:
                    self.metric_alarms = None
            else:
                logger.error(
                    f"{regional_client.region} -- {error.__class__.__name__}[{error.__traceback__.tb_lineno}]: {error}"
                )
        except Exception as error:
            logger.error(
                f"{regional_client.region} -- {error.__class__.__name__}[{error.__traceback__.tb_lineno}]: {error}"
            )

    def _list_tags_for_resource(self):
        logger.info("CloudWatch - List Tags...")
        try:
            for metric_alarm in self.metric_alarms:
                regional_client = self.regional_clients[metric_alarm.region]
                response = regional_client.list_tags_for_resource(
                    ResourceARN=metric_alarm.arn
                )["Tags"]
                metric_alarm.tags = response
        except Exception as error:
            logger.error(
                f"{regional_client.region} -- {error.__class__.__name__}[{error.__traceback__.tb_lineno}]: {error}"
            )


################## CloudWatch Logs
class Logs(AWSService):
    def __init__(self, provider):
        # Call AWSService's __init__
        super().__init__(__class__.__name__, provider)
        self.log_group_arn_template = f"arn:{self.audited_partition}:logs:{self.region}:{self.audited_account}:log-group"
<<<<<<< HEAD
        self.metric_filters = mklist()
        self.log_groups = mklist()
        self.__threading_call__(self.__describe_metric_filters__)
        self.__threading_call__(self.__describe_log_groups__)
=======
        self.metric_filters = []
        self.log_groups = []
        self.__threading_call__(self._describe_metric_filters)
        self.__threading_call__(self._describe_log_groups)
>>>>>>> 39e8485f
        if self.log_groups:
            if (
                "cloudwatch_log_group_no_secrets_in_logs"
                in provider.audit_metadata.expected_checks
            ):
                self.events_per_log_group_threshold = (
                    1000  # The threshold for number of events to return per log group.
                )
                self.__threading_call__(self._get_log_events)
            self.__threading_call__(self._list_tags_for_resource, self.log_groups)

    def _describe_metric_filters(self, regional_client):
        logger.info("CloudWatch Logs - Describing metric filters...")
        try:
            describe_metric_filters_paginator = regional_client.get_paginator(
                "describe_metric_filters"
            )
            for page in describe_metric_filters_paginator.paginate():
                for filter in page["metricFilters"]:
                    arn = f"arn:{self.audited_partition}:logs:{regional_client.region}:{self.audited_account}:metric-filter/{filter['filterName']}"
                    if not self.audit_resources or (
                        is_resource_filtered(arn, self.audit_resources)
                    ):
                        if self.metric_filters is None:
                            self.metric_filters = []
                        self.metric_filters.append(
                            MetricFilter(
                                arn=arn,
                                name=filter["filterName"],
                                metric=filter["metricTransformations"][0]["metricName"],
                                pattern=filter.get("filterPattern", ""),
                                log_group=filter["logGroupName"],
                                region=regional_client.region,
                            )
                        )
        except ClientError as error:
            if error.response["Error"]["Code"] == "AccessDeniedException":
                logger.error(
                    f"{regional_client.region} -- {error.__class__.__name__}[{error.__traceback__.tb_lineno}]: {error}"
                )
                if not self.metric_filters:
                    self.metric_filters = []
            else:
                logger.error(
                    f"{regional_client.region} -- {error.__class__.__name__}[{error.__traceback__.tb_lineno}]: {error}"
                )
        except Exception as error:
            logger.error(
                f"{regional_client.region} -- {error.__class__.__name__}[{error.__traceback__.tb_lineno}]: {error}"
            )

    def _describe_log_groups(self, regional_client):
        logger.info("CloudWatch Logs - Describing log groups...")
        try:
            describe_log_groups_paginator = regional_client.get_paginator(
                "describe_log_groups"
            )
            for page in describe_log_groups_paginator.paginate():
                for log_group in page["logGroups"]:
                    if not self.audit_resources or (
                        is_resource_filtered(log_group["arn"], self.audit_resources)
                    ):
                        never_expire = False
                        kms = log_group.get("kmsKeyId")
                        retention_days = log_group.get("retentionInDays")
                        if not retention_days:
                            never_expire = True
                            retention_days = 9999
                        if self.log_groups is None:
                            self.log_groups = []
                        self.log_groups.append(
                            LogGroup(
                                arn=log_group["arn"],
                                name=log_group["logGroupName"],
                                retention_days=retention_days,
                                never_expire=never_expire,
                                kms_id=kms,
                                region=regional_client.region,
                            )
                        )
        except ClientError as error:
            if error.response["Error"]["Code"] == "AccessDeniedException":
                logger.error(
                    f"{regional_client.region} -- {error.__class__.__name__}[{error.__traceback__.tb_lineno}]: {error}"
                )
                if not self.log_groups:
                    self.log_groups = None
            else:
                logger.error(
                    f"{regional_client.region} -- {error.__class__.__name__}[{error.__traceback__.tb_lineno}]: {error}"
                )
        except Exception as error:
            logger.error(
                f"{regional_client.region} -- {error.__class__.__name__}[{error.__traceback__.tb_lineno}]: {error}"
            )

    def _get_log_events(self, regional_client):
        regional_log_groups = [
            log_group
            for log_group in self.log_groups
            if log_group.region == regional_client.region
        ]
        total_log_groups = len(regional_log_groups)
        logger.info(
            f"CloudWatch Logs - Retrieving log events for {total_log_groups} log groups in {regional_client.region}..."
        )
        try:
            for count, log_group in enumerate(regional_log_groups, start=1):
                events = regional_client.filter_log_events(
                    logGroupName=log_group.name,
                    limit=self.events_per_log_group_threshold,
                )["events"]
                for event in events:
                    if event["logStreamName"] not in log_group.log_streams:
                        log_group.log_streams[event["logStreamName"]] = []
                    log_group.log_streams[event["logStreamName"]].append(event)
                if count % 10 == 0:
                    logger.info(
                        f"CloudWatch Logs - Retrieved log events for {count}/{total_log_groups} log groups in {regional_client.region}..."
                    )
        except Exception as error:
            logger.error(
                f"{regional_client.region} -- {error.__class__.__name__}[{error.__traceback__.tb_lineno}]: {error}"
            )
        logger.info(
            f"CloudWatch Logs - Finished retrieving log events in {regional_client.region}..."
        )

    def _list_tags_for_resource(self, log_group):
        logger.info(f"CloudWatch Logs - List Tags for Log Group {log_group.name}...")
        try:
            regional_client = self.regional_clients[log_group.region]
            response = regional_client.list_tags_for_resource(
                resourceArn=log_group.arn
            )["tags"]
            log_group.tags = [response]
        except ClientError as error:
            if error.response["Error"]["Code"] == "ResourceNotFoundException":
                logger.warning(
                    f"{regional_client.region} -- {error.__class__.__name__}[{error.__traceback__.tb_lineno}]: {error}"
                )
        except Exception as error:
            logger.error(
                f"{regional_client.region} -- {error.__class__.__name__}[{error.__traceback__.tb_lineno}]: {error}"
            )


class MetricAlarm(BaseModel):
    arn: str
    name: str
    metric: Optional[str]
    name_space: Optional[str]
    region: str
    tags: Optional[list] = []


class MetricFilter(BaseModel):
    arn: str
    name: str
    metric: str
    pattern: str
    log_group: str
    region: str


class LogGroup(BaseModel):
    arn: str
    name: str
    retention_days: int
    never_expire: bool
    kms_id: Optional[str]
    region: str
    log_streams: dict[str, list[str]] = (
        {}
    )  # Log stream name as the key, array of events as the value
    tags: Optional[list] = []


def convert_to_cloudwatch_timestamp_format(epoch_time):
    date_time = datetime.fromtimestamp(
        epoch_time / 1000, datetime.now(timezone.utc).astimezone().tzinfo
    )
    datetime_str = date_time.strftime(
        "%Y-%m-%dT%H:%M:%S.!%f!%z"
    )  # use exclamation marks as placeholders to convert datetime str to cloudwatch timestamp str
    datetime_parts = datetime_str.split("!")
    return (
        datetime_parts[0]
        + datetime_parts[1][:-3]
        + datetime_parts[2][:-2]
        + ":"
        + datetime_parts[2][-2:]
    )  # Removes the microseconds, and places a ':' character in the timezone offset<|MERGE_RESOLUTION|>--- conflicted
+++ resolved
@@ -4,8 +4,8 @@
 from botocore.exceptions import ClientError
 from pydantic import BaseModel
 
-from lib.persistence import mklist
 from prowler.lib.logger import logger
+from prowler.lib.persistence import mklist
 from prowler.lib.scan_filters.scan_filters import is_resource_filtered
 from prowler.providers.aws.lib.service.service import AWSService
 
@@ -15,13 +15,8 @@
     def __init__(self, provider):
         # Call AWSService's __init__
         super().__init__(__class__.__name__, provider)
-<<<<<<< HEAD
         self.metric_alarms = mklist()
-        self.__threading_call__(self.__describe_alarms__)
-=======
-        self.metric_alarms = []
         self.__threading_call__(self._describe_alarms)
->>>>>>> 39e8485f
         if self.metric_alarms:
             self._list_tags_for_resource()
 
@@ -88,17 +83,10 @@
         # Call AWSService's __init__
         super().__init__(__class__.__name__, provider)
         self.log_group_arn_template = f"arn:{self.audited_partition}:logs:{self.region}:{self.audited_account}:log-group"
-<<<<<<< HEAD
         self.metric_filters = mklist()
         self.log_groups = mklist()
-        self.__threading_call__(self.__describe_metric_filters__)
-        self.__threading_call__(self.__describe_log_groups__)
-=======
-        self.metric_filters = []
-        self.log_groups = []
         self.__threading_call__(self._describe_metric_filters)
         self.__threading_call__(self._describe_log_groups)
->>>>>>> 39e8485f
         if self.log_groups:
             if (
                 "cloudwatch_log_group_no_secrets_in_logs"
