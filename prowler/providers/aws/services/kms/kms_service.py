import json
import threading
from dataclasses import dataclass

from prowler.lib.logger import logger
from prowler.lib.scan_filters.scan_filters import is_resource_filtered
from prowler.providers.aws.aws_provider import generate_regional_clients


################## KMS
class KMS:
    def __init__(self, audit_info):
        self.service = "kms"
        self.session = audit_info.audit_session
        self.audited_account = audit_info.audited_account
        self.audit_resources = audit_info.audit_resources
        self.regional_clients = generate_regional_clients(self.service, audit_info)
        self.keys = []
        self.__threading_call__(self.__list_keys__)
        self.__describe_key__()
        self.__get_key_rotation_status__()
        self.__get_key_policy__()

    def __get_session__(self):
        return self.session

    def __threading_call__(self, call):
        threads = []
        for regional_client in self.regional_clients.values():
            threads.append(threading.Thread(target=call, args=(regional_client,)))
        for t in threads:
            t.start()
        for t in threads:
            t.join()

    def __list_keys__(self, regional_client):
        logger.info("KMS - Listing Keys...")
        try:
            list_keys_paginator = regional_client.get_paginator("list_keys")
            for page in list_keys_paginator.paginate():
                for key in page["Keys"]:
                    if not self.audit_resources or (
                        is_resource_filtered(key["KeyArn"], self.audit_resources)
                    ):
                        self.keys.append(
                            Key(
                                key["KeyId"],
                                key["KeyArn"],
                                regional_client.region,
                            )
                        )
        except Exception as error:
            logger.error(
                f"{regional_client.region} -- {error.__class__.__name__}:{error.__traceback__.tb_lineno} -- {error}"
            )

    def __describe_key__(self):
        logger.info("KMS - Describing Key...")
        try:
            for key in self.keys:
                regional_client = self.regional_clients[key.region]
                response = regional_client.describe_key(KeyId=key.id)
                key.state = response["KeyMetadata"]["KeyState"]
                key.origin = response["KeyMetadata"]["Origin"]
                key.manager = response["KeyMetadata"]["KeyManager"]
                key.spec = response["KeyMetadata"]["CustomerMasterKeySpec"]
        except Exception as error:
            logger.error(
                f"{regional_client.region} -- {error.__class__.__name__}:{error.__traceback__.tb_lineno} -- {error}"
            )

    def __get_key_rotation_status__(self):
        logger.info("KMS - Get Key Rotation Status...")
<<<<<<< HEAD
        for key in self.keys:
            try:
                if "EXTERNAL" not in key.origin and "AWS" not in key.manager:
=======
        try:
            for key in self.keys:
                if "EXTERNAL" not in key.origin:
>>>>>>> c2b4a8e1
                    regional_client = self.regional_clients[key.region]
                    key.rotation_enabled = regional_client.get_key_rotation_status(
                        KeyId=key.id
                    )["KeyRotationEnabled"]
        except Exception as error:
            logger.error(
                f"{regional_client.region} -- {error.__class__.__name__}:{error.__traceback__.tb_lineno} -- {error}"
            )

    def __get_key_policy__(self):
        logger.info("KMS - Get Key Policy...")
        try:
            for key in self.keys:
                if key.manager == "CUSTOMER":  # only customer KMS have policies
                    regional_client = self.regional_clients[key.region]
                    key.policy = json.loads(
                        regional_client.get_key_policy(
                            KeyId=key.id, PolicyName="default"
                        )["Policy"]
                    )
        except Exception as error:
            logger.error(
                f"{regional_client.region} -- {error.__class__.__name__}:{error.__traceback__.tb_lineno} -- {error}"
            )


@dataclass
class Key:
    id: str
    arn: str
    state: str
    origin: str
    manager: str
    rotation_enabled: bool
    policy: dict
    spec: str
    region: str

    def __init__(
        self,
        id,
        arn,
        region,
    ):
        self.id = id
        self.arn = arn
        self.state = None
        self.origin = None
        self.manager = None
        self.rotation_enabled = False
        self.policy = {}
        self.region = region<|MERGE_RESOLUTION|>--- conflicted
+++ resolved
@@ -71,15 +71,9 @@
 
     def __get_key_rotation_status__(self):
         logger.info("KMS - Get Key Rotation Status...")
-<<<<<<< HEAD
-        for key in self.keys:
-            try:
-                if "EXTERNAL" not in key.origin and "AWS" not in key.manager:
-=======
         try:
             for key in self.keys:
-                if "EXTERNAL" not in key.origin:
->>>>>>> c2b4a8e1
+                if "EXTERNAL" not in key.origin and "AWS" not in key.manager:
                     regional_client = self.regional_clients[key.region]
                     key.rotation_enabled = regional_client.get_key_rotation_status(
                         KeyId=key.id
