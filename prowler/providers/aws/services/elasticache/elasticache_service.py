from typing import Optional

from pydantic import BaseModel

from prowler.lib.logger import logger
from prowler.lib.scan_filters.scan_filters import is_resource_filtered
from prowler.providers.aws.lib.service.service import AWSService


class ElastiCache(AWSService):
    def __init__(self, provider):
        # Call AWSService's __init__
        super().__init__(__class__.__name__, provider)
        self.clusters = {}
        self.replication_groups = {}
        self.__threading_call__(self._describe_cache_clusters)
        self.__threading_call__(self._describe_cache_subnet_groups)
        self.__threading_call__(self._describe_replication_groups)
        self._list_tags_for_resource()

    def _describe_cache_clusters(self, regional_client):
        # Memcached Clusters and Redis Nodes
        logger.info("Elasticache - Describing Cache Clusters...")
        try:
            for cache_cluster in regional_client.describe_cache_clusters()[
                "CacheClusters"
            ]:
                try:
                    cluster_arn = cache_cluster["ARN"]
                    if not self.audit_resources or (
                        is_resource_filtered(cluster_arn, self.audit_resources)
                    ):
                        version = cache_cluster.get("EngineVersion", "0.0")
                        version = float(version[:3])

                        self.clusters[cluster_arn] = Cluster(
                            id=cache_cluster["CacheClusterId"],
                            arn=cluster_arn,
                            region=regional_client.region,
                            engine=cache_cluster["Engine"],
                            cache_subnet_group_id=cache_cluster.get(
                                "CacheSubnetGroupName", None
                            ),
                            auto_minor_version_upgrade=cache_cluster.get(
                                "AutoMinorVersionUpgrade", False
                            ),
                            engine_version=version,
                            auth_token_enabled=cache_cluster.get(
                                "AuthTokenEnabled", False
                            ),
                        )
                except Exception as error:
                    logger.error(
                        f"{regional_client.region} -- {error.__class__.__name__}[{error.__traceback__.tb_lineno}]: {error}"
                    )
        except Exception as error:
            logger.error(
                f"{regional_client.region} -- {error.__class__.__name__}[{error.__traceback__.tb_lineno}]: {error}"
            )

    def _describe_cache_subnet_groups(self, regional_client):
        logger.info("Elasticache - Describing Cache Subnet Groups...")
        try:
            for cluster in self.clusters.values():
                if cluster.region == regional_client.region:
                    try:
                        subnets = []
                        if cluster.cache_subnet_group_id:
                            cache_subnet_groups = (
                                regional_client.describe_cache_subnet_groups(
                                    CacheSubnetGroupName=cluster.cache_subnet_group_id
                                )["CacheSubnetGroups"]
                            )
                            for subnet_group in cache_subnet_groups:
                                for subnet in subnet_group["Subnets"]:
                                    subnets.append(subnet["SubnetIdentifier"])

                            cluster.subnets = subnets
                    except Exception as error:
                        logger.error(
                            f"{error.__class__.__name__}[{error.__traceback__.tb_lineno}]: {error}"
                        )
        except Exception as error:
            logger.error(
                f"{error.__class__.__name__}[{error.__traceback__.tb_lineno}]: {error}"
            )

    def _describe_replication_groups(self, regional_client):
        # Redis Clusters
        logger.info("Elasticache - Describing Replication Groups...")
        try:
            for repl_group in regional_client.describe_replication_groups()[
                "ReplicationGroups"
            ]:
                try:
                    replication_arn = repl_group["ARN"]
                    if not self.audit_resources or (
                        is_resource_filtered(replication_arn, self.audit_resources)
                    ):
                        # Get primary cluster
                        try:
                            for node_group in repl_group["NodeGroups"][0]:
                                primary_node = next(
                                    (
                                        node
                                        for node in node_group["NodeGroupMembers"]
                                        if node["CurrentRole"] == "primary"
                                    ),
                                    None,
                                )
                                if primary_node:
                                    primary_id = primary_node["CacheClusterId"]
                                    break

                        except Exception as error:
                            primary_node = repl_group["NodeGroups"][0][
                                "NodeGroupMembers"
                            ][0]
                            primary_id = primary_node["CacheClusterId"]
                            logger.error(
                                f"{regional_client.region} -- {error.__class__.__name__}[{error.__traceback__.tb_lineno}]: {error}"
                            )

                        if primary_id:
                            primary_arn = f"arn:aws:elasticache:{regional_client.meta.region_name}:{self.audited_account}:cluster:{primary_id}"
                            version = self.clusters[primary_arn].engine_version
                        else:
                            version = 0.0

                        self.replication_groups[replication_arn] = ReplicationGroup(
                            id=repl_group["ReplicationGroupId"],
                            arn=replication_arn,
                            region=regional_client.region,
                            status=repl_group["Status"],
                            snapshot_retention=repl_group.get(
                                "SnapshotRetentionLimit", 0
                            ),
                            encrypted=repl_group.get("AtRestEncryptionEnabled", False),
                            transit_encryption=repl_group.get(
                                "TransitEncryptionEnabled", False
                            ),
                            multi_az=repl_group.get("MultiAZ", "disabled"),
                            auto_minor_version_upgrade=repl_group.get(
                                "AutoMinorVersionUpgrade", False
                            ),
<<<<<<< HEAD
                            engine_version=version,
                            auth_token_enabled=repl_group.get(
                                "AuthTokenEnabled", False
=======
                            automatic_failover=repl_group.get(
                                "AutomaticFailoverStatus", "disabled"
>>>>>>> 2c337ab3
                            ),
                        )
                except Exception as error:
                    logger.error(
                        f"{regional_client.region} -- {error.__class__.__name__}[{error.__traceback__.tb_lineno}]: {error}"
                    )
        except Exception as error:
            logger.error(
                f"{regional_client.region} -- {error.__class__.__name__}[{error.__traceback__.tb_lineno}]: {error}"
            )

    def _list_tags_for_resource(self):
        logger.info("Elasticache - Listing Tags...")
        try:
            for cluster in self.clusters.values():
                try:
                    regional_client = self.regional_clients[cluster.region]
                    cluster.tags = regional_client.list_tags_for_resource(
                        ResourceName=cluster.arn
                    )["TagList"]
                except regional_client.exceptions.CacheClusterNotFoundFault as error:
                    logger.warning(
                        f"{regional_client.region} -- {error.__class__.__name__}[{error.__traceback__.tb_lineno}]: {error}"
                    )
                except Exception as error:
                    logger.error(
                        f"{regional_client.region} -- {error.__class__.__name__}[{error.__traceback__.tb_lineno}]: {error}"
                    )
            for repl_group in self.replication_groups.values():
                try:
                    regional_client = self.regional_clients[repl_group.region]
                    repl_group.tags = regional_client.list_tags_for_resource(
                        ResourceName=repl_group.arn
                    )["TagList"]
                except (
                    regional_client.exceptions.ReplicationGroupNotFoundFault
                ) as error:
                    logger.warning(
                        f"{regional_client.region} -- {error.__class__.__name__}[{error.__traceback__.tb_lineno}]: {error}"
                    )
                except Exception as error:
                    logger.error(
                        f"{regional_client.region} -- {error.__class__.__name__}[{error.__traceback__.tb_lineno}]: {error}"
                    )
        except Exception as error:
            logger.error(
                f"{regional_client.region} -- {error.__class__.__name__}[{error.__traceback__.tb_lineno}]: {error}"
            )


class Cluster(BaseModel):
    id: str
    arn: str
    region: str
    engine: str
    cache_subnet_group_id: Optional[str]
    subnets: list = []
    tags: Optional[list]
    auto_minor_version_upgrade: bool = False
    engine_version: Optional[float]
    auth_token_enabled: Optional[bool]


class ReplicationGroup(BaseModel):
    id: str
    arn: str
    region: str
    status: str
    snapshot_retention: int
    encrypted: bool
    transit_encryption: bool
    multi_az: str
    tags: Optional[list]
<<<<<<< HEAD
    auto_minor_version_upgrade: bool = False
    engine_version: Optional[float]
    auth_token_enabled: Optional[bool]
=======
    auto_minor_version_upgrade: bool
    automatic_failover: str
>>>>>>> 2c337ab3
<|MERGE_RESOLUTION|>--- conflicted
+++ resolved
@@ -143,14 +143,11 @@
                             auto_minor_version_upgrade=repl_group.get(
                                 "AutoMinorVersionUpgrade", False
                             ),
-<<<<<<< HEAD
                             engine_version=version,
                             auth_token_enabled=repl_group.get(
                                 "AuthTokenEnabled", False
-=======
                             automatic_failover=repl_group.get(
                                 "AutomaticFailoverStatus", "disabled"
->>>>>>> 2c337ab3
                             ),
                         )
                 except Exception as error:
@@ -224,11 +221,7 @@
     transit_encryption: bool
     multi_az: str
     tags: Optional[list]
-<<<<<<< HEAD
     auto_minor_version_upgrade: bool = False
     engine_version: Optional[float]
     auth_token_enabled: Optional[bool]
-=======
-    auto_minor_version_upgrade: bool
-    automatic_failover: str
->>>>>>> 2c337ab3
+    automatic_failover: str