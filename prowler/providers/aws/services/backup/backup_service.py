from datetime import datetime
from typing import Optional

from botocore.client import ClientError
from pydantic import BaseModel

from prowler.lib.logger import logger
from prowler.lib.scan_filters.scan_filters import is_resource_filtered
from prowler.providers.aws.lib.service.service import AWSService


################## Backup
class Backup(AWSService):
    def __init__(self, provider):
        # Call AWSService's __init__
        super().__init__(__class__.__name__, provider)
        self.backup_plan_arn_template = f"arn:{self.audited_partition}:backup:{self.region}:{self.audited_account}:backup-plan"
        self.report_plan_arn_template = f"arn:{self.audited_partition}:backup:{self.region}:{self.audited_account}:report-plan"
        self.backup_vault_arn_template = f"arn:{self.audited_partition}:backup:{self.region}:{self.audited_account}:backup-vault"
        self.backup_vaults = []
        self.__threading_call__(self._list_backup_vaults)
        self.backup_plans = []
        self.__threading_call__(self._list_backup_plans)
        self.backup_report_plans = []
<<<<<<< HEAD
        self.__threading_call__(self.__list_backup_report_plans__)
        self.protected_resources = []
        self.__threading_call__(self.__list_protected_resources__)
=======
        self.__threading_call__(self._list_backup_report_plans)
>>>>>>> 39e8485f

    def _list_backup_vaults(self, regional_client):
        logger.info("Backup - Listing Backup Vaults...")
        try:
            list_backup_vaults_paginator = regional_client.get_paginator(
                "list_backup_vaults"
            )
            for page in list_backup_vaults_paginator.paginate():
                for configuration in page.get("BackupVaultList"):
                    if not self.audit_resources or (
                        is_resource_filtered(
                            configuration.get("BackupVaultArn"),
                            self.audit_resources,
                        )
                    ):
                        if self.backup_vaults is None:
                            self.backup_vaults = []
                        self.backup_vaults.append(
                            BackupVault(
                                arn=configuration.get("BackupVaultArn"),
                                name=configuration.get("BackupVaultName"),
                                region=regional_client.region,
                                encryption=configuration.get("EncryptionKeyArn"),
                                recovery_points=configuration.get(
                                    "NumberOfRecoveryPoints"
                                ),
                                locked=configuration.get("Locked"),
                                min_retention_days=configuration.get(
                                    "MinRetentionDays"
                                ),
                                max_retention_days=configuration.get(
                                    "MaxRetentionDays"
                                ),
                            )
                        )
        except ClientError as error:
            logger.error(
                f"{regional_client.region} -- {error.__class__.__name__}[{error.__traceback__.tb_lineno}]: {error}"
            )
            if error.response["Error"]["Code"] == "AccessDeniedException":
                if not self.backup_vaults:
                    self.backup_vaults = None
        except Exception as error:
            logger.error(
                f"{regional_client.region} -- {error.__class__.__name__}[{error.__traceback__.tb_lineno}]: {error}"
            )

    def _list_backup_plans(self, regional_client):
        logger.info("Backup - Listing Backup Plans...")
        try:
            list_backup_plans_paginator = regional_client.get_paginator(
                "list_backup_plans"
            )
            for page in list_backup_plans_paginator.paginate():
                for configuration in page.get("BackupPlansList"):
                    if not self.audit_resources or (
                        is_resource_filtered(
                            configuration.get("BackupPlanArn"),
                            self.audit_resources,
                        )
                    ):
                        self.backup_plans.append(
                            BackupPlan(
                                arn=configuration.get("BackupPlanArn"),
                                id=configuration.get("BackupPlanId"),
                                region=regional_client.region,
                                name=configuration.get("BackupPlanName"),
                                version_id=configuration.get("VersionId"),
                                last_execution_date=configuration.get(
                                    "LastExecutionDate"
                                ),
                                advanced_settings=configuration.get(
                                    "AdvancedBackupSettings", []
                                ),
                            )
                        )

        except Exception as error:
            logger.error(
                f"{regional_client.region} -- {error.__class__.__name__}[{error.__traceback__.tb_lineno}]: {error}"
            )

    def _list_backup_report_plans(self, regional_client):
        logger.info("Backup - Listing Backup Report Plans...")

        try:
            list_backup_report_plans = regional_client.list_report_plans()[
                "ReportPlans"
            ]
            for backup_report_plan in list_backup_report_plans:
                if not self.audit_resources or (
                    is_resource_filtered(
                        backup_report_plan.get("ReportPlanArn"),
                        self.audit_resources,
                    )
                ):
                    self.backup_report_plans.append(
                        BackupReportPlan(
                            arn=backup_report_plan.get("ReportPlanArn"),
                            region=regional_client.region,
                            name=backup_report_plan.get("ReportPlanName"),
                            last_attempted_execution_date=backup_report_plan.get(
                                "LastAttemptedExecutionTime"
                            ),
                            last_successful_execution_date=backup_report_plan.get(
                                "LastSuccessfulExecutionTime"
                            ),
                        )
                    )

        except Exception as error:
            logger.error(
                f"{regional_client.region} -- {error.__class__.__name__}[{error.__traceback__.tb_lineno}]: {error}"
            )

    def __list_protected_resources__(self, regional_client):
        logger.info("Backup - Listing Protected Resources...")

        try:
            list_protected_resources_paginator = regional_client.get_paginator(
                "list_protected_resources"
            )
            for page in list_protected_resources_paginator.paginate():
                for resource in page.get("Results", []):
                    if not self.audit_resources or (
                        is_resource_filtered(
                            resource.get("ResourceArn"),
                            self.audit_resources,
                        )
                    ):
                        self.protected_resources.append(
                            ProtectedResource(
                                arn=resource.get("ResourceArn"),
                                resource_type=resource.get("ResourceType"),
                                region=regional_client.region,
                                last_backup_time=resource.get("LastBackupTime"),
                            )
                        )
        except Exception as error:
            logger.error(
                f"{regional_client.region} -- {error.__class__.__name__}[{error.__traceback__.tb_lineno}]: {error}"
            )


class BackupVault(BaseModel):
    arn: str
    name: str
    region: str
    encryption: str
    recovery_points: int
    locked: bool
    min_retention_days: int = None
    max_retention_days: int = None


class BackupPlan(BaseModel):
    arn: str
    id: str
    region: str
    name: str
    version_id: str
    last_execution_date: Optional[datetime]
    advanced_settings: list


class BackupReportPlan(BaseModel):
    arn: str
    region: str
    name: str
    last_attempted_execution_date: Optional[datetime]
    last_successful_execution_date: Optional[datetime]


class ProtectedResource(BaseModel):
    arn: str
    resource_type: str
    region: str
    last_backup_time: Optional[datetime]<|MERGE_RESOLUTION|>--- conflicted
+++ resolved
@@ -22,13 +22,9 @@
         self.backup_plans = []
         self.__threading_call__(self._list_backup_plans)
         self.backup_report_plans = []
-<<<<<<< HEAD
-        self.__threading_call__(self.__list_backup_report_plans__)
+        self.__threading_call__(self._list_backup_report_plans)
         self.protected_resources = []
         self.__threading_call__(self.__list_protected_resources__)
-=======
-        self.__threading_call__(self._list_backup_report_plans)
->>>>>>> 39e8485f
 
     def _list_backup_vaults(self, regional_client):
         logger.info("Backup - Listing Backup Vaults...")
