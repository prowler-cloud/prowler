--- conflicted
+++ resolved
@@ -89,33 +89,9 @@
                         vpc
                         for vpc in describe_domain["DomainStatus"]["Endpoints"].values()
                     ]
-
-            domain.vpc_id = None
-            if "VPCOptions" in describe_domain["DomainStatus"]:
-                domain.vpc_id = describe_domain["DomainStatus"]["VPCOptions"].get(
-                    "VPCId", None
-                )
-<<<<<<< HEAD
-                domain.update_available = (
-                    describe_domain["DomainStatus"]
-                    .get("ServiceSoftwareOptions", {})
-                    .get("UpdateAvailable", False)
-                )
-                domain.version = describe_domain["DomainStatus"]["EngineVersion"]
-                domain.advanced_settings_enabled = describe_domain["DomainStatus"][
-                    "AdvancedSecurityOptions"
-                ].get("Enabled", False)
-                domain.dedicated_master_enabled = (
-                    describe_domain["DomainStatus"]
-                    .get("ClusterConfig", {})
-                    .get("DedicatedMasterEnabled", False)
-                )
-                domain.dedicated_master_count = (
-                    describe_domain["DomainStatus"]
-                    .get("ClusterConfig", {})
-                    .get("DedicatedMasterCount", 0)
-                )
-=======
+            domain.vpc_id = (
+                describe_domain["DomainStatus"].get("VPCOptions", {}).get("VPCId", None)
+            )
             domain.cognito_options = describe_domain["DomainStatus"][
                 "CognitoOptions"
             ].get("Enabled", False)
@@ -138,20 +114,24 @@
             )
             domain.update_available = (
                 describe_domain["DomainStatus"]
-                .get("ServiceSoftwareOptions", {"UpdateAvailable": False})
+                .get("ServiceSoftwareOptions", {})
                 .get("UpdateAvailable", False)
             )
             domain.version = describe_domain["DomainStatus"].get("EngineVersion", None)
             domain.advanced_settings_enabled = describe_domain["DomainStatus"][
                 "AdvancedSecurityOptions"
             ].get("Enabled", False)
-            domain.instance_count = describe_domain["DomainStatus"][
-                "ClusterConfig"
-            ].get("InstanceCount", None)
-            domain.zone_awareness_enabled = describe_domain["DomainStatus"][
-                "ClusterConfig"
-            ].get("ZoneAwarenessEnabled", False)
->>>>>>> bc1e6c06
+            cluster_config = describe_domain["DomainStatus"].get("ClusterConfig", {})
+            domain.instance_count = cluster_config.get("InstanceCount", None)
+            domain.zone_awareness_enabled = cluster_config.get(
+                "ZoneAwarenessEnabled", False
+            )
+            domain.dedicated_master_enabled = cluster_config.get(
+                "DedicatedMasterEnabled", False
+            )
+            domain.dedicated_master_count = cluster_config.get(
+                "DedicatedMasterCount", 0
+            )
         except Exception as error:
             logger.error(
                 f"{regional_client.region} -- {error.__class__.__name__}[{error.__traceback__.tb_lineno}]: {error}"
@@ -192,14 +172,10 @@
     saml_enabled: bool = None
     update_available: bool = None
     version: str = None
-<<<<<<< HEAD
-    advanced_settings_enabled: bool = None
-    dedicated_master_enabled: Optional[bool]
-    dedicated_master_count: Optional[int]
-    tags: Optional[list] = []
-=======
     instance_count: Optional[int]
     zone_awareness_enabled: Optional[bool]
     tags: Optional[list] = []
     advanced_settings_enabled: bool = None
->>>>>>> bc1e6c06
+    dedicated_master_enabled: Optional[bool]
+    dedicated_master_count: Optional[int]
+    tags: Optional[list] = []