from json import JSONDecodeError, loads
from typing import Optional

from pydantic import BaseModel

from prowler.lib.logger import logger
from prowler.lib.scan_filters.scan_filters import is_resource_filtered
from prowler.providers.aws.lib.service.service import AWSService


################################ OpenSearch
class OpenSearchService(AWSService):
    def __init__(self, provider):
        # Call AWSService's __init__
        super().__init__("opensearch", provider)
        self.opensearch_domains = {}
        self.__threading_call__(self._list_domain_names)
        self.__threading_call__(
            self._describe_domain_config, self.opensearch_domains.values()
        )
        self.__threading_call__(self._describe_domain, self.opensearch_domains.values())
        self.__threading_call__(self._list_tags, self.opensearch_domains.values())

    def _list_domain_names(self, regional_client):
        logger.info("OpenSearch - listing domain names...")
        try:
            domains = regional_client.list_domain_names()
            for domain in domains["DomainNames"]:
                arn = f"arn:{self.audited_partition}:es:{regional_client.region}:{self.audited_account}:domain/{domain['DomainName']}"
                if not self.audit_resources or (
                    is_resource_filtered(arn, self.audit_resources)
                ):
                    self.opensearch_domains[arn] = OpenSearchDomain(
                        arn=arn,
                        name=domain["DomainName"],
                        region=regional_client.region,
                    )
        except Exception as error:
            logger.error(
                f"{regional_client.region} -- {error.__class__.__name__}[{error.__traceback__.tb_lineno}]: {error}"
            )

    def _describe_domain_config(self, domain):
        logger.info("OpenSearch - describing domain configurations...")
        try:
            regional_client = self.regional_clients[domain.region]
            describe_domain = regional_client.describe_domain_config(
                DomainName=domain.name
            )
            for logging_key in [
                "SEARCH_SLOW_LOGS",
                "INDEX_SLOW_LOGS",
                "AUDIT_LOGS",
            ]:
                if logging_key in describe_domain["DomainConfig"].get(
                    "LogPublishingOptions", {}
                ).get("Options", {}):
                    domain.logging.append(
                        PublishingLoggingOption(
                            name=logging_key,
                            enabled=describe_domain["DomainConfig"][
                                "LogPublishingOptions"
                            ]["Options"][logging_key]["Enabled"],
                        )
                    )
            try:
                domain.access_policy = loads(
                    describe_domain["DomainConfig"]["AccessPolicies"]["Options"]
                )
            except JSONDecodeError as error:
                logger.warning(
                    f"{regional_client.region} -- {error.__class__.__name__}[{error.__traceback__.tb_lineno}]: {error}"
                )

        except Exception as error:
            logger.error(
                f"{regional_client.region} -- {error.__class__.__name__}[{error.__traceback__.tb_lineno}]: {error}"
            )

    def _describe_domain(self, domain):
        logger.info("OpenSearch - describing domain configurations...")
        try:
<<<<<<< HEAD
            for domain in self.opensearch_domains:
                regional_client = regional_clients[domain.region]
                describe_domain = regional_client.describe_domain(
                    DomainName=domain.name
                )
                domain.arn = describe_domain["DomainStatus"]["ARN"]
                if "Endpoints" in describe_domain["DomainStatus"]:
                    if "vpc" in describe_domain["DomainStatus"]["Endpoints"]:
                        domain.vpc_endpoints = [
                            vpc
                            for vpc in describe_domain["DomainStatus"][
                                "Endpoints"
                            ].values()
                        ]

                domain.vpc_id = (
                    describe_domain["DomainStatus"]
                    .get("VPCOptions", {})
                    .get("VPCId", "")
                )
                domain.cognito_options = describe_domain["DomainStatus"][
                    "CognitoOptions"
                ]["Enabled"]
                domain.encryption_at_rest = describe_domain["DomainStatus"][
                    "EncryptionAtRestOptions"
                ]["Enabled"]
                domain.node_to_node_encryption = describe_domain["DomainStatus"][
                    "NodeToNodeEncryptionOptions"
                ]["Enabled"]
                domain.enforce_https = describe_domain["DomainStatus"][
                    "DomainEndpointOptions"
                ]["EnforceHTTPS"]
                domain.internal_user_database = describe_domain["DomainStatus"][
                    "AdvancedSecurityOptions"
                ]["InternalUserDatabaseEnabled"]
                domain.saml_enabled = (
                    describe_domain["DomainStatus"]["AdvancedSecurityOptions"]
                    .get("SAMLOptions", {})
                    .get("Enabled", False)
=======
            regional_client = self.regional_clients[domain.region]
            describe_domain = regional_client.describe_domain(DomainName=domain.name)
            domain.arn = describe_domain["DomainStatus"]["ARN"]
            domain.vpc_endpoints = None
            if "Endpoints" in describe_domain["DomainStatus"]:
                if "vpc" in describe_domain["DomainStatus"]["Endpoints"]:
                    domain.vpc_endpoints = [
                        vpc
                        for vpc in describe_domain["DomainStatus"]["Endpoints"].values()
                    ]

            domain.vpc_id = None
            if "VPCOptions" in describe_domain["DomainStatus"]:
                domain.vpc_id = describe_domain["DomainStatus"]["VPCOptions"].get(
                    "VPCId", None
>>>>>>> 7fd0798b
                )
            domain.cognito_options = describe_domain["DomainStatus"][
                "CognitoOptions"
            ].get("Enabled", False)
            domain.encryption_at_rest = describe_domain["DomainStatus"][
                "EncryptionAtRestOptions"
            ].get("Enabled", False)
            domain.node_to_node_encryption = describe_domain["DomainStatus"][
                "NodeToNodeEncryptionOptions"
            ].get("Enabled", False)
            domain.enforce_https = describe_domain["DomainStatus"][
                "DomainEndpointOptions"
            ].get("EnforceHTTPS", False)
            domain.internal_user_database = describe_domain["DomainStatus"][
                "AdvancedSecurityOptions"
            ].get("InternalUserDatabaseEnabled", False)
            domain.saml_enabled = (
                describe_domain["DomainStatus"]["AdvancedSecurityOptions"]
                .get("SAMLOptions", {})
                .get("Enabled", False)
            )
            domain.update_available = (
                describe_domain["DomainStatus"]
                .get("ServiceSoftwareOptions", {"UpdateAvailable": False})
                .get("UpdateAvailable", False)
            )
            domain.version = describe_domain["DomainStatus"].get("EngineVersion", None)
            domain.advanced_settings_enabled = describe_domain["DomainStatus"][
                "AdvancedSecurityOptions"
            ].get("Enabled", False)
            domain.instance_count = describe_domain["DomainStatus"][
                "ClusterConfig"
            ].get("InstanceCount", None)
            domain.zone_awareness_enabled = describe_domain["DomainStatus"][
                "ClusterConfig"
            ].get("ZoneAwarenessEnabled", False)
        except Exception as error:
            logger.error(
                f"{regional_client.region} -- {error.__class__.__name__}[{error.__traceback__.tb_lineno}]: {error}"
            )

    def _list_tags(self, domain):
        logger.info("OpenSearch - List Tags...")
        try:
            regional_client = self.regional_clients[domain.region]
            response = regional_client.list_tags(
                ARN=domain.arn,
            )["TagList"]
            domain.tags = response
        except Exception as error:
            logger.error(
                f"{regional_client.region} -- {error.__class__.__name__}[{error.__traceback__.tb_lineno}]: {error}"
            )


class PublishingLoggingOption(BaseModel):
    name: str
    enabled: bool


class OpenSearchDomain(BaseModel):
    name: str
    region: str
    arn: str
    logging: list[PublishingLoggingOption] = []
    vpc_endpoints: list[str] = []
    vpc_id: str = None
    access_policy: dict = None
    cognito_options: bool = None
    encryption_at_rest: bool = None
    node_to_node_encryption: bool = None
    enforce_https: bool = None
    internal_user_database: bool = None
    saml_enabled: bool = None
    update_available: bool = None
    version: str = None
    instance_count: Optional[int]
    zone_awareness_enabled: Optional[bool]
    tags: Optional[list] = []
    advanced_settings_enabled: bool = None<|MERGE_RESOLUTION|>--- conflicted
+++ resolved
@@ -8,7 +8,6 @@
 from prowler.providers.aws.lib.service.service import AWSService
 
 
-################################ OpenSearch
 class OpenSearchService(AWSService):
     def __init__(self, provider):
         # Call AWSService's __init__
@@ -80,64 +79,21 @@
     def _describe_domain(self, domain):
         logger.info("OpenSearch - describing domain configurations...")
         try:
-<<<<<<< HEAD
-            for domain in self.opensearch_domains:
-                regional_client = regional_clients[domain.region]
-                describe_domain = regional_client.describe_domain(
-                    DomainName=domain.name
-                )
-                domain.arn = describe_domain["DomainStatus"]["ARN"]
-                if "Endpoints" in describe_domain["DomainStatus"]:
-                    if "vpc" in describe_domain["DomainStatus"]["Endpoints"]:
-                        domain.vpc_endpoints = [
-                            vpc
-                            for vpc in describe_domain["DomainStatus"][
-                                "Endpoints"
-                            ].values()
-                        ]
-
-                domain.vpc_id = (
-                    describe_domain["DomainStatus"]
-                    .get("VPCOptions", {})
-                    .get("VPCId", "")
-                )
-                domain.cognito_options = describe_domain["DomainStatus"][
-                    "CognitoOptions"
-                ]["Enabled"]
-                domain.encryption_at_rest = describe_domain["DomainStatus"][
-                    "EncryptionAtRestOptions"
-                ]["Enabled"]
-                domain.node_to_node_encryption = describe_domain["DomainStatus"][
-                    "NodeToNodeEncryptionOptions"
-                ]["Enabled"]
-                domain.enforce_https = describe_domain["DomainStatus"][
-                    "DomainEndpointOptions"
-                ]["EnforceHTTPS"]
-                domain.internal_user_database = describe_domain["DomainStatus"][
-                    "AdvancedSecurityOptions"
-                ]["InternalUserDatabaseEnabled"]
-                domain.saml_enabled = (
-                    describe_domain["DomainStatus"]["AdvancedSecurityOptions"]
-                    .get("SAMLOptions", {})
-                    .get("Enabled", False)
-=======
             regional_client = self.regional_clients[domain.region]
             describe_domain = regional_client.describe_domain(DomainName=domain.name)
             domain.arn = describe_domain["DomainStatus"]["ARN"]
-            domain.vpc_endpoints = None
             if "Endpoints" in describe_domain["DomainStatus"]:
                 if "vpc" in describe_domain["DomainStatus"]["Endpoints"]:
                     domain.vpc_endpoints = [
                         vpc
                         for vpc in describe_domain["DomainStatus"]["Endpoints"].values()
                     ]
-
-            domain.vpc_id = None
-            if "VPCOptions" in describe_domain["DomainStatus"]:
-                domain.vpc_id = describe_domain["DomainStatus"]["VPCOptions"].get(
-                    "VPCId", None
->>>>>>> 7fd0798b
                 )
+            domain.vpc_id = (
+                describe_domain["DomainStatus"]
+                .get("VPCOptions", {})
+                .get("VPCId", "")
+            )
             domain.cognito_options = describe_domain["DomainStatus"][
                 "CognitoOptions"
             ].get("Enabled", False)
