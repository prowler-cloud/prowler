{
  "Provider": "aws",
  "CheckID": "opensearch_service_domains_use_cognito_authentication_for_kibana",
  "CheckTitle": "Check if Amazon Elasticsearch/Opensearch Service domains has either Amazon Cognito or SAML authentication for Kibana enabled",
  "CheckType": [
    "Identify",
    "Logging"
  ],
  "ServiceName": "opensearch",
  "SubServiceName": "",
  "ResourceIdTemplate": "arn:partition:service:region:account-id:resource-id",
  "Severity": "high",
  "ResourceType": "AwsOpenSearchDomain",
  "Description": "Check if Amazon Elasticsearch/Opensearch Service domains has Amazon Cognito or SAML authentication for Kibana enabled",
  "Risk": "Not enabling Amazon Cognito or SAML authentication for Kibana in AWS Elasticsearch/OpenSearch Service domains increases the likelihood of unauthorized access to sensitive data, potentially compromising system integrity.",
  "RelatedUrl": "",
  "Remediation": {
    "Code": {
      "CLI": "",
      "NativeIaC": "",
      "Other": "",
      "Terraform": ""
    },
    "Recommendation": {
<<<<<<< HEAD
      "Text": "If you do not configure Amazon Cognito authentication, you can still protect Kibana using an IP-based access policy and a proxy server, HTTP basic authentication, or SAML.",
=======
      "Text": "If you do not configure Amazon Cognito or SAML authentication; you can still protect Kibana using an IP-based access policy and a proxy server; HTTP basic authentication.",
>>>>>>> 86cb9f58
      "Url": "https://docs.aws.amazon.com/elasticsearch-service/latest/developerguide/es-ac.html"
    }
  },
  "Categories": [],
  "DependsOn": [],
  "RelatedTo": [],
  "Notes": ""
}<|MERGE_RESOLUTION|>--- conflicted
+++ resolved
@@ -22,11 +22,7 @@
       "Terraform": ""
     },
     "Recommendation": {
-<<<<<<< HEAD
-      "Text": "If you do not configure Amazon Cognito authentication, you can still protect Kibana using an IP-based access policy and a proxy server, HTTP basic authentication, or SAML.",
-=======
-      "Text": "If you do not configure Amazon Cognito or SAML authentication; you can still protect Kibana using an IP-based access policy and a proxy server; HTTP basic authentication.",
->>>>>>> 86cb9f58
+      "Text": "If you do not configure Amazon Cognito or SAML authentication, you can still protect Kibana using an IP-based access policy and a proxy server or HTTP basic authentication.",
       "Url": "https://docs.aws.amazon.com/elasticsearch-service/latest/developerguide/es-ac.html"
     }
   },
