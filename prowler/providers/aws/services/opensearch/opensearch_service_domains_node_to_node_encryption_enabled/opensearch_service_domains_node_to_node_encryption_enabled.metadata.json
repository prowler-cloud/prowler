--- conflicted
+++ resolved
@@ -27,17 +27,9 @@
       "Url": "https://docs.aws.amazon.com/elasticsearch-service/latest/developerguide/ntn.html"
     }
   },
-<<<<<<< HEAD
   "Categories": [
     "encryption"
   ],
-  "Tags": {
-    "Tag1Key": "value",
-    "Tag2Key": "value"
-  },
-=======
-  "Categories": [],
->>>>>>> 27df4819
   "DependsOn": [],
   "RelatedTo": [],
   "Notes": ""
