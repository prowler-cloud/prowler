--- conflicted
+++ resolved
@@ -98,18 +98,6 @@
             paginator = regional_client.get_paginator("describe_replication_tasks")
             for page in paginator.paginate():
                 for task in page["ReplicationTasks"]:
-<<<<<<< HEAD
-                    task_settings_json = task["ReplicationTaskSettings"]
-                    arn = task["ReplicationTaskArn"]
-
-                    try:
-                        task_settings = json.loads(task_settings_json)
-                        logging_config = task_settings.get("Logging", {})
-
-                        enable_logging = logging_config.get("EnableLogging", False)
-                        log_components = logging_config.get("LogComponents", [])
-
-=======
                     arn = task["ReplicationTaskArn"]
                     if not self.audit_resources or (
                         is_resource_filtered(arn, self.audit_resources)
@@ -117,24 +105,12 @@
                         task_settings = json.loads(
                             task.get("ReplicationTaskSettings", "")
                         )
->>>>>>> bf4db86d
                         self.replication_tasks[arn] = ReplicationTasks(
                             arn=arn,
                             id=task["ReplicationTaskIdentifier"],
                             region=regional_client.region,
                             source_endpoint_arn=task["SourceEndpointArn"],
                             target_endpoint_arn=task["TargetEndpointArn"],
-<<<<<<< HEAD
-                            replication_task_settings=task_settings_json,
-                            logging_enabled=enable_logging,
-                            log_components=log_components,
-                            tags=[],
-                        )
-
-                    except json.JSONDecodeError:
-                        logger.error(f"Error decoding JSON for replication task {arn}")
-
-=======
                             logging_enabled=task_settings.get("Logging", {}).get(
                                 "EnableLogging", False
                             ),
@@ -142,7 +118,6 @@
                                 "LogComponents", []
                             ),
                         )
->>>>>>> bf4db86d
         except Exception as error:
             logger.error(
                 f"{regional_client.region} -- {error.__class__.__name__}[{error.__traceback__.tb_lineno}]: {error}"
@@ -164,13 +139,7 @@
     id: str
     region: str
     ssl_mode: str
-<<<<<<< HEAD
-    tags: Optional[list]
-    logging_enabled: bool = False
-    log_components: list[dict] = []
-=======
     redis_ssl_protocol: str
->>>>>>> bf4db86d
     mongodb_auth_type: str
     neptune_iam_auth_enabled: bool = False
     engine_name: str
@@ -196,11 +165,6 @@
     region: str
     source_endpoint_arn: str
     target_endpoint_arn: str
-<<<<<<< HEAD
-    replication_task_settings: str
-    tags: Optional[list]
-=======
->>>>>>> bf4db86d
     logging_enabled: bool = False
     log_components: list[dict] = []
     tags: Optional[list] = []