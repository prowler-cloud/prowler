--- conflicted
+++ resolved
@@ -1,7 +1,7 @@
 from typing import Optional
 
 from pydantic import BaseModel
-from typing import List, Optional, Dict
+
 from prowler.lib.logger import logger
 from prowler.lib.scan_filters.scan_filters import is_resource_filtered
 from prowler.providers.aws.lib.service.service import AWSService
@@ -13,16 +13,10 @@
         super().__init__(__class__.__name__, provider)
         self.instances = []
         self.endpoints = {}
-<<<<<<< HEAD
-        self.data_providers = []
-        self.__threading_call__(self.__describe_replication_instances__)
-        self.__threading_call__(self.__describe_endpoints__)
-=======
         self.__threading_call__(self._describe_replication_instances)
         self.__threading_call__(self._list_tags, self.instances)
         self.__threading_call__(self._describe_endpoints)
         self.__threading_call__(self._list_tags, self.endpoints.values())
->>>>>>> 2177704b
 
     def _describe_replication_instances(self, regional_client):
         logger.info("DMS - Describing DMS Replication Instances...")
@@ -60,11 +54,7 @@
                 f"{regional_client.region} -- {error.__class__.__name__}[{error.__traceback__.tb_lineno}]: {error}"
             )
 
-<<<<<<< HEAD
-    def __describe_endpoints__(self, regional_client):
-=======
     def _describe_endpoints(self, regional_client):
->>>>>>> 2177704b
         logger.info("DMS - Describing DMS Endpoints...")
         try:
             describe_endpoints_paginator = regional_client.get_paginator(
@@ -76,62 +66,17 @@
                     if not self.audit_resources or (
                         is_resource_filtered(arn, self.audit_resources)
                     ):
-<<<<<<< HEAD
-                        self.endpoints[endpoint["EndpointIdentifier"]] = Endpoint(
-                            id=endpoint["EndpointIdentifier"],
-                            ssl_mode=endpoint.get("SslMode", False)
-=======
                         self.endpoints[arn] = Endpoint(
                             arn=arn,
                             id=endpoint["EndpointIdentifier"],
                             region=regional_client.region,
                             ssl_mode=endpoint.get("SslMode", False),
->>>>>>> 2177704b
                         )
         except Exception as error:
             logger.error(
                 f"{regional_client.region} -- {error.__class__.__name__}[{error.__traceback__.tb_lineno}]: {error}"
             )
 
-<<<<<<< HEAD
-
-    def _describe_data_providers_(self, regional_client):
-        logger.info("DMS - Describing DMS Data Providers...")
-        try:
-            describe_data_provider_paginator = regional_client.get_paginator(
-                "describe_data_providers"
-            )
-
-            for page in describe_data_provider_paginator.paginate():
-                for provider in page["DataProviders"]:
-                    name = provider['DataProviderName']
-                    if not self.audit_resources or (
-                        is_resource_filtered(name, self.audit_resources)
-                    ):
-                        settings = provider.get('Settings', {})
-                        for setting_key, setting_value in settings.items():
-                            if isinstance(setting_value, dict) and 'SslMode' in setting_value:
-                                settings[setting_key] = setting_value['SslMode']
-                            
-                        self.data_providers.append(DataProvider(
-                            name=DataProvider['DataProviderName'],
-                            settings=settings
-                        ))
-                            
-        except Exception as error:
-            logger.error(
-                f"{regional_client.region} -- {error.__class__.__name__}[{error.__traceback__.tb_lineno}]: {error}"
-            )
-
-class DataProvider(BaseModel):
-    name: str
-    settings: dict
-
-
-class Endpoint(BaseModel):
-    id: str
-    ssl_mode: str
-=======
     def _list_tags(self, resource: any):
         try:
             resource.tags = self.regional_clients[
@@ -149,7 +94,6 @@
     region: str
     ssl_mode: str
     tags: Optional[list]
->>>>>>> 2177704b
 
 
 class RepInstance(BaseModel):
