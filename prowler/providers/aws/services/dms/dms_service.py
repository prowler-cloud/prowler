from typing import Optional

from pydantic import BaseModel

from prowler.lib.logger import logger
from prowler.lib.scan_filters.scan_filters import is_resource_filtered
from prowler.providers.aws.lib.service.service import AWSService


class DMS(AWSService):
    def __init__(self, provider):
        # Call AWSService's __init__
        super().__init__(__class__.__name__, provider)
        self.instances = []
        self.endpoints = {}
        self.__threading_call__(self._describe_replication_instances)
        self.__threading_call__(self._list_tags, self.instances)
        self.__threading_call__(self._describe_endpoints)
        self.__threading_call__(self._list_tags, self.endpoints.values())

    def _describe_replication_instances(self, regional_client):
        logger.info("DMS - Describing DMS Replication Instances...")
        try:
            describe_replication_instances_paginator = regional_client.get_paginator(
                "describe_replication_instances"
            )
            for page in describe_replication_instances_paginator.paginate():
                for instance in page["ReplicationInstances"]:
                    arn = instance["ReplicationInstanceArn"]
                    if not self.audit_resources or (
                        is_resource_filtered(arn, self.audit_resources)
                    ):
                        self.instances.append(
                            RepInstance(
                                id=instance["ReplicationInstanceIdentifier"],
                                arn=arn,
                                status=instance["ReplicationInstanceStatus"],
                                public=instance["PubliclyAccessible"],
                                kms_key=instance["KmsKeyId"],
                                auto_minor_version_upgrade=instance[
                                    "AutoMinorVersionUpgrade"
                                ],
                                security_groups=[
                                    sg["VpcSecurityGroupId"]
                                    for sg in instance["VpcSecurityGroups"]
                                    if sg["Status"] == "active"
                                ],
                                multi_az=instance["MultiAZ"],
                                region=regional_client.region,
                            )
                        )
        except Exception as error:
            logger.error(
                f"{regional_client.region} -- {error.__class__.__name__}[{error.__traceback__.tb_lineno}]: {error}"
            )

    def _describe_endpoints(self, regional_client):
        logger.info("DMS - Describing DMS Endpoints...")
        try:
            describe_endpoints_paginator = regional_client.get_paginator(
                "describe_endpoints"
            )
            for page in describe_endpoints_paginator.paginate():
                for endpoint in page["Endpoints"]:
                    arn = endpoint["EndpointArn"]
                    if not self.audit_resources or (
                        is_resource_filtered(arn, self.audit_resources)
                    ):
                        self.endpoints[arn] = Endpoint(
                            arn=arn,
                            id=endpoint["EndpointIdentifier"],
                            region=regional_client.region,
                            ssl_mode=endpoint.get("SslMode", False),
<<<<<<< HEAD
                            redis_tls_enabled=endpoint.get("RedisSettings", {}).get(
                                "SslSecurityProtocol", "plaintext"
                            ),
=======
                            mongodb_auth_type=endpoint.get("MongoDbSettings", {}).get(
                                "AuthType", "no"
                            ),
                            neptune_iam_auth_enabled=endpoint.get(
                                "NeptuneSettings", {}
                            ).get("IamAuthEnabled", False),
>>>>>>> 9802fc14
                            engine_name=endpoint["EngineName"],
                        )
        except Exception as error:
            logger.error(
                f"{regional_client.region} -- {error.__class__.__name__}[{error.__traceback__.tb_lineno}]: {error}"
            )

    def _list_tags(self, resource: any):
        try:
            resource.tags = self.regional_clients[
                resource.region
            ].list_tags_for_resource(ResourceArn=resource.arn)["TagList"]
        except Exception as error:
            logger.error(
                f"{resource.region} -- {error.__class__.__name__}[{error.__traceback__.tb_lineno}]: {error}"
            )


class Endpoint(BaseModel):
    arn: str
    id: str
    region: str
    ssl_mode: str
    tags: Optional[list]
<<<<<<< HEAD
    redis_tls_enabled: Optional[str]
    engine_name: Optional[str]
=======
    mongodb_auth_type: str
    neptune_iam_auth_enabled: bool = False
    engine_name: str
>>>>>>> 9802fc14


class RepInstance(BaseModel):
    id: str
    arn: str
    status: str
    public: bool
    kms_key: str
    auto_minor_version_upgrade: bool
    security_groups: list[str] = []
    multi_az: bool
    region: str
    tags: Optional[list] = []<|MERGE_RESOLUTION|>--- conflicted
+++ resolved
@@ -71,18 +71,15 @@
                             id=endpoint["EndpointIdentifier"],
                             region=regional_client.region,
                             ssl_mode=endpoint.get("SslMode", False),
-<<<<<<< HEAD
                             redis_tls_enabled=endpoint.get("RedisSettings", {}).get(
                                 "SslSecurityProtocol", "plaintext"
                             ),
-=======
                             mongodb_auth_type=endpoint.get("MongoDbSettings", {}).get(
                                 "AuthType", "no"
                             ),
                             neptune_iam_auth_enabled=endpoint.get(
                                 "NeptuneSettings", {}
                             ).get("IamAuthEnabled", False),
->>>>>>> 9802fc14
                             engine_name=endpoint["EngineName"],
                         )
         except Exception as error:
@@ -107,14 +104,10 @@
     region: str
     ssl_mode: str
     tags: Optional[list]
-<<<<<<< HEAD
     redis_tls_enabled: Optional[str]
-    engine_name: Optional[str]
-=======
     mongodb_auth_type: str
     neptune_iam_auth_enabled: bool = False
     engine_name: str
->>>>>>> 9802fc14
 
 
 class RepInstance(BaseModel):
