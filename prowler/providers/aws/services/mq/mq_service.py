--- conflicted
+++ resolved
@@ -1,9 +1,5 @@
-<<<<<<< HEAD
 from enum import Enum
-from typing import Optional
-=======
 from typing import Dict, List, Optional
->>>>>>> 7e7d86f1
 
 from pydantic import BaseModel
 
@@ -34,6 +30,7 @@
                         id=broker["BrokerId"],
                         region=regional_client.region,
                     )
+
         except Exception as error:
             logger.error(
                 f"{regional_client.region} -- {error.__class__.__name__}[{error.__traceback__.tb_lineno}]: {error}"
@@ -44,25 +41,22 @@
             describe_broker = self.regional_clients[broker.region].describe_broker(
                 BrokerId=broker.id
             )
-<<<<<<< HEAD
             broker.engine_type = EngineType(
                 describe_broker.get("EngineType", "ACTIVEMQ")
             )
             broker.deployment_mode = DeploymentMode(
                 describe_broker.get("DeploymentMode", "SINGLE_INSTANCE")
             )
-=======
             broker.auto_minor_version_upgrade = describe_broker.get(
                 "AutoMinorVersionUpgrade", False
             )
             broker.tags = [describe_broker.get("Tags", {})]
->>>>>>> 7e7d86f1
+
         except Exception as error:
             logger.error(
                 f"{broker.region} -- {error.__class__.__name__}[{error.__traceback__.tb_lineno}]: {error}"
             )
 
-<<<<<<< HEAD
 
 class DeploymentMode(Enum):
     """Possible Deployment Modes for MQ"""
@@ -78,8 +72,6 @@
     ACTIVEMQ = "ACTIVEMQ"
     RABBITMQ = "RABBITMQ"
 
-=======
->>>>>>> 7e7d86f1
 
 class Broker(BaseModel):
     """Broker model for MQ"""
@@ -88,11 +80,8 @@
     name: str
     id: str
     region: str
-<<<<<<< HEAD
     engine_type: EngineType = EngineType.ACTIVEMQ
     deployment_mode: DeploymentMode = DeploymentMode.SINGLE_INSTANCE
     tags: Optional[list] = []
-=======
     auto_minor_version_upgrade: bool = False
-    tags: Optional[List[Dict[str, str]]]
->>>>>>> 7e7d86f1
+    tags: Optional[List[Dict[str, str]]]