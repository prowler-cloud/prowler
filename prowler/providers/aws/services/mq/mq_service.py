--- conflicted
+++ resolved
@@ -1,9 +1,5 @@
 from enum import Enum
-<<<<<<< HEAD
-from typing import Optional
-=======
 from typing import Dict, List
->>>>>>> 64fb8232
 
 from pydantic import BaseModel, Field
 
@@ -54,9 +50,11 @@
             broker.auto_minor_version_upgrade = describe_broker.get(
                 "AutoMinorVersionUpgrade", False
             )
-<<<<<<< HEAD
-            broker.logging_enabled = describe_broker.get("Logs", {}).get(
+            broker.general_logging_enabled = describe_broker.get("Logs", {}).get(
                 "General", False
+            )
+            broker.audit_logging_enabled = describe_broker.get("Logs", {}).get(
+                "Audit", False
             )
             broker.engine_type = EngineType(
                 describe_broker.get("EngineType", "ACTIVEMQ").upper()
@@ -64,10 +62,8 @@
             broker.deployment_mode = DeploymentMode(
                 describe_broker.get("DeploymentMode", "SINGLE_INSTANCE")
             )
-=======
             broker.tags = [describe_broker.get("Tags", {})]
 
->>>>>>> 64fb8232
         except Exception as error:
             logger.error(
                 f"{broker.region} -- {error.__class__.__name__}[{error.__traceback__.tb_lineno}]: {error}"
@@ -96,17 +92,9 @@
     name: str
     id: str
     region: str
-<<<<<<< HEAD
     auto_minor_version_upgrade: bool = Field(default=False)
-    logging_enabled: bool = Field(default=False)
+    general_logging_enabled: bool = Field(default=False)
+    audit_logging_enabled: bool = Field(default=False)
     engine_type: EngineType = EngineType.ACTIVEMQ
     deployment_mode: DeploymentMode = DeploymentMode.SINGLE_INSTANCE
-    tags: Optional[list] = []
-=======
-    engine_type: EngineType = EngineType.ACTIVEMQ
-    deployment_mode: DeploymentMode = DeploymentMode.SINGLE_INSTANCE
-    auto_minor_version_upgrade: bool = False
-    engine_type: EngineType = EngineType.ACTIVEMQ
-    deployment_mode: DeploymentMode = DeploymentMode.SINGLE_INSTANCE
-    tags: List[Dict[str, str]] = Field(default_factory=list)
->>>>>>> 64fb8232
+    tags: List[Dict[str, str]] = Field(default_factory=list)