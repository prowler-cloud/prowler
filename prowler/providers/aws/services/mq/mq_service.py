--- conflicted
+++ resolved
@@ -1,9 +1,5 @@
 from enum import Enum
-<<<<<<< HEAD
 from typing import Dict, List, Optional
-=======
-from typing import Dict, List
->>>>>>> df373279
 
 from pydantic import BaseModel, Field
 
@@ -54,17 +50,8 @@
             broker.auto_minor_version_upgrade = describe_broker.get(
                 "AutoMinorVersionUpgrade", False
             )
-<<<<<<< HEAD
             broker.tags = [describe_broker.get("Tags", {})]
 
-=======
-            broker.engine_type = EngineType(
-                describe_broker.get("EngineType", "ACTIVEMQ")
-            )
-            broker.deployment_mode = DeploymentMode(
-                describe_broker.get("DeploymentMode", "SINGLE_INSTANCE")
-            )
->>>>>>> df373279
         except Exception as error:
             logger.error(
                 f"{broker.region} -- {error.__class__.__name__}[{error.__traceback__.tb_lineno}]: {error}"
@@ -95,7 +82,6 @@
     region: str
     engine_type: EngineType = EngineType.ACTIVEMQ
     deployment_mode: DeploymentMode = DeploymentMode.SINGLE_INSTANCE
-    tags: Optional[list] = []
     auto_minor_version_upgrade: bool = False
     engine_type: EngineType = EngineType.ACTIVEMQ
     deployment_mode: DeploymentMode = DeploymentMode.SINGLE_INSTANCE
