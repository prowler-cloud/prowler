{
  "Provider": "aws",
  "CheckID": "ecr_repositories_scan_images_on_push_enabled",
  "CheckTitle": "[DEPRECATED] ECR repository has image scanning on push enabled",
  "CheckType": [
    "Software and Configuration Checks/Vulnerabilities/CVE",
    "Software and Configuration Checks/AWS Security Best Practices",
    "Software and Configuration Checks/Industry and Regulatory Standards/AWS Foundational Security Best Practices"
  ],
  "ServiceName": "ecr",
  "SubServiceName": "",
  "ResourceIdTemplate": "",
  "Severity": "medium",
  "ResourceType": "AwsEcrRepository",
  "Description": "[DEPRECATED]\n**Amazon ECR repositories** are evaluated for **image scanning on push**; when configured, new image uploads automatically trigger a vulnerability scan (`scan_on_push`).",
  "Risk": "Without **scan on push**, images with known CVEs can enter registries and reach runtime unnoticed, undermining **integrity** and **confidentiality** through exploitable packages. Attackers may achieve code execution and lateral movement. Delayed detection increases operational risk and extends remediation timelines.",
  "RelatedUrl": "",
  "AdditionalURLs": [
    "https://www.trendmicro.com/cloudoneconformity/knowledge-base/aws/ECR/scan-on-push.html",
    "https://docs.aws.amazon.com/AmazonECR/latest/userguide/image-scanning-basic-enabling.html",
    "https://docs.aws.amazon.com/AmazonECR/latest/userguide/image-scanning.html"
  ],
  "Remediation": {
    "Code": {
      "CLI": "aws ecr put-image-scanning-configuration --repository-name <repo_name> --image-scanning-configuration scanOnPush=true",
      "NativeIaC": "```yaml\nResources:\n  <example_resource_name>:\n    Type: AWS::ECR::Repository\n    Properties:\n      ImageScanningConfiguration:\n        ScanOnPush: true  # Critical: enables image scanning on push for this repository\n```",
      "Other": "1. Open the AWS Console and go to Amazon ECR\n2. Click Repositories and select the target repository\n3. Click Edit\n4. Enable the Scan on push toggle\n5. Click Save",
      "Terraform": "```hcl\nresource \"aws_ecr_repository\" \"<example_resource_name>\" {\n  name = \"<example_resource_name>\"\n\n  image_scanning_configuration {\n    scan_on_push = true # Critical: enables scanning on image push\n  }\n}\n```"
    },
    "Recommendation": {
      "Text": "Enable **image scanning on push** (`scan_on_push`) for all repositories and use findings as promotion gates. Prefer **continuous/enhanced scanning** for defense in depth, set severity thresholds, and block or quarantine noncompliant images. Integrate results with CI/CD and adopt **shift-left** vulnerability management.",
      "Url": "https://hub.prowler.com/check/ecr_repositories_scan_images_on_push_enabled"
    }
  },
  "Categories": [
<<<<<<< HEAD
    "container-security"
=======
    "vulnerabilities"
>>>>>>> 4f8e8ed9
  ],
  "DependsOn": [],
  "RelatedTo": [],
  "Notes": ""
}<|MERGE_RESOLUTION|>--- conflicted
+++ resolved
@@ -33,11 +33,7 @@
     }
   },
   "Categories": [
-<<<<<<< HEAD
     "container-security"
-=======
-    "vulnerabilities"
->>>>>>> 4f8e8ed9
   ],
   "DependsOn": [],
   "RelatedTo": [],
