--- conflicted
+++ resolved
@@ -32,12 +32,7 @@
     }
   },
   "Categories": [
-<<<<<<< HEAD
     "container-security"
-=======
-    "container-security",
-    "software-supply-chain"
->>>>>>> 4f8e8ed9
   ],
   "DependsOn": [],
   "RelatedTo": [],
