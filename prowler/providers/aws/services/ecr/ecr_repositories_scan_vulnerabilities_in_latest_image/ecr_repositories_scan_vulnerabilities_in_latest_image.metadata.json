{
  "Provider": "aws",
  "CheckID": "ecr_repositories_scan_vulnerabilities_in_latest_image",
  "CheckTitle": "ECR repository latest image is scanned with no vulnerabilities at or above the configured minimum severity",
  "CheckType": [
    "Software and Configuration Checks/Vulnerabilities/CVE",
    "Software and Configuration Checks/Industry and Regulatory Standards/AWS Foundational Security Best Practices"
  ],
  "ServiceName": "ecr",
  "SubServiceName": "",
  "ResourceIdTemplate": "",
  "Severity": "medium",
  "ResourceType": "AwsEcrRepository",
  "Description": "**Amazon ECR repositories** are assessed on the most recent pushed image to confirm a vulnerability scan exists, completed successfully, and that no results meet or exceed the configured minimum severity (e.g., `CRITICAL`, `HIGH`, `MEDIUM`).",
  "Risk": "Unscanned or high-severity findings in container images expose workloads to exploitation of known CVEs.\n\nAttackers can gain code execution, exfiltrate data, alter services, or disrupt operations, enabling **lateral movement** and supply-chain compromise-impacting **confidentiality**, **integrity**, and **availability**.",
  "RelatedUrl": "",
  "AdditionalURLs": [
    "https://www.geeksforgeeks.org/devops/how-to-manage-image-security-and-vulnerabilities-in-ecr/",
    "https://aws.amazon.com/blogs/aws/amazon-inspector-enhances-container-security-by-mapping-amazon-ecr-images-to-running-containers/",
    "https://docs.aws.amazon.com/inspector/latest/user/scanning-ecr.html",
    "https://docs.aws.amazon.com/AmazonECR/latest/userguide/image-scanning-enhanced.html",
    "https://docs.aws.amazon.com/AmazonECR/latest/userguide/image-scanning.html",
    "https://docs.aws.amazon.com/AmazonECR/latest/userguide/image-scanning-basic.html"
  ],
  "Remediation": {
    "Code": {
      "CLI": "",
      "NativeIaC": "```yaml\n# Enable scan on push so the latest image is automatically scanned\nResources:\n  EcrRepository:\n    Type: AWS::ECR::Repository\n    Properties:\n      RepositoryName: <example_resource_name>\n      ImageScanningConfiguration:\n        ScanOnPush: true  # CRITICAL: ensures each pushed image is scanned so the latest has scan results\n```",
      "Other": "1. In the AWS Console, go to ECR > Repositories > <example_resource_name>\n2. Click Edit and enable Scan on push, then Save\n3. Rebuild the container image to remove vulnerabilities and push a new tag to the repository\n4. Open the image details and click Scan image (if not auto-scanned)\n5. Confirm Findings show 0 vulnerabilities at or above the required severity",
      "Terraform": "```hcl\n# Enable scan on push so the latest image is automatically scanned\nresource \"aws_ecr_repository\" \"<example_resource_name>\" {\n  name = \"<example_resource_name>\"\n\n  image_scanning_configuration {\n    scan_on_push = true  # CRITICAL: ensures each pushed image is scanned so the latest has scan results\n  }\n}\n```"
    },
    "Recommendation": {
      "Text": "Enable **continuous scanning** for repositories and enforce deployment gates at your policy threshold (e.g., `MEDIUM`+).\n\nRebuild images with patched components and updated bases, keep images minimal, and apply **least privilege**. Use **image signing** and CI/CD checks so only scanned, compliant images can run.",
      "Url": "https://hub.prowler.com/check/ecr_repositories_scan_vulnerabilities_in_latest_image"
    }
  },
  "Categories": [
<<<<<<< HEAD
=======
    "vulnerabilities",
>>>>>>> 4f8e8ed9
    "container-security"
  ],
  "DependsOn": [],
  "RelatedTo": [],
  "Notes": ""
}<|MERGE_RESOLUTION|>--- conflicted
+++ resolved
@@ -35,10 +35,6 @@
     }
   },
   "Categories": [
-<<<<<<< HEAD
-=======
-    "vulnerabilities",
->>>>>>> 4f8e8ed9
     "container-security"
   ],
   "DependsOn": [],
