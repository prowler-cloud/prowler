from prowler.lib.check.models import Check, Check_Report_AWS
from prowler.providers.aws.services.iam.iam_client import iam_client
from prowler.providers.aws.services.iam.lib.policy import check_admin_access


class iam_inline_policy_no_administrative_privileges(Check):
    def execute(self) -> Check_Report_AWS:
        findings = []
        for policy in iam_client.policies:
            if policy.type == "Inline":
                report = Check_Report_AWS(self.metadata())
                report.region = iam_client.region
                report.resource_arn = policy.arn
                report.resource_id = f"{policy.entity}/{policy.name}"
                report.resource_tags = policy.tags
                report.status = "PASS"

                resource_type_str = report.resource_arn.split(":")[-1].split("/")[0]
                resource_attached = report.resource_arn.split("/")[-1]

                report.status_extended = f"{policy.type} policy {policy.name} attached to {resource_type_str} {resource_attached} does not allow '*:*' administrative privileges."
                if policy.document:
<<<<<<< HEAD
                    if check_admin_access(policy.document):
                        report.status = "FAIL"
                        report.status_extended = f"{policy.type} policy {policy.name} attached to {resource_type_str} {report.resource_arn} allows '*:*' administrative privileges."
=======
                    # Check the statements, if one includes *:* stop iterating over the rest
                    if not isinstance(policy.document["Statement"], list):
                        policy_statements = [policy.document["Statement"]]
                    else:
                        policy_statements = policy.document["Statement"]
                    for statement in policy_statements:
                        # Check policies with "Effect": "Allow" with "Action": "*" over "Resource": "*".
                        if (
                            statement["Effect"] == "Allow"
                            and "Action" in statement
                            and (
                                statement["Action"] == "*"
                                or statement["Action"] == ["*"]
                            )
                            and (
                                statement["Resource"] == "*"
                                or statement["Resource"] == ["*"]
                            )
                        ):
                            report.status = "FAIL"
                            report.status_extended = f"{policy.type} policy {policy.name} attached to {resource_type_str} {resource_attached} allows '*:*' administrative privileges."
                            break
>>>>>>> 14ed19e3
                findings.append(report)
        return findings<|MERGE_RESOLUTION|>--- conflicted
+++ resolved
@@ -19,34 +19,8 @@
                 resource_attached = report.resource_arn.split("/")[-1]
 
                 report.status_extended = f"{policy.type} policy {policy.name} attached to {resource_type_str} {resource_attached} does not allow '*:*' administrative privileges."
-                if policy.document:
-<<<<<<< HEAD
-                    if check_admin_access(policy.document):
-                        report.status = "FAIL"
-                        report.status_extended = f"{policy.type} policy {policy.name} attached to {resource_type_str} {report.resource_arn} allows '*:*' administrative privileges."
-=======
-                    # Check the statements, if one includes *:* stop iterating over the rest
-                    if not isinstance(policy.document["Statement"], list):
-                        policy_statements = [policy.document["Statement"]]
-                    else:
-                        policy_statements = policy.document["Statement"]
-                    for statement in policy_statements:
-                        # Check policies with "Effect": "Allow" with "Action": "*" over "Resource": "*".
-                        if (
-                            statement["Effect"] == "Allow"
-                            and "Action" in statement
-                            and (
-                                statement["Action"] == "*"
-                                or statement["Action"] == ["*"]
-                            )
-                            and (
-                                statement["Resource"] == "*"
-                                or statement["Resource"] == ["*"]
-                            )
-                        ):
-                            report.status = "FAIL"
-                            report.status_extended = f"{policy.type} policy {policy.name} attached to {resource_type_str} {resource_attached} allows '*:*' administrative privileges."
-                            break
->>>>>>> 14ed19e3
+                if policy.document and check_admin_access(policy.document):
+                  report.status = "FAIL"
+                  report.status_extended = f"{policy.type} policy {policy.name} attached to {resource_type_str} {resource_attached} allows '*:*' administrative privileges."
                 findings.append(report)
         return findings