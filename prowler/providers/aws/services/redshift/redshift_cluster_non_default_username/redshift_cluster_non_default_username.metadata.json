{
  "Provider": "aws",
  "CheckID": "redshift_cluster_non_default_username",
  "CheckTitle": "Amazon Redshift cluster does not use the default admin username",
  "CheckType": [
    "Software and Configuration Checks/AWS Security Best Practices",
    "TTPs/Initial Access/Unauthorized Access"
  ],
  "ServiceName": "redshift",
  "SubServiceName": "",
  "ResourceIdTemplate": "",
  "Severity": "medium",
  "ResourceType": "AwsRedshiftCluster",
<<<<<<< HEAD
  "Description": "**Amazon Redshift clusters** are assessed for use of a **non-default admin username**; clusters using the known default `awsuser` are identified.",
  "Risk": "Default admin names make accounts predictable, enabling username enumeration, password spraying, and brute-force attempts. A takeover can expose warehouse data (**confidentiality**), enable unauthorized queries or schema changes (**integrity**), and disrupt analytics workloads (**availability**).",
  "RelatedUrl": "",
  "AdditionalURLs": [
    "https://docs.aws.amazon.com/securityhub/latest/userguide/redshift-controls.html#redshift-8",
    "https://www.trendmicro.com/cloudoneconformity/knowledge-base/aws/Redshift/master-username.html",
    "https://docs.aws.amazon.com/redshift/latest/gsg/rs-gsg-prereq.html"
  ],
=======
  "ResourceGroup": "analytics",
  "Description": "This control checks whether an Amazon Redshift cluster has changed the admin username from its default value. The control fails if the admin username is set to 'awsuser'.",
  "Risk": "Using the default admin username increases the risk of unauthorized access, as default credentials are publicly known and often targeted by attackers.",
  "RelatedUrl": "https://docs.aws.amazon.com/redshift/latest/gsg/rs-gsg-prereq.html",
>>>>>>> 47532cf4
  "Remediation": {
    "Code": {
      "CLI": "",
      "NativeIaC": "```yaml\n# CloudFormation: Redshift cluster with non-default admin username\nResources:\n  <example_resource_name>:\n    Type: AWS::Redshift::Cluster\n    Properties:\n      ClusterType: single-node\n      NodeType: <example_node_type>\n      MasterUsername: <new-username>  # Critical: not 'awsuser' to pass the check\n      MasterUserPassword: <password>\n```",
      "Other": "1. In the Amazon Redshift console, choose Create cluster\n2. Set Admin user name to a value other than awsuser (critical)\n3. Enter the required minimal settings (password, node type) and create the cluster\n4. Migrate data from the old cluster if needed\n5. Delete the old cluster that uses the awsuser admin to remove the failing resource",
      "Terraform": "```hcl\nresource \"aws_redshift_cluster\" \"<example_resource_name>\" {\n  cluster_identifier = \"<example_resource_id>\"\n  node_type          = \"<example_node_type>\"\n  cluster_type       = \"single-node\"\n  master_username    = \"<new-username>\"  # Critical: not 'awsuser' to pass the check\n  master_password    = \"<password>\"\n}\n```"
    },
    "Recommendation": {
      "Text": "Use a **unique, non-predictable** admin username at creation instead of `awsuser`. Apply **least privilege** by using dedicated roles and limiting superuser use. Enforce strong authentication, rotate credentials, and audit access. *For existing clusters*, create a new one with a unique admin and migrate.",
      "Url": "https://hub.prowler.com/check/redshift_cluster_non_default_username"
    }
  },
  "Categories": [
    "identity-access"
  ],
  "DependsOn": [],
  "RelatedTo": [],
  "Notes": ""
}<|MERGE_RESOLUTION|>--- conflicted
+++ resolved
@@ -11,7 +11,7 @@
   "ResourceIdTemplate": "",
   "Severity": "medium",
   "ResourceType": "AwsRedshiftCluster",
-<<<<<<< HEAD
+  "ResourceGroup": "analytics",
   "Description": "**Amazon Redshift clusters** are assessed for use of a **non-default admin username**; clusters using the known default `awsuser` are identified.",
   "Risk": "Default admin names make accounts predictable, enabling username enumeration, password spraying, and brute-force attempts. A takeover can expose warehouse data (**confidentiality**), enable unauthorized queries or schema changes (**integrity**), and disrupt analytics workloads (**availability**).",
   "RelatedUrl": "",
@@ -20,12 +20,6 @@
     "https://www.trendmicro.com/cloudoneconformity/knowledge-base/aws/Redshift/master-username.html",
     "https://docs.aws.amazon.com/redshift/latest/gsg/rs-gsg-prereq.html"
   ],
-=======
-  "ResourceGroup": "analytics",
-  "Description": "This control checks whether an Amazon Redshift cluster has changed the admin username from its default value. The control fails if the admin username is set to 'awsuser'.",
-  "Risk": "Using the default admin username increases the risk of unauthorized access, as default credentials are publicly known and often targeted by attackers.",
-  "RelatedUrl": "https://docs.aws.amazon.com/redshift/latest/gsg/rs-gsg-prereq.html",
->>>>>>> 47532cf4
   "Remediation": {
     "Code": {
       "CLI": "",
