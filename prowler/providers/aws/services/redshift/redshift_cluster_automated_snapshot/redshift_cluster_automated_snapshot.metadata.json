{
  "Provider": "aws",
  "CheckID": "redshift_cluster_automated_snapshot",
  "CheckTitle": "Redshift cluster has automated snapshots enabled",
  "CheckType": [
    "Software and Configuration Checks/AWS Security Best Practices",
    "Software and Configuration Checks/Industry and Regulatory Standards/AWS Foundational Security Best Practices"
  ],
  "ServiceName": "redshift",
  "SubServiceName": "",
  "ResourceIdTemplate": "",
  "Severity": "high",
  "ResourceType": "AwsRedshiftCluster",
<<<<<<< HEAD
  "Description": "**Amazon Redshift clusters** are evaluated for **automated snapshots** being enabled with a retention period `> 0`, confirming that periodic backups are created and retained.",
  "Risk": "Without **automated snapshots**, clusters lack recent recovery points, degrading **availability** and **integrity**.\n\nAccidental deletion, malicious changes, or failed ETL can cause data loss and prolonged recovery, increasing RPO/RTO and limiting effective forensic analysis.",
  "RelatedUrl": "",
  "AdditionalURLs": [
    "https://docs.aws.amazon.com/AWSCloudFormation/latest/UserGuide/AWS_Redshift.html"
  ],
=======
  "ResourceGroup": "analytics",
  "Description": "Check if Redshift Clusters have automated snapshots enabled",
  "Risk": "If backup is not enabled, data is vulnerable. Human error or bad actors could erase or modify data.",
  "RelatedUrl": "https://docs.aws.amazon.com/AWSCloudFormation/latest/UserGuide/AWS_Redshift.html",
>>>>>>> 47532cf4
  "Remediation": {
    "Code": {
      "CLI": "aws redshift modify-cluster --cluster-identifier <example_resource_id> --automated-snapshot-retention-period 1",
      "NativeIaC": "```yaml\n# CloudFormation: Enable automated snapshots for a Redshift cluster\nResources:\n  <example_resource_name>:\n    Type: AWS::Redshift::Cluster\n    Properties:\n      ClusterType: single-node\n      NodeType: <NODE_TYPE>\n      DBName: <DB_NAME>\n      MasterUsername: <MASTER_USERNAME>\n      MasterUserPassword: <MASTER_PASSWORD>\n      AutomatedSnapshotRetentionPeriod: 1  # Critical: enables automated snapshots by retaining them for 1 day\n```",
      "Other": "1. Open the AWS Console and go to Amazon Redshift\n2. Select your cluster and click Modify\n3. Under Backup, set Automated snapshot retention period to 1 (or greater)\n4. Click Save changes and apply the modification",
      "Terraform": "```hcl\n# Terraform: Enable automated snapshots for a Redshift cluster\nresource \"aws_redshift_cluster\" \"<example_resource_name>\" {\n  cluster_identifier = \"<example_resource_id>\"\n  cluster_type       = \"single-node\"\n  node_type          = \"<NODE_TYPE>\"\n  database_name      = \"<DB_NAME>\"\n  master_username    = \"<MASTER_USERNAME>\"\n  master_password    = \"<MASTER_PASSWORD>\"\n\n  automated_snapshot_retention_period = 1  # Critical: enables automated snapshots by retaining them for 1 day\n}\n```"
    },
    "Recommendation": {
      "Text": "Enable **automated snapshots** with retention aligned to RPO/RTO. Enforce **least privilege** on snapshot access and use **encryption**. Regularly test restores and monitor backup health.\n\n*For resilience*, replicate snapshots to another Region/account and separate backup administration from data owners.",
      "Url": "https://hub.prowler.com/check/redshift_cluster_automated_snapshot"
    }
  },
  "Categories": [
    "resilience"
  ],
  "DependsOn": [],
  "RelatedTo": [],
  "Notes": ""
}<|MERGE_RESOLUTION|>--- conflicted
+++ resolved
@@ -11,19 +11,13 @@
   "ResourceIdTemplate": "",
   "Severity": "high",
   "ResourceType": "AwsRedshiftCluster",
-<<<<<<< HEAD
+  "ResourceGroup": "analytics",
   "Description": "**Amazon Redshift clusters** are evaluated for **automated snapshots** being enabled with a retention period `> 0`, confirming that periodic backups are created and retained.",
   "Risk": "Without **automated snapshots**, clusters lack recent recovery points, degrading **availability** and **integrity**.\n\nAccidental deletion, malicious changes, or failed ETL can cause data loss and prolonged recovery, increasing RPO/RTO and limiting effective forensic analysis.",
   "RelatedUrl": "",
   "AdditionalURLs": [
     "https://docs.aws.amazon.com/AWSCloudFormation/latest/UserGuide/AWS_Redshift.html"
   ],
-=======
-  "ResourceGroup": "analytics",
-  "Description": "Check if Redshift Clusters have automated snapshots enabled",
-  "Risk": "If backup is not enabled, data is vulnerable. Human error or bad actors could erase or modify data.",
-  "RelatedUrl": "https://docs.aws.amazon.com/AWSCloudFormation/latest/UserGuide/AWS_Redshift.html",
->>>>>>> 47532cf4
   "Remediation": {
     "Code": {
       "CLI": "aws redshift modify-cluster --cluster-identifier <example_resource_id> --automated-snapshot-retention-period 1",
