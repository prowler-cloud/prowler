{
  "Provider": "aws",
  "CheckID": "redshift_cluster_audit_logging",
  "CheckTitle": "Redshift cluster has audit logging enabled",
  "CheckType": [
    "Software and Configuration Checks/AWS Security Best Practices",
    "Software and Configuration Checks/Industry and Regulatory Standards/AWS Foundational Security Best Practices"
  ],
  "ServiceName": "redshift",
  "SubServiceName": "",
  "ResourceIdTemplate": "",
  "Severity": "high",
  "ResourceType": "AwsRedshiftCluster",
<<<<<<< HEAD
  "Description": "Amazon Redshift clusters are evaluated for **database audit logging** that exports connection, user, and user-activity events to Amazon S3 or CloudWatch.",
  "Risk": "Without audit logs, malicious logins and queries can evade detection, impacting **confidentiality** (data exfiltration), **integrity** (unauthorized user/role changes), and **availability** of investigations due to missing evidence for forensics and incident response.",
  "RelatedUrl": "",
  "AdditionalURLs": [
    "https://docs.aws.amazon.com/redshift/latest/mgmt/db-auditing.html",
    "https://docs.prowler.com/checks/aws/logging-policies/bc_aws_logging_12",
    "https://docs.prowler.com/checks/aws/logging-policies/bc_aws_logging_12#terraform"
  ],
=======
  "ResourceGroup": "analytics",
  "Description": "Check if Redshift cluster has audit logging enabled",
  "Risk": "If logs are not enabled, monitoring of service use and threat analysis is not possible.",
  "RelatedUrl": "https://docs.aws.amazon.com/redshift/latest/mgmt/db-auditing.html",
>>>>>>> 47532cf4
  "Remediation": {
    "Code": {
      "CLI": "aws redshift enable-logging --cluster-identifier <example_resource_id> --bucket-name <S3_BUCKET_NAME>",
      "NativeIaC": "```yaml\nResources:\n  <example_resource_name>:\n    Type: AWS::Redshift::Cluster\n    Properties:\n      ClusterType: single-node\n      NodeType: dc2.large\n      DBName: mydb\n      MasterUsername: masteruser\n      MasterUserPassword: <PASSWORD>\n      # Critical: Enables Redshift audit logging to S3\n      LoggingProperties:\n        BucketName: <S3_BUCKET_NAME>  # Critical: Required to turn on logging\n```",
      "Other": "1. Open the Amazon Redshift console and go to Clusters\n2. Select the target cluster and open the Properties tab\n3. In Database audit logging, click Edit\n4. Enable logging and select an S3 bucket\n5. Click Save changes",
      "Terraform": "```hcl\nresource \"aws_redshift_cluster\" \"<example_resource_name>\" {\n  cluster_identifier = \"<example_resource_id>\"\n  node_type          = \"dc2.large\"\n  master_username    = \"masteruser\"\n  master_password    = \"SuperSecretPassw0rd!\"\n  cluster_type       = \"single-node\"\n\n  logging {\n    enable      = true                 # Critical: Turns on audit logging\n    bucket_name = \"<S3_BUCKET_NAME>\"  # Critical: S3 destination required\n  }\n}\n```"
    },
    "Recommendation": {
      "Text": "Enable comprehensive **Redshift audit logging** and include user-activity events. Centralize logs in a protected destination, enforce **least privilege** access, retention, and immutability. Implement **alerts** for anomalous connections and queries as part of **defense in depth**.",
      "Url": "https://hub.prowler.com/check/redshift_cluster_audit_logging"
    }
  },
  "Categories": [
    "logging",
    "forensics-ready"
  ],
  "DependsOn": [],
  "RelatedTo": [],
  "Notes": ""
}<|MERGE_RESOLUTION|>--- conflicted
+++ resolved
@@ -9,23 +9,15 @@
   "ServiceName": "redshift",
   "SubServiceName": "",
   "ResourceIdTemplate": "",
-  "Severity": "high",
+  "Severity": "medium",
   "ResourceType": "AwsRedshiftCluster",
-<<<<<<< HEAD
+  "ResourceGroup": "analytics",
   "Description": "Amazon Redshift clusters are evaluated for **database audit logging** that exports connection, user, and user-activity events to Amazon S3 or CloudWatch.",
   "Risk": "Without audit logs, malicious logins and queries can evade detection, impacting **confidentiality** (data exfiltration), **integrity** (unauthorized user/role changes), and **availability** of investigations due to missing evidence for forensics and incident response.",
   "RelatedUrl": "",
   "AdditionalURLs": [
-    "https://docs.aws.amazon.com/redshift/latest/mgmt/db-auditing.html",
-    "https://docs.prowler.com/checks/aws/logging-policies/bc_aws_logging_12",
-    "https://docs.prowler.com/checks/aws/logging-policies/bc_aws_logging_12#terraform"
+    "https://docs.aws.amazon.com/redshift/latest/mgmt/db-auditing.html"
   ],
-=======
-  "ResourceGroup": "analytics",
-  "Description": "Check if Redshift cluster has audit logging enabled",
-  "Risk": "If logs are not enabled, monitoring of service use and threat analysis is not possible.",
-  "RelatedUrl": "https://docs.aws.amazon.com/redshift/latest/mgmt/db-auditing.html",
->>>>>>> 47532cf4
   "Remediation": {
     "Code": {
       "CLI": "aws redshift enable-logging --cluster-identifier <example_resource_id> --bucket-name <S3_BUCKET_NAME>",
