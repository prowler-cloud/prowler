{
  "Provider": "aws",
  "CheckID": "redshift_cluster_multi_az_enabled",
  "CheckTitle": "Redshift cluster has Multi-AZ enabled",
  "CheckType": [
    "Software and Configuration Checks/AWS Security Best Practices"
  ],
  "ServiceName": "redshift",
  "SubServiceName": "",
  "ResourceIdTemplate": "",
  "Severity": "medium",
  "ResourceType": "AwsRedshiftCluster",
<<<<<<< HEAD
  "Description": "**Amazon Redshift clusters** are evaluated for **Multi-AZ deployment** on provisioned `RA3` clusters, confirming compute spans two Availability Zones and is served via a single endpoint.",
  "Risk": "Absent **Multi-AZ**, a single-AZ cluster is exposed to AZ or node failures, leading to dropped connections, aborted queries, and stalled ETL/BI jobs. This reduces **availability**, increases RTO, delays analytics, and risks SLA breaches with cascading pipeline backlogs.",
  "RelatedUrl": "",
  "AdditionalURLs": [
    "https://docs.aws.amazon.com/redshift/latest/mgmt/managing-cluster-multi-az.html",
    "https://zephyrnet.com/enable-multi-az-deployments-for-your-amazon-redshift-data-warehouse/",
    "https://docs.aws.amazon.com/redshift/latest/mgmt/overview-multi-az.html",
    "https://aws.amazon.com/blogs/big-data/enable-multi-az-deployments-for-your-amazon-redshift-data-warehouse/",
    "https://stackoverflow.com/questions/59395195/achieving-high-availability-for-redshift",
    "https://www.redshift-demos.sa.aws.dev/dataengineer/multaz.html"
  ],
=======
  "ResourceGroup": "analytics",
  "Description": "This control checks whether Amazon Redshift clusters have Multi-AZ enabled.",
  "Risk": "Amazon Redshift supports multiple Availability Zones (Multi-AZ) deployments for provisioned RA3 clusters. By using Multi-AZ deployments, your Amazon Redshift data warehouse can continue operating in failure scenarios when an unexpected event happens in an Availability Zone.",
  "RelatedUrl": "https://docs.aws.amazon.com/redshift/latest/mgmt/managing-cluster-multi-az.html",
>>>>>>> 47532cf4
  "Remediation": {
    "Code": {
      "CLI": "aws redshift modify-cluster --cluster-identifier <cluster-id> --multi-az",
      "NativeIaC": "```yaml\n# CloudFormation: Enable Multi-AZ on a Redshift cluster\nResources:\n  <example_resource_name>:\n    Type: AWS::Redshift::Cluster\n    Properties:\n      ClusterIdentifier: <example_resource_id>\n      MultiAZ: true  # Critical: enables Multi-AZ so the check passes\n```",
      "Other": "1. In the Amazon Redshift console, go to Clusters\n2. Select the target cluster\n3. Choose Actions > Activate Multi-AZ\n4. Confirm and wait until the cluster shows Multi-AZ: Yes",
      "Terraform": "```hcl\n# Enable Multi-AZ on a Redshift cluster\nresource \"aws_redshift_cluster\" \"<example_resource_name>\" {\n  cluster_identifier = \"<example_resource_id>\"\n  multi_az           = true  # Critical: enables Multi-AZ so the check passes\n}\n```"
    },
    "Recommendation": {
      "Text": "Enable **Multi-AZ deployments** for provisioned `RA3` clusters to avoid single-AZ dependency. Align designs to **fault tolerance** and **high availability**: provision sufficient capacity, implement client/ETL retries and reconnects, validate failover periodically, and monitor performance and error rates.",
      "Url": "https://hub.prowler.com/check/redshift_cluster_multi_az_enabled"
    }
  },
  "Categories": [
    "resilience"
  ],
  "DependsOn": [],
  "RelatedTo": [],
  "Notes": ""
}<|MERGE_RESOLUTION|>--- conflicted
+++ resolved
@@ -10,24 +10,14 @@
   "ResourceIdTemplate": "",
   "Severity": "medium",
   "ResourceType": "AwsRedshiftCluster",
-<<<<<<< HEAD
+  "ResourceGroup": "analytics",
   "Description": "**Amazon Redshift clusters** are evaluated for **Multi-AZ deployment** on provisioned `RA3` clusters, confirming compute spans two Availability Zones and is served via a single endpoint.",
   "Risk": "Absent **Multi-AZ**, a single-AZ cluster is exposed to AZ or node failures, leading to dropped connections, aborted queries, and stalled ETL/BI jobs. This reduces **availability**, increases RTO, delays analytics, and risks SLA breaches with cascading pipeline backlogs.",
   "RelatedUrl": "",
   "AdditionalURLs": [
     "https://docs.aws.amazon.com/redshift/latest/mgmt/managing-cluster-multi-az.html",
-    "https://zephyrnet.com/enable-multi-az-deployments-for-your-amazon-redshift-data-warehouse/",
-    "https://docs.aws.amazon.com/redshift/latest/mgmt/overview-multi-az.html",
-    "https://aws.amazon.com/blogs/big-data/enable-multi-az-deployments-for-your-amazon-redshift-data-warehouse/",
-    "https://stackoverflow.com/questions/59395195/achieving-high-availability-for-redshift",
-    "https://www.redshift-demos.sa.aws.dev/dataengineer/multaz.html"
+    "https://docs.aws.amazon.com/redshift/latest/mgmt/overview-multi-az.html"
   ],
-=======
-  "ResourceGroup": "analytics",
-  "Description": "This control checks whether Amazon Redshift clusters have Multi-AZ enabled.",
-  "Risk": "Amazon Redshift supports multiple Availability Zones (Multi-AZ) deployments for provisioned RA3 clusters. By using Multi-AZ deployments, your Amazon Redshift data warehouse can continue operating in failure scenarios when an unexpected event happens in an Availability Zone.",
-  "RelatedUrl": "https://docs.aws.amazon.com/redshift/latest/mgmt/managing-cluster-multi-az.html",
->>>>>>> 47532cf4
   "Remediation": {
     "Code": {
       "CLI": "aws redshift modify-cluster --cluster-identifier <cluster-id> --multi-az",
