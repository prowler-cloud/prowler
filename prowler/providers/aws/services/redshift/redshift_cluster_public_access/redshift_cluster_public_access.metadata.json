--- conflicted
+++ resolved
@@ -11,24 +11,15 @@
   "ResourceIdTemplate": "",
   "Severity": "critical",
   "ResourceType": "AwsRedshiftCluster",
-<<<<<<< HEAD
+  "ResourceGroup": "analytics",
   "Description": "Amazon Redshift clusters with `publicly accessible` endpoints in **public subnets** and security groups allowing TCP from `0.0.0.0/0` or `::/0` are identified as internet-exposed.\n\nPublic endpoints without internet reachability due to private subnets or restrictive rules are recognized separately.",
   "Risk": "Internet-exposed Redshift endpoints allow direct DB access from any host, impacting:\n- **Confidentiality**: credential brute force, unauthorized queries, data exfiltration\n- **Integrity**: unauthorized writes or schema changes\n- **Availability**: scanning/abuse leading to connection exhaustion or disruption",
   "RelatedUrl": "",
   "AdditionalURLs": [
     "https://docs.aws.amazon.com/de_de/redshift/latest/mgmt/rs-ra3-VPC-public-private.html",
-    "https://docs.prowler.com/checks/aws/public-policies/public_9#terraform",
-    "https://docs.prowler.com/checks/aws/public-policies/public_9",
     "https://www.trendmicro.com/cloudoneconformity/knowledge-base/aws/Redshift/redshift-cluster-publicly-accessible.html",
-    "https://docs.aws.amazon.com/redshift/latest/mgmt/managing-clusters-vpc.html",
-    "https://stackoverflow.com/questions/46162487/how-to-connect-to-amazon-redshift-cluster-from-within-my-amazon-ec2-instance"
+    "https://docs.aws.amazon.com/redshift/latest/mgmt/managing-clusters-vpc.html"
   ],
-=======
-  "ResourceGroup": "analytics",
-  "Description": "Check for Publicly Accessible Redshift Clusters",
-  "Risk": "Publicly accessible services could expose sensitive data to bad actors.",
-  "RelatedUrl": "https://docs.aws.amazon.com/redshift/latest/mgmt/managing-clusters-vpc.html",
->>>>>>> 47532cf4
   "Remediation": {
     "Code": {
       "CLI": "aws redshift modify-cluster --cluster-identifier <CLUSTER_ID> --no-publicly-accessible",
