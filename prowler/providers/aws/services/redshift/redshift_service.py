from typing import Optional

from pydantic import BaseModel

from prowler.lib.logger import logger
from prowler.lib.scan_filters.scan_filters import is_resource_filtered
from prowler.providers.aws.lib.service.service import AWSService


class Redshift(AWSService):
    def __init__(self, provider):
        # Call AWSService's __init__
        super().__init__(__class__.__name__, provider)
        self.clusters = []
        self.__threading_call__(self._describe_clusters)
        self._describe_logging_status(self.regional_clients)
        self._describe_cluster_snapshots(self.regional_clients)
        self._describe_cluster_parameters(self.regional_clients)

    def _describe_clusters(self, regional_client):
        logger.info("Redshift - describing clusters...")
        try:
            list_clusters_paginator = regional_client.get_paginator("describe_clusters")
            for page in list_clusters_paginator.paginate():
                for cluster in page["Clusters"]:
                    arn = f"arn:{self.audited_partition}:redshift:{regional_client.region}:{self.audited_account}:cluster:{cluster['ClusterIdentifier']}"
                    if not self.audit_resources or (
                        is_resource_filtered(arn, self.audit_resources)
                    ):
                        cluster_to_append = Cluster(
                            arn=arn,
                            id=cluster["ClusterIdentifier"],
                            endpoint_address=cluster.get("Endpoint", {}).get(
                                "Address", ""
                            ),
                            public_access=cluster.get("PubliclyAccessible", False),
                            allow_version_upgrade=cluster.get(
                                "AllowVersionUpgrade", False
                            ),
                            encrypted=cluster.get("Encrypted", False),
                            region=regional_client.region,
                            tags=cluster.get("Tags"),
                            master_username=cluster.get("MasterUsername", ""),
                            database_name=cluster.get("DBName", ""),
                        )
<<<<<<< HEAD
                        if (
                            "PubliclyAccessible" in cluster
                            and cluster["PubliclyAccessible"]
                        ):
                            cluster_to_append.public_access = True
                        if "Endpoint" in cluster and "Address" in cluster["Endpoint"]:
                            cluster_to_append.endpoint_address = cluster["Endpoint"][
                                "Address"
                            ]
                        if (
                            "AllowVersionUpgrade" in cluster
                            and cluster["AllowVersionUpgrade"]
                        ):
                            cluster_to_append.allow_version_upgrade = True
                        if "ClusterParameterGroups" in cluster:
                            cluster_to_append.parameter_group_name = cluster[
                                "ClusterParameterGroups"
                            ][0]["ParameterGroupName"]
=======
>>>>>>> b7033570
                        self.clusters.append(cluster_to_append)
        except Exception as error:
            logger.error(
                f"{regional_client.region} -- {error.__class__.__name__}[{error.__traceback__.tb_lineno}]: {error}"
            )

    def _describe_logging_status(self, regional_clients):
        logger.info("Redshift - describing logging status...")
        try:
            for cluster in self.clusters:
                regional_client = regional_clients[cluster.region]
                cluster_attributes = regional_client.describe_logging_status(
                    ClusterIdentifier=cluster.id
                )
                if (
                    "LoggingEnabled" in cluster_attributes
                    and cluster_attributes["LoggingEnabled"]
                ):
                    cluster.logging_enabled = True
                if "BucketName" in cluster_attributes:
                    cluster.bucket = cluster_attributes["BucketName"]

        except Exception as error:
            logger.error(
                f"{regional_client.region} -- {error.__class__.__name__}[{error.__traceback__.tb_lineno}]: {error}"
            )

    def _describe_cluster_snapshots(self, regional_clients):
        logger.info("Redshift - describing logging status...")
        try:
            for cluster in self.clusters:
                regional_client = regional_clients[cluster.region]
                cluster_snapshots = regional_client.describe_cluster_snapshots(
                    ClusterIdentifier=cluster.id
                )
                if "Snapshots" in cluster_snapshots and cluster_snapshots["Snapshots"]:
                    cluster.cluster_snapshots = True

        except Exception as error:
            logger.error(
                f"{regional_client.region} -- {error.__class__.__name__}[{error.__traceback__.tb_lineno}]: {error}"
            )

    def _describe_cluster_parameters(self, regional_clients):
        logger.info("Redshift - describing cluster parameter groups...")
        try:
            for cluster in self.clusters:
                regional_client = regional_clients[cluster.region]
                cluster_parameter_groups = regional_client.describe_cluster_parameters(
                    ClusterParameterGroupName=cluster.parameter_group_name
                )
                for parameter_group in cluster_parameter_groups["Parameters"]:
                    if parameter_group["ParameterName"].lower() == "require_ssl":
                        if parameter_group["ParameterValue"].lower() == "true":
                            cluster.require_ssl = True

        except Exception as error:
            logger.error(
                f"{regional_client.region} -- {error.__class__.__name__}[{error.__traceback__.tb_lineno}]: {error}"
            )


class Cluster(BaseModel):
    id: str
    arn: str
    region: str
    public_access: bool = False
    encrypted: bool = False
    master_username: str = None
    database_name: str = None
    endpoint_address: str = None
    allow_version_upgrade: bool = False
    logging_enabled: bool = False
    bucket: str = None
<<<<<<< HEAD
    cluster_snapshots: bool = None
    tags: Optional[list] = []
    parameter_group_name: str = None
    require_ssl: bool = False
=======
    cluster_snapshots: bool = False
    tags: Optional[list] = []
>>>>>>> b7033570
<|MERGE_RESOLUTION|>--- conflicted
+++ resolved
@@ -43,27 +43,6 @@
                             master_username=cluster.get("MasterUsername", ""),
                             database_name=cluster.get("DBName", ""),
                         )
-<<<<<<< HEAD
-                        if (
-                            "PubliclyAccessible" in cluster
-                            and cluster["PubliclyAccessible"]
-                        ):
-                            cluster_to_append.public_access = True
-                        if "Endpoint" in cluster and "Address" in cluster["Endpoint"]:
-                            cluster_to_append.endpoint_address = cluster["Endpoint"][
-                                "Address"
-                            ]
-                        if (
-                            "AllowVersionUpgrade" in cluster
-                            and cluster["AllowVersionUpgrade"]
-                        ):
-                            cluster_to_append.allow_version_upgrade = True
-                        if "ClusterParameterGroups" in cluster:
-                            cluster_to_append.parameter_group_name = cluster[
-                                "ClusterParameterGroups"
-                            ][0]["ParameterGroupName"]
-=======
->>>>>>> b7033570
                         self.clusters.append(cluster_to_append)
         except Exception as error:
             logger.error(
@@ -138,12 +117,7 @@
     allow_version_upgrade: bool = False
     logging_enabled: bool = False
     bucket: str = None
-<<<<<<< HEAD
-    cluster_snapshots: bool = None
+    cluster_snapshots: bool = False
     tags: Optional[list] = []
     parameter_group_name: str = None
-    require_ssl: bool = False
-=======
-    cluster_snapshots: bool = False
-    tags: Optional[list] = []
->>>>>>> b7033570
+    require_ssl: bool = False