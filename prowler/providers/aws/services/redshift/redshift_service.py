from typing import Optional

from pydantic import BaseModel

from prowler.lib.logger import logger
from prowler.lib.scan_filters.scan_filters import is_resource_filtered
from prowler.providers.aws.lib.service.service import AWSService


class Redshift(AWSService):
    def __init__(self, provider):
        # Call AWSService's __init__
        super().__init__(__class__.__name__, provider)
        self.clusters = []
        self.__threading_call__(self._describe_clusters)
        self._describe_logging_status(self.regional_clients)
        self._describe_cluster_snapshots(self.regional_clients)

    def _describe_clusters(self, regional_client):
        logger.info("Redshift - describing clusters...")
        try:
            list_clusters_paginator = regional_client.get_paginator("describe_clusters")
            for page in list_clusters_paginator.paginate():
                for cluster in page["Clusters"]:
                    arn = f"arn:{self.audited_partition}:redshift:{regional_client.region}:{self.audited_account}:cluster:{cluster['ClusterIdentifier']}"
                    if not self.audit_resources or (
                        is_resource_filtered(arn, self.audit_resources)
                    ):
                        cluster_to_append = Cluster(
                            arn=arn,
                            id=cluster["ClusterIdentifier"],
                            endpoint_address=cluster.get("Endpoint", {}).get(
                                "Address", ""
                            ),
                            public_access=cluster.get("PubliclyAccessible", False),
                            allow_version_upgrade=cluster.get(
                                "AllowVersionUpgrade", False
                            ),
                            encrypted=cluster.get("Encrypted", False),
                            region=regional_client.region,
                            tags=cluster.get("Tags"),
                            masterusername=cluster.get("MasterUsername", ""),
                        )
                        self.clusters.append(cluster_to_append)
        except Exception as error:
            logger.error(
                f"{regional_client.region} -- {error.__class__.__name__}[{error.__traceback__.tb_lineno}]: {error}"
            )

    def _describe_logging_status(self, regional_clients):
        logger.info("Redshift - describing logging status...")
        try:
            for cluster in self.clusters:
                regional_client = regional_clients[cluster.region]
                cluster_attributes = regional_client.describe_logging_status(
                    ClusterIdentifier=cluster.id
                )
                if (
                    "LoggingEnabled" in cluster_attributes
                    and cluster_attributes["LoggingEnabled"]
                ):
                    cluster.logging_enabled = True
                if "BucketName" in cluster_attributes:
                    cluster.bucket = cluster_attributes["BucketName"]

        except Exception as error:
            logger.error(
                f"{regional_client.region} -- {error.__class__.__name__}[{error.__traceback__.tb_lineno}]: {error}"
            )

    def _describe_cluster_snapshots(self, regional_clients):
        logger.info("Redshift - describing logging status...")
        try:
            for cluster in self.clusters:
                regional_client = regional_clients[cluster.region]
                cluster_snapshots = regional_client.describe_cluster_snapshots(
                    ClusterIdentifier=cluster.id
                )
                if "Snapshots" in cluster_snapshots and cluster_snapshots["Snapshots"]:
                    cluster.cluster_snapshots = True

        except Exception as error:
            logger.error(
                f"{regional_client.region} -- {error.__class__.__name__}[{error.__traceback__.tb_lineno}]: {error}"
            )


class Cluster(BaseModel):
    id: str
    arn: str
    region: str
<<<<<<< HEAD
    public_access: bool = False
    encrypted: bool = False
=======
    public_access: bool = None
    masterusername: str = None
>>>>>>> 469986dd
    endpoint_address: str = None
    allow_version_upgrade: bool = False
    logging_enabled: bool = False
    bucket: str = None
    cluster_snapshots: bool = False
    tags: Optional[list] = []<|MERGE_RESOLUTION|>--- conflicted
+++ resolved
@@ -89,13 +89,9 @@
     id: str
     arn: str
     region: str
-<<<<<<< HEAD
     public_access: bool = False
     encrypted: bool = False
-=======
-    public_access: bool = None
-    masterusername: str = None
->>>>>>> 469986dd
+    master_username: str = None
     endpoint_address: str = None
     allow_version_upgrade: bool = False
     logging_enabled: bool = False
