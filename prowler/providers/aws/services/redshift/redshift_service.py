--- conflicted
+++ resolved
@@ -58,13 +58,8 @@
                 f"{regional_client.region} -- {error.__class__.__name__}[{error.__traceback__.tb_lineno}]: {error}"
             )
 
-<<<<<<< HEAD
-    def _describe_logging_status(self, regional_clients):
+    def _describe_logging_status(self, cluster):
         logger.info("Redshift - Describing Logging Status...")
-=======
-    def _describe_logging_status(self, cluster):
-        logger.info("Redshift - describing logging status...")
->>>>>>> 50481665
         try:
             regional_client = self.regional_clients[cluster.region]
             cluster_attributes = regional_client.describe_logging_status(
@@ -83,13 +78,8 @@
                 f"{regional_client.region} -- {error.__class__.__name__}[{error.__traceback__.tb_lineno}]: {error}"
             )
 
-<<<<<<< HEAD
-    def _describe_cluster_snapshots(self, regional_clients):
-        logger.info("Redshift - Describing Cluster Snapshots...")
-=======
     def _describe_cluster_snapshots(self, cluster):
-        logger.info("Redshift - describing logging status...")
->>>>>>> 50481665
+        logger.info("Redshift - Describing Cluster Status...")
         try:
             regional_client = self.regional_clients[cluster.region]
             cluster_snapshots = regional_client.describe_cluster_snapshots(
@@ -104,7 +94,7 @@
             )
 
     def _describe_cluster_parameters(self, cluster):
-        logger.info("Redshift - describing cluster parameter groups...")
+        logger.info("Redshift - Describing Cluster Parameter Groups...")
         try:
             regional_client = self.regional_clients[cluster.region]
             cluster_parameter_groups = regional_client.describe_cluster_parameters(
