--- conflicted
+++ resolved
@@ -29,14 +29,12 @@
                         cluster_to_append = Cluster(
                             arn=arn,
                             id=cluster["ClusterIdentifier"],
-<<<<<<< HEAD
                             vpc_id=cluster.get("VpcId"),
                             vpc_security_groups=[
                                 sg["VpcSecurityGroupId"]
                                 for sg in cluster.get("VpcSecurityGroups")
                                 if sg["Status"] == "active"
                             ],
-=======
                             endpoint_address=cluster.get("Endpoint", {}).get(
                                 "Address", ""
                             ),
@@ -45,7 +43,6 @@
                                 "AllowVersionUpgrade", False
                             ),
                             encrypted=cluster.get("Encrypted", False),
->>>>>>> 2177704b
                             region=regional_client.region,
                             tags=cluster.get("Tags"),
                             master_username=cluster.get("MasterUsername", ""),
@@ -98,15 +95,11 @@
     id: str
     arn: str
     region: str
-<<<<<<< HEAD
     vpc_id: str = None
     vpc_security_groups: list = []
     public_access: bool = False
-=======
-    public_access: bool = False
     encrypted: bool = False
     master_username: str = None
->>>>>>> 2177704b
     endpoint_address: str = None
     allow_version_upgrade: bool = False
     logging_enabled: bool = False
