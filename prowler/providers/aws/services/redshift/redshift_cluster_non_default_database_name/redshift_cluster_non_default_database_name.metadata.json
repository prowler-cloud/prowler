--- conflicted
+++ resolved
@@ -11,7 +11,7 @@
   "ResourceIdTemplate": "",
   "Severity": "low",
   "ResourceType": "AwsRedshiftCluster",
-<<<<<<< HEAD
+  "ResourceGroup": "analytics",
   "Description": "**Amazon Redshift clusters** are identified when the database name equals the default `dev`, rather than a custom name.",
   "Risk": "Using the predictable `dev` name weakens **confidentiality** and **integrity**. Mis-scoped IAM or network rules may unintentionally match the database, and known names aid enumeration and targeted connection attempts, increasing the likelihood of unauthorized queries and data exposure.",
   "RelatedUrl": "",
@@ -19,12 +19,6 @@
     "https://docs.aws.amazon.com/securityhub/latest/userguide/redshift-controls.html#redshift-9",
     "https://docs.aws.amazon.com/redshift/latest/gsg/getting-started.html"
   ],
-=======
-  "ResourceGroup": "analytics",
-  "Description": "This control checks whether an Amazon Redshift cluster has changed the database name from its default value. The control fails if the database name is set to 'dev'.",
-  "Risk": "Using the default database name 'dev' increases the risk of unintended access, as it is publicly known and could be used in IAM policy conditions to inadvertently allow access.",
-  "RelatedUrl": "https://docs.aws.amazon.com/redshift/latest/gsg/getting-started.html",
->>>>>>> 47532cf4
   "Remediation": {
     "Code": {
       "CLI": "",
