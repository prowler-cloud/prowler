--- conflicted
+++ resolved
@@ -13,7 +13,7 @@
   "ResourceIdTemplate": "",
   "Severity": "critical",
   "ResourceType": "AwsRedshiftCluster",
-<<<<<<< HEAD
+  "ResourceGroup": "analytics",
   "Description": "**Amazon Redshift clusters** use **encryption at rest**. The evaluation inspects the cluster's encryption setting to determine if on-disk data and snapshots are protected with a managed key.",
   "Risk": "Without **encryption at rest**, data blocks and snapshots can be read if storage media or backups are accessed by unauthorized parties. This compromises **confidentiality**, enabling bulk **data exfiltration** and exposure of sensitive analytics, which can facilitate further compromise.",
   "RelatedUrl": "",
@@ -22,12 +22,6 @@
     "https://docs.aws.amazon.com/redshift/latest/mgmt/working-with-db-encryption.html",
     "https://docs.aws.amazon.com/securityhub/latest/userguide/redshift-controls.html#redshift-10"
   ],
-=======
-  "ResourceGroup": "analytics",
-  "Description": "This control checks whether Amazon Redshift clusters are encrypted at rest. The control fails if a Redshift cluster isn't encrypted at rest.",
-  "Risk": "Without encryption at rest, sensitive data stored in Redshift clusters is vulnerable to unauthorized access, which could lead to data breaches and regulatory non-compliance.",
-  "RelatedUrl": "https://docs.aws.amazon.com/redshift/latest/mgmt/working-with-db-encryption.html",
->>>>>>> 47532cf4
   "Remediation": {
     "Code": {
       "CLI": "aws redshift modify-cluster --cluster-identifier <cluster-id> --encrypted",
