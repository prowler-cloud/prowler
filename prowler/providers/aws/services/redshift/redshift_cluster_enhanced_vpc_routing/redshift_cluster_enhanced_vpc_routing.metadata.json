--- conflicted
+++ resolved
@@ -11,26 +11,15 @@
   "ResourceIdTemplate": "",
   "Severity": "medium",
   "ResourceType": "AwsRedshiftCluster",
-<<<<<<< HEAD
+  "ResourceGroup": "analytics",
   "Description": "**Amazon Redshift clusters** are assessed for the `EnhancedVpcRouting` setting, which routes all `COPY` and `UNLOAD` traffic between the cluster and data repositories through the VPC, enabling use of VPC security controls and logging.",
   "Risk": "**Without enhanced VPC routing**, `COPY`/`UNLOAD` transfers can leave VPC oversight, reducing control and visibility.\n- VPC egress filtering and endpoint policies can be bypassed (confidentiality)\n- Limited flow-log telemetry (visibility)\n- Higher risk of unauthorized exfiltration or tampering (confidentiality, integrity)",
   "RelatedUrl": "",
   "AdditionalURLs": [
-    "https://docs.datadoghq.com/security/default_rules/def-000-4ix/",
     "https://docs.aws.amazon.com/securityhub/latest/userguide/redshift-controls.html#redshift-7",
     "https://www.trendmicro.com/cloudoneconformity/knowledge-base/aws/Redshift/enable-enhanced-vpc-routing.html",
-    "https://repost.aws/knowledge-center/redshift-enhanced-vpc-routing",
-    "https://docs.aws.amazon.com/redshift/latest/mgmt/enhanced-vpc-enabling-cluster.html",
-    "https://docs.aws.amazon.com/redshift/latest/mgmt/enhanced-vpc-routing.html",
-    "https://jayendrapatil.com/tag/enhanced-vpc-routing/",
-    "https://www.educba.com/redshift-enhanced-vpc-routing/"
+    "https://docs.aws.amazon.com/redshift/latest/mgmt/enhanced-vpc-routing.html"
   ],
-=======
-  "ResourceGroup": "analytics",
-  "Description": "This control checks whether an Amazon Redshift cluster has EnhancedVpcRouting enabled. Enhanced VPC routing forces all COPY and UNLOAD traffic between the cluster and data repositories to go through your VPC, allowing you to use VPC security features such as security groups and network access control lists.",
-  "Risk": "Without enhanced VPC routing, network traffic between the Redshift cluster and data repositories might bypass VPC-level security controls, increasing the risk of unauthorized access or data exfiltration.",
-  "RelatedUrl": "https://docs.aws.amazon.com/redshift/latest/mgmt/enhanced-vpc-enabling-cluster.html",
->>>>>>> 47532cf4
   "Remediation": {
     "Code": {
       "CLI": "aws redshift modify-cluster --cluster-identifier <cluster-id> --enhanced-vpc-routing",
@@ -44,12 +33,8 @@
     }
   },
   "Categories": [
-<<<<<<< HEAD
     "trust-boundaries",
     "internet-exposed"
-=======
-    "trust-boundaries"
->>>>>>> 47532cf4
   ],
   "DependsOn": [],
   "RelatedTo": [],
