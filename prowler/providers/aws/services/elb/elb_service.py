from typing import Optional

from pydantic import BaseModel

from prowler.lib.logger import logger
from prowler.lib.scan_filters.scan_filters import is_resource_filtered
from prowler.providers.aws.lib.service.service import AWSService


################### ELB
class ELB(AWSService):
    def __init__(self, provider):
        # Call AWSService's __init__
        super().__init__(__class__.__name__, provider)
        self.loadbalancers = []
        self.__threading_call__(self.__describe_load_balancers__)
        self.__threading_call__(self.__describe_load_balancer_attributes__)
        self.__describe_tags__()

    def __describe_load_balancers__(self, regional_client):
        logger.info("ELB - Describing load balancers...")
        try:
            describe_elb_paginator = regional_client.get_paginator(
                "describe_load_balancers"
            )
            for page in describe_elb_paginator.paginate():
                for elb in page["LoadBalancerDescriptions"]:
                    arn = f"arn:{self.audited_partition}:elasticloadbalancing:{regional_client.region}:{self.audited_account}:loadbalancer/{elb['LoadBalancerName']}"
                    if not self.audit_resources or (
                        is_resource_filtered(arn, self.audit_resources)
                    ):
                        listeners = []
                        for listener in elb["ListenerDescriptions"]:
                            listeners.append(
                                Listener(
                                    protocol=listener["Listener"]["Protocol"],
                                    policies=listener["PolicyNames"],
                                )
                            )

                        instance_ids = []
                        for id in elb["Instances"]:
<<<<<<< HEAD
                            instance_ids.append(id['InstanceId'])
=======
                            instance_ids.append(id["InstanceId"])
>>>>>>> 7c8727f5

                        self.loadbalancers.append(
                            LoadBalancer(
                                name=elb["LoadBalancerName"],
                                arn=arn,
                                dns=elb["DNSName"],
                                region=regional_client.region,
                                scheme=elb["Scheme"],
                                listeners=listeners,
                                security_groups=elb["SecurityGroups"],
<<<<<<< HEAD
                                instances=instance_ids
=======
                                instances=instance_ids,
>>>>>>> 7c8727f5
                            )
                        )

        except Exception as error:
            logger.error(
                f"{regional_client.region} -- {error.__class__.__name__}[{error.__traceback__.tb_lineno}]: {error}"
            )

    def __describe_load_balancer_attributes__(self, regional_client):
        logger.info("ELB - Describing attributes...")
        try:
            for lb in self.loadbalancers:
                if lb.region == regional_client.region:
                    attributes = regional_client.describe_load_balancer_attributes(
                        LoadBalancerName=lb.name
                    )["LoadBalancerAttributes"]
                    if "AccessLog" in attributes:
                        lb.access_logs = attributes["AccessLog"]["Enabled"]

        except Exception as error:
            logger.error(
                f"{regional_client.region} -- {error.__class__.__name__}[{error.__traceback__.tb_lineno}]: {error}"
            )

    def __describe_tags__(self):
        logger.info("ELB - List Tags...")
        try:
            for lb in self.loadbalancers:
                regional_client = self.regional_clients[lb.region]
                response = regional_client.describe_tags(LoadBalancerNames=[lb.name])[
                    "TagDescriptions"
                ][0]
                lb.tags = response.get("Tags")
        except Exception as error:
            logger.error(
                f"{regional_client.region} -- {error.__class__.__name__}[{error.__traceback__.tb_lineno}]: {error}"
            )


class Listener(BaseModel):
    protocol: str
    policies: list[str]


class LoadBalancer(BaseModel):
    name: str
    dns: str
    arn: str
    region: str
    scheme: str
    access_logs: Optional[bool]
    listeners: list[Listener]
    tags: Optional[list] = []
    security_groups: list[str]
    instances: list[str]<|MERGE_RESOLUTION|>--- conflicted
+++ resolved
@@ -40,11 +40,7 @@
 
                         instance_ids = []
                         for id in elb["Instances"]:
-<<<<<<< HEAD
-                            instance_ids.append(id['InstanceId'])
-=======
                             instance_ids.append(id["InstanceId"])
->>>>>>> 7c8727f5
 
                         self.loadbalancers.append(
                             LoadBalancer(
@@ -55,11 +51,7 @@
                                 scheme=elb["Scheme"],
                                 listeners=listeners,
                                 security_groups=elb["SecurityGroups"],
-<<<<<<< HEAD
                                 instances=instance_ids
-=======
-                                instances=instance_ids,
->>>>>>> 7c8727f5
                             )
                         )
 
