--- conflicted
+++ resolved
@@ -23,17 +23,9 @@
       "Url": "https://docs.aws.amazon.com/sns/latest/dg/sns-server-side-encryption.html"
     }
   },
-<<<<<<< HEAD
   "Categories": [
     "encryption"
   ],
-  "Tags": {
-    "Tag1Key": "value",
-    "Tag2Key": "value"
-  },
-=======
-  "Categories": [],
->>>>>>> 27df4819
   "DependsOn": [],
   "RelatedTo": [],
   "Notes": ""
