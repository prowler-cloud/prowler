--- conflicted
+++ resolved
@@ -9,25 +9,16 @@
   ],
   "ServiceName": "ssm",
   "SubServiceName": "",
-<<<<<<< HEAD
   "ResourceIdTemplate": "",
   "Severity": "high",
   "ResourceType": "AwsSsmPatchCompliance",
+  "ResourceGroup": "devops",
   "Description": "**AWS Systems Manager documents** are inspected for embedded **secrets** within their content. Patterns resembling passwords, access keys, tokens, or private keys in document steps are flagged when values appear hardcoded rather than referenced securely.",
   "Risk": "Hardcoded secrets in SSM documents weaken CIA:\n- Confidentiality: readers of the document can exfiltrate credentials.\n- Integrity: stolen keys enable privilege escalation and automation tampering.\n- Availability: abused credentials can disrupt systems and impede recovery.",
   "RelatedUrl": "",
   "AdditionalURLs": [
     "https://docs.aws.amazon.com/AWSCloudFormation/latest/UserGuide/aws-properties-secretsmanager-secret-generatesecretstring.html"
   ],
-=======
-  "ResourceIdTemplate": "arn:aws:ssm:region:account-id:document/document-name",
-  "Severity": "critical",
-  "ResourceType": "AwsSsmDocument",
-  "ResourceGroup": "devops",
-  "Description": "Find secrets in SSM Documents.",
-  "Risk": "Secrets hardcoded into SSM Documents by malware and bad actors to gain lateral access to other services.",
-  "RelatedUrl": "https://docs.aws.amazon.com/AWSCloudFormation/latest/UserGuide/aws-properties-secretsmanager-secret-generatesecretstring.html",
->>>>>>> 627d6da6
   "Remediation": {
     "Code": {
       "CLI": "aws ssm update-document --name <example_resource_name> --content file://<SANITIZED_DOCUMENT_FILE>.json",
