{
  "Provider": "aws",
  "CheckID": "ssm_documents_set_as_public",
  "CheckTitle": "SSM document is not public and shared only with trusted AWS accounts",
  "CheckType": [
    "Software and Configuration Checks/AWS Security Best Practices",
    "Effects/Data Exposure"
  ],
  "ServiceName": "ssm",
  "SubServiceName": "",
  "ResourceIdTemplate": "",
  "Severity": "high",
<<<<<<< HEAD
  "ResourceType": "AwsSsmPatchCompliance",
  "Description": "**SSM documents** are evaluated for **public sharing** (`all`) and for shares with AWS accounts outside a defined trusted list. Documents that remain private or are shared only with trusted accounts indicate restricted distribution.",
  "Risk": "Public or non-trusted sharing exposes document content, eroding **confidentiality** of scripts, parameters, and embedded secrets. Adversaries can study runbooks to craft targeted attacks and reuse logic, causing credential leakage and downstream **integrity** and **availability** impacts.",
  "RelatedUrl": "",
  "AdditionalURLs": [
    "https://github.com/cloudmatos/matos/tree/master/remediations/aws/ssm/ssm-doc-block",
    "https://docs.aws.amazon.com/systems-manager/latest/userguide/ssm-before-you-share.html"
  ],
=======
  "ResourceType": "AwsSsmDocument",
  "ResourceGroup": "devops",
  "Description": "Check if there are SSM Documents set as public.",
  "Risk": "SSM Documents may contain private information or even secrets and tokens.",
  "RelatedUrl": "https://docs.aws.amazon.com/systems-manager/latest/userguide/ssm-before-you-share.html",
>>>>>>> 627d6da6
  "Remediation": {
    "Code": {
      "CLI": "aws ssm modify-document-permission --name <DOCUMENT_NAME> --permission-type Share --account-ids-to-remove all",
      "NativeIaC": "",
      "Other": "1. Open AWS Systems Manager > Documents\n2. Select the document > Permissions tab > Edit\n3. Select Private (remove Public/'all')\n4. Remove any non-trusted AWS account IDs\n5. Save",
      "Terraform": "```hcl\nresource \"aws_ssm_document\" \"<example_resource_name>\" {\n  name          = \"<example_resource_name>\"\n  document_type = \"Command\"\n  content       = jsonencode({\n    schemaVersion = \"2.2\"\n    mainSteps     = []\n  })\n  # Critical: no permissions block -> document remains private (not public/shared)\n}\n```"
    },
    "Recommendation": {
      "Text": "Apply **least privilege** to document distribution:\n- Keep documents private; share only with specific trusted account IDs\n- Enable account-level block public sharing for documents\n- Remove secrets from content; use secure parameters\n- Limit who can share or run documents; require reviews and version control",
      "Url": "https://hub.prowler.com/check/ssm_documents_set_as_public"
    }
  },
  "Categories": [
    "identity-access",
    "trust-boundaries"
  ],
  "DependsOn": [],
  "RelatedTo": [],
  "Notes": ""
}<|MERGE_RESOLUTION|>--- conflicted
+++ resolved
@@ -10,22 +10,14 @@
   "SubServiceName": "",
   "ResourceIdTemplate": "",
   "Severity": "high",
-<<<<<<< HEAD
   "ResourceType": "AwsSsmPatchCompliance",
+  "ResourceGroup": "devops",
   "Description": "**SSM documents** are evaluated for **public sharing** (`all`) and for shares with AWS accounts outside a defined trusted list. Documents that remain private or are shared only with trusted accounts indicate restricted distribution.",
   "Risk": "Public or non-trusted sharing exposes document content, eroding **confidentiality** of scripts, parameters, and embedded secrets. Adversaries can study runbooks to craft targeted attacks and reuse logic, causing credential leakage and downstream **integrity** and **availability** impacts.",
   "RelatedUrl": "",
   "AdditionalURLs": [
-    "https://github.com/cloudmatos/matos/tree/master/remediations/aws/ssm/ssm-doc-block",
     "https://docs.aws.amazon.com/systems-manager/latest/userguide/ssm-before-you-share.html"
   ],
-=======
-  "ResourceType": "AwsSsmDocument",
-  "ResourceGroup": "devops",
-  "Description": "Check if there are SSM Documents set as public.",
-  "Risk": "SSM Documents may contain private information or even secrets and tokens.",
-  "RelatedUrl": "https://docs.aws.amazon.com/systems-manager/latest/userguide/ssm-before-you-share.html",
->>>>>>> 627d6da6
   "Remediation": {
     "Code": {
       "CLI": "aws ssm modify-document-permission --name <DOCUMENT_NAME> --permission-type Share --account-ids-to-remove all",
@@ -40,7 +32,7 @@
   },
   "Categories": [
     "identity-access",
-    "trust-boundaries"
+    "internet-exposed"
   ],
   "DependsOn": [],
   "RelatedTo": [],
