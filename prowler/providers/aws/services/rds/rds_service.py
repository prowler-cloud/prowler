from datetime import datetime
from typing import Optional

from botocore.client import ClientError
from pydantic import BaseModel

from prowler.lib.logger import logger
from prowler.lib.scan_filters.scan_filters import is_resource_filtered
from prowler.providers.aws.lib.service.service import AWSService


################## RDS
class RDS(AWSService):
    def __init__(self, provider):
        # Call AWSService's __init__
        super().__init__(__class__.__name__, provider)
        self.db_instances = {}
        self.db_clusters = {}
        self.db_snapshots = []
        self.db_engines = {}
        self.db_cluster_parameters = {}
        self.db_cluster_snapshots = []
        self.db_event_subscriptions = []
        self.__threading_call__(self._describe_db_instances)
        self.__threading_call__(self._describe_db_certificate)
        self.__threading_call__(self._describe_db_parameters)
        self.__threading_call__(self._describe_db_snapshots)
        self.__threading_call__(self._describe_db_snapshot_attributes)
        self.__threading_call__(self._describe_db_clusters)
        self.__threading_call__(self._describe_db_cluster_parameters)
        self.__threading_call__(self._describe_db_cluster_snapshots)
        self.__threading_call__(self._describe_db_cluster_snapshot_attributes)
        self.__threading_call__(self._describe_db_engine_versions)
        self.__threading_call__(self._describe_db_event_subscriptions)

    def _get_rds_arn_template(self, region):
        return (
            f"arn:{self.audited_partition}:rds:{region}:{self.audited_account}:account"
            if region
            else f"arn:{self.audited_partition}:rds:{self.region}:{self.audited_account}:account"
        )

    def _describe_db_instances(self, regional_client):
        logger.info("RDS - Describe Instances...")
        try:
            describe_db_instances_paginator = regional_client.get_paginator(
                "describe_db_instances"
            )
            for page in describe_db_instances_paginator.paginate():
                for instance in page["DBInstances"]:
                    arn = f"arn:{self.audited_partition}:rds:{regional_client.region}:{self.audited_account}:db:{instance['DBInstanceIdentifier']}"
                    if not self.audit_resources or (
                        is_resource_filtered(arn, self.audit_resources)
                    ):
                        if instance["Engine"] != "docdb":
                            self.db_instances[arn] = DBInstance(
                                id=instance["DBInstanceIdentifier"],
                                arn=arn,
                                endpoint=instance.get("Endpoint", {}),
                                engine=instance["Engine"],
                                engine_version=instance["EngineVersion"],
                                status=instance["DBInstanceStatus"],
                                public=instance["PubliclyAccessible"],
                                encrypted=instance["StorageEncrypted"],
                                auto_minor_version_upgrade=instance[
                                    "AutoMinorVersionUpgrade"
                                ],
                                backup_retention_period=instance.get(
                                    "BackupRetentionPeriod"
                                ),
                                cloudwatch_logs=instance.get(
                                    "EnabledCloudwatchLogsExports"
                                ),
                                deletion_protection=instance["DeletionProtection"],
                                enhanced_monitoring_arn=instance.get(
                                    "EnhancedMonitoringResourceArn"
                                ),
                                parameter_groups=[
                                    item["DBParameterGroupName"]
                                    for item in instance["DBParameterGroups"]
                                ],
                                multi_az=instance["MultiAZ"],
                                username=instance["MasterUsername"],
                                iam_auth=instance.get(
                                    "IAMDatabaseAuthenticationEnabled", False
                                ),
                                security_groups=[
                                    sg["VpcSecurityGroupId"]
                                    for sg in instance["VpcSecurityGroups"]
                                    if sg["Status"] == "active"
                                ],
                                cluster_id=instance.get("DBClusterIdentifier"),
                                cluster_arn=f"arn:{self.audited_partition}:rds:{regional_client.region}:{self.audited_account}:cluster:{instance.get('DBClusterIdentifier')}",
                                region=regional_client.region,
                                tags=instance.get("TagList", []),
                                replica_source=instance.get(
                                    "ReadReplicaSourceDBInstanceIdentifier"
                                ),
                                ca_cert=instance.get("CACertificateIdentifier"),
                                copy_tags_to_snapshot=instance.get(
                                    "CopyTagsToSnapshot"
                                ),
<<<<<<< HEAD
                                port=instance.get("Endpoint", {}).get("Port"),
=======
                                vpc_id=instance.get("DBSubnetGroup", {}).get("VpcId"),
>>>>>>> 21ac395d
                            )
        except Exception as error:
            logger.error(
                f"{regional_client.region} -- {error.__class__.__name__}[{error.__traceback__.tb_lineno}]: {error}"
            )

    def _describe_db_parameters(self, regional_client):
        logger.info("RDS - Describe DB Parameters...")
        try:
            for instance in self.db_instances.values():
                if instance.region == regional_client.region:
                    for parameter_group in instance.parameter_groups:
                        describe_db_parameters_paginator = (
                            regional_client.get_paginator("describe_db_parameters")
                        )
                        for page in describe_db_parameters_paginator.paginate(
                            DBParameterGroupName=parameter_group
                        ):
                            for parameter in page["Parameters"]:
                                instance.parameters.append(parameter)

        except Exception as error:
            logger.error(
                f"{regional_client.region} -- {error.__class__.__name__}[{error.__traceback__.tb_lineno}]: {error}"
            )

    def _describe_db_certificate(self, regional_client):
        logger.info("RDS - Describe DB Certificate...")
        try:
            for instance in self.db_instances.values():
                if instance.region == regional_client.region:
                    describe_db_certificates_paginator = regional_client.get_paginator(
                        "describe_certificates"
                    )
                    if instance.ca_cert:
                        for page in describe_db_certificates_paginator.paginate(
                            CertificateIdentifier=instance.ca_cert
                        ):
                            for certificate in page["Certificates"]:
                                instance.cert.append(
                                    Certificate(
                                        id=certificate["CertificateIdentifier"],
                                        arn=certificate["CertificateArn"],
                                        type=certificate["CertificateType"],
                                        valid_from=certificate["ValidFrom"],
                                        valid_till=certificate["ValidTill"],
                                        customer_override=certificate[
                                            "CustomerOverride"
                                        ],
                                        customer_override_valid_till=certificate.get(
                                            "CustomerOverrideValidTill"
                                        ),
                                    )
                                )

        except Exception as error:
            logger.error(
                f"{regional_client.region} -- {error.__class__.__name__}[{error.__traceback__.tb_lineno}]: {error}"
            )

    def _describe_db_snapshots(self, regional_client):
        logger.info("RDS - Describe Snapshots...")
        try:
            describe_db_snapshots_paginator = regional_client.get_paginator(
                "describe_db_snapshots"
            )
            for page in describe_db_snapshots_paginator.paginate():
                for snapshot in page["DBSnapshots"]:
                    arn = f"arn:{self.audited_partition}:rds:{regional_client.region}:{self.audited_account}:snapshot:{snapshot['DBSnapshotIdentifier']}"
                    if not self.audit_resources or (
                        is_resource_filtered(arn, self.audit_resources)
                    ):
                        if snapshot["Engine"] != "docdb":
                            self.db_snapshots.append(
                                DBSnapshot(
                                    id=snapshot["DBSnapshotIdentifier"],
                                    arn=arn,
                                    instance_id=snapshot["DBInstanceIdentifier"],
                                    encrypted=snapshot.get("Encrypted", False),
                                    region=regional_client.region,
                                    tags=snapshot.get("TagList", []),
                                )
                            )
        except Exception as error:
            logger.error(
                f"{regional_client.region} -- {error.__class__.__name__}[{error.__traceback__.tb_lineno}]: {error}"
            )

    def _describe_db_snapshot_attributes(self, regional_client):
        logger.info("RDS - Describe Snapshot Attributes...")
        for snapshot in self.db_snapshots:
            try:
                if snapshot.region == regional_client.region:
                    response = regional_client.describe_db_snapshot_attributes(
                        DBSnapshotIdentifier=snapshot.id
                    )["DBSnapshotAttributesResult"]
                    for att in response["DBSnapshotAttributes"]:
                        if "all" in att["AttributeValues"]:
                            snapshot.public = True
            except ClientError as error:
                if error.response["Error"]["Code"] == "DBSnapshotNotFound":
                    logger.warning(
                        f"{regional_client.region} -- {error.__class__.__name__}[{error.__traceback__.tb_lineno}]: {error}"
                    )
                    continue
            except Exception as error:
                logger.error(
                    f"{regional_client.region} -- {error.__class__.__name__}[{error.__traceback__.tb_lineno}]: {error}"
                )

    def _describe_db_clusters(self, regional_client):
        logger.info("RDS - Describe Clusters...")
        try:
            describe_db_clusters_paginator = regional_client.get_paginator(
                "describe_db_clusters"
            )
            for page in describe_db_clusters_paginator.paginate():
                try:
                    for cluster in page["DBClusters"]:
                        try:
                            db_cluster_arn = f"arn:{self.audited_partition}:rds:{regional_client.region}:{self.audited_account}:cluster:{cluster['DBClusterIdentifier']}"
                            if not self.audit_resources or (
                                is_resource_filtered(
                                    db_cluster_arn, self.audit_resources
                                )
                            ):
                                if cluster["Engine"] != "docdb":
                                    db_cluster = DBCluster(
                                        id=cluster["DBClusterIdentifier"],
                                        arn=db_cluster_arn,
                                        endpoint=cluster.get("Endpoint", ""),
                                        engine=cluster["Engine"],
                                        status=cluster["Status"],
                                        public=cluster.get("PubliclyAccessible", False),
                                        encrypted=cluster["StorageEncrypted"],
                                        auto_minor_version_upgrade=cluster.get(
                                            "AutoMinorVersionUpgrade", False
                                        ),
                                        backup_retention_period=cluster.get(
                                            "BackupRetentionPeriod"
                                        ),
                                        backtrack=cluster.get("BacktrackWindow", 0),
                                        cloudwatch_logs=cluster.get(
                                            "EnabledCloudwatchLogsExports"
                                        ),
                                        deletion_protection=cluster[
                                            "DeletionProtection"
                                        ],
                                        parameter_group=cluster[
                                            "DBClusterParameterGroup"
                                        ],
                                        multi_az=cluster["MultiAZ"],
                                        username=cluster["MasterUsername"],
                                        iam_auth=cluster.get(
                                            "IAMDatabaseAuthenticationEnabled", False
                                        ),
                                        region=regional_client.region,
                                        tags=cluster.get("TagList", []),
                                        copy_tags_to_snapshot=cluster.get(
                                            "CopyTagsToSnapshot"
                                        ),
                                        port=cluster.get("Port"),
                                    )
                                    # We must use a unique value as the dict key to have unique keys
                                    self.db_clusters[db_cluster_arn] = db_cluster
                        except Exception as error:
                            logger.error(
                                f"{regional_client.region} -- {error.__class__.__name__}[{error.__traceback__.tb_lineno}]: {error}"
                            )
                except Exception as error:
                    logger.error(
                        f"{regional_client.region} -- {error.__class__.__name__}[{error.__traceback__.tb_lineno}]: {error}"
                    )
        except Exception as error:
            logger.error(
                f"{regional_client.region} -- {error.__class__.__name__}[{error.__traceback__.tb_lineno}]: {error}"
            )

    def _describe_db_cluster_parameters(self, regional_client):
        logger.info("RDS - Describe DB Cluster Parameters...")
        try:
            for cluster in self.db_clusters.values():
                if cluster.region == regional_client.region:
                    try:
                        describe_db_cluster_parameters_paginator = (
                            regional_client.get_paginator(
                                "describe_db_cluster_parameters"
                            )
                        )
                        for page in describe_db_cluster_parameters_paginator.paginate(
                            DBClusterParameterGroupName=cluster.parameter_group
                        ):
                            for parameter in page["Parameters"]:
                                if (
                                    "ParameterValue" in parameter
                                    and "ParameterName" in parameter
                                ):
                                    if parameter["ParameterName"] == "rds.force_ssl":
                                        cluster.force_ssl = parameter["ParameterValue"]
                                    if (
                                        parameter["ParameterName"]
                                        == "require_secure_transport"
                                    ):
                                        cluster.require_secure_transport = parameter[
                                            "ParameterValue"
                                        ]
                    except ClientError as error:
                        if (
                            error.response["Error"]["Code"]
                            == "DBClusterParameterGroupName"
                        ):
                            logger.warning(
                                f"{regional_client.region} -- {error.__class__.__name__}[{error.__traceback__.tb_lineno}]: {error}"
                            )
                        else:
                            logger.error(
                                f"{regional_client.region} -- {error.__class__.__name__}[{error.__traceback__.tb_lineno}]: {error}"
                            )
                    except Exception as error:
                        logger.error(
                            f"{regional_client.region} -- {error.__class__.__name__}[{error.__traceback__.tb_lineno}]: {error}"
                        )
        except Exception as error:
            logger.error(
                f"{regional_client.region} -- {error.__class__.__name__}[{error.__traceback__.tb_lineno}]: {error}"
            )

    def _describe_db_cluster_snapshots(self, regional_client):
        logger.info("RDS - Describe Cluster Snapshots...")
        try:
            describe_db_snapshots_paginator = regional_client.get_paginator(
                "describe_db_cluster_snapshots"
            )
            for page in describe_db_snapshots_paginator.paginate():
                for snapshot in page["DBClusterSnapshots"]:
                    arn = f"arn:{self.audited_partition}:rds:{regional_client.region}:{self.audited_account}:cluster-snapshot:{snapshot['DBClusterSnapshotIdentifier']}"
                    if not self.audit_resources or (
                        is_resource_filtered(
                            arn,
                            self.audit_resources,
                        )
                    ):
                        if snapshot["Engine"] != "docdb":
                            self.db_cluster_snapshots.append(
                                ClusterSnapshot(
                                    id=snapshot["DBClusterSnapshotIdentifier"],
                                    arn=arn,
                                    cluster_id=snapshot["DBClusterIdentifier"],
                                    encrypted=snapshot.get("StorageEncrypted", False),
                                    region=regional_client.region,
                                    tags=snapshot.get("TagList", []),
                                )
                            )
        except Exception as error:
            logger.error(
                f"{regional_client.region} -- {error.__class__.__name__}[{error.__traceback__.tb_lineno}]: {error}"
            )

    def _describe_db_cluster_snapshot_attributes(self, regional_client):
        logger.info("RDS - Describe Cluster Snapshot Attributes...")
        try:
            for snapshot in self.db_cluster_snapshots:
                if snapshot.region == regional_client.region:
                    response = regional_client.describe_db_cluster_snapshot_attributes(
                        DBClusterSnapshotIdentifier=snapshot.id
                    )["DBClusterSnapshotAttributesResult"]
                    for att in response["DBClusterSnapshotAttributes"]:
                        if "all" in att["AttributeValues"]:
                            snapshot.public = True
        except ClientError as error:
            if error.response["Error"]["Code"] == "DBClusterSnapshotNotFoundFault":
                logger.warning(
                    f"{regional_client.region} -- {error.__class__.__name__}[{error.__traceback__.tb_lineno}]: {error}"
                )
            else:
                logger.error(
                    f"{regional_client.region} -- {error.__class__.__name__}[{error.__traceback__.tb_lineno}]: {error}"
                )
        except Exception as error:
            logger.error(
                f"{regional_client.region} -- {error.__class__.__name__}[{error.__traceback__.tb_lineno}]: {error}"
            )

    def _describe_db_engine_versions(self, regional_client):
        logger.info("RDS - Describe Engine Versions...")
        try:
            describe_db_engine_versions_paginator = regional_client.get_paginator(
                "describe_db_engine_versions"
            )
            for page in describe_db_engine_versions_paginator.paginate():
                for engine in page["DBEngineVersions"]:
                    if regional_client.region not in self.db_engines:
                        self.db_engines[regional_client.region] = {}
                    if engine["Engine"] not in self.db_engines[regional_client.region]:
                        db_engine = DBEngine(
                            region=regional_client.region,
                            engine=engine["Engine"],
                            engine_versions=[engine["EngineVersion"]],
                            engine_description=engine["DBEngineDescription"],
                        )
                        self.db_engines[regional_client.region][
                            engine["Engine"]
                        ] = db_engine
                    else:
                        self.db_engines[regional_client.region][
                            engine["Engine"]
                        ].engine_versions.append(engine["EngineVersion"])

        except Exception as error:
            logger.error(
                f"{regional_client.region} -- {error.__class__.__name__}[{error.__traceback__.tb_lineno}]: {error}"
            )

    def _describe_db_event_subscriptions(self, regional_client):
        logger.info("RDS - Describe Event Subscriptions...")
        try:
            describe_event_subscriptions_paginator = regional_client.get_paginator(
                "describe_event_subscriptions"
            )
            events_exist = False
            for page in describe_event_subscriptions_paginator.paginate():
                for event in page["EventSubscriptionsList"]:
                    try:
                        arn = f"arn:{self.audited_partition}:rds:{regional_client.region}:{self.audited_account}:es:{event['CustSubscriptionId']}"
                        if not self.audit_resources or (
                            is_resource_filtered(
                                arn,
                                self.audit_resources,
                            )
                        ):
                            self.db_event_subscriptions.append(
                                EventSubscription(
                                    id=event["CustSubscriptionId"],
                                    arn=arn,
                                    sns_topic_arn=event["SnsTopicArn"],
                                    status=event["Status"],
                                    source_type=event["SourceType"],
                                    source_id=event.get("SourceIdsList", []),
                                    event_list=event.get("EventCategoriesList", []),
                                    enabled=event["Enabled"],
                                    region=regional_client.region,
                                )
                            )
                            events_exist = True
                    except Exception as error:
                        logger.error(
                            f"{regional_client.region} -- {error.__class__.__name__}[{error.__traceback__.tb_lineno}]: {error}"
                        )
            if not events_exist:
                # No Event Subscriptions for that region
                self.db_event_subscriptions.append(
                    EventSubscription(
                        id="",
                        arn="",
                        sns_topic_arn="",
                        status="",
                        source_type="",
                        source_id=[],
                        event_list=[],
                        enabled=False,
                        region=regional_client.region,
                    )
                )
        except Exception as error:
            logger.error(
                f"{regional_client.region} -- {error.__class__.__name__}[{error.__traceback__.tb_lineno}]: {error}"
            )


class Certificate(BaseModel):
    id: str
    arn: str
    type: str
    valid_from: datetime
    valid_till: datetime
    customer_override: bool
    customer_override_valid_till: Optional[datetime]


class DBInstance(BaseModel):
    id: str
    # arn:{partition}:rds:{region}:{account}:db:{resource_id}
    arn: str
    endpoint: dict
    engine: str
    engine_version: str
    status: str
    public: bool
    encrypted: bool
    backup_retention_period: int = 0
    cloudwatch_logs: Optional[list]
    deletion_protection: bool
    auto_minor_version_upgrade: bool
    enhanced_monitoring_arn: Optional[str]
    multi_az: bool
    username: str
    iam_auth: bool
    parameter_groups: list[str] = []
    parameters: list[dict] = []
    security_groups: list[str] = []
    cluster_id: Optional[str]
    cluster_arn: Optional[str]
    region: str
    tags: Optional[list] = []
    replica_source: Optional[str]
    ca_cert: Optional[str]
    cert: list[Certificate] = []
    copy_tags_to_snapshot: Optional[bool]
<<<<<<< HEAD
    port: Optional[int]
=======
    vpc_id: Optional[str]
>>>>>>> 21ac395d


class DBCluster(BaseModel):
    id: str
    arn: str
    endpoint: str
    engine: str
    status: str
    public: bool
    encrypted: bool
    backup_retention_period: int = 0
    backtrack: int
    cloudwatch_logs: Optional[list]
    deletion_protection: bool
    auto_minor_version_upgrade: bool
    multi_az: bool
    username: str
    iam_auth: bool
    parameter_group: str
    force_ssl: str = "0"
    require_secure_transport: str = "OFF"
    region: str
    tags: Optional[list] = []
    copy_tags_to_snapshot: Optional[bool]
    port: Optional[int]


class DBSnapshot(BaseModel):
    id: str
    # arn:{partition}:rds:{region}:{account}:snapshot:{resource_id}
    arn: str
    instance_id: str
    public: bool = False
    encrypted: bool
    region: str
    tags: Optional[list] = []


class ClusterSnapshot(BaseModel):
    id: str
    cluster_id: str
    # arn:{partition}:rds:{region}:{account}:cluster-snapshot:{resource_id}
    arn: str
    public: bool = False
    encrypted: bool
    region: str
    tags: Optional[list] = []


class DBEngine(BaseModel):
    region: str
    engine: str
    engine_versions: list[str]
    engine_description: str


class EventSubscription(BaseModel):
    id: str
    arn: str
    sns_topic_arn: str
    status: str
    source_type: str
    source_id: list
    event_list: list
    enabled: bool
    region: str<|MERGE_RESOLUTION|>--- conflicted
+++ resolved
@@ -100,11 +100,8 @@
                                 copy_tags_to_snapshot=instance.get(
                                     "CopyTagsToSnapshot"
                                 ),
-<<<<<<< HEAD
                                 port=instance.get("Endpoint", {}).get("Port"),
-=======
                                 vpc_id=instance.get("DBSubnetGroup", {}).get("VpcId"),
->>>>>>> 21ac395d
                             )
         except Exception as error:
             logger.error(
@@ -267,6 +264,9 @@
                                             "CopyTagsToSnapshot"
                                         ),
                                         port=cluster.get("Port"),
+                                        vpc_id=cluster.get("DBSubnetGroup", {}).get(
+                                            "VpcId"
+                                        ),
                                     )
                                     # We must use a unique value as the dict key to have unique keys
                                     self.db_clusters[db_cluster_arn] = db_cluster
@@ -513,11 +513,8 @@
     ca_cert: Optional[str]
     cert: list[Certificate] = []
     copy_tags_to_snapshot: Optional[bool]
-<<<<<<< HEAD
     port: Optional[int]
-=======
     vpc_id: Optional[str]
->>>>>>> 21ac395d
 
 
 class DBCluster(BaseModel):
@@ -543,6 +540,7 @@
     tags: Optional[list] = []
     copy_tags_to_snapshot: Optional[bool]
     port: Optional[int]
+    vpc_id: Optional[str]
 
 
 class DBSnapshot(BaseModel):
