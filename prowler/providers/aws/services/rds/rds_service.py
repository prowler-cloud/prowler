--- conflicted
+++ resolved
@@ -45,43 +45,37 @@
             )
             for page in describe_db_instances_paginator.paginate():
                 for instance in page["DBInstances"]:
-<<<<<<< HEAD
                     if not self.audit_resources or (
                         is_resource_filtered(
                             instance["DBInstanceIdentifier"], self.audit_resources
                         )
                     ):
-=======
-                    if instance["Engine"] != "docdb":
->>>>>>> ea929ab7
-                        self.db_instances.append(
-                            DBInstance(
-                                id=instance["DBInstanceIdentifier"],
-                                endpoint=instance["Endpoint"]["Address"],
-<<<<<<< HEAD
-=======
-                                engine=instance["Engine"],
->>>>>>> ea929ab7
-                                status=instance["DBInstanceStatus"],
-                                public=instance["PubliclyAccessible"],
-                                encrypted=instance["StorageEncrypted"],
-                                auto_minor_version_upgrade=instance[
-                                    "AutoMinorVersionUpgrade"
-                                ],
-                                backup_retention_period=instance.get(
-                                    "BackupRetentionPeriod"
-                                ),
-                                cloudwatch_logs=instance.get(
-                                    "EnabledCloudwatchLogsExports"
-                                ),
-                                deletion_protection=instance["DeletionProtection"],
-                                enhanced_monitoring_arn=instance.get(
-                                    "EnhancedMonitoringResourceArn"
-                                ),
-                                multi_az=instance["MultiAZ"],
-                                region=regional_client.region,
-                            )
-                        )
+                      if instance["Engine"] != "docdb":
+                          self.db_instances.append(
+                              DBInstance(
+                                  id=instance["DBInstanceIdentifier"],
+                                  endpoint=instance["Endpoint"]["Address"],
+                                  engine=instance["Engine"],
+                                  status=instance["DBInstanceStatus"],
+                                  public=instance["PubliclyAccessible"],
+                                  encrypted=instance["StorageEncrypted"],
+                                  auto_minor_version_upgrade=instance[
+                                      "AutoMinorVersionUpgrade"
+                                  ],
+                                  backup_retention_period=instance.get(
+                                      "BackupRetentionPeriod"
+                                  ),
+                                  cloudwatch_logs=instance.get(
+                                      "EnabledCloudwatchLogsExports"
+                                  ),
+                                  deletion_protection=instance["DeletionProtection"],
+                                  enhanced_monitoring_arn=instance.get(
+                                      "EnhancedMonitoringResourceArn"
+                                  ),
+                                  multi_az=instance["MultiAZ"],
+                                  region=regional_client.region,
+                              )
+                          )
         except Exception as error:
             logger.error(
                 f"{regional_client.region} -- {error.__class__.__name__}[{error.__traceback__.tb_lineno}]: {error}"
@@ -95,22 +89,19 @@
             )
             for page in describe_db_snapshots_paginator.paginate():
                 for snapshot in page["DBSnapshots"]:
-<<<<<<< HEAD
                     if not self.audit_resources or (
                         is_resource_filtered(
                             snapshot["DBSnapshotIdentifier"], self.audit_resources
                         )
                     ):
-=======
-                    if snapshot["Engine"] != "docdb":
->>>>>>> ea929ab7
-                        self.db_snapshots.append(
-                            DBSnapshot(
-                                id=snapshot["DBSnapshotIdentifier"],
-                                instance_id=snapshot["DBInstanceIdentifier"],
-                                region=regional_client.region,
-                            )
-                        )
+                      if snapshot["Engine"] != "docdb":
+                          self.db_snapshots.append(
+                              DBSnapshot(
+                                  id=snapshot["DBSnapshotIdentifier"],
+                                  instance_id=snapshot["DBInstanceIdentifier"],
+                                  region=regional_client.region,
+                              )
+                          )
         except Exception as error:
             logger.error(
                 f"{regional_client.region} -- {error.__class__.__name__}[{error.__traceback__.tb_lineno}]: {error}"
@@ -141,23 +132,20 @@
             )
             for page in describe_db_snapshots_paginator.paginate():
                 for snapshot in page["DBClusterSnapshots"]:
-<<<<<<< HEAD
                     if not self.audit_resources or (
                         is_resource_filtered(
                             snapshot["DBClusterSnapshotIdentifier"],
                             self.audit_resources,
                         )
                     ):
-=======
-                    if snapshot["Engine"] != "docdb":
->>>>>>> ea929ab7
-                        self.db_cluster_snapshots.append(
-                            ClusterSnapshot(
-                                id=snapshot["DBClusterSnapshotIdentifier"],
-                                cluster_id=snapshot["DBClusterIdentifier"],
-                                region=regional_client.region,
-                            )
-                        )
+                      if snapshot["Engine"] != "docdb":
+                          self.db_cluster_snapshots.append(
+                              ClusterSnapshot(
+                                  id=snapshot["DBClusterSnapshotIdentifier"],
+                                  cluster_id=snapshot["DBClusterIdentifier"],
+                                  region=regional_client.region,
+                              )
+                          )
         except Exception as error:
             logger.error(
                 f"{regional_client.region} -- {error.__class__.__name__}[{error.__traceback__.tb_lineno}]: {error}"
