{
  "services": {
    "accessanalyzer": {
      "regions": {
        "aws": [
          "af-south-1",
          "ap-east-1",
          "ap-northeast-1",
          "ap-northeast-2",
          "ap-northeast-3",
          "ap-south-1",
          "ap-south-2",
          "ap-southeast-1",
          "ap-southeast-2",
          "ap-southeast-3",
          "ap-southeast-4",
          "ca-central-1",
          "eu-central-1",
          "eu-central-2",
          "eu-north-1",
          "eu-south-1",
          "eu-south-2",
          "eu-west-1",
          "eu-west-2",
          "eu-west-3",
          "me-central-1",
          "me-south-1",
          "sa-east-1",
          "us-east-1",
          "us-east-2",
          "us-west-1",
          "us-west-2"
        ],
        "aws-cn": [
          "cn-north-1",
          "cn-northwest-1"
        ],
        "aws-us-gov": [
          "us-gov-east-1",
          "us-gov-west-1"
        ]
      }
    },
    "account": {
      "regions": {
        "aws": [
          "af-south-1",
          "ap-east-1",
          "ap-northeast-1",
          "ap-northeast-2",
          "ap-northeast-3",
          "ap-south-1",
          "ap-south-2",
          "ap-southeast-1",
          "ap-southeast-2",
          "ap-southeast-3",
          "ap-southeast-4",
          "ca-central-1",
          "eu-central-1",
          "eu-central-2",
          "eu-north-1",
          "eu-south-1",
          "eu-south-2",
          "eu-west-1",
          "eu-west-2",
          "eu-west-3",
          "me-central-1",
          "me-south-1",
          "sa-east-1",
          "us-east-1",
          "us-east-2",
          "us-west-1",
          "us-west-2"
        ],
        "aws-cn": [
          "cn-north-1",
          "cn-northwest-1"
        ],
        "aws-us-gov": []
      }
    },
    "acm": {
      "regions": {
        "aws": [
          "af-south-1",
          "ap-east-1",
          "ap-northeast-1",
          "ap-northeast-2",
          "ap-northeast-3",
          "ap-south-1",
          "ap-south-2",
          "ap-southeast-1",
          "ap-southeast-2",
          "ap-southeast-3",
          "ap-southeast-4",
          "ca-central-1",
          "eu-central-1",
          "eu-central-2",
          "eu-north-1",
          "eu-south-1",
          "eu-south-2",
          "eu-west-1",
          "eu-west-2",
          "eu-west-3",
          "me-central-1",
          "me-south-1",
          "sa-east-1",
          "us-east-1",
          "us-east-2",
          "us-west-1",
          "us-west-2"
        ],
        "aws-cn": [
          "cn-north-1",
          "cn-northwest-1"
        ],
        "aws-us-gov": [
          "us-gov-east-1",
          "us-gov-west-1"
        ]
      }
    },
    "acm-pca": {
      "regions": {
        "aws": [
          "af-south-1",
          "ap-east-1",
          "ap-northeast-1",
          "ap-northeast-2",
          "ap-northeast-3",
          "ap-south-1",
          "ap-south-2",
          "ap-southeast-1",
          "ap-southeast-2",
          "ap-southeast-3",
          "ca-central-1",
          "eu-central-1",
          "eu-central-2",
          "eu-north-1",
          "eu-south-1",
          "eu-south-2",
          "eu-west-1",
          "eu-west-2",
          "eu-west-3",
          "me-central-1",
          "me-south-1",
          "sa-east-1",
          "us-east-1",
          "us-east-2",
          "us-west-1",
          "us-west-2"
        ],
        "aws-cn": [],
        "aws-us-gov": [
          "us-gov-east-1",
          "us-gov-west-1"
        ]
      }
    },
    "ahl": {
      "regions": {
        "aws": [
          "ap-south-1",
          "us-east-1",
          "us-east-2",
          "us-west-2"
        ],
        "aws-cn": [],
        "aws-us-gov": []
      }
    },
    "aiq": {
      "regions": {
        "aws": [
          "af-south-1",
          "ap-east-1",
          "ap-northeast-1",
          "ap-northeast-2",
          "ap-northeast-3",
          "ap-south-1",
          "ap-southeast-1",
          "ap-southeast-2",
          "ca-central-1",
          "eu-central-1",
          "eu-north-1",
          "eu-south-1",
          "eu-west-1",
          "eu-west-2",
          "eu-west-3",
          "me-south-1",
          "sa-east-1",
          "us-east-1",
          "us-east-2",
          "us-west-1",
          "us-west-2"
        ],
        "aws-cn": [],
        "aws-us-gov": []
      }
    },
    "alexaforbusiness": {
      "regions": {
        "aws": [
          "us-east-1"
        ],
        "aws-cn": [],
        "aws-us-gov": []
      }
    },
    "amazonlocationservice": {
      "regions": {
        "aws": [
          "ap-northeast-1",
          "ap-south-1",
          "ap-southeast-1",
          "ap-southeast-2",
          "ca-central-1",
          "eu-central-1",
          "eu-north-1",
          "eu-west-1",
          "eu-west-2",
          "sa-east-1",
          "us-east-1",
          "us-east-2",
          "us-west-2"
        ],
        "aws-cn": [],
        "aws-us-gov": []
      }
    },
    "amplify": {
      "regions": {
        "aws": [
          "ap-east-1",
          "ap-northeast-1",
          "ap-northeast-2",
          "ap-south-1",
          "ap-southeast-1",
          "ap-southeast-2",
          "ca-central-1",
          "eu-central-1",
          "eu-north-1",
          "eu-south-1",
          "eu-west-1",
          "eu-west-2",
          "eu-west-3",
          "me-south-1",
          "sa-east-1",
          "us-east-1",
          "us-east-2",
          "us-west-1",
          "us-west-2"
        ],
        "aws-cn": [],
        "aws-us-gov": []
      }
    },
    "amplifybackend": {
      "regions": {
        "aws": [
          "ap-northeast-1",
          "ap-northeast-2",
          "ap-south-1",
          "ap-southeast-1",
          "ap-southeast-2",
          "ca-central-1",
          "eu-central-1",
          "eu-north-1",
          "eu-south-1",
          "eu-west-1",
          "eu-west-2",
          "eu-west-3",
          "me-south-1",
          "sa-east-1",
          "us-east-1",
          "us-east-2",
          "us-west-1",
          "us-west-2"
        ],
        "aws-cn": [],
        "aws-us-gov": []
      }
    },
    "amplifyuibuilder": {
      "regions": {
        "aws": [
          "ap-northeast-1",
          "ap-northeast-2",
          "ap-south-1",
          "ap-southeast-1",
          "ap-southeast-2",
          "ca-central-1",
          "eu-central-1",
          "eu-north-1",
          "eu-south-1",
          "eu-west-1",
          "eu-west-2",
          "eu-west-3",
          "me-south-1",
          "sa-east-1",
          "us-east-1",
          "us-east-2",
          "us-west-1",
          "us-west-2"
        ],
        "aws-cn": [],
        "aws-us-gov": []
      }
    },
    "apigateway": {
      "regions": {
        "aws": [
          "af-south-1",
          "ap-east-1",
          "ap-northeast-1",
          "ap-northeast-2",
          "ap-northeast-3",
          "ap-south-1",
          "ap-south-2",
          "ap-southeast-1",
          "ap-southeast-2",
          "ap-southeast-3",
          "ap-southeast-4",
          "ca-central-1",
          "eu-central-1",
          "eu-central-2",
          "eu-north-1",
          "eu-south-1",
          "eu-south-2",
          "eu-west-1",
          "eu-west-2",
          "eu-west-3",
          "me-central-1",
          "me-south-1",
          "sa-east-1",
          "us-east-1",
          "us-east-2",
          "us-west-1",
          "us-west-2"
        ],
        "aws-cn": [
          "cn-north-1",
          "cn-northwest-1"
        ],
        "aws-us-gov": [
          "us-gov-east-1",
          "us-gov-west-1"
        ]
      }
    },
    "apigatewaymanagementapi": {
      "regions": {
        "aws": [
          "ap-east-1",
          "ap-northeast-1",
          "ap-northeast-2",
          "ap-northeast-3",
          "ap-south-1",
          "ap-southeast-1",
          "ap-southeast-2",
          "ca-central-1",
          "eu-central-1",
          "eu-north-1",
          "eu-west-1",
          "eu-west-2",
          "eu-west-3",
          "me-south-1",
          "sa-east-1",
          "us-east-1",
          "us-east-2",
          "us-west-1",
          "us-west-2"
        ],
        "aws-cn": [
          "cn-north-1",
          "cn-northwest-1"
        ],
        "aws-us-gov": [
          "us-gov-east-1",
          "us-gov-west-1"
        ]
      }
    },
    "apigatewayv2": {
      "regions": {
        "aws": [
          "af-south-1",
          "ap-east-1",
          "ap-northeast-1",
          "ap-northeast-2",
          "ap-northeast-3",
          "ap-south-1",
          "ap-southeast-1",
          "ap-southeast-2",
          "ca-central-1",
          "eu-central-1",
          "eu-north-1",
          "eu-south-1",
          "eu-west-1",
          "eu-west-2",
          "eu-west-3",
          "me-south-1",
          "sa-east-1",
          "us-east-1",
          "us-east-2",
          "us-west-1",
          "us-west-2"
        ],
        "aws-cn": [
          "cn-north-1",
          "cn-northwest-1"
        ],
        "aws-us-gov": [
          "us-gov-east-1",
          "us-gov-west-1"
        ]
      }
    },
    "appconfig": {
      "regions": {
        "aws": [
          "af-south-1",
          "ap-east-1",
          "ap-northeast-1",
          "ap-northeast-2",
          "ap-northeast-3",
          "ap-south-1",
          "ap-south-2",
          "ap-southeast-1",
          "ap-southeast-2",
          "ap-southeast-3",
          "ap-southeast-4",
          "ca-central-1",
          "eu-central-1",
          "eu-central-2",
          "eu-north-1",
          "eu-south-1",
          "eu-south-2",
          "eu-west-1",
          "eu-west-2",
          "eu-west-3",
          "me-central-1",
          "me-south-1",
          "sa-east-1",
          "us-east-1",
          "us-east-2",
          "us-west-1",
          "us-west-2"
        ],
        "aws-cn": [
          "cn-north-1",
          "cn-northwest-1"
        ],
        "aws-us-gov": [
          "us-gov-east-1",
          "us-gov-west-1"
        ]
      }
    },
    "appconfigdata": {
      "regions": {
        "aws": [
          "af-south-1",
          "ap-east-1",
          "ap-northeast-1",
          "ap-northeast-2",
          "ap-northeast-3",
          "ap-south-1",
          "ap-south-2",
          "ap-southeast-1",
          "ap-southeast-2",
          "ap-southeast-3",
          "ap-southeast-4",
          "ca-central-1",
          "eu-central-1",
          "eu-central-2",
          "eu-north-1",
          "eu-south-1",
          "eu-south-2",
          "eu-west-1",
          "eu-west-2",
          "eu-west-3",
          "me-central-1",
          "me-south-1",
          "sa-east-1",
          "us-east-1",
          "us-east-2",
          "us-west-1",
          "us-west-2"
        ],
        "aws-cn": [
          "cn-north-1",
          "cn-northwest-1"
        ],
        "aws-us-gov": [
          "us-gov-east-1",
          "us-gov-west-1"
        ]
      }
    },
    "appflow": {
      "regions": {
        "aws": [
          "af-south-1",
          "ap-northeast-1",
          "ap-northeast-2",
          "ap-south-1",
          "ap-southeast-1",
          "ap-southeast-2",
          "ca-central-1",
          "eu-central-1",
          "eu-west-1",
          "eu-west-2",
          "eu-west-3",
          "sa-east-1",
          "us-east-1",
          "us-east-2",
          "us-west-1",
          "us-west-2"
        ],
        "aws-cn": [],
        "aws-us-gov": []
      }
    },
    "appintegrations": {
      "regions": {
        "aws": [
          "af-south-1",
          "ap-northeast-1",
          "ap-northeast-2",
          "ap-southeast-1",
          "ap-southeast-2",
          "ca-central-1",
          "eu-central-1",
          "eu-west-2",
          "us-east-1",
          "us-west-2"
        ],
        "aws-cn": [],
        "aws-us-gov": []
      }
    },
    "application-autoscaling": {
      "regions": {
        "aws": [
          "af-south-1",
          "ap-east-1",
          "ap-northeast-1",
          "ap-northeast-2",
          "ap-northeast-3",
          "ap-south-1",
          "ap-southeast-1",
          "ap-southeast-2",
          "ap-southeast-3",
          "ca-central-1",
          "eu-central-1",
          "eu-north-1",
          "eu-south-1",
          "eu-west-1",
          "eu-west-2",
          "eu-west-3",
          "me-south-1",
          "sa-east-1",
          "us-east-1",
          "us-east-2",
          "us-west-1",
          "us-west-2"
        ],
        "aws-cn": [
          "cn-north-1",
          "cn-northwest-1"
        ],
        "aws-us-gov": [
          "us-gov-east-1",
          "us-gov-west-1"
        ]
      }
    },
    "application-insights": {
      "regions": {
        "aws": [
          "af-south-1",
          "ap-east-1",
          "ap-northeast-1",
          "ap-northeast-2",
          "ap-northeast-3",
          "ap-south-1",
          "ap-southeast-1",
          "ap-southeast-2",
          "ap-southeast-3",
          "ca-central-1",
          "eu-central-1",
          "eu-north-1",
          "eu-south-1",
          "eu-west-1",
          "eu-west-2",
          "eu-west-3",
          "me-south-1",
          "sa-east-1",
          "us-east-1",
          "us-east-2",
          "us-west-1",
          "us-west-2"
        ],
        "aws-cn": [
          "cn-north-1",
          "cn-northwest-1"
        ],
        "aws-us-gov": [
          "us-gov-east-1",
          "us-gov-west-1"
        ]
      }
    },
    "applicationcostprofiler": {
      "regions": {
        "aws": [
          "us-east-1"
        ],
        "aws-cn": [],
        "aws-us-gov": []
      }
    },
    "appmesh": {
      "regions": {
        "aws": [
          "af-south-1",
          "ap-east-1",
          "ap-northeast-1",
          "ap-northeast-2",
          "ap-northeast-3",
          "ap-south-1",
          "ap-southeast-1",
          "ap-southeast-2",
          "ap-southeast-3",
          "ca-central-1",
          "eu-central-1",
          "eu-north-1",
          "eu-south-1",
          "eu-west-1",
          "eu-west-2",
          "eu-west-3",
          "me-south-1",
          "sa-east-1",
          "us-east-1",
          "us-east-2",
          "us-west-1",
          "us-west-2"
        ],
        "aws-cn": [
          "cn-north-1",
          "cn-northwest-1"
        ],
        "aws-us-gov": []
      }
    },
    "apprunner": {
      "regions": {
        "aws": [
          "ap-northeast-1",
          "ap-southeast-1",
          "ap-southeast-2",
          "eu-central-1",
          "eu-west-1",
          "us-east-1",
          "us-east-2",
          "us-west-2"
        ],
        "aws-cn": [],
        "aws-us-gov": []
      }
    },
    "appstream": {
      "regions": {
        "aws": [
          "ap-northeast-1",
          "ap-northeast-2",
          "ap-south-1",
          "ap-southeast-1",
          "ap-southeast-2",
          "ca-central-1",
          "eu-central-1",
          "eu-west-1",
          "eu-west-2",
          "sa-east-1",
          "us-east-1",
          "us-east-2",
          "us-west-2"
        ],
        "aws-cn": [],
        "aws-us-gov": [
          "us-gov-east-1",
          "us-gov-west-1"
        ]
      }
    },
    "appsync": {
      "regions": {
        "aws": [
<<<<<<< HEAD
          "af-south-1",
          "ap-east-1",
          "ap-northeast-1",
          "ap-northeast-2",
          "ap-northeast-3",
          "ap-south-1",
          "ap-south-2",
          "ap-southeast-1",
=======
          "ap-northeast-2",
          "ap-southeast-1",
          "eu-central-1",
          "eu-central-2",
          "eu-north-1",
          "sa-east-1",
          "us-east-2",
          "us-west-1",
          "ap-east-1",
          "ap-northeast-3",
          "ap-south-2",
>>>>>>> 9b01e3f1
          "ap-southeast-2",
          "ap-southeast-3",
          "ca-central-1",
<<<<<<< HEAD
          "eu-central-1",
          "eu-central-2",
          "eu-north-1",
          "eu-south-1",
          "eu-south-2",
          "eu-west-1",
          "eu-west-2",
          "eu-west-3",
          "me-central-1",
          "me-south-1",
          "sa-east-1",
          "us-east-1",
          "us-east-2",
          "us-west-1",
=======
          "eu-south-2",
          "eu-west-2",
          "eu-west-3",
          "me-south-1",
          "us-east-1",
          "af-south-1",
          "ap-northeast-1",
          "ap-south-1",
          "ap-southeast-3",
          "eu-south-1",
          "eu-west-1",
          "me-central-1",
>>>>>>> 9b01e3f1
          "us-west-2"
        ],
        "aws-cn": [
          "cn-north-1",
          "cn-northwest-1"
        ],
        "aws-us-gov": []
      }
    },
    "aps": {
      "regions": {
        "aws": [
          "ap-northeast-1",
          "ap-southeast-1",
          "ap-southeast-2",
          "eu-central-1",
          "eu-north-1",
          "eu-west-1",
          "eu-west-2",
          "us-east-1",
          "us-east-2",
          "us-west-2"
        ],
        "aws-cn": [],
        "aws-us-gov": []
      }
    },
    "arc-zonal-shift": {
      "regions": {
        "aws": [
          "af-south-1",
          "ap-northeast-1",
          "ap-northeast-2",
          "ap-south-1",
          "ap-southeast-1",
          "ap-southeast-2",
          "ap-southeast-3",
          "ca-central-1",
          "eu-central-1",
          "eu-north-1",
          "eu-west-1",
          "eu-west-2",
          "eu-west-3",
          "me-south-1",
          "sa-east-1",
          "us-east-1",
          "us-east-2",
          "us-west-2"
        ],
        "aws-cn": [],
        "aws-us-gov": []
      }
    },
    "artifact": {
      "regions": {
        "aws": [
          "af-south-1",
          "ap-east-1",
          "ap-northeast-1",
          "ap-northeast-2",
          "ap-northeast-3",
          "ap-south-1",
          "ap-south-2",
          "ap-southeast-1",
          "ap-southeast-2",
          "ap-southeast-3",
          "ap-southeast-4",
          "ca-central-1",
          "eu-central-1",
          "eu-central-2",
          "eu-north-1",
          "eu-south-1",
          "eu-south-2",
          "eu-west-1",
          "eu-west-2",
          "eu-west-3",
          "me-central-1",
          "me-south-1",
          "sa-east-1",
          "us-east-1",
          "us-east-2",
          "us-west-1",
          "us-west-2"
        ],
        "aws-cn": [],
        "aws-us-gov": [
          "us-gov-east-1",
          "us-gov-west-1"
        ]
      }
    },
    "athena": {
      "regions": {
        "aws": [
          "af-south-1",
          "ap-east-1",
          "ap-northeast-1",
          "ap-northeast-2",
          "ap-northeast-3",
          "ap-south-1",
          "ap-southeast-1",
          "ap-southeast-2",
          "ap-southeast-3",
          "ca-central-1",
          "eu-central-1",
          "eu-north-1",
          "eu-south-1",
          "eu-west-1",
          "eu-west-2",
          "eu-west-3",
          "me-south-1",
          "sa-east-1",
          "us-east-1",
          "us-east-2",
          "us-west-1",
          "us-west-2"
        ],
        "aws-cn": [
          "cn-north-1",
          "cn-northwest-1"
        ],
        "aws-us-gov": [
          "us-gov-east-1",
          "us-gov-west-1"
        ]
      }
    },
    "auditmanager": {
      "regions": {
        "aws": [
          "ap-northeast-1",
          "ap-south-1",
          "ap-southeast-1",
          "ap-southeast-2",
          "ca-central-1",
          "eu-central-1",
          "eu-west-1",
          "eu-west-2",
          "us-east-1",
          "us-east-2",
          "us-west-1",
          "us-west-2"
        ],
        "aws-cn": [],
        "aws-us-gov": []
      }
    },
    "augmentedairuntime": {
      "regions": {
        "aws": [
          "ap-northeast-1",
          "ap-northeast-2",
          "ap-south-1",
          "ap-southeast-1",
          "ap-southeast-2",
          "ca-central-1",
          "eu-central-1",
          "eu-west-1",
          "eu-west-2",
          "us-east-1",
          "us-east-2",
          "us-west-2"
        ],
        "aws-cn": [],
        "aws-us-gov": []
      }
    },
    "aurora": {
      "regions": {
        "aws": [
          "af-south-1",
          "ap-east-1",
          "ap-northeast-1",
          "ap-northeast-2",
          "ap-northeast-3",
          "ap-south-1",
          "ap-south-2",
          "ap-southeast-1",
          "ap-southeast-2",
          "ap-southeast-3",
          "ap-southeast-4",
          "ca-central-1",
          "eu-central-1",
          "eu-central-2",
          "eu-north-1",
          "eu-south-1",
          "eu-south-2",
          "eu-west-1",
          "eu-west-2",
          "eu-west-3",
          "me-central-1",
          "me-south-1",
          "sa-east-1",
          "us-east-1",
          "us-east-2",
          "us-west-1",
          "us-west-2"
        ],
        "aws-cn": [
          "cn-north-1",
          "cn-northwest-1"
        ],
        "aws-us-gov": [
          "us-gov-east-1",
          "us-gov-west-1"
        ]
      }
    },
    "autoscaling": {
      "regions": {
        "aws": [
          "af-south-1",
          "ap-east-1",
          "ap-northeast-1",
          "ap-northeast-2",
          "ap-northeast-3",
          "ap-south-1",
          "ap-south-2",
          "ap-southeast-1",
          "ap-southeast-2",
          "ap-southeast-3",
          "ap-southeast-4",
          "ca-central-1",
          "eu-central-1",
          "eu-central-2",
          "eu-north-1",
          "eu-south-1",
          "eu-south-2",
          "eu-west-1",
          "eu-west-2",
          "eu-west-3",
          "me-central-1",
          "me-south-1",
          "sa-east-1",
          "us-east-1",
          "us-east-2",
          "us-west-1",
          "us-west-2"
        ],
        "aws-cn": [
          "cn-north-1",
          "cn-northwest-1"
        ],
        "aws-us-gov": [
          "us-gov-east-1",
          "us-gov-west-1"
        ]
      }
    },
    "backup": {
      "regions": {
        "aws": [
          "af-south-1",
          "ap-east-1",
          "ap-northeast-1",
          "ap-northeast-2",
          "ap-northeast-3",
          "ap-south-1",
          "ap-southeast-1",
          "ap-southeast-2",
          "ap-southeast-3",
          "ca-central-1",
          "eu-central-1",
          "eu-north-1",
          "eu-south-1",
          "eu-west-1",
          "eu-west-2",
          "eu-west-3",
          "me-central-1",
          "me-south-1",
          "sa-east-1",
          "us-east-1",
          "us-east-2",
          "us-west-1",
          "us-west-2"
        ],
        "aws-cn": [
          "cn-north-1",
          "cn-northwest-1"
        ],
        "aws-us-gov": [
          "us-gov-east-1",
          "us-gov-west-1"
        ]
      }
    },
    "backup-gateway": {
      "regions": {
        "aws": [
          "af-south-1",
          "ap-east-1",
          "ap-northeast-1",
          "ap-northeast-2",
          "ap-northeast-3",
          "ap-south-1",
          "ap-southeast-1",
          "ap-southeast-2",
          "ca-central-1",
          "eu-central-1",
          "eu-north-1",
          "eu-south-1",
          "eu-west-1",
          "eu-west-2",
          "eu-west-3",
          "me-south-1",
          "sa-east-1",
          "us-east-1",
          "us-east-2",
          "us-west-1",
          "us-west-2"
        ],
        "aws-cn": [],
        "aws-us-gov": [
          "us-gov-east-1",
          "us-gov-west-1"
        ]
      }
    },
    "backupstorage": {
      "regions": {
        "aws": [
          "eu-west-1",
          "us-east-1",
          "us-east-2",
          "us-west-2"
        ],
        "aws-cn": [],
        "aws-us-gov": []
      }
    },
    "batch": {
      "regions": {
        "aws": [
          "af-south-1",
          "ap-east-1",
          "ap-northeast-1",
          "ap-northeast-2",
          "ap-northeast-3",
          "ap-south-1",
          "ap-southeast-1",
          "ap-southeast-2",
          "ap-southeast-3",
          "ca-central-1",
          "eu-central-1",
          "eu-north-1",
          "eu-south-1",
          "eu-west-1",
          "eu-west-2",
          "eu-west-3",
          "me-central-1",
          "me-south-1",
          "sa-east-1",
          "us-east-1",
          "us-east-2",
          "us-west-1",
          "us-west-2"
        ],
        "aws-cn": [
          "cn-north-1",
          "cn-northwest-1"
        ],
        "aws-us-gov": [
          "us-gov-east-1",
          "us-gov-west-1"
        ]
      }
    },
    "billingconductor": {
      "regions": {
        "aws": [
          "us-east-1"
        ],
        "aws-cn": [],
        "aws-us-gov": []
      }
    },
    "braket": {
      "regions": {
        "aws": [
          "us-east-1",
          "us-west-1",
          "us-west-2"
        ],
        "aws-cn": [],
        "aws-us-gov": []
      }
    },
    "budgets": {
      "regions": {
        "aws": [
          "ap-northeast-1",
          "ap-northeast-2",
          "ap-south-1",
          "ap-southeast-1",
          "ap-southeast-2",
          "ca-central-1",
          "eu-central-1",
          "eu-west-1",
          "eu-west-2",
          "eu-west-3",
          "sa-east-1",
          "us-east-1",
          "us-east-2",
          "us-west-1",
          "us-west-2"
        ],
        "aws-cn": [
          "cn-north-1",
          "cn-northwest-1"
        ],
        "aws-us-gov": []
      }
    },
    "chatbot": {
      "regions": {
        "aws": [
          "af-south-1",
          "ap-east-1",
          "ap-northeast-1",
          "ap-northeast-2",
          "ap-northeast-3",
          "ap-south-1",
          "ap-south-2",
          "ap-southeast-1",
          "ap-southeast-2",
          "ap-southeast-3",
          "ca-central-1",
          "eu-central-1",
          "eu-central-2",
          "eu-north-1",
          "eu-south-1",
          "eu-south-2",
          "eu-west-1",
          "eu-west-2",
          "eu-west-3",
          "me-central-1",
          "me-south-1",
          "sa-east-1",
          "us-east-1",
          "us-east-2",
          "us-west-1",
          "us-west-2"
        ],
        "aws-cn": [],
        "aws-us-gov": []
      }
    },
    "chime": {
      "regions": {
        "aws": [
          "af-south-1",
          "ap-northeast-1",
          "ap-northeast-2",
          "ap-south-1",
          "ap-southeast-1",
          "ap-southeast-2",
          "ca-central-1",
          "eu-central-1",
          "eu-north-1",
          "eu-south-1",
          "eu-west-1",
          "eu-west-2",
          "eu-west-3",
          "sa-east-1",
          "us-east-1",
          "us-east-2",
          "us-west-1",
          "us-west-2"
        ],
        "aws-cn": [],
        "aws-us-gov": [
          "us-gov-east-1",
          "us-gov-west-1"
        ]
      }
    },
    "chime-sdk": {
      "regions": {
        "aws": [
          "af-south-1",
          "ap-northeast-1",
          "ap-northeast-2",
          "ap-south-1",
          "ap-southeast-1",
          "ap-southeast-2",
          "ca-central-1",
          "eu-central-1",
          "eu-north-1",
          "eu-south-1",
          "eu-west-1",
          "eu-west-2",
          "eu-west-3",
          "sa-east-1",
          "us-east-1",
          "us-east-2",
          "us-west-1",
          "us-west-2"
        ],
        "aws-cn": [],
        "aws-us-gov": [
          "us-gov-east-1",
          "us-gov-west-1"
        ]
      }
    },
    "chime-sdk-identity": {
      "regions": {
        "aws": [
          "eu-central-1",
          "us-east-1"
        ],
        "aws-cn": [],
        "aws-us-gov": []
      }
    },
    "chime-sdk-media-pipelines": {
      "regions": {
        "aws": [
          "ap-southeast-1",
          "eu-central-1",
          "us-east-1",
          "us-west-2"
        ],
        "aws-cn": [],
        "aws-us-gov": []
      }
    },
    "chime-sdk-meetings": {
      "regions": {
        "aws": [
          "ap-southeast-1",
          "eu-central-1",
          "us-east-1",
          "us-west-2"
        ],
        "aws-cn": [],
        "aws-us-gov": [
          "us-gov-east-1",
          "us-gov-west-1"
        ]
      }
    },
    "chime-sdk-messaging": {
      "regions": {
        "aws": [
          "eu-central-1",
          "us-east-1"
        ],
        "aws-cn": [],
        "aws-us-gov": []
      }
    },
    "chime-sdk-voice": {
      "regions": {
        "aws": [
          "ap-northeast-1",
          "ap-northeast-2",
          "ap-southeast-1",
          "ca-central-1",
          "eu-central-1",
          "eu-west-1",
          "eu-west-2",
          "us-east-1",
          "us-west-2"
        ],
        "aws-cn": [],
        "aws-us-gov": []
      }
    },
    "cleanrooms": {
      "regions": {
        "aws": [
          "ap-northeast-1",
          "ap-northeast-2",
          "ap-southeast-1",
          "ap-southeast-2",
          "eu-central-1",
          "eu-north-1",
          "eu-west-1",
          "eu-west-2",
          "us-east-1",
          "us-east-2",
          "us-west-2"
        ],
        "aws-cn": [],
        "aws-us-gov": []
      }
    },
    "cloud9": {
      "regions": {
        "aws": [
          "af-south-1",
          "ap-east-1",
          "ap-northeast-1",
          "ap-northeast-2",
          "ap-northeast-3",
          "ap-south-1",
          "ap-southeast-1",
          "ap-southeast-2",
          "ca-central-1",
          "eu-central-1",
          "eu-north-1",
          "eu-south-1",
          "eu-west-1",
          "eu-west-2",
          "eu-west-3",
          "me-south-1",
          "sa-east-1",
          "us-east-1",
          "us-east-2",
          "us-west-1",
          "us-west-2"
        ],
        "aws-cn": [],
        "aws-us-gov": []
      }
    },
    "cloudcontrolapi": {
      "regions": {
        "aws": [
          "af-south-1",
          "ap-east-1",
          "ap-northeast-1",
          "ap-northeast-2",
          "ap-northeast-3",
          "ap-south-1",
          "ap-south-2",
          "ap-southeast-1",
          "ap-southeast-2",
          "ap-southeast-3",
          "ap-southeast-4",
          "ca-central-1",
          "eu-central-1",
          "eu-central-2",
          "eu-north-1",
          "eu-south-1",
          "eu-south-2",
          "eu-west-1",
          "eu-west-2",
          "eu-west-3",
          "me-central-1",
          "me-south-1",
          "sa-east-1",
          "us-east-1",
          "us-east-2",
          "us-west-1",
          "us-west-2"
        ],
        "aws-cn": [
          "cn-north-1",
          "cn-northwest-1"
        ],
        "aws-us-gov": [
          "us-gov-east-1",
          "us-gov-west-1"
        ]
      }
    },
    "clouddirectory": {
      "regions": {
        "aws": [
          "ap-southeast-1",
          "ap-southeast-2",
          "ca-central-1",
          "eu-central-1",
          "eu-west-1",
          "eu-west-2",
          "us-east-1",
          "us-east-2",
          "us-west-2"
        ],
        "aws-cn": [],
        "aws-us-gov": [
          "us-gov-west-1"
        ]
      }
    },
    "cloudenduredisasterrecovery": {
      "regions": {
        "aws": [
          "af-south-1",
          "ap-east-1",
          "ap-northeast-1",
          "ap-northeast-2",
          "ap-northeast-3",
          "ap-south-1",
          "ap-southeast-1",
          "ap-southeast-2",
          "ca-central-1",
          "eu-central-1",
          "eu-north-1",
          "eu-south-1",
          "eu-west-1",
          "eu-west-2",
          "eu-west-3",
          "me-south-1",
          "sa-east-1",
          "us-east-1",
          "us-east-2",
          "us-west-1",
          "us-west-2"
        ],
        "aws-cn": [],
        "aws-us-gov": []
      }
    },
    "cloudenduremigration": {
      "regions": {
        "aws": [
          "af-south-1",
          "ap-east-1",
          "ap-northeast-1",
          "ap-northeast-2",
          "ap-northeast-3",
          "ap-south-1",
          "ap-southeast-1",
          "ap-southeast-2",
          "ca-central-1",
          "eu-central-1",
          "eu-north-1",
          "eu-south-1",
          "eu-west-1",
          "eu-west-2",
          "eu-west-3",
          "me-south-1",
          "sa-east-1",
          "us-east-1",
          "us-east-2",
          "us-west-1",
          "us-west-2"
        ],
        "aws-cn": [
          "cn-north-1",
          "cn-northwest-1"
        ],
        "aws-us-gov": [
          "us-gov-east-1",
          "us-gov-west-1"
        ]
      }
    },
    "cloudformation": {
      "regions": {
        "aws": [
          "af-south-1",
          "ap-east-1",
          "ap-northeast-1",
          "ap-northeast-2",
          "ap-northeast-3",
          "ap-south-1",
          "ap-south-2",
          "ap-southeast-1",
          "ap-southeast-2",
          "ap-southeast-3",
          "ap-southeast-4",
          "ca-central-1",
          "eu-central-1",
          "eu-central-2",
          "eu-north-1",
          "eu-south-1",
          "eu-south-2",
          "eu-west-1",
          "eu-west-2",
          "eu-west-3",
          "me-central-1",
          "me-south-1",
          "sa-east-1",
          "us-east-1",
          "us-east-2",
          "us-west-1",
          "us-west-2"
        ],
        "aws-cn": [
          "cn-north-1",
          "cn-northwest-1"
        ],
        "aws-us-gov": [
          "us-gov-east-1",
          "us-gov-west-1"
        ]
      }
    },
    "cloudfront": {
      "regions": {
        "aws": [
          "af-south-1",
          "ap-east-1",
          "ap-northeast-1",
          "ap-northeast-2",
          "ap-northeast-3",
          "ap-south-1",
          "ap-south-2",
          "ap-southeast-1",
          "ap-southeast-2",
          "ap-southeast-3",
          "ap-southeast-4",
          "ca-central-1",
          "eu-central-1",
          "eu-central-2",
          "eu-north-1",
          "eu-south-1",
          "eu-south-2",
          "eu-west-1",
          "eu-west-2",
          "eu-west-3",
          "me-central-1",
          "me-south-1",
          "sa-east-1",
          "us-east-1",
          "us-east-2",
          "us-west-1",
          "us-west-2"
        ],
        "aws-cn": [
          "cn-north-1",
          "cn-northwest-1"
        ],
        "aws-us-gov": []
      }
    },
    "cloudhsmv2": {
      "regions": {
        "aws": [
          "af-south-1",
          "ap-east-1",
          "ap-northeast-1",
          "ap-northeast-2",
          "ap-northeast-3",
          "ap-south-1",
          "ap-southeast-1",
          "ap-southeast-2",
          "ap-southeast-3",
          "ca-central-1",
          "eu-central-1",
          "eu-central-2",
          "eu-north-1",
          "eu-south-1",
          "eu-west-1",
          "eu-west-2",
          "eu-west-3",
          "me-central-1",
          "me-south-1",
          "sa-east-1",
          "us-east-1",
          "us-east-2",
          "us-west-1",
          "us-west-2"
        ],
        "aws-cn": [],
        "aws-us-gov": [
          "us-gov-east-1",
          "us-gov-west-1"
        ]
      }
    },
    "cloudsearch": {
      "regions": {
        "aws": [
          "ap-northeast-1",
          "ap-northeast-2",
          "ap-southeast-1",
          "ap-southeast-2",
          "eu-central-1",
          "eu-west-1",
          "sa-east-1",
          "us-east-1",
          "us-west-1",
          "us-west-2"
        ],
        "aws-cn": [],
        "aws-us-gov": []
      }
    },
    "cloudshell": {
      "regions": {
        "aws": [
          "ap-northeast-1",
          "ap-south-1",
          "ap-southeast-2",
          "ca-central-1",
          "eu-central-1",
          "eu-west-1",
          "eu-west-2",
          "sa-east-1",
          "us-east-1",
          "us-east-2",
          "us-west-2"
        ],
        "aws-cn": [],
        "aws-us-gov": [
          "us-gov-east-1",
          "us-gov-west-1"
        ]
      }
    },
    "cloudtrail": {
      "regions": {
        "aws": [
          "af-south-1",
          "ap-east-1",
          "ap-northeast-1",
          "ap-northeast-2",
          "ap-northeast-3",
          "ap-south-1",
          "ap-south-2",
          "ap-southeast-1",
          "ap-southeast-2",
          "ap-southeast-3",
          "ap-southeast-4",
          "ca-central-1",
          "eu-central-1",
          "eu-central-2",
          "eu-north-1",
          "eu-south-1",
          "eu-south-2",
          "eu-west-1",
          "eu-west-2",
          "eu-west-3",
          "me-central-1",
          "me-south-1",
          "sa-east-1",
          "us-east-1",
          "us-east-2",
          "us-west-1",
          "us-west-2"
        ],
        "aws-cn": [
          "cn-north-1",
          "cn-northwest-1"
        ],
        "aws-us-gov": [
          "us-gov-east-1",
          "us-gov-west-1"
        ]
      }
    },
    "cloudtrail-data": {
      "regions": {
        "aws": [],
        "aws-cn": [],
        "aws-us-gov": []
      }
    },
    "cloudwatch": {
      "regions": {
        "aws": [
          "af-south-1",
          "ap-east-1",
          "ap-northeast-1",
          "ap-northeast-2",
          "ap-northeast-3",
          "ap-south-1",
          "ap-south-2",
          "ap-southeast-1",
          "ap-southeast-2",
          "ap-southeast-3",
          "ap-southeast-4",
          "ca-central-1",
          "eu-central-1",
          "eu-central-2",
          "eu-north-1",
          "eu-south-1",
          "eu-south-2",
          "eu-west-1",
          "eu-west-2",
          "eu-west-3",
          "me-central-1",
          "me-south-1",
          "sa-east-1",
          "us-east-1",
          "us-east-2",
          "us-west-1",
          "us-west-2"
        ],
        "aws-cn": [
          "cn-north-1",
          "cn-northwest-1"
        ],
        "aws-us-gov": [
          "us-gov-east-1",
          "us-gov-west-1"
        ]
      }
    },
    "codeartifact": {
      "regions": {
        "aws": [
          "ap-northeast-1",
          "ap-south-1",
          "ap-southeast-1",
          "ap-southeast-2",
          "eu-central-1",
          "eu-north-1",
          "eu-south-1",
          "eu-west-1",
          "eu-west-2",
          "eu-west-3",
          "us-east-1",
          "us-east-2",
          "us-west-2"
        ],
        "aws-cn": [],
        "aws-us-gov": []
      }
    },
    "codebuild": {
      "regions": {
        "aws": [
          "af-south-1",
          "ap-east-1",
          "ap-northeast-1",
          "ap-northeast-2",
          "ap-northeast-3",
          "ap-south-1",
          "ap-south-2",
          "ap-southeast-1",
          "ap-southeast-2",
          "ap-southeast-3",
          "ca-central-1",
          "eu-central-1",
          "eu-central-2",
          "eu-north-1",
          "eu-south-1",
          "eu-south-2",
          "eu-west-1",
          "eu-west-2",
          "eu-west-3",
          "me-central-1",
          "me-south-1",
          "sa-east-1",
          "us-east-1",
          "us-east-2",
          "us-west-1",
          "us-west-2"
        ],
        "aws-cn": [
          "cn-north-1",
          "cn-northwest-1"
        ],
        "aws-us-gov": [
          "us-gov-east-1",
          "us-gov-west-1"
        ]
      }
    },
    "codecatalyst": {
      "regions": {
        "aws": [
          "us-west-2"
        ],
        "aws-cn": [],
        "aws-us-gov": []
      }
    },
    "codecommit": {
      "regions": {
        "aws": [
          "af-south-1",
          "ap-east-1",
          "ap-northeast-1",
          "ap-northeast-2",
          "ap-northeast-3",
          "ap-south-1",
          "ap-south-2",
          "ap-southeast-1",
          "ap-southeast-2",
          "ap-southeast-3",
          "ca-central-1",
          "eu-central-1",
          "eu-north-1",
          "eu-south-1",
          "eu-west-1",
          "eu-west-2",
          "eu-west-3",
          "me-central-1",
          "me-south-1",
          "sa-east-1",
          "us-east-1",
          "us-east-2",
          "us-west-1",
          "us-west-2"
        ],
        "aws-cn": [
          "cn-north-1",
          "cn-northwest-1"
        ],
        "aws-us-gov": [
          "us-gov-east-1",
          "us-gov-west-1"
        ]
      }
    },
    "codedeploy": {
      "regions": {
        "aws": [
          "af-south-1",
          "ap-east-1",
          "ap-northeast-1",
          "ap-northeast-2",
          "ap-northeast-3",
          "ap-south-1",
          "ap-south-2",
          "ap-southeast-1",
          "ap-southeast-2",
          "ap-southeast-3",
          "ap-southeast-4",
          "ca-central-1",
          "eu-central-1",
          "eu-central-2",
          "eu-north-1",
          "eu-south-1",
          "eu-south-2",
          "eu-west-1",
          "eu-west-2",
          "eu-west-3",
          "me-central-1",
          "me-south-1",
          "sa-east-1",
          "us-east-1",
          "us-east-2",
          "us-west-1",
          "us-west-2"
        ],
        "aws-cn": [
          "cn-north-1",
          "cn-northwest-1"
        ],
        "aws-us-gov": [
          "us-gov-east-1",
          "us-gov-west-1"
        ]
      }
    },
    "codeguru-reviewer": {
      "regions": {
        "aws": [
          "ap-northeast-1",
          "ap-southeast-1",
          "ap-southeast-2",
          "eu-central-1",
          "eu-north-1",
          "eu-west-1",
          "eu-west-2",
          "us-east-1",
          "us-east-2",
          "us-west-2"
        ],
        "aws-cn": [],
        "aws-us-gov": []
      }
    },
    "codeguruprofiler": {
      "regions": {
        "aws": [
          "ap-northeast-1",
          "ap-southeast-1",
          "ap-southeast-2",
          "eu-central-1",
          "eu-north-1",
          "eu-west-1",
          "eu-west-2",
          "us-east-1",
          "us-east-2",
          "us-west-2"
        ],
        "aws-cn": [],
        "aws-us-gov": []
      }
    },
    "codepipeline": {
      "regions": {
        "aws": [
          "af-south-1",
          "ap-east-1",
          "ap-northeast-1",
          "ap-northeast-2",
          "ap-south-1",
          "ap-southeast-1",
          "ap-southeast-2",
          "ca-central-1",
          "eu-central-1",
          "eu-central-2",
          "eu-north-1",
          "eu-south-1",
          "eu-west-1",
          "eu-west-2",
          "eu-west-3",
          "me-south-1",
          "sa-east-1",
          "us-east-1",
          "us-east-2",
          "us-west-1",
          "us-west-2"
        ],
        "aws-cn": [
          "cn-north-1",
          "cn-northwest-1"
        ],
        "aws-us-gov": [
          "us-gov-west-1"
        ]
      }
    },
    "codestar": {
      "regions": {
        "aws": [
          "ap-northeast-1",
          "ap-northeast-2",
          "ap-southeast-1",
          "ap-southeast-2",
          "ca-central-1",
          "eu-central-1",
          "eu-north-1",
          "eu-west-1",
          "eu-west-2",
          "us-east-1",
          "us-east-2",
          "us-west-1",
          "us-west-2"
        ],
        "aws-cn": [],
        "aws-us-gov": []
      }
    },
    "codestar-connections": {
      "regions": {
        "aws": [
          "ap-northeast-1",
          "ap-northeast-2",
          "ap-south-1",
          "ap-southeast-1",
          "ap-southeast-2",
          "ca-central-1",
          "eu-central-1",
          "eu-north-1",
          "eu-west-1",
          "eu-west-2",
          "eu-west-3",
          "sa-east-1",
          "us-east-1",
          "us-east-2",
          "us-west-1",
          "us-west-2"
        ],
        "aws-cn": [],
        "aws-us-gov": []
      }
    },
    "codestar-notifications": {
      "regions": {
        "aws": [
          "ap-east-1",
          "ap-northeast-1",
          "ap-northeast-2",
          "ap-south-1",
          "ap-southeast-1",
          "ap-southeast-2",
          "ca-central-1",
          "eu-central-1",
          "eu-north-1",
          "eu-west-1",
          "eu-west-2",
          "eu-west-3",
          "me-south-1",
          "sa-east-1",
          "us-east-1",
          "us-east-2",
          "us-west-1",
          "us-west-2"
        ],
        "aws-cn": [],
        "aws-us-gov": []
      }
    },
    "cognito-identity": {
      "regions": {
        "aws": [
          "ap-northeast-1",
          "ap-northeast-2",
          "ap-south-1",
          "ap-southeast-1",
          "ap-southeast-2",
          "ca-central-1",
          "eu-central-1",
          "eu-north-1",
          "eu-south-1",
          "eu-west-1",
          "eu-west-2",
          "eu-west-3",
          "me-south-1",
          "sa-east-1",
          "us-east-1",
          "us-east-2",
          "us-west-1",
          "us-west-2"
        ],
        "aws-cn": [
          "cn-north-1"
        ],
        "aws-us-gov": [
          "us-gov-west-1"
        ]
      }
    },
    "cognito-idp": {
      "regions": {
        "aws": [
          "ap-northeast-1",
          "ap-northeast-2",
          "ap-south-1",
          "ap-southeast-1",
          "ap-southeast-2",
          "ca-central-1",
          "eu-central-1",
          "eu-north-1",
          "eu-south-1",
          "eu-west-1",
          "eu-west-2",
          "eu-west-3",
          "me-south-1",
          "sa-east-1",
          "us-east-1",
          "us-east-2",
          "us-west-1",
          "us-west-2"
        ],
        "aws-cn": [],
        "aws-us-gov": [
          "us-gov-west-1"
        ]
      }
    },
    "cognito-sync": {
      "regions": {
        "aws": [
          "ap-northeast-1",
          "ap-northeast-2",
          "ap-south-1",
          "ap-southeast-1",
          "ap-southeast-2",
          "eu-central-1",
          "eu-west-1",
          "eu-west-2",
          "us-east-1",
          "us-east-2",
          "us-west-2"
        ],
        "aws-cn": [],
        "aws-us-gov": []
      }
    },
    "comprehend": {
      "regions": {
        "aws": [
          "ap-northeast-1",
          "ap-northeast-2",
          "ap-south-1",
          "ap-southeast-1",
          "ap-southeast-2",
          "ca-central-1",
          "eu-central-1",
          "eu-west-1",
          "eu-west-2",
          "us-east-1",
          "us-east-2",
          "us-west-2"
        ],
        "aws-cn": [],
        "aws-us-gov": [
          "us-gov-west-1"
        ]
      }
    },
    "comprehendmedical": {
      "regions": {
        "aws": [
          "ap-southeast-2",
          "ca-central-1",
          "eu-west-1",
          "eu-west-2",
          "us-east-1",
          "us-east-2",
          "us-west-2"
        ],
        "aws-cn": [],
        "aws-us-gov": [
          "us-gov-west-1"
        ]
      }
    },
    "compute-optimizer": {
      "regions": {
        "aws": [
          "af-south-1",
          "ap-east-1",
          "ap-northeast-1",
          "ap-northeast-2",
          "ap-northeast-3",
          "ap-south-1",
          "ap-southeast-1",
          "ap-southeast-2",
          "ca-central-1",
          "eu-central-1",
          "eu-north-1",
          "eu-south-1",
          "eu-west-1",
          "eu-west-2",
          "eu-west-3",
          "me-south-1",
          "sa-east-1",
          "us-east-1",
          "us-east-2",
          "us-west-1",
          "us-west-2"
        ],
        "aws-cn": [
          "cn-north-1",
          "cn-northwest-1"
        ],
        "aws-us-gov": [
          "us-gov-east-1",
          "us-gov-west-1"
        ]
      }
    },
    "config": {
      "regions": {
        "aws": [
          "af-south-1",
          "ap-east-1",
          "ap-northeast-1",
          "ap-northeast-2",
          "ap-northeast-3",
          "ap-south-1",
          "ap-south-2",
          "ap-southeast-1",
          "ap-southeast-2",
          "ap-southeast-3",
          "ap-southeast-4",
          "ca-central-1",
          "eu-central-1",
          "eu-central-2",
          "eu-north-1",
          "eu-south-1",
          "eu-south-2",
          "eu-west-1",
          "eu-west-2",
          "eu-west-3",
          "me-central-1",
          "me-south-1",
          "sa-east-1",
          "us-east-1",
          "us-east-2",
          "us-west-1",
          "us-west-2"
        ],
        "aws-cn": [
          "cn-north-1",
          "cn-northwest-1"
        ],
        "aws-us-gov": [
          "us-gov-east-1",
          "us-gov-west-1"
        ]
      }
    },
    "connect": {
      "regions": {
        "aws": [
          "af-south-1",
          "ap-northeast-1",
          "ap-northeast-2",
          "ap-southeast-1",
          "ap-southeast-2",
          "ca-central-1",
          "eu-central-1",
          "eu-west-2",
          "us-east-1",
          "us-west-2"
        ],
        "aws-cn": [],
        "aws-us-gov": [
          "us-gov-west-1"
        ]
      }
    },
    "connect-contact-lens": {
      "regions": {
        "aws": [
          "ap-northeast-1",
          "ap-northeast-2",
          "ap-southeast-2",
          "ca-central-1",
          "eu-central-1",
          "eu-west-2",
          "us-east-1",
          "us-west-2"
        ],
        "aws-cn": [],
        "aws-us-gov": []
      }
    },
    "connectcampaigns": {
      "regions": {
        "aws": [
          "ap-southeast-2",
          "ca-central-1",
          "eu-west-2",
          "us-east-1",
          "us-west-2"
        ],
        "aws-cn": [],
        "aws-us-gov": []
      }
    },
    "connectcases": {
      "regions": {
        "aws": [
          "ap-southeast-1",
          "ap-southeast-2",
          "ca-central-1",
          "eu-central-1",
          "eu-west-2",
          "us-east-1",
          "us-west-2"
        ],
        "aws-cn": [],
        "aws-us-gov": []
      }
    },
    "connectparticipant": {
      "regions": {
        "aws": [
          "af-south-1",
          "ap-northeast-1",
          "ap-northeast-2",
          "ap-southeast-1",
          "ap-southeast-2",
          "ca-central-1",
          "eu-central-1",
          "eu-west-2",
          "us-east-1",
          "us-west-2"
        ],
        "aws-cn": [],
        "aws-us-gov": [
          "us-gov-west-1"
        ]
      }
    },
    "controltower": {
      "regions": {
        "aws": [
          "ap-northeast-1",
          "ap-northeast-2",
          "ap-south-1",
          "ap-southeast-1",
          "ap-southeast-2",
          "ca-central-1",
          "eu-central-1",
          "eu-north-1",
          "eu-west-1",
          "eu-west-2",
          "eu-west-3",
          "sa-east-1",
          "us-east-1",
          "us-east-2",
          "us-west-2"
        ],
        "aws-cn": [],
        "aws-us-gov": [
          "us-gov-east-1",
          "us-gov-west-1"
        ]
      }
    },
    "costexplorer": {
      "regions": {
        "aws": [
          "us-east-1"
        ],
        "aws-cn": [
          "cn-northwest-1"
        ],
        "aws-us-gov": []
      }
    },
    "cur": {
      "regions": {
        "aws": [
          "us-east-1"
        ],
        "aws-cn": [
          "cn-northwest-1"
        ],
        "aws-us-gov": []
      }
    },
    "customer-profiles": {
      "regions": {
        "aws": [
          "af-south-1",
          "ap-northeast-1",
          "ap-northeast-2",
          "ap-southeast-1",
          "ap-southeast-2",
          "ca-central-1",
          "eu-central-1",
          "eu-west-2",
          "us-east-1",
          "us-west-2"
        ],
        "aws-cn": [],
        "aws-us-gov": []
      }
    },
    "databrew": {
      "regions": {
        "aws": [
          "af-south-1",
          "ap-east-1",
          "ap-northeast-1",
          "ap-northeast-2",
          "ap-south-1",
          "ap-southeast-1",
          "ap-southeast-2",
          "ca-central-1",
          "eu-central-1",
          "eu-north-1",
          "eu-south-1",
          "eu-west-1",
          "eu-west-2",
          "eu-west-3",
          "sa-east-1",
          "us-east-1",
          "us-east-2",
          "us-west-1",
          "us-west-2"
        ],
        "aws-cn": [
          "cn-north-1",
          "cn-northwest-1"
        ],
        "aws-us-gov": [
          "us-gov-west-1"
        ]
      }
    },
    "dataexchange": {
      "regions": {
        "aws": [
          "ap-northeast-1",
          "ap-northeast-2",
          "ap-southeast-1",
          "ap-southeast-2",
          "eu-central-1",
          "eu-west-1",
          "eu-west-2",
          "us-east-1",
          "us-east-2",
          "us-west-1",
          "us-west-2"
        ],
        "aws-cn": [],
        "aws-us-gov": []
      }
    },
    "datapipeline": {
      "regions": {
        "aws": [
          "ap-northeast-1",
          "ap-southeast-2",
          "eu-west-1",
          "us-east-1",
          "us-west-2"
        ],
        "aws-cn": [],
        "aws-us-gov": []
      }
    },
    "datasync": {
      "regions": {
        "aws": [
          "af-south-1",
          "ap-east-1",
          "ap-northeast-1",
          "ap-northeast-2",
          "ap-northeast-3",
          "ap-south-1",
          "ap-south-2",
          "ap-southeast-1",
          "ap-southeast-2",
          "ap-southeast-3",
          "ca-central-1",
          "eu-central-1",
          "eu-central-2",
          "eu-north-1",
          "eu-south-1",
          "eu-south-2",
          "eu-west-1",
          "eu-west-2",
          "eu-west-3",
          "me-central-1",
          "me-south-1",
          "sa-east-1",
          "us-east-1",
          "us-east-2",
          "us-west-1",
          "us-west-2"
        ],
        "aws-cn": [
          "cn-north-1",
          "cn-northwest-1"
        ],
        "aws-us-gov": [
          "us-gov-east-1",
          "us-gov-west-1"
        ]
      }
    },
    "dax": {
      "regions": {
        "aws": [
          "ap-northeast-1",
          "ap-south-1",
          "ap-southeast-1",
          "ap-southeast-2",
          "eu-central-1",
          "eu-west-1",
          "eu-west-2",
          "eu-west-3",
          "sa-east-1",
          "us-east-1",
          "us-east-2",
          "us-west-1",
          "us-west-2"
        ],
        "aws-cn": [
          "cn-north-1",
          "cn-northwest-1"
        ],
        "aws-us-gov": []
      }
    },
    "deepcomposer": {
      "regions": {
        "aws": [
          "us-east-1"
        ],
        "aws-cn": [],
        "aws-us-gov": []
      }
    },
    "deeplens": {
      "regions": {
        "aws": [
          "ap-northeast-1",
          "eu-central-1",
          "us-east-1"
        ],
        "aws-cn": [],
        "aws-us-gov": []
      }
    },
    "deepracer": {
      "regions": {
        "aws": [
          "us-east-1"
        ],
        "aws-cn": [],
        "aws-us-gov": []
      }
    },
    "detective": {
      "regions": {
        "aws": [
          "af-south-1",
          "ap-east-1",
          "ap-northeast-1",
          "ap-northeast-2",
          "ap-south-1",
          "ap-southeast-1",
          "ap-southeast-2",
          "ca-central-1",
          "eu-central-1",
          "eu-north-1",
          "eu-south-1",
          "eu-west-1",
          "eu-west-2",
          "eu-west-3",
          "me-south-1",
          "sa-east-1",
          "us-east-1",
          "us-east-2",
          "us-west-1",
          "us-west-2"
        ],
        "aws-cn": [],
        "aws-us-gov": [
          "us-gov-east-1",
          "us-gov-west-1"
        ]
      }
    },
    "devicefarm": {
      "regions": {
        "aws": [
          "us-west-2"
        ],
        "aws-cn": [],
        "aws-us-gov": []
      }
    },
    "devops-guru": {
      "regions": {
        "aws": [
          "ap-northeast-1",
          "ap-northeast-2",
          "ap-south-1",
          "ap-southeast-1",
          "ap-southeast-2",
          "ca-central-1",
          "eu-central-1",
          "eu-north-1",
          "eu-west-1",
          "eu-west-2",
          "eu-west-3",
          "sa-east-1",
          "us-east-1",
          "us-east-2",
          "us-west-1",
          "us-west-2"
        ],
        "aws-cn": [],
        "aws-us-gov": []
      }
    },
    "directconnect": {
      "regions": {
        "aws": [
          "af-south-1",
          "ap-east-1",
          "ap-northeast-1",
          "ap-northeast-2",
          "ap-northeast-3",
          "ap-south-1",
          "ap-south-2",
          "ap-southeast-1",
          "ap-southeast-2",
          "ap-southeast-3",
          "ap-southeast-4",
          "ca-central-1",
          "eu-central-1",
          "eu-central-2",
          "eu-north-1",
          "eu-south-1",
          "eu-south-2",
          "eu-west-1",
          "eu-west-2",
          "eu-west-3",
          "me-central-1",
          "me-south-1",
          "sa-east-1",
          "us-east-1",
          "us-east-2",
          "us-west-1",
          "us-west-2"
        ],
        "aws-cn": [
          "cn-north-1",
          "cn-northwest-1"
        ],
        "aws-us-gov": [
          "us-gov-east-1",
          "us-gov-west-1"
        ]
      }
    },
    "discovery": {
      "regions": {
        "aws": [
          "ap-northeast-1",
          "ap-southeast-2",
          "eu-central-1",
          "eu-west-1",
          "eu-west-2",
          "us-east-1",
          "us-west-2"
        ],
        "aws-cn": [],
        "aws-us-gov": []
      }
    },
    "dlm": {
      "regions": {
        "aws": [
          "af-south-1",
          "ap-east-1",
          "ap-northeast-1",
          "ap-northeast-2",
          "ap-northeast-3",
          "ap-south-1",
          "ap-southeast-1",
          "ap-southeast-2",
          "ap-southeast-3",
          "ap-southeast-4",
          "ca-central-1",
          "eu-central-1",
          "eu-central-2",
          "eu-north-1",
          "eu-south-1",
          "eu-south-2",
          "eu-west-1",
          "eu-west-2",
          "eu-west-3",
          "me-central-1",
          "me-south-1",
          "sa-east-1",
          "us-east-1",
          "us-east-2",
          "us-west-1",
          "us-west-2"
        ],
        "aws-cn": [
          "cn-north-1",
          "cn-northwest-1"
        ],
        "aws-us-gov": [
          "us-gov-east-1",
          "us-gov-west-1"
        ]
      }
    },
    "dms": {
      "regions": {
        "aws": [
          "af-south-1",
          "ap-east-1",
          "ap-northeast-1",
          "ap-northeast-2",
          "ap-northeast-3",
          "ap-south-1",
          "ap-south-2",
          "ap-southeast-1",
          "ap-southeast-2",
          "ap-southeast-3",
          "ap-southeast-4",
          "ca-central-1",
          "eu-central-1",
          "eu-central-2",
          "eu-north-1",
          "eu-south-1",
          "eu-south-2",
          "eu-west-1",
          "eu-west-2",
          "eu-west-3",
          "me-central-1",
          "me-south-1",
          "sa-east-1",
          "us-east-1",
          "us-east-2",
          "us-west-1",
          "us-west-2"
        ],
        "aws-cn": [
          "cn-north-1",
          "cn-northwest-1"
        ],
        "aws-us-gov": [
          "us-gov-east-1",
          "us-gov-west-1"
        ]
      }
    },
    "docdb": {
      "regions": {
        "aws": [
          "ap-northeast-1",
          "ap-northeast-2",
          "ap-south-1",
          "ap-southeast-1",
          "ap-southeast-2",
          "ca-central-1",
          "eu-central-1",
          "eu-south-1",
          "eu-west-1",
          "eu-west-2",
          "eu-west-3",
          "sa-east-1",
          "us-east-1",
          "us-east-2",
          "us-west-2"
        ],
        "aws-cn": [
          "cn-north-1",
          "cn-northwest-1"
        ],
        "aws-us-gov": [
          "us-gov-west-1"
        ]
      }
    },
    "drs": {
      "regions": {
        "aws": [
          "af-south-1",
          "ap-east-1",
          "ap-northeast-1",
          "ap-northeast-2",
          "ap-northeast-3",
          "ap-south-1",
          "ap-southeast-1",
          "ap-southeast-2",
          "ap-southeast-3",
          "ca-central-1",
          "eu-central-1",
          "eu-north-1",
          "eu-south-1",
          "eu-west-1",
          "eu-west-2",
          "eu-west-3",
          "me-south-1",
          "sa-east-1",
          "us-east-1",
          "us-east-2",
          "us-west-1",
          "us-west-2"
        ],
        "aws-cn": [],
        "aws-us-gov": []
      }
    },
    "ds": {
      "regions": {
        "aws": [
          "af-south-1",
          "ap-east-1",
          "ap-northeast-1",
          "ap-northeast-2",
          "ap-northeast-3",
          "ap-south-1",
          "ap-south-2",
          "ap-southeast-1",
          "ap-southeast-2",
          "ap-southeast-3",
          "ca-central-1",
          "eu-central-1",
          "eu-central-2",
          "eu-north-1",
          "eu-south-1",
          "eu-south-2",
          "eu-west-1",
          "eu-west-2",
          "eu-west-3",
          "me-central-1",
          "me-south-1",
          "sa-east-1",
          "us-east-1",
          "us-east-2",
          "us-west-1",
          "us-west-2"
        ],
        "aws-cn": [
          "cn-north-1",
          "cn-northwest-1"
        ],
        "aws-us-gov": [
          "us-gov-east-1",
          "us-gov-west-1"
        ]
      }
    },
    "dynamodb": {
      "regions": {
        "aws": [
          "af-south-1",
          "ap-east-1",
          "ap-northeast-1",
          "ap-northeast-2",
          "ap-northeast-3",
          "ap-south-1",
          "ap-south-2",
          "ap-southeast-1",
          "ap-southeast-2",
          "ap-southeast-3",
          "ap-southeast-4",
          "ca-central-1",
          "eu-central-1",
          "eu-central-2",
          "eu-north-1",
          "eu-south-1",
          "eu-south-2",
          "eu-west-1",
          "eu-west-2",
          "eu-west-3",
          "me-central-1",
          "me-south-1",
          "sa-east-1",
          "us-east-1",
          "us-east-2",
          "us-west-1",
          "us-west-2"
        ],
        "aws-cn": [
          "cn-north-1",
          "cn-northwest-1"
        ],
        "aws-us-gov": [
          "us-gov-east-1",
          "us-gov-west-1"
        ]
      }
    },
    "dynamodbstreams": {
      "regions": {
        "aws": [
          "af-south-1",
          "ap-east-1",
          "ap-northeast-1",
          "ap-northeast-2",
          "ap-northeast-3",
          "ap-south-1",
          "ap-south-2",
          "ap-southeast-1",
          "ap-southeast-2",
          "ap-southeast-3",
          "ap-southeast-4",
          "ca-central-1",
          "eu-central-1",
          "eu-central-2",
          "eu-north-1",
          "eu-south-1",
          "eu-south-2",
          "eu-west-1",
          "eu-west-2",
          "eu-west-3",
          "me-central-1",
          "me-south-1",
          "sa-east-1",
          "us-east-1",
          "us-east-2",
          "us-west-1",
          "us-west-2"
        ],
        "aws-cn": [
          "cn-north-1",
          "cn-northwest-1"
        ],
        "aws-us-gov": [
          "us-gov-east-1",
          "us-gov-west-1"
        ]
      }
    },
    "ebs": {
      "regions": {
        "aws": [
          "af-south-1",
          "ap-east-1",
          "ap-northeast-1",
          "ap-northeast-2",
          "ap-northeast-3",
          "ap-south-1",
          "ap-south-2",
          "ap-southeast-1",
          "ap-southeast-2",
          "ap-southeast-3",
          "ap-southeast-4",
          "ca-central-1",
          "eu-central-1",
          "eu-central-2",
          "eu-north-1",
          "eu-south-1",
          "eu-south-2",
          "eu-west-1",
          "eu-west-2",
          "eu-west-3",
          "me-central-1",
          "me-south-1",
          "sa-east-1",
          "us-east-1",
          "us-east-2",
          "us-west-1",
          "us-west-2"
        ],
        "aws-cn": [
          "cn-north-1",
          "cn-northwest-1"
        ],
        "aws-us-gov": [
          "us-gov-east-1",
          "us-gov-west-1"
        ]
      }
    },
    "ec2": {
      "regions": {
        "aws": [
          "af-south-1",
          "ap-east-1",
          "ap-northeast-1",
          "ap-northeast-2",
          "ap-northeast-3",
          "ap-south-1",
          "ap-south-2",
          "ap-southeast-1",
          "ap-southeast-2",
          "ap-southeast-3",
          "ap-southeast-4",
          "ca-central-1",
          "eu-central-1",
          "eu-central-2",
          "eu-north-1",
          "eu-south-1",
          "eu-south-2",
          "eu-west-1",
          "eu-west-2",
          "eu-west-3",
          "me-central-1",
          "me-south-1",
          "sa-east-1",
          "us-east-1",
          "us-east-2",
          "us-west-1",
          "us-west-2"
        ],
        "aws-cn": [
          "cn-north-1",
          "cn-northwest-1"
        ],
        "aws-us-gov": [
          "us-gov-east-1",
          "us-gov-west-1"
        ]
      }
    },
    "ecr": {
      "regions": {
        "aws": [
          "af-south-1",
          "ap-east-1",
          "ap-northeast-1",
          "ap-northeast-2",
          "ap-northeast-3",
          "ap-south-1",
          "ap-south-2",
          "ap-southeast-1",
          "ap-southeast-2",
          "ap-southeast-3",
          "ap-southeast-4",
          "ca-central-1",
          "eu-central-1",
          "eu-central-2",
          "eu-north-1",
          "eu-south-1",
          "eu-south-2",
          "eu-west-1",
          "eu-west-2",
          "eu-west-3",
          "me-central-1",
          "me-south-1",
          "sa-east-1",
          "us-east-1",
          "us-east-2",
          "us-west-1",
          "us-west-2"
        ],
        "aws-cn": [
          "cn-north-1",
          "cn-northwest-1"
        ],
        "aws-us-gov": [
          "us-gov-east-1",
          "us-gov-west-1"
        ]
      }
    },
    "ecr-public": {
      "regions": {
        "aws": [
          "us-east-1",
          "us-west-2"
        ],
        "aws-cn": [],
        "aws-us-gov": []
      }
    },
    "ecs": {
      "regions": {
        "aws": [
          "af-south-1",
          "ap-east-1",
          "ap-northeast-1",
          "ap-northeast-2",
          "ap-northeast-3",
          "ap-south-1",
          "ap-south-2",
          "ap-southeast-1",
          "ap-southeast-2",
          "ap-southeast-3",
          "ap-southeast-4",
          "ca-central-1",
          "eu-central-1",
          "eu-central-2",
          "eu-north-1",
          "eu-south-1",
          "eu-south-2",
          "eu-west-1",
          "eu-west-2",
          "eu-west-3",
          "me-central-1",
          "me-south-1",
          "sa-east-1",
          "us-east-1",
          "us-east-2",
          "us-west-1",
          "us-west-2"
        ],
        "aws-cn": [
          "cn-north-1",
          "cn-northwest-1"
        ],
        "aws-us-gov": [
          "us-gov-east-1",
          "us-gov-west-1"
        ]
      }
    },
    "efs": {
      "regions": {
        "aws": [
          "af-south-1",
          "ap-east-1",
          "ap-northeast-1",
          "ap-northeast-2",
          "ap-northeast-3",
          "ap-south-1",
          "ap-south-2",
          "ap-southeast-1",
          "ap-southeast-2",
          "ap-southeast-3",
          "ca-central-1",
          "eu-central-1",
          "eu-central-2",
          "eu-north-1",
          "eu-south-1",
          "eu-south-2",
          "eu-west-1",
          "eu-west-2",
          "eu-west-3",
          "me-central-1",
          "me-south-1",
          "sa-east-1",
          "us-east-1",
          "us-east-2",
          "us-west-1",
          "us-west-2"
        ],
        "aws-cn": [
          "cn-north-1",
          "cn-northwest-1"
        ],
        "aws-us-gov": [
          "us-gov-east-1",
          "us-gov-west-1"
        ]
      }
    },
    "eks": {
      "regions": {
        "aws": [
          "af-south-1",
          "ap-east-1",
          "ap-northeast-1",
          "ap-northeast-2",
          "ap-northeast-3",
          "ap-south-1",
          "ap-south-2",
          "ap-southeast-1",
          "ap-southeast-2",
          "ap-southeast-3",
          "ap-southeast-4",
          "ca-central-1",
          "eu-central-1",
          "eu-central-2",
          "eu-north-1",
          "eu-south-1",
          "eu-south-2",
          "eu-west-1",
          "eu-west-2",
          "eu-west-3",
          "me-central-1",
          "me-south-1",
          "sa-east-1",
          "us-east-1",
          "us-east-2",
          "us-west-1",
          "us-west-2"
        ],
        "aws-cn": [
          "cn-north-1",
          "cn-northwest-1"
        ],
        "aws-us-gov": [
          "us-gov-east-1",
          "us-gov-west-1"
        ]
      }
    },
    "elastic-inference": {
      "regions": {
        "aws": [
          "ap-northeast-1",
          "ap-northeast-2",
          "eu-west-1",
          "us-east-1",
          "us-east-2",
          "us-west-2"
        ],
        "aws-cn": [],
        "aws-us-gov": []
      }
    },
    "elasticache": {
      "regions": {
        "aws": [
          "af-south-1",
          "ap-east-1",
          "ap-northeast-1",
          "ap-northeast-2",
          "ap-northeast-3",
          "ap-south-1",
          "ap-south-2",
          "ap-southeast-1",
          "ap-southeast-2",
          "ap-southeast-3",
          "ap-southeast-4",
          "ca-central-1",
          "eu-central-1",
          "eu-central-2",
          "eu-north-1",
          "eu-south-1",
          "eu-south-2",
          "eu-west-1",
          "eu-west-2",
          "eu-west-3",
          "me-central-1",
          "me-south-1",
          "sa-east-1",
          "us-east-1",
          "us-east-2",
          "us-west-1",
          "us-west-2"
        ],
        "aws-cn": [
          "cn-north-1",
          "cn-northwest-1"
        ],
        "aws-us-gov": [
          "us-gov-east-1",
          "us-gov-west-1"
        ]
      }
    },
    "elasticbeanstalk": {
      "regions": {
        "aws": [
          "af-south-1",
          "ap-east-1",
          "ap-northeast-1",
          "ap-northeast-2",
          "ap-northeast-3",
          "ap-south-1",
          "ap-southeast-1",
          "ap-southeast-2",
          "ap-southeast-3",
          "ca-central-1",
          "eu-central-1",
          "eu-north-1",
          "eu-south-1",
          "eu-west-1",
          "eu-west-2",
          "eu-west-3",
          "me-south-1",
          "sa-east-1",
          "us-east-1",
          "us-east-2",
          "us-west-1",
          "us-west-2"
        ],
        "aws-cn": [
          "cn-north-1",
          "cn-northwest-1"
        ],
        "aws-us-gov": [
          "us-gov-east-1",
          "us-gov-west-1"
        ]
      }
    },
    "elastictranscoder": {
      "regions": {
        "aws": [
          "ap-northeast-1",
          "ap-south-1",
          "ap-southeast-1",
          "ap-southeast-2",
          "eu-west-1",
          "us-east-1",
          "us-west-1",
          "us-west-2"
        ],
        "aws-cn": [],
        "aws-us-gov": []
      }
    },
    "elb": {
      "regions": {
        "aws": [
          "af-south-1",
          "ap-east-1",
          "ap-northeast-1",
          "ap-northeast-2",
          "ap-northeast-3",
          "ap-south-1",
          "ap-south-2",
          "ap-southeast-1",
          "ap-southeast-2",
          "ap-southeast-3",
          "ap-southeast-4",
          "ca-central-1",
          "eu-central-1",
          "eu-central-2",
          "eu-north-1",
          "eu-south-1",
          "eu-south-2",
          "eu-west-1",
          "eu-west-2",
          "eu-west-3",
          "me-central-1",
          "me-south-1",
          "sa-east-1",
          "us-east-1",
          "us-east-2",
          "us-west-1",
          "us-west-2"
        ],
        "aws-cn": [
          "cn-north-1",
          "cn-northwest-1"
        ],
        "aws-us-gov": [
          "us-gov-east-1",
          "us-gov-west-1"
        ]
      }
    },
    "elbv2": {
      "regions": {
        "aws": [
          "af-south-1",
          "ap-east-1",
          "ap-northeast-1",
          "ap-northeast-2",
          "ap-northeast-3",
          "ap-south-1",
          "ap-south-2",
          "ap-southeast-1",
          "ap-southeast-2",
          "ap-southeast-3",
          "ap-southeast-4",
          "ca-central-1",
          "eu-central-1",
          "eu-central-2",
          "eu-north-1",
          "eu-south-1",
          "eu-south-2",
          "eu-west-1",
          "eu-west-2",
          "eu-west-3",
          "me-central-1",
          "me-south-1",
          "sa-east-1",
          "us-east-1",
          "us-east-2",
          "us-west-1",
          "us-west-2"
        ],
        "aws-cn": [
          "cn-north-1",
          "cn-northwest-1"
        ],
        "aws-us-gov": [
          "us-gov-east-1",
          "us-gov-west-1"
        ]
      }
    },
    "emr": {
      "regions": {
        "aws": [
          "af-south-1",
          "ap-east-1",
          "ap-northeast-1",
          "ap-northeast-2",
          "ap-northeast-3",
          "ap-south-1",
          "ap-south-2",
          "ap-southeast-1",
          "ap-southeast-2",
          "ap-southeast-3",
          "ap-southeast-4",
          "ca-central-1",
          "eu-central-1",
          "eu-central-2",
          "eu-north-1",
          "eu-south-1",
          "eu-south-2",
          "eu-west-1",
          "eu-west-2",
          "eu-west-3",
          "me-central-1",
          "me-south-1",
          "sa-east-1",
          "us-east-1",
          "us-east-2",
          "us-west-1",
          "us-west-2"
        ],
        "aws-cn": [
          "cn-north-1",
          "cn-northwest-1"
        ],
        "aws-us-gov": [
          "us-gov-east-1",
          "us-gov-west-1"
        ]
      }
    },
    "emr-containers": {
      "regions": {
        "aws": [
          "ap-northeast-1",
          "ap-northeast-2",
          "ap-south-1",
          "ap-southeast-1",
          "ap-southeast-2",
          "ca-central-1",
          "eu-central-1",
          "eu-north-1",
          "eu-west-1",
          "eu-west-2",
          "eu-west-3",
          "sa-east-1",
          "us-east-1",
          "us-east-2",
          "us-west-1",
          "us-west-2"
        ],
        "aws-cn": [
          "cn-north-1",
          "cn-northwest-1"
        ],
        "aws-us-gov": [
          "us-gov-east-1",
          "us-gov-west-1"
        ]
      }
    },
    "emr-serverless": {
      "regions": {
        "aws": [
          "ap-northeast-1",
          "ap-northeast-2",
          "ap-south-1",
          "ap-southeast-1",
          "ap-southeast-2",
          "ca-central-1",
          "eu-central-1",
          "eu-north-1",
          "eu-west-1",
          "eu-west-2",
          "eu-west-3",
          "sa-east-1",
          "us-east-1",
          "us-east-2",
          "us-west-1",
          "us-west-2"
        ],
        "aws-cn": [],
        "aws-us-gov": []
      }
    },
    "es": {
      "regions": {
        "aws": [
          "af-south-1",
          "ap-east-1",
          "ap-northeast-1",
          "ap-northeast-2",
          "ap-northeast-3",
          "ap-south-1",
          "ap-south-2",
          "ap-southeast-1",
          "ap-southeast-2",
          "ap-southeast-3",
          "ap-southeast-4",
          "ca-central-1",
          "eu-central-1",
          "eu-central-2",
          "eu-north-1",
          "eu-south-1",
          "eu-south-2",
          "eu-west-1",
          "eu-west-2",
          "eu-west-3",
          "me-central-1",
          "me-south-1",
          "sa-east-1",
          "us-east-1",
          "us-east-2",
          "us-west-1",
          "us-west-2"
        ],
        "aws-cn": [
          "cn-north-1",
          "cn-northwest-1"
        ],
        "aws-us-gov": [
          "us-gov-east-1",
          "us-gov-west-1"
        ]
      }
    },
    "eventbridge": {
      "regions": {
        "aws": [
          "af-south-1",
          "ap-east-1",
          "ap-northeast-1",
          "ap-northeast-2",
          "ap-northeast-3",
          "ap-south-1",
          "ap-south-2",
          "ap-southeast-1",
          "ap-southeast-2",
          "ap-southeast-3",
          "ap-southeast-4",
          "ca-central-1",
          "eu-central-1",
          "eu-central-2",
          "eu-north-1",
          "eu-south-1",
          "eu-south-2",
          "eu-west-1",
          "eu-west-2",
          "eu-west-3",
          "me-central-1",
          "me-south-1",
          "sa-east-1",
          "us-east-1",
          "us-east-2",
          "us-west-1",
          "us-west-2"
        ],
        "aws-cn": [
          "cn-north-1",
          "cn-northwest-1"
        ],
        "aws-us-gov": [
          "us-gov-east-1",
          "us-gov-west-1"
        ]
      }
    },
    "events": {
      "regions": {
        "aws": [
          "af-south-1",
          "ap-east-1",
          "ap-northeast-1",
          "ap-northeast-2",
          "ap-northeast-3",
          "ap-south-1",
          "ap-south-2",
          "ap-southeast-1",
          "ap-southeast-2",
          "ap-southeast-3",
          "ap-southeast-4",
          "ca-central-1",
          "eu-central-1",
          "eu-central-2",
          "eu-north-1",
          "eu-south-1",
          "eu-south-2",
          "eu-west-1",
          "eu-west-2",
          "eu-west-3",
          "me-central-1",
          "me-south-1",
          "sa-east-1",
          "us-east-1",
          "us-east-2",
          "us-west-1",
          "us-west-2"
        ],
        "aws-cn": [
          "cn-north-1",
          "cn-northwest-1"
        ],
        "aws-us-gov": [
          "us-gov-east-1",
          "us-gov-west-1"
        ]
      }
    },
    "evidently": {
      "regions": {
        "aws": [
          "ap-northeast-1",
          "ap-southeast-1",
          "ap-southeast-2",
          "eu-central-1",
          "eu-north-1",
          "eu-west-1",
          "us-east-1",
          "us-east-2",
          "us-west-2"
        ],
        "aws-cn": [],
        "aws-us-gov": []
      }
    },
    "fargate": {
      "regions": {
        "aws": [
          "af-south-1",
          "ap-east-1",
          "ap-northeast-1",
          "ap-northeast-2",
          "ap-northeast-3",
          "ap-south-1",
          "ap-south-2",
          "ap-southeast-1",
          "ap-southeast-2",
          "ap-southeast-3",
          "ap-southeast-4",
          "ca-central-1",
          "eu-central-1",
          "eu-central-2",
          "eu-north-1",
          "eu-south-1",
          "eu-south-2",
          "eu-west-1",
          "eu-west-2",
          "eu-west-3",
          "me-central-1",
          "me-south-1",
          "sa-east-1",
          "us-east-1",
          "us-east-2",
          "us-west-1",
          "us-west-2"
        ],
        "aws-cn": [
          "cn-north-1",
          "cn-northwest-1"
        ],
        "aws-us-gov": [
          "us-gov-east-1",
          "us-gov-west-1"
        ]
      }
    },
    "filecache": {
      "regions": {
        "aws": [
          "ap-northeast-1",
          "ap-southeast-1",
          "ap-southeast-2",
          "ca-central-1",
          "eu-central-1",
          "eu-west-1",
          "eu-west-2",
          "us-east-1",
          "us-east-2",
          "us-west-2"
        ],
        "aws-cn": [],
        "aws-us-gov": []
      }
    },
    "finspace": {
      "regions": {
        "aws": [
          "ca-central-1",
          "eu-west-1",
          "us-east-1",
          "us-east-2",
          "us-west-2"
        ],
        "aws-cn": [],
        "aws-us-gov": []
      }
    },
    "finspace-data": {
      "regions": {
        "aws": [
          "ca-central-1",
          "eu-west-1",
          "us-east-1",
          "us-east-2",
          "us-west-2"
        ],
        "aws-cn": [],
        "aws-us-gov": []
      }
    },
    "firehose": {
      "regions": {
        "aws": [
          "af-south-1",
          "ap-east-1",
          "ap-northeast-1",
          "ap-northeast-2",
          "ap-northeast-3",
          "ap-south-1",
          "ap-south-2",
          "ap-southeast-1",
          "ap-southeast-2",
          "ap-southeast-3",
          "ap-southeast-4",
          "ca-central-1",
          "eu-central-1",
          "eu-central-2",
          "eu-north-1",
          "eu-south-1",
          "eu-south-2",
          "eu-west-1",
          "eu-west-2",
          "eu-west-3",
          "me-central-1",
          "me-south-1",
          "sa-east-1",
          "us-east-1",
          "us-east-2",
          "us-west-1",
          "us-west-2"
        ],
        "aws-cn": [
          "cn-north-1",
          "cn-northwest-1"
        ],
        "aws-us-gov": [
          "us-gov-east-1",
          "us-gov-west-1"
        ]
      }
    },
    "fis": {
      "regions": {
        "aws": [
          "af-south-1",
          "ap-east-1",
          "ap-northeast-1",
          "ap-northeast-2",
          "ap-south-1",
          "ap-southeast-1",
          "ap-southeast-2",
          "ca-central-1",
          "eu-central-1",
          "eu-north-1",
          "eu-south-1",
          "eu-west-1",
          "eu-west-2",
          "eu-west-3",
          "me-south-1",
          "sa-east-1",
          "us-east-1",
          "us-east-2",
          "us-west-1",
          "us-west-2"
        ],
        "aws-cn": [],
        "aws-us-gov": [
          "us-gov-east-1",
          "us-gov-west-1"
        ]
      }
    },
    "fms": {
      "regions": {
        "aws": [
          "af-south-1",
          "ap-east-1",
          "ap-northeast-1",
          "ap-northeast-2",
          "ap-northeast-3",
          "ap-south-1",
          "ap-south-2",
          "ap-southeast-1",
          "ap-southeast-2",
          "ap-southeast-3",
          "ca-central-1",
          "eu-central-1",
          "eu-central-2",
          "eu-north-1",
          "eu-south-1",
          "eu-south-2",
          "eu-west-1",
          "eu-west-2",
          "eu-west-3",
          "me-central-1",
          "me-south-1",
          "sa-east-1",
          "us-east-1",
          "us-east-2",
          "us-west-1",
          "us-west-2"
        ],
        "aws-cn": [
          "cn-north-1",
          "cn-northwest-1"
        ],
        "aws-us-gov": [
          "us-gov-east-1",
          "us-gov-west-1"
        ]
      }
    },
    "forecast": {
      "regions": {
        "aws": [
          "ap-northeast-1",
          "ap-northeast-2",
          "ap-south-1",
          "ap-southeast-1",
          "ap-southeast-2",
          "eu-central-1",
          "eu-west-1",
          "us-east-1",
          "us-east-2",
          "us-west-2"
        ],
        "aws-cn": [],
        "aws-us-gov": []
      }
    },
    "forecastquery": {
      "regions": {
        "aws": [
          "ap-northeast-1",
          "ap-northeast-2",
          "ap-south-1",
          "ap-southeast-1",
          "ap-southeast-2",
          "eu-central-1",
          "eu-west-1",
          "us-east-1",
          "us-east-2",
          "us-west-2"
        ],
        "aws-cn": [],
        "aws-us-gov": []
      }
    },
    "frauddetector": {
      "regions": {
        "aws": [
          "ap-southeast-1",
          "ap-southeast-2",
          "eu-west-1",
          "us-east-1",
          "us-east-2",
          "us-west-2"
        ],
        "aws-cn": [],
        "aws-us-gov": []
      }
    },
    "freertosota": {
      "regions": {
        "aws": [
          "ap-east-1",
          "ap-northeast-1",
          "ap-northeast-2",
          "ap-south-1",
          "ap-southeast-1",
          "ap-southeast-2",
          "ca-central-1",
          "eu-central-1",
          "eu-north-1",
          "eu-west-1",
          "eu-west-2",
          "eu-west-3",
          "me-south-1",
          "sa-east-1",
          "us-east-1",
          "us-east-2",
          "us-west-1",
          "us-west-2"
        ],
        "aws-cn": [
          "cn-north-1",
          "cn-northwest-1"
        ],
        "aws-us-gov": []
      }
    },
    "fsx": {
      "regions": {
        "aws": [
          "af-south-1",
          "ap-east-1",
          "ap-northeast-1",
          "ap-northeast-2",
          "ap-northeast-3",
          "ap-south-1",
          "ap-southeast-1",
          "ap-southeast-2",
          "ap-southeast-3",
          "ca-central-1",
          "eu-central-1",
          "eu-north-1",
          "eu-south-1",
          "eu-west-1",
          "eu-west-2",
          "eu-west-3",
          "me-central-1",
          "me-south-1",
          "sa-east-1",
          "us-east-1",
          "us-east-2",
          "us-west-1",
          "us-west-2"
        ],
        "aws-cn": [
          "cn-north-1",
          "cn-northwest-1"
        ],
        "aws-us-gov": [
          "us-gov-east-1",
          "us-gov-west-1"
        ]
      }
    },
    "fsx-lustre": {
      "regions": {
        "aws": [
          "af-south-1",
          "ap-east-1",
          "ap-northeast-1",
          "ap-northeast-2",
          "ap-northeast-3",
          "ap-south-1",
          "ap-southeast-1",
          "ap-southeast-2",
          "ap-southeast-3",
          "ca-central-1",
          "eu-central-1",
          "eu-north-1",
          "eu-south-1",
          "eu-west-1",
          "eu-west-2",
          "eu-west-3",
          "me-central-1",
          "me-south-1",
          "sa-east-1",
          "us-east-1",
          "us-east-2",
          "us-west-1",
          "us-west-2"
        ],
        "aws-cn": [
          "cn-north-1",
          "cn-northwest-1"
        ],
        "aws-us-gov": [
          "us-gov-east-1",
          "us-gov-west-1"
        ]
      }
    },
    "fsx-ontap": {
      "regions": {
        "aws": [
          "af-south-1",
          "ap-east-1",
          "ap-northeast-1",
          "ap-northeast-2",
          "ap-south-1",
          "ap-southeast-1",
          "ap-southeast-2",
          "ca-central-1",
          "eu-central-1",
          "eu-north-1",
          "eu-south-1",
          "eu-west-1",
          "eu-west-2",
          "eu-west-3",
          "me-central-1",
          "me-south-1",
          "sa-east-1",
          "us-east-1",
          "us-east-2",
          "us-west-2"
        ],
        "aws-cn": [],
        "aws-us-gov": [
          "us-gov-east-1",
          "us-gov-west-1"
        ]
      }
    },
    "fsx-openzfs": {
      "regions": {
        "aws": [
          "ap-east-1",
          "ap-northeast-1",
          "ap-northeast-2",
          "ap-south-1",
          "ap-southeast-1",
          "ap-southeast-2",
          "ca-central-1",
          "eu-central-1",
          "eu-north-1",
          "eu-west-1",
          "eu-west-2",
          "us-east-1",
          "us-east-2",
          "us-west-2"
        ],
        "aws-cn": [],
        "aws-us-gov": []
      }
    },
    "fsx-windows": {
      "regions": {
        "aws": [
          "af-south-1",
          "ap-east-1",
          "ap-northeast-1",
          "ap-northeast-2",
          "ap-northeast-3",
          "ap-south-1",
          "ap-southeast-1",
          "ap-southeast-2",
          "ap-southeast-3",
          "ca-central-1",
          "eu-central-1",
          "eu-north-1",
          "eu-south-1",
          "eu-west-1",
          "eu-west-2",
          "eu-west-3",
          "me-central-1",
          "me-south-1",
          "sa-east-1",
          "us-east-1",
          "us-east-2",
          "us-west-1",
          "us-west-2"
        ],
        "aws-cn": [
          "cn-north-1",
          "cn-northwest-1"
        ],
        "aws-us-gov": [
          "us-gov-east-1",
          "us-gov-west-1"
        ]
      }
    },
    "gamelift": {
      "regions": {
        "aws": [
          "af-south-1",
          "ap-east-1",
          "ap-northeast-1",
          "ap-northeast-2",
          "ap-northeast-3",
          "ap-south-1",
          "ap-southeast-1",
          "ap-southeast-2",
          "ca-central-1",
          "eu-central-1",
          "eu-north-1",
          "eu-south-1",
          "eu-west-1",
          "eu-west-2",
          "eu-west-3",
          "me-south-1",
          "sa-east-1",
          "us-east-1",
          "us-east-2",
          "us-west-1",
          "us-west-2"
        ],
        "aws-cn": [
          "cn-north-1",
          "cn-northwest-1"
        ],
        "aws-us-gov": []
      }
    },
    "gamesparks": {
      "regions": {
        "aws": [
          "ap-northeast-1",
          "us-east-1"
        ],
        "aws-cn": [],
        "aws-us-gov": []
      }
    },
    "glacier": {
      "regions": {
        "aws": [
          "af-south-1",
          "ap-east-1",
          "ap-northeast-1",
          "ap-northeast-2",
          "ap-northeast-3",
          "ap-south-1",
          "ap-southeast-1",
          "ap-southeast-2",
          "ap-southeast-3",
          "ca-central-1",
          "eu-central-1",
          "eu-north-1",
          "eu-south-1",
          "eu-west-1",
          "eu-west-2",
          "eu-west-3",
          "me-south-1",
          "sa-east-1",
          "us-east-1",
          "us-east-2",
          "us-west-1",
          "us-west-2"
        ],
        "aws-cn": [
          "cn-north-1",
          "cn-northwest-1"
        ],
        "aws-us-gov": [
          "us-gov-east-1",
          "us-gov-west-1"
        ]
      }
    },
    "globalaccelerator": {
      "regions": {
        "aws": [
          "af-south-1",
          "ap-east-1",
          "ap-northeast-1",
          "ap-northeast-2",
          "ap-northeast-3",
          "ap-south-1",
          "ap-southeast-1",
          "ap-southeast-2",
          "ca-central-1",
          "eu-central-1",
          "eu-north-1",
          "eu-south-1",
          "eu-west-1",
          "eu-west-2",
          "eu-west-3",
          "me-south-1",
          "sa-east-1",
          "us-east-1",
          "us-east-2",
          "us-west-1",
          "us-west-2"
        ],
        "aws-cn": [],
        "aws-us-gov": []
      }
    },
    "glue": {
      "regions": {
        "aws": [
          "af-south-1",
          "ap-east-1",
          "ap-northeast-1",
          "ap-northeast-2",
          "ap-northeast-3",
          "ap-south-1",
          "ap-southeast-1",
          "ap-southeast-2",
          "ap-southeast-3",
          "ca-central-1",
          "eu-central-1",
          "eu-central-2",
          "eu-north-1",
          "eu-south-1",
          "eu-south-2",
          "eu-west-1",
          "eu-west-2",
          "eu-west-3",
          "me-central-1",
          "me-south-1",
          "sa-east-1",
          "us-east-1",
          "us-east-2",
          "us-west-1",
          "us-west-2"
        ],
        "aws-cn": [
          "cn-north-1",
          "cn-northwest-1"
        ],
        "aws-us-gov": [
          "us-gov-east-1",
          "us-gov-west-1"
        ]
      }
    },
    "grafana": {
      "regions": {
        "aws": [
          "ap-northeast-1",
          "ap-northeast-2",
          "ap-southeast-1",
          "ap-southeast-2",
          "eu-central-1",
          "eu-west-1",
          "eu-west-2",
          "us-east-1",
          "us-east-2",
          "us-west-2"
        ],
        "aws-cn": [],
        "aws-us-gov": []
      }
    },
    "greengrass": {
      "regions": {
        "aws": [
          "ap-northeast-1",
          "ap-northeast-2",
          "ap-south-1",
          "ap-southeast-1",
          "ap-southeast-2",
          "ca-central-1",
          "eu-central-1",
          "eu-west-1",
          "eu-west-2",
          "us-east-1",
          "us-east-2",
          "us-west-2"
        ],
        "aws-cn": [
          "cn-north-1"
        ],
        "aws-us-gov": [
          "us-gov-east-1",
          "us-gov-west-1"
        ]
      }
    },
    "groundstation": {
      "regions": {
        "aws": [
          "af-south-1",
          "ap-northeast-2",
          "ap-southeast-1",
          "ap-southeast-2",
          "eu-central-1",
          "eu-north-1",
          "eu-west-1",
          "me-south-1",
          "sa-east-1",
          "us-east-1",
          "us-east-2",
          "us-west-2"
        ],
        "aws-cn": [],
        "aws-us-gov": []
      }
    },
    "guardduty": {
      "regions": {
        "aws": [
          "af-south-1",
          "ap-east-1",
          "ap-northeast-1",
          "ap-northeast-2",
          "ap-northeast-3",
          "ap-south-1",
          "ap-south-2",
          "ap-southeast-1",
          "ap-southeast-2",
          "ap-southeast-3",
          "ca-central-1",
          "eu-central-1",
          "eu-central-2",
          "eu-north-1",
          "eu-south-1",
          "eu-south-2",
          "eu-west-1",
          "eu-west-2",
          "eu-west-3",
          "me-central-1",
          "me-south-1",
          "sa-east-1",
          "us-east-1",
          "us-east-2",
          "us-west-1",
          "us-west-2"
        ],
        "aws-cn": [
          "cn-north-1",
          "cn-northwest-1"
        ],
        "aws-us-gov": [
          "us-gov-east-1",
          "us-gov-west-1"
        ]
      }
    },
    "health": {
      "regions": {
        "aws": [
          "us-east-1",
          "us-east-2"
        ],
        "aws-cn": [
          "cn-north-1",
          "cn-northwest-1"
        ],
        "aws-us-gov": [
          "us-gov-west-1"
        ]
      }
    },
    "honeycode": {
      "regions": {
        "aws": [
          "us-west-2"
        ],
        "aws-cn": [],
        "aws-us-gov": []
      }
    },
    "iam": {
      "regions": {
        "aws": [
          "af-south-1",
          "ap-east-1",
          "ap-northeast-1",
          "ap-northeast-2",
          "ap-northeast-3",
          "ap-south-1",
          "ap-south-2",
          "ap-southeast-1",
          "ap-southeast-2",
          "ap-southeast-3",
          "ap-southeast-4",
          "ca-central-1",
          "eu-central-1",
          "eu-central-2",
          "eu-north-1",
          "eu-south-1",
          "eu-south-2",
          "eu-west-1",
          "eu-west-2",
          "eu-west-3",
          "me-central-1",
          "me-south-1",
          "sa-east-1",
          "us-east-1",
          "us-east-2",
          "us-west-1",
          "us-west-2"
        ],
        "aws-cn": [
          "cn-north-1",
          "cn-northwest-1"
        ],
        "aws-us-gov": [
          "us-gov-east-1",
          "us-gov-west-1"
        ]
      }
    },
    "identity-center": {
      "regions": {
        "aws": [
          "af-south-1",
          "ap-east-1",
          "ap-northeast-1",
          "ap-northeast-2",
          "ap-northeast-3",
          "ap-south-1",
          "ap-southeast-1",
          "ap-southeast-2",
          "ap-southeast-3",
          "ca-central-1",
          "eu-central-1",
          "eu-north-1",
          "eu-south-1",
          "eu-west-1",
          "eu-west-2",
          "eu-west-3",
          "me-south-1",
          "sa-east-1",
          "us-east-1",
          "us-east-2",
          "us-west-1",
          "us-west-2"
        ],
        "aws-cn": [],
        "aws-us-gov": [
          "us-gov-east-1",
          "us-gov-west-1"
        ]
      }
    },
    "identitystore": {
      "regions": {
        "aws": [
          "af-south-1",
          "ap-northeast-1",
          "ap-northeast-2",
          "ap-northeast-3",
          "ap-south-1",
          "ap-southeast-1",
          "ap-southeast-2",
          "ap-southeast-3",
          "ca-central-1",
          "eu-central-1",
          "eu-north-1",
          "eu-south-1",
          "eu-west-1",
          "eu-west-2",
          "eu-west-3",
          "sa-east-1",
          "us-east-1",
          "us-east-2",
          "us-west-2"
        ],
        "aws-cn": [],
        "aws-us-gov": [
          "us-gov-east-1",
          "us-gov-west-1"
        ]
      }
    },
    "imagebuilder": {
      "regions": {
        "aws": [
<<<<<<< HEAD
=======
          "ap-northeast-1",
          "ap-south-2",
          "ap-southeast-1",
          "eu-west-1",
          "eu-west-3",
          "sa-east-1",
          "us-east-1",
          "us-east-2",
>>>>>>> 9b01e3f1
          "af-south-1",
          "ap-east-1",
          "ap-northeast-1",
          "ap-northeast-2",
          "ap-northeast-3",
          "ap-south-1",
          "ap-south-2",
          "ap-southeast-1",
          "ap-southeast-2",
          "ap-southeast-3",
          "ca-central-1",
<<<<<<< HEAD
          "eu-central-1",
          "eu-central-2",
          "eu-north-1",
          "eu-south-1",
          "eu-south-2",
          "eu-west-1",
=======
          "eu-south-1",
          "eu-south-2",
>>>>>>> 9b01e3f1
          "eu-west-2",
          "eu-west-3",
          "me-central-1",
<<<<<<< HEAD
          "me-south-1",
          "sa-east-1",
          "us-east-1",
          "us-east-2",
          "us-west-1",
          "us-west-2"
=======
          "us-west-2",
          "ap-east-1",
          "ap-northeast-3",
          "ap-south-1",
          "ap-southeast-2",
          "eu-central-1",
          "eu-central-2",
          "eu-north-1",
          "me-south-1",
          "us-west-1"
>>>>>>> 9b01e3f1
        ],
        "aws-cn": [
          "cn-north-1",
          "cn-northwest-1"
        ],
        "aws-us-gov": [
          "us-gov-west-1",
          "us-gov-east-1"
        ]
      }
    },
    "importexport": {
      "regions": {
        "aws": [
          "ap-southeast-1",
          "eu-west-1",
          "us-east-1",
          "us-west-1",
          "us-west-2"
        ],
        "aws-cn": [
          "cn-north-1",
          "cn-northwest-1"
        ],
        "aws-us-gov": []
      }
    },
    "inspector": {
      "regions": {
        "aws": [
          "ap-northeast-1",
          "ap-northeast-2",
          "ap-south-1",
          "ap-southeast-2",
          "eu-central-1",
          "eu-north-1",
          "eu-west-1",
          "eu-west-2",
          "us-east-1",
          "us-east-2",
          "us-west-1",
          "us-west-2"
        ],
        "aws-cn": [],
        "aws-us-gov": [
          "us-gov-east-1",
          "us-gov-west-1"
        ]
      }
    },
    "inspector2": {
      "regions": {
        "aws": [
          "ap-east-1",
          "ap-northeast-1",
          "ap-northeast-2",
          "ap-south-1",
          "ap-southeast-1",
          "ap-southeast-2",
          "ca-central-1",
          "eu-central-1",
          "eu-north-1",
          "eu-south-1",
          "eu-west-1",
          "eu-west-2",
          "eu-west-3",
          "me-south-1",
          "sa-east-1",
          "us-east-1",
          "us-east-2",
          "us-west-1",
          "us-west-2"
        ],
        "aws-cn": [],
        "aws-us-gov": [
          "us-gov-east-1",
          "us-gov-west-1"
        ]
      }
    },
    "internetmonitor": {
      "regions": {
        "aws": [
          "af-south-1",
          "ap-east-1",
          "ap-northeast-1",
          "ap-northeast-2",
          "ap-south-1",
          "ap-southeast-1",
          "ap-southeast-2",
          "ca-central-1",
          "eu-central-1",
          "eu-north-1",
          "eu-south-1",
          "eu-west-1",
          "eu-west-2",
          "eu-west-3",
          "me-south-1",
          "sa-east-1",
          "us-east-1",
          "us-east-2",
          "us-west-1",
          "us-west-2"
        ],
        "aws-cn": [],
        "aws-us-gov": []
      }
    },
    "iot": {
      "regions": {
        "aws": [
          "ap-east-1",
          "ap-northeast-1",
          "ap-northeast-2",
          "ap-south-1",
          "ap-southeast-1",
          "ap-southeast-2",
          "ca-central-1",
          "eu-central-1",
          "eu-north-1",
          "eu-west-1",
          "eu-west-2",
          "eu-west-3",
          "me-central-1",
          "me-south-1",
          "sa-east-1",
          "us-east-1",
          "us-east-2",
          "us-west-1",
          "us-west-2"
        ],
        "aws-cn": [
          "cn-north-1",
          "cn-northwest-1"
        ],
        "aws-us-gov": [
          "us-gov-east-1",
          "us-gov-west-1"
        ]
      }
    },
    "iot-data": {
      "regions": {
        "aws": [
          "ap-east-1",
          "ap-northeast-1",
          "ap-northeast-2",
          "ap-south-1",
          "ap-southeast-1",
          "ap-southeast-2",
          "ca-central-1",
          "eu-central-1",
          "eu-north-1",
          "eu-west-1",
          "eu-west-2",
          "eu-west-3",
          "me-central-1",
          "me-south-1",
          "sa-east-1",
          "us-east-1",
          "us-east-2",
          "us-west-1",
          "us-west-2"
        ],
        "aws-cn": [
          "cn-north-1",
          "cn-northwest-1"
        ],
        "aws-us-gov": [
          "us-gov-east-1",
          "us-gov-west-1"
        ]
      }
    },
    "iot-roborunner": {
      "regions": {
        "aws": [
          "eu-central-1",
          "us-east-1"
        ],
        "aws-cn": [],
        "aws-us-gov": []
      }
    },
    "iot1click-devices": {
      "regions": {
        "aws": [
          "us-west-2"
        ],
        "aws-cn": [],
        "aws-us-gov": []
      }
    },
    "iot1click-projects": {
      "regions": {
        "aws": [
          "ap-northeast-1",
          "eu-central-1",
          "eu-west-1",
          "eu-west-2",
          "us-east-1",
          "us-east-2",
          "us-west-2"
        ],
        "aws-cn": [],
        "aws-us-gov": []
      }
    },
    "iotanalytics": {
      "regions": {
        "aws": [
          "ap-northeast-1",
          "ap-south-1",
          "ap-southeast-2",
          "eu-central-1",
          "eu-west-1",
          "us-east-1",
          "us-east-2",
          "us-west-2"
        ],
        "aws-cn": [
          "cn-north-1"
        ],
        "aws-us-gov": []
      }
    },
    "iotdeviceadvisor": {
      "regions": {
        "aws": [
          "ap-northeast-1",
          "eu-west-1",
          "us-east-1",
          "us-west-2"
        ],
        "aws-cn": [],
        "aws-us-gov": []
      }
    },
    "iotdevicedefender": {
      "regions": {
        "aws": [
          "ap-east-1",
          "ap-northeast-1",
          "ap-northeast-2",
          "ap-south-1",
          "ap-southeast-1",
          "ap-southeast-2",
          "ca-central-1",
          "eu-central-1",
          "eu-north-1",
          "eu-west-1",
          "eu-west-2",
          "eu-west-3",
          "me-south-1",
          "us-east-1",
          "us-east-2",
          "us-west-1",
          "us-west-2"
        ],
        "aws-cn": [
          "cn-north-1",
          "cn-northwest-1"
        ],
        "aws-us-gov": [
          "us-gov-east-1",
          "us-gov-west-1"
        ]
      }
    },
    "iotdevicemanagement": {
      "regions": {
        "aws": [
          "ap-east-1",
          "ap-northeast-1",
          "ap-northeast-2",
          "ap-south-1",
          "ap-southeast-1",
          "ap-southeast-2",
          "ca-central-1",
          "eu-central-1",
          "eu-north-1",
          "eu-west-1",
          "eu-west-2",
          "eu-west-3",
          "me-central-1",
          "me-south-1",
          "sa-east-1",
          "us-east-1",
          "us-east-2",
          "us-west-1",
          "us-west-2"
        ],
        "aws-cn": [
          "cn-north-1",
          "cn-northwest-1"
        ],
        "aws-us-gov": [
          "us-gov-east-1",
          "us-gov-west-1"
        ]
      }
    },
    "iotevents": {
      "regions": {
        "aws": [
          "ap-northeast-1",
          "ap-northeast-2",
          "ap-south-1",
          "ap-southeast-1",
          "ap-southeast-2",
          "ca-central-1",
          "eu-central-1",
          "eu-west-1",
          "eu-west-2",
          "us-east-1",
          "us-east-2",
          "us-west-2"
        ],
        "aws-cn": [
          "cn-north-1"
        ],
        "aws-us-gov": [
          "us-gov-west-1"
        ]
      }
    },
    "iotevents-data": {
      "regions": {
        "aws": [
          "ap-northeast-1",
          "ap-northeast-2",
          "ap-south-1",
          "ap-southeast-1",
          "ap-southeast-2",
          "ca-central-1",
          "eu-central-1",
          "eu-west-1",
          "eu-west-2",
          "us-east-1",
          "us-east-2",
          "us-west-2"
        ],
        "aws-cn": [
          "cn-north-1"
        ],
        "aws-us-gov": [
          "us-gov-west-1"
        ]
      }
    },
    "iotfleethub": {
      "regions": {
        "aws": [
          "ap-northeast-1",
          "ap-northeast-2",
          "ap-south-1",
          "ap-southeast-1",
          "ap-southeast-2",
          "ca-central-1",
          "eu-central-1",
          "eu-north-1",
          "eu-west-1",
          "eu-west-2",
          "us-east-1",
          "us-east-2",
          "us-west-2"
        ],
        "aws-cn": [],
        "aws-us-gov": []
      }
    },
    "iotfleetwise": {
      "regions": {
        "aws": [
          "eu-central-1",
          "us-east-1"
        ],
        "aws-cn": [],
        "aws-us-gov": []
      }
    },
    "iotsecuretunneling": {
      "regions": {
        "aws": [
          "ap-east-1",
          "ap-northeast-1",
          "ap-northeast-2",
          "ap-south-1",
          "ap-southeast-1",
          "ap-southeast-2",
          "ca-central-1",
          "eu-central-1",
          "eu-north-1",
          "eu-west-1",
          "eu-west-2",
          "eu-west-3",
          "me-south-1",
          "sa-east-1",
          "us-east-1",
          "us-east-2",
          "us-west-1",
          "us-west-2"
        ],
        "aws-cn": [
          "cn-north-1",
          "cn-northwest-1"
        ],
        "aws-us-gov": [
          "us-gov-east-1",
          "us-gov-west-1"
        ]
      }
    },
    "iotsitewise": {
      "regions": {
        "aws": [
          "ap-northeast-1",
          "ap-northeast-2",
          "ap-south-1",
          "ap-southeast-1",
          "ap-southeast-2",
          "ca-central-1",
          "eu-central-1",
          "eu-west-1",
          "us-east-1",
          "us-east-2",
          "us-west-2"
        ],
        "aws-cn": [
          "cn-north-1"
        ],
        "aws-us-gov": [
          "us-gov-west-1"
        ]
      }
    },
    "iottwinmaker": {
      "regions": {
        "aws": [
          "ap-southeast-1",
          "ap-southeast-2",
          "eu-central-1",
          "eu-west-1",
          "us-east-1",
          "us-west-2"
        ],
        "aws-cn": [],
        "aws-us-gov": [
          "us-gov-west-1"
        ]
      }
    },
    "iotwireless": {
      "regions": {
        "aws": [
          "ap-northeast-1",
          "ap-southeast-2",
          "eu-central-1",
          "eu-west-1",
          "sa-east-1",
          "us-east-1",
          "us-west-2"
        ],
        "aws-cn": [],
        "aws-us-gov": []
      }
    },
    "ivs": {
      "regions": {
        "aws": [
          "ap-northeast-1",
          "ap-northeast-2",
          "ap-south-1",
          "eu-central-1",
          "eu-west-1",
          "us-east-1",
          "us-west-2"
        ],
        "aws-cn": [],
        "aws-us-gov": []
      }
    },
    "ivschat": {
      "regions": {
        "aws": [
          "ap-northeast-1",
          "ap-northeast-2",
          "ap-south-1",
          "eu-central-1",
          "eu-west-1",
          "us-east-1",
          "us-west-2"
        ],
        "aws-cn": [],
        "aws-us-gov": []
      }
    },
    "kafka": {
      "regions": {
        "aws": [
          "af-south-1",
          "ap-east-1",
          "ap-northeast-1",
          "ap-northeast-2",
          "ap-northeast-3",
          "ap-south-1",
          "ap-southeast-1",
          "ap-southeast-2",
          "ap-southeast-3",
          "ca-central-1",
          "eu-central-1",
          "eu-north-1",
          "eu-south-1",
          "eu-west-1",
          "eu-west-2",
          "eu-west-3",
          "me-central-1",
          "me-south-1",
          "sa-east-1",
          "us-east-1",
          "us-east-2",
          "us-west-1",
          "us-west-2"
        ],
        "aws-cn": [
          "cn-north-1",
          "cn-northwest-1"
        ],
        "aws-us-gov": [
          "us-gov-east-1",
          "us-gov-west-1"
        ]
      }
    },
    "kafkaconnect": {
      "regions": {
        "aws": [
          "ap-northeast-1",
          "ap-northeast-2",
          "ap-south-1",
          "ap-southeast-1",
          "ap-southeast-2",
          "ca-central-1",
          "eu-central-1",
          "eu-north-1",
          "eu-west-1",
          "eu-west-2",
          "eu-west-3",
          "sa-east-1",
          "us-east-1",
          "us-east-2",
          "us-west-1",
          "us-west-2"
        ],
        "aws-cn": [],
        "aws-us-gov": []
      }
    },
    "kendra": {
      "regions": {
        "aws": [
          "ap-northeast-1",
          "ap-south-1",
          "ap-southeast-1",
          "ap-southeast-2",
          "ca-central-1",
          "eu-west-1",
          "us-east-1",
          "us-east-2",
          "us-west-2"
        ],
        "aws-cn": [],
        "aws-us-gov": [
          "us-gov-west-1"
        ]
      }
    },
    "kendra-ranking": {
      "regions": {
        "aws": [
          "ap-northeast-1",
          "ap-south-1",
          "ap-southeast-1",
          "ap-southeast-2",
          "ca-central-1",
          "eu-west-1",
          "us-east-1",
          "us-east-2",
          "us-west-2"
        ],
        "aws-cn": [],
        "aws-us-gov": []
      }
    },
    "kinesis": {
      "regions": {
        "aws": [
          "af-south-1",
          "ap-east-1",
          "ap-northeast-1",
          "ap-northeast-2",
          "ap-northeast-3",
          "ap-south-1",
          "ap-south-2",
          "ap-southeast-1",
          "ap-southeast-2",
          "ap-southeast-3",
          "ap-southeast-4",
          "ca-central-1",
          "eu-central-1",
          "eu-central-2",
          "eu-north-1",
          "eu-south-1",
          "eu-south-2",
          "eu-west-1",
          "eu-west-2",
          "eu-west-3",
          "me-central-1",
          "me-south-1",
          "sa-east-1",
          "us-east-1",
          "us-east-2",
          "us-west-1",
          "us-west-2"
        ],
        "aws-cn": [
          "cn-north-1",
          "cn-northwest-1"
        ],
        "aws-us-gov": [
          "us-gov-east-1",
          "us-gov-west-1"
        ]
      }
    },
    "kinesisanalytics": {
      "regions": {
        "aws": [
          "af-south-1",
          "ap-east-1",
          "ap-northeast-1",
          "ap-northeast-2",
          "ap-northeast-3",
          "ap-south-1",
          "ap-south-2",
          "ap-southeast-1",
          "ap-southeast-2",
          "ap-southeast-3",
          "ca-central-1",
          "eu-central-1",
          "eu-central-2",
          "eu-north-1",
          "eu-south-1",
          "eu-south-2",
          "eu-west-1",
          "eu-west-2",
          "eu-west-3",
          "me-central-1",
          "me-south-1",
          "sa-east-1",
          "us-east-1",
          "us-east-2",
          "us-west-1",
          "us-west-2"
        ],
        "aws-cn": [
          "cn-north-1",
          "cn-northwest-1"
        ],
        "aws-us-gov": [
          "us-gov-east-1",
          "us-gov-west-1"
        ]
      }
    },
    "kinesisvideo": {
      "regions": {
        "aws": [
          "af-south-1",
          "ap-east-1",
          "ap-northeast-1",
          "ap-northeast-2",
          "ap-south-1",
          "ap-southeast-1",
          "ap-southeast-2",
          "ca-central-1",
          "eu-central-1",
          "eu-west-1",
          "eu-west-2",
          "eu-west-3",
          "sa-east-1",
          "us-east-1",
          "us-east-2",
          "us-west-2"
        ],
        "aws-cn": [
          "cn-north-1"
        ],
        "aws-us-gov": []
      }
    },
    "kms": {
      "regions": {
        "aws": [
          "af-south-1",
          "ap-east-1",
          "ap-northeast-1",
          "ap-northeast-2",
          "ap-northeast-3",
          "ap-south-1",
          "ap-south-2",
          "ap-southeast-1",
          "ap-southeast-2",
          "ap-southeast-3",
          "ap-southeast-4",
          "ca-central-1",
          "eu-central-1",
          "eu-central-2",
          "eu-north-1",
          "eu-south-1",
          "eu-south-2",
          "eu-west-1",
          "eu-west-2",
          "eu-west-3",
          "me-central-1",
          "me-south-1",
          "sa-east-1",
          "us-east-1",
          "us-east-2",
          "us-west-1",
          "us-west-2"
        ],
        "aws-cn": [
          "cn-north-1",
          "cn-northwest-1"
        ],
        "aws-us-gov": [
          "us-gov-east-1",
          "us-gov-west-1"
        ]
      }
    },
    "lakeformation": {
      "regions": {
        "aws": [
          "af-south-1",
          "ap-east-1",
          "ap-northeast-1",
          "ap-northeast-2",
          "ap-northeast-3",
          "ap-south-1",
          "ap-southeast-1",
          "ap-southeast-2",
          "ap-southeast-3",
          "ca-central-1",
          "eu-central-1",
          "eu-north-1",
          "eu-south-1",
          "eu-west-1",
          "eu-west-2",
          "eu-west-3",
          "me-central-1",
          "me-south-1",
          "sa-east-1",
          "us-east-1",
          "us-east-2",
          "us-west-1",
          "us-west-2"
        ],
        "aws-cn": [
          "cn-north-1",
          "cn-northwest-1"
        ],
        "aws-us-gov": [
          "us-gov-east-1",
          "us-gov-west-1"
        ]
      }
    },
    "lambda": {
      "regions": {
        "aws": [
          "af-south-1",
          "ap-east-1",
          "ap-northeast-1",
          "ap-northeast-2",
          "ap-northeast-3",
          "ap-south-1",
          "ap-south-2",
          "ap-southeast-1",
          "ap-southeast-2",
          "ap-southeast-3",
          "ap-southeast-4",
          "ca-central-1",
          "eu-central-1",
          "eu-central-2",
          "eu-north-1",
          "eu-south-1",
          "eu-south-2",
          "eu-west-1",
          "eu-west-2",
          "eu-west-3",
          "me-central-1",
          "me-south-1",
          "sa-east-1",
          "us-east-1",
          "us-east-2",
          "us-west-1",
          "us-west-2"
        ],
        "aws-cn": [
          "cn-north-1",
          "cn-northwest-1"
        ],
        "aws-us-gov": [
          "us-gov-east-1",
          "us-gov-west-1"
        ]
      }
    },
    "launchwizard": {
      "regions": {
        "aws": [
          "af-south-1",
          "ap-east-1",
          "ap-northeast-1",
          "ap-northeast-2",
          "ap-northeast-3",
          "ap-south-1",
          "ap-southeast-1",
          "ap-southeast-2",
          "ca-central-1",
          "eu-central-1",
          "eu-north-1",
          "eu-south-1",
          "eu-west-1",
          "eu-west-2",
          "eu-west-3",
          "me-south-1",
          "sa-east-1",
          "us-east-1",
          "us-east-2",
          "us-west-1",
          "us-west-2"
        ],
        "aws-cn": [],
        "aws-us-gov": [
          "us-gov-east-1",
          "us-gov-west-1"
        ]
      }
    },
    "lex-models": {
      "regions": {
        "aws": [
          "ap-northeast-1",
          "ap-southeast-1",
          "ap-southeast-2",
          "eu-central-1",
          "eu-west-1",
          "eu-west-2",
          "us-east-1",
          "us-west-2"
        ],
        "aws-cn": [],
        "aws-us-gov": [
          "us-gov-west-1"
        ]
      }
    },
    "lex-runtime": {
      "regions": {
        "aws": [
          "af-south-1",
          "ap-northeast-1",
          "ap-northeast-2",
          "ap-southeast-1",
          "ap-southeast-2",
          "ca-central-1",
          "eu-central-1",
          "eu-west-1",
          "eu-west-2",
          "us-east-1",
          "us-west-2"
        ],
        "aws-cn": [],
        "aws-us-gov": []
      }
    },
    "lexv2-models": {
      "regions": {
        "aws": [
          "af-south-1",
          "ap-northeast-1",
          "ap-northeast-2",
          "ap-southeast-1",
          "ap-southeast-2",
          "ca-central-1",
          "eu-central-1",
          "eu-west-1",
          "eu-west-2",
          "us-east-1",
          "us-west-2"
        ],
        "aws-cn": [],
        "aws-us-gov": []
      }
    },
    "license-manager": {
      "regions": {
        "aws": [
          "af-south-1",
          "ap-east-1",
          "ap-northeast-1",
          "ap-northeast-2",
          "ap-northeast-3",
          "ap-south-1",
          "ap-southeast-1",
          "ap-southeast-2",
          "ap-southeast-3",
          "ca-central-1",
          "eu-central-1",
          "eu-north-1",
          "eu-south-1",
          "eu-west-1",
          "eu-west-2",
          "eu-west-3",
          "me-south-1",
          "sa-east-1",
          "us-east-1",
          "us-east-2",
          "us-west-1",
          "us-west-2"
        ],
        "aws-cn": [
          "cn-north-1",
          "cn-northwest-1"
        ],
        "aws-us-gov": [
          "us-gov-east-1",
          "us-gov-west-1"
        ]
      }
    },
    "license-manager-linux-subscriptions": {
      "regions": {
        "aws": [
          "af-south-1",
          "ap-east-1",
          "ap-northeast-1",
          "ap-northeast-2",
          "ap-northeast-3",
          "ap-south-1",
          "ap-south-2",
          "ap-southeast-1",
          "ap-southeast-2",
          "ap-southeast-3",
          "ap-southeast-4",
          "ca-central-1",
          "eu-central-1",
          "eu-central-2",
          "eu-north-1",
          "eu-south-1",
          "eu-south-2",
          "eu-west-1",
          "eu-west-2",
          "eu-west-3",
          "me-central-1",
          "me-south-1",
          "sa-east-1",
          "us-east-1",
          "us-east-2",
          "us-west-1",
          "us-west-2"
        ],
        "aws-cn": [],
        "aws-us-gov": []
      }
    },
    "license-manager-user-subscriptions": {
      "regions": {
        "aws": [
          "af-south-1",
          "ap-east-1",
          "ap-northeast-1",
          "ap-northeast-2",
          "ap-northeast-3",
          "ap-south-1",
          "ap-southeast-1",
          "ap-southeast-2",
          "ca-central-1",
          "eu-central-1",
          "eu-north-1",
          "eu-south-1",
          "eu-west-1",
          "eu-west-2",
          "eu-west-3",
          "me-south-1",
          "sa-east-1",
          "us-east-1",
          "us-east-2",
          "us-west-1",
          "us-west-2"
        ],
        "aws-cn": [],
        "aws-us-gov": []
      }
    },
    "lightsail": {
      "regions": {
        "aws": [
          "ap-northeast-1",
          "ap-northeast-2",
          "ap-south-1",
          "ap-southeast-1",
          "ap-southeast-2",
          "ca-central-1",
          "eu-central-1",
          "eu-north-1",
          "eu-west-1",
          "eu-west-2",
          "eu-west-3",
          "us-east-1",
          "us-east-2",
          "us-west-2"
        ],
        "aws-cn": [],
        "aws-us-gov": []
      }
    },
    "logs": {
      "regions": {
        "aws": [
          "af-south-1",
          "ap-east-1",
          "ap-northeast-1",
          "ap-northeast-2",
          "ap-northeast-3",
          "ap-south-1",
          "ap-south-2",
          "ap-southeast-1",
          "ap-southeast-2",
          "ap-southeast-3",
          "ap-southeast-4",
          "ca-central-1",
          "eu-central-1",
          "eu-central-2",
          "eu-north-1",
          "eu-south-1",
          "eu-south-2",
          "eu-west-1",
          "eu-west-2",
          "eu-west-3",
          "me-central-1",
          "me-south-1",
          "sa-east-1",
          "us-east-1",
          "us-east-2",
          "us-west-1",
          "us-west-2"
        ],
        "aws-cn": [
          "cn-north-1",
          "cn-northwest-1"
        ],
        "aws-us-gov": [
          "us-gov-east-1",
          "us-gov-west-1"
        ]
      }
    },
    "lookoutequipment": {
      "regions": {
        "aws": [
          "ap-northeast-2",
          "eu-west-1",
          "us-east-1"
        ],
        "aws-cn": [],
        "aws-us-gov": []
      }
    },
    "lookoutmetrics": {
      "regions": {
        "aws": [
          "ap-northeast-1",
          "ap-southeast-1",
          "ap-southeast-2",
          "eu-central-1",
          "eu-north-1",
          "eu-west-1",
          "us-east-1",
          "us-east-2",
          "us-west-2"
        ],
        "aws-cn": [],
        "aws-us-gov": []
      }
    },
    "lookoutvision": {
      "regions": {
        "aws": [
          "ap-northeast-1",
          "ap-northeast-2",
          "eu-central-1",
          "eu-west-1",
          "us-east-1",
          "us-east-2",
          "us-west-2"
        ],
        "aws-cn": [],
        "aws-us-gov": []
      }
    },
    "lumberyard": {
      "regions": {
        "aws": [
          "ap-east-1",
          "ap-northeast-1",
          "ap-northeast-2",
          "ap-south-1",
          "ap-southeast-1",
          "ap-southeast-2",
          "ca-central-1",
          "eu-central-1",
          "eu-north-1",
          "eu-west-1",
          "eu-west-2",
          "eu-west-3",
          "me-south-1",
          "sa-east-1",
          "us-east-1",
          "us-east-2",
          "us-west-1",
          "us-west-2"
        ],
        "aws-cn": [],
        "aws-us-gov": []
      }
    },
    "m2": {
      "regions": {
        "aws": [
          "ap-northeast-1",
          "ap-northeast-2",
          "ap-south-1",
          "ap-southeast-1",
          "ap-southeast-2",
          "ca-central-1",
          "eu-central-1",
          "eu-west-1",
          "eu-west-2",
          "eu-west-3",
          "sa-east-1",
          "us-east-1",
          "us-east-2",
          "us-west-1",
          "us-west-2"
        ],
        "aws-cn": [],
        "aws-us-gov": []
      }
    },
    "machinelearning": {
      "regions": {
        "aws": [
          "eu-west-1",
          "us-east-1"
        ],
        "aws-cn": [],
        "aws-us-gov": []
      }
    },
    "macie": {
      "regions": {
        "aws": [
          "af-south-1",
          "ap-east-1",
          "ap-northeast-1",
          "ap-northeast-2",
          "ap-northeast-3",
          "ap-south-1",
          "ap-southeast-1",
          "ap-southeast-2",
          "ca-central-1",
          "eu-central-1",
          "eu-north-1",
          "eu-south-1",
          "eu-west-1",
          "eu-west-2",
          "eu-west-3",
          "me-south-1",
          "sa-east-1",
          "us-east-1",
          "us-east-2",
          "us-west-1",
          "us-west-2"
        ],
        "aws-cn": [],
        "aws-us-gov": []
      }
    },
    "macie2": {
      "regions": {
        "aws": [
          "af-south-1",
          "ap-east-1",
          "ap-northeast-1",
          "ap-northeast-2",
          "ap-northeast-3",
          "ap-south-1",
          "ap-southeast-1",
          "ap-southeast-2",
          "ca-central-1",
          "eu-central-1",
          "eu-north-1",
          "eu-south-1",
          "eu-west-1",
          "eu-west-2",
          "eu-west-3",
          "me-south-1",
          "sa-east-1",
          "us-east-1",
          "us-east-2",
          "us-west-1",
          "us-west-2"
        ],
        "aws-cn": [],
        "aws-us-gov": []
      }
    },
    "managedblockchain": {
      "regions": {
        "aws": [
          "ap-northeast-1",
          "ap-northeast-2",
          "ap-southeast-1",
          "eu-west-1",
          "eu-west-2",
          "us-east-1"
        ],
        "aws-cn": [],
        "aws-us-gov": [
          "us-gov-west-1"
        ]
      }
    },
    "managedservices": {
      "regions": {
        "aws": [
          "af-south-1",
          "ap-east-1",
          "ap-northeast-1",
          "ap-northeast-2",
          "ap-south-1",
          "ap-southeast-1",
          "ap-southeast-2",
          "ca-central-1",
          "eu-central-1",
          "eu-north-1",
          "eu-west-1",
          "eu-west-2",
          "eu-west-3",
          "me-south-1",
          "sa-east-1",
          "us-east-1",
          "us-east-2",
          "us-west-1",
          "us-west-2"
        ],
        "aws-cn": [],
        "aws-us-gov": [
          "us-gov-east-1",
          "us-gov-west-1"
        ]
      }
    },
    "marketplace": {
      "regions": {
        "aws": [
          "af-south-1",
          "ap-east-1",
          "ap-northeast-1",
          "ap-northeast-2",
          "ap-northeast-3",
          "ap-south-1",
          "ap-south-2",
          "ap-southeast-1",
          "ap-southeast-2",
          "ap-southeast-3",
          "ap-southeast-4",
          "ca-central-1",
          "eu-central-1",
          "eu-central-2",
          "eu-north-1",
          "eu-south-1",
          "eu-south-2",
          "eu-west-1",
          "eu-west-2",
          "eu-west-3",
          "me-central-1",
          "me-south-1",
          "sa-east-1",
          "us-east-1",
          "us-east-2",
          "us-west-1",
          "us-west-2"
        ],
        "aws-cn": [
          "cn-north-1",
          "cn-northwest-1"
        ],
        "aws-us-gov": [
          "us-gov-east-1",
          "us-gov-west-1"
        ]
      }
    },
    "marketplace-catalog": {
      "regions": {
        "aws": [
          "us-east-1"
        ],
        "aws-cn": [],
        "aws-us-gov": []
      }
    },
    "marketplace-entitlement": {
      "regions": {
        "aws": [
          "us-east-1"
        ],
        "aws-cn": [],
        "aws-us-gov": []
      }
    },
    "marketplacecommerceanalytics": {
      "regions": {
        "aws": [
          "us-east-1"
        ],
        "aws-cn": [],
        "aws-us-gov": []
      }
    },
    "mcs": {
      "regions": {
        "aws": [
          "ap-east-1",
          "ap-northeast-1",
          "ap-northeast-2",
          "ap-south-1",
          "ap-southeast-1",
          "ap-southeast-2",
          "ca-central-1",
          "eu-central-1",
          "eu-north-1",
          "eu-west-1",
          "eu-west-2",
          "eu-west-3",
          "me-south-1",
          "sa-east-1",
          "us-east-1",
          "us-east-2",
          "us-west-1",
          "us-west-2"
        ],
        "aws-cn": [
          "cn-north-1",
          "cn-northwest-1"
        ],
        "aws-us-gov": [
          "us-gov-east-1",
          "us-gov-west-1"
        ]
      }
    },
    "mediaconnect": {
      "regions": {
        "aws": [
          "ap-east-1",
          "ap-northeast-1",
          "ap-northeast-2",
          "ap-south-1",
          "ap-southeast-1",
          "ap-southeast-2",
          "eu-central-1",
          "eu-north-1",
          "eu-west-1",
          "eu-west-2",
          "eu-west-3",
          "sa-east-1",
          "us-east-1",
          "us-east-2",
          "us-west-1",
          "us-west-2"
        ],
        "aws-cn": [],
        "aws-us-gov": []
      }
    },
    "mediaconvert": {
      "regions": {
        "aws": [
          "af-south-1",
          "ap-northeast-1",
          "ap-northeast-2",
          "ap-south-1",
          "ap-southeast-1",
          "ap-southeast-2",
          "ca-central-1",
          "eu-central-1",
          "eu-north-1",
          "eu-west-1",
          "eu-west-2",
          "eu-west-3",
          "sa-east-1",
          "us-east-1",
          "us-east-2",
          "us-west-1",
          "us-west-2"
        ],
        "aws-cn": [
          "cn-northwest-1"
        ],
        "aws-us-gov": [
          "us-gov-west-1"
        ]
      }
    },
    "medialive": {
      "regions": {
        "aws": [
          "ap-northeast-1",
          "ap-northeast-2",
          "ap-south-1",
          "ap-southeast-1",
          "ap-southeast-2",
          "eu-central-1",
          "eu-north-1",
          "eu-west-1",
          "eu-west-2",
          "eu-west-3",
          "sa-east-1",
          "us-east-1",
          "us-east-2",
          "us-west-2"
        ],
        "aws-cn": [],
        "aws-us-gov": []
      }
    },
    "mediapackage": {
      "regions": {
        "aws": [
          "ap-northeast-1",
          "ap-northeast-2",
          "ap-south-1",
          "ap-southeast-1",
          "ap-southeast-2",
          "eu-central-1",
          "eu-north-1",
          "eu-west-1",
          "eu-west-2",
          "eu-west-3",
          "sa-east-1",
          "us-east-1",
          "us-east-2",
          "us-west-1",
          "us-west-2"
        ],
        "aws-cn": [],
        "aws-us-gov": []
      }
    },
    "mediapackage-vod": {
      "regions": {
        "aws": [
          "ap-northeast-1",
          "ap-northeast-2",
          "ap-south-1",
          "ap-southeast-1",
          "ap-southeast-2",
          "eu-central-1",
          "eu-north-1",
          "eu-west-1",
          "eu-west-2",
          "eu-west-3",
          "sa-east-1",
          "us-east-1",
          "us-east-2",
          "us-west-1",
          "us-west-2"
        ],
        "aws-cn": [],
        "aws-us-gov": []
      }
    },
    "mediastore": {
      "regions": {
        "aws": [
          "ap-northeast-1",
          "ap-northeast-2",
          "ap-southeast-2",
          "eu-central-1",
          "eu-north-1",
          "eu-west-1",
          "eu-west-2",
          "us-east-1",
          "us-west-2"
        ],
        "aws-cn": [],
        "aws-us-gov": []
      }
    },
    "mediastore-data": {
      "regions": {
        "aws": [
          "ap-northeast-1",
          "ap-northeast-2",
          "ap-southeast-2",
          "eu-central-1",
          "eu-north-1",
          "eu-west-1",
          "eu-west-2",
          "us-east-1",
          "us-west-2"
        ],
        "aws-cn": [],
        "aws-us-gov": []
      }
    },
    "mediatailor": {
      "regions": {
        "aws": [
          "af-south-1",
          "ap-northeast-1",
          "ap-south-1",
          "ap-southeast-1",
          "ap-southeast-2",
          "eu-central-1",
          "eu-west-1",
          "us-east-1",
          "us-east-2",
          "us-west-2"
        ],
        "aws-cn": [],
        "aws-us-gov": []
      }
    },
    "memorydb": {
      "regions": {
        "aws": [
          "ap-east-1",
          "ap-northeast-1",
          "ap-northeast-2",
          "ap-south-1",
          "ap-southeast-1",
          "ap-southeast-2",
          "ca-central-1",
          "eu-central-1",
          "eu-north-1",
          "eu-south-1",
          "eu-west-1",
          "eu-west-2",
          "eu-west-3",
          "sa-east-1",
          "us-east-1",
          "us-east-2",
          "us-west-1",
          "us-west-2"
        ],
        "aws-cn": [
          "cn-north-1",
          "cn-northwest-1"
        ],
        "aws-us-gov": []
      }
    },
    "meteringmarketplace": {
      "regions": {
        "aws": [
          "af-south-1",
          "ap-east-1",
          "ap-northeast-1",
          "ap-northeast-2",
          "ap-northeast-3",
          "ap-south-1",
          "ap-south-2",
          "ap-southeast-1",
          "ap-southeast-2",
          "ap-southeast-3",
          "ap-southeast-4",
          "ca-central-1",
          "eu-central-1",
          "eu-central-2",
          "eu-north-1",
          "eu-south-1",
          "eu-south-2",
          "eu-west-1",
          "eu-west-2",
          "eu-west-3",
          "me-central-1",
          "me-south-1",
          "sa-east-1",
          "us-east-1",
          "us-east-2",
          "us-west-1",
          "us-west-2"
        ],
        "aws-cn": [],
        "aws-us-gov": [
          "us-gov-east-1",
          "us-gov-west-1"
        ]
      }
    },
    "mgh": {
      "regions": {
        "aws": [
          "ap-northeast-1",
          "ap-southeast-2",
          "eu-central-1",
          "eu-west-1",
          "eu-west-2",
          "us-east-1",
          "us-west-2"
        ],
        "aws-cn": [],
        "aws-us-gov": []
      }
    },
    "mgn": {
      "regions": {
        "aws": [
          "af-south-1",
          "ap-east-1",
          "ap-northeast-1",
          "ap-northeast-2",
          "ap-northeast-3",
          "ap-south-1",
          "ap-southeast-1",
          "ap-southeast-2",
          "ap-southeast-3",
          "ca-central-1",
          "eu-central-1",
          "eu-north-1",
          "eu-south-1",
          "eu-west-1",
          "eu-west-2",
          "eu-west-3",
          "me-central-1",
          "me-south-1",
          "sa-east-1",
          "us-east-1",
          "us-east-2",
          "us-west-1",
          "us-west-2"
        ],
        "aws-cn": [],
        "aws-us-gov": []
      }
    },
    "migration-hub-refactor-spaces": {
      "regions": {
        "aws": [
          "ap-northeast-1",
          "ap-southeast-1",
          "ap-southeast-2",
          "eu-central-1",
          "eu-north-1",
          "eu-west-1",
          "eu-west-2",
          "us-east-1",
          "us-east-2",
          "us-west-2"
        ],
        "aws-cn": [],
        "aws-us-gov": []
      }
    },
    "migrationhuborchestrator": {
      "regions": {
        "aws": [
          "ap-northeast-1",
          "ap-southeast-2",
          "eu-central-1",
          "eu-west-1",
          "eu-west-2",
          "us-east-1",
          "us-west-2"
        ],
        "aws-cn": [],
        "aws-us-gov": []
      }
    },
    "migrationhubstrategy": {
      "regions": {
        "aws": [
          "ap-northeast-1",
          "ap-southeast-2",
          "eu-central-1",
          "eu-west-1",
          "eu-west-2",
          "us-east-1",
          "us-west-2"
        ],
        "aws-cn": [],
        "aws-us-gov": []
      }
    },
    "mobile": {
      "regions": {
        "aws": [
          "us-east-1",
          "us-west-2"
        ],
        "aws-cn": [],
        "aws-us-gov": []
      }
    },
    "monitron": {
      "regions": {
        "aws": [
          "eu-west-1",
          "us-east-1"
        ],
        "aws-cn": [],
        "aws-us-gov": []
      }
    },
    "mq": {
      "regions": {
        "aws": [
          "af-south-1",
          "ap-east-1",
          "ap-northeast-1",
          "ap-northeast-2",
          "ap-northeast-3",
          "ap-south-1",
          "ap-southeast-1",
          "ap-southeast-2",
          "ap-southeast-3",
          "ca-central-1",
          "eu-central-1",
          "eu-north-1",
          "eu-south-1",
          "eu-west-1",
          "eu-west-2",
          "eu-west-3",
          "me-central-1",
          "me-south-1",
          "sa-east-1",
          "us-east-1",
          "us-east-2",
          "us-west-1",
          "us-west-2"
        ],
        "aws-cn": [
          "cn-north-1",
          "cn-northwest-1"
        ],
        "aws-us-gov": [
          "us-gov-east-1",
          "us-gov-west-1"
        ]
      }
    },
    "mturk": {
      "regions": {
        "aws": [
          "us-east-1"
        ],
        "aws-cn": [],
        "aws-us-gov": []
      }
    },
    "mwaa": {
      "regions": {
        "aws": [
          "ap-northeast-1",
          "ap-northeast-2",
          "ap-south-1",
          "ap-southeast-1",
          "ap-southeast-2",
          "ca-central-1",
          "eu-central-1",
          "eu-north-1",
          "eu-west-1",
          "eu-west-2",
          "eu-west-3",
          "sa-east-1",
          "us-east-1",
          "us-east-2",
          "us-west-2"
        ],
        "aws-cn": [],
        "aws-us-gov": []
      }
    },
    "neptune": {
      "regions": {
        "aws": [
          "af-south-1",
          "ap-east-1",
          "ap-northeast-1",
          "ap-northeast-2",
          "ap-south-1",
          "ap-southeast-1",
          "ap-southeast-2",
          "ca-central-1",
          "eu-central-1",
          "eu-north-1",
          "eu-west-1",
          "eu-west-2",
          "eu-west-3",
          "me-south-1",
          "sa-east-1",
          "us-east-1",
          "us-east-2",
          "us-west-1",
          "us-west-2"
        ],
        "aws-cn": [
          "cn-north-1",
          "cn-northwest-1"
        ],
        "aws-us-gov": [
          "us-gov-east-1",
          "us-gov-west-1"
        ]
      }
    },
    "network-firewall": {
      "regions": {
        "aws": [
          "af-south-1",
          "ap-east-1",
          "ap-northeast-1",
          "ap-northeast-2",
          "ap-northeast-3",
          "ap-south-1",
          "ap-southeast-1",
          "ap-southeast-2",
          "ap-southeast-3",
          "ca-central-1",
          "eu-central-1",
          "eu-north-1",
          "eu-south-1",
          "eu-west-1",
          "eu-west-2",
          "eu-west-3",
          "me-central-1",
          "me-south-1",
          "sa-east-1",
          "us-east-1",
          "us-east-2",
          "us-west-1",
          "us-west-2"
        ],
        "aws-cn": [],
        "aws-us-gov": [
          "us-gov-east-1",
          "us-gov-west-1"
        ]
      }
    },
    "networkmanager": {
      "regions": {
        "aws": [
          "af-south-1",
          "ap-east-1",
          "ap-northeast-1",
          "ap-northeast-2",
          "ap-northeast-3",
          "ap-south-1",
          "ap-southeast-1",
          "ap-southeast-2",
          "ca-central-1",
          "eu-central-1",
          "eu-north-1",
          "eu-south-1",
          "eu-west-1",
          "eu-west-2",
          "eu-west-3",
          "me-south-1",
          "sa-east-1",
          "us-east-1",
          "us-east-2",
          "us-west-1",
          "us-west-2"
        ],
        "aws-cn": [],
        "aws-us-gov": [
          "us-gov-east-1",
          "us-gov-west-1"
        ]
      }
    },
    "nimble": {
      "regions": {
        "aws": [
          "ap-northeast-1",
          "ap-southeast-2",
          "ca-central-1",
          "eu-west-2",
          "us-east-1",
          "us-west-2"
        ],
        "aws-cn": [],
        "aws-us-gov": []
      }
    },
    "oam": {
      "regions": {
        "aws": [
          "af-south-1",
          "ap-east-1",
          "ap-northeast-1",
          "ap-northeast-2",
          "ap-northeast-3",
          "ap-south-1",
          "ap-south-2",
          "ap-southeast-1",
          "ap-southeast-2",
          "ap-southeast-3",
          "ap-southeast-4",
          "ca-central-1",
          "eu-central-1",
          "eu-central-2",
          "eu-north-1",
          "eu-south-1",
          "eu-south-2",
          "eu-west-1",
          "eu-west-2",
          "eu-west-3",
          "me-central-1",
          "me-south-1",
          "sa-east-1",
          "us-east-1",
          "us-east-2",
          "us-west-1",
          "us-west-2"
        ],
        "aws-cn": [
          "cn-north-1",
          "cn-northwest-1"
        ],
        "aws-us-gov": []
      }
    },
    "omics": {
      "regions": {
        "aws": [
          "ap-southeast-1",
          "eu-central-1",
          "eu-west-1",
          "eu-west-2",
          "us-east-1",
          "us-west-2"
        ],
        "aws-cn": [],
        "aws-us-gov": []
      }
    },
    "opensearch": {
      "regions": {
        "aws": [
          "af-south-1",
          "ap-east-1",
          "ap-northeast-1",
          "ap-northeast-2",
          "ap-northeast-3",
          "ap-south-1",
          "ap-south-2",
          "ap-southeast-1",
          "ap-southeast-2",
          "ap-southeast-3",
          "ap-southeast-4",
          "ca-central-1",
          "eu-central-1",
          "eu-central-2",
          "eu-north-1",
          "eu-south-1",
          "eu-south-2",
          "eu-west-1",
          "eu-west-2",
          "eu-west-3",
          "me-central-1",
          "me-south-1",
          "sa-east-1",
          "us-east-1",
          "us-east-2",
          "us-west-1",
          "us-west-2"
        ],
        "aws-cn": [
          "cn-north-1",
          "cn-northwest-1"
        ],
        "aws-us-gov": [
          "us-gov-east-1",
          "us-gov-west-1"
        ]
      }
    },
    "opensearchserverless": {
      "regions": {
        "aws": [
          "ap-northeast-1",
          "ap-southeast-1",
          "ap-southeast-2",
          "eu-central-1",
          "eu-west-1",
          "us-east-1",
          "us-east-2",
          "us-west-2"
        ],
        "aws-cn": [],
        "aws-us-gov": []
      }
    },
    "opsworks": {
      "regions": {
        "aws": [
          "ap-northeast-1",
          "ap-northeast-2",
          "ap-south-1",
          "ap-southeast-1",
          "ap-southeast-2",
          "ca-central-1",
          "eu-central-1",
          "eu-west-1",
          "eu-west-2",
          "eu-west-3",
          "sa-east-1",
          "us-east-1",
          "us-east-2",
          "us-west-1",
          "us-west-2"
        ],
        "aws-cn": [],
        "aws-us-gov": []
      }
    },
    "opsworkschefautomate": {
      "regions": {
        "aws": [
          "ap-northeast-1",
          "ap-southeast-1",
          "ap-southeast-2",
          "eu-central-1",
          "eu-west-1",
          "us-east-1",
          "us-east-2",
          "us-west-1",
          "us-west-2"
        ],
        "aws-cn": [],
        "aws-us-gov": []
      }
    },
    "opsworkscm": {
      "regions": {
        "aws": [
          "ap-northeast-1",
          "ap-southeast-1",
          "ap-southeast-2",
          "eu-central-1",
          "eu-west-1",
          "us-east-1",
          "us-east-2",
          "us-west-1",
          "us-west-2"
        ],
        "aws-cn": [],
        "aws-us-gov": []
      }
    },
    "opsworkspuppetenterprise": {
      "regions": {
        "aws": [
          "ap-northeast-1",
          "ap-southeast-1",
          "ap-southeast-2",
          "eu-central-1",
          "eu-west-1",
          "us-east-1",
          "us-east-2",
          "us-west-1",
          "us-west-2"
        ],
        "aws-cn": [],
        "aws-us-gov": []
      }
    },
    "organizations": {
      "regions": {
        "aws": [
          "af-south-1",
          "ap-east-1",
          "ap-northeast-1",
          "ap-northeast-2",
          "ap-northeast-3",
          "ap-south-1",
          "ap-south-2",
          "ap-southeast-1",
          "ap-southeast-2",
          "ap-southeast-3",
          "ap-southeast-4",
          "ca-central-1",
          "eu-central-1",
          "eu-central-2",
          "eu-north-1",
          "eu-south-1",
          "eu-south-2",
          "eu-west-1",
          "eu-west-2",
          "eu-west-3",
          "me-central-1",
          "me-south-1",
          "sa-east-1",
          "us-east-1",
          "us-east-2",
          "us-west-1",
          "us-west-2"
        ],
        "aws-cn": [
          "cn-north-1",
          "cn-northwest-1"
        ],
        "aws-us-gov": [
          "us-gov-east-1",
          "us-gov-west-1"
        ]
      }
    },
    "outposts": {
      "regions": {
        "aws": [
          "af-south-1",
          "ap-east-1",
          "ap-northeast-1",
          "ap-northeast-2",
          "ap-northeast-3",
          "ap-south-1",
          "ap-southeast-1",
          "ap-southeast-2",
          "ap-southeast-3",
          "ca-central-1",
          "eu-central-1",
          "eu-north-1",
          "eu-south-1",
          "eu-west-1",
          "eu-west-2",
          "eu-west-3",
          "me-south-1",
          "sa-east-1",
          "us-east-1",
          "us-east-2",
          "us-west-1",
          "us-west-2"
        ],
        "aws-cn": [],
        "aws-us-gov": [
          "us-gov-east-1",
          "us-gov-west-1"
        ]
      }
    },
    "panorama": {
      "regions": {
        "aws": [
          "ap-southeast-1",
          "ap-southeast-2",
          "ca-central-1",
          "eu-west-1",
          "us-east-1",
          "us-west-2"
        ],
        "aws-cn": [],
        "aws-us-gov": []
      }
    },
    "personalize": {
      "regions": {
        "aws": [
          "ap-northeast-1",
          "ap-northeast-2",
          "ap-south-1",
          "ap-southeast-1",
          "ap-southeast-2",
          "ca-central-1",
          "eu-central-1",
          "eu-west-1",
          "us-east-1",
          "us-east-2",
          "us-west-2"
        ],
        "aws-cn": [
          "cn-north-1"
        ],
        "aws-us-gov": []
      }
    },
    "phd": {
      "regions": {
        "aws": [
          "af-south-1",
          "ap-east-1",
          "ap-northeast-1",
          "ap-northeast-2",
          "ap-northeast-3",
          "ap-south-1",
          "ap-south-2",
          "ap-southeast-1",
          "ap-southeast-2",
          "ap-southeast-3",
          "ap-southeast-4",
          "ca-central-1",
          "eu-central-1",
          "eu-central-2",
          "eu-north-1",
          "eu-south-1",
          "eu-south-2",
          "eu-west-1",
          "eu-west-2",
          "eu-west-3",
          "me-central-1",
          "me-south-1",
          "sa-east-1",
          "us-east-1",
          "us-east-2",
          "us-west-1",
          "us-west-2"
        ],
        "aws-cn": [
          "cn-north-1",
          "cn-northwest-1"
        ],
        "aws-us-gov": [
          "us-gov-east-1",
          "us-gov-west-1"
        ]
      }
    },
    "pi": {
      "regions": {
        "aws": [
          "af-south-1",
          "ap-east-1",
          "ap-northeast-1",
          "ap-northeast-2",
          "ap-northeast-3",
          "ap-south-1",
          "ap-south-2",
          "ap-southeast-1",
          "ap-southeast-2",
          "ap-southeast-3",
          "ap-southeast-4",
          "ca-central-1",
          "eu-central-1",
          "eu-central-2",
          "eu-north-1",
          "eu-south-1",
          "eu-south-2",
          "eu-west-1",
          "eu-west-2",
          "eu-west-3",
          "me-central-1",
          "me-south-1",
          "sa-east-1",
          "us-east-1",
          "us-east-2",
          "us-west-1",
          "us-west-2"
        ],
        "aws-cn": [
          "cn-north-1",
          "cn-northwest-1"
        ],
        "aws-us-gov": [
          "us-gov-east-1",
          "us-gov-west-1"
        ]
      }
    },
    "pinpoint": {
      "regions": {
        "aws": [
          "ap-northeast-1",
          "ap-northeast-2",
          "ap-south-1",
          "ap-southeast-1",
          "ap-southeast-2",
          "ca-central-1",
          "eu-central-1",
          "eu-west-1",
          "eu-west-2",
          "us-east-1",
          "us-east-2",
          "us-west-2"
        ],
        "aws-cn": [],
        "aws-us-gov": [
          "us-gov-west-1"
        ]
      }
    },
    "pinpoint-email": {
      "regions": {
        "aws": [
          "ap-south-1",
          "ap-southeast-2",
          "eu-central-1",
          "eu-west-1",
          "us-east-1",
          "us-west-2"
        ],
        "aws-cn": [],
        "aws-us-gov": []
      }
    },
    "pinpoint-sms-voice": {
      "regions": {
        "aws": [
          "ap-south-1",
          "ap-southeast-2",
          "eu-central-1",
          "eu-west-1",
          "us-east-1",
          "us-west-2"
        ],
        "aws-cn": [],
        "aws-us-gov": []
      }
    },
    "pinpoint-sms-voice-v2": {
      "regions": {
        "aws": [
          "ap-northeast-1",
          "ap-south-1",
          "ap-southeast-1",
          "ap-southeast-2",
          "ca-central-1",
          "eu-central-1",
          "eu-west-1",
          "eu-west-2",
          "us-east-1",
          "us-west-2"
        ],
        "aws-cn": [],
        "aws-us-gov": [
          "us-gov-west-1"
        ]
      }
    },
    "pipes": {
      "regions": {
        "aws": [
          "af-south-1",
          "ap-east-1",
          "ap-northeast-1",
          "ap-northeast-2",
          "ap-northeast-3",
          "ap-south-1",
          "ap-southeast-1",
          "ap-southeast-2",
          "ap-southeast-3",
          "ca-central-1",
          "eu-central-1",
          "eu-north-1",
          "eu-south-1",
          "eu-west-1",
          "eu-west-2",
          "eu-west-3",
          "me-central-1",
          "me-south-1",
          "sa-east-1",
          "us-east-1",
          "us-east-2",
          "us-west-1",
          "us-west-2"
        ],
        "aws-cn": [],
        "aws-us-gov": []
      }
    },
    "polly": {
      "regions": {
        "aws": [
          "af-south-1",
          "ap-east-1",
          "ap-northeast-1",
          "ap-northeast-2",
          "ap-northeast-3",
          "ap-south-1",
          "ap-southeast-1",
          "ap-southeast-2",
          "ca-central-1",
          "eu-central-1",
          "eu-north-1",
          "eu-west-1",
          "eu-west-2",
          "eu-west-3",
          "me-south-1",
          "sa-east-1",
          "us-east-1",
          "us-east-2",
          "us-west-1",
          "us-west-2"
        ],
        "aws-cn": [
          "cn-northwest-1"
        ],
        "aws-us-gov": [
          "us-gov-west-1"
        ]
      }
    },
    "pricing": {
      "regions": {
        "aws": [
          "ap-south-1",
          "us-east-1"
        ],
        "aws-cn": [],
        "aws-us-gov": []
      }
    },
    "privatelink": {
      "regions": {
        "aws": [
          "af-south-1",
          "ap-east-1",
          "ap-northeast-1",
          "ap-northeast-2",
          "ap-northeast-3",
          "ap-south-1",
          "ap-south-2",
          "ap-southeast-1",
          "ap-southeast-2",
          "ap-southeast-3",
          "ap-southeast-4",
          "ca-central-1",
          "eu-central-1",
          "eu-central-2",
          "eu-north-1",
          "eu-south-1",
          "eu-south-2",
          "eu-west-1",
          "eu-west-2",
          "eu-west-3",
          "me-central-1",
          "me-south-1",
          "sa-east-1",
          "us-east-1",
          "us-east-2",
          "us-west-1",
          "us-west-2"
        ],
        "aws-cn": [
          "cn-north-1",
          "cn-northwest-1"
        ],
        "aws-us-gov": [
          "us-gov-east-1",
          "us-gov-west-1"
        ]
      }
    },
    "privatenetworks": {
      "regions": {
        "aws": [
          "us-east-1",
          "us-east-2",
          "us-west-2"
        ],
        "aws-cn": [],
        "aws-us-gov": []
      }
    },
    "proton": {
      "regions": {
        "aws": [
          "ap-northeast-1",
          "ap-northeast-2",
          "ap-southeast-1",
          "ap-southeast-2",
          "ca-central-1",
          "eu-central-1",
          "eu-west-1",
          "eu-west-2",
          "us-east-1",
          "us-east-2",
          "us-west-2"
        ],
        "aws-cn": [],
        "aws-us-gov": []
      }
    },
    "qldb": {
      "regions": {
        "aws": [
          "ap-northeast-1",
          "ap-northeast-2",
          "ap-southeast-1",
          "ap-southeast-2",
          "ca-central-1",
          "eu-central-1",
          "eu-west-1",
          "eu-west-2",
          "us-east-1",
          "us-east-2",
          "us-west-2"
        ],
        "aws-cn": [],
        "aws-us-gov": []
      }
    },
    "qldb-session": {
      "regions": {
        "aws": [
          "ap-northeast-1",
          "ap-northeast-2",
          "ap-southeast-1",
          "ap-southeast-2",
          "ca-central-1",
          "eu-central-1",
          "eu-west-1",
          "eu-west-2",
          "us-east-1",
          "us-east-2",
          "us-west-2"
        ],
        "aws-cn": [],
        "aws-us-gov": []
      }
    },
    "quicksight": {
      "regions": {
        "aws": [
          "ap-northeast-1",
          "ap-northeast-2",
          "ap-south-1",
          "ap-southeast-1",
          "ap-southeast-2",
          "ca-central-1",
          "eu-central-1",
          "eu-north-1",
          "eu-west-1",
          "eu-west-2",
          "eu-west-3",
          "sa-east-1",
          "us-east-1",
          "us-east-2",
          "us-west-2"
        ],
        "aws-cn": [],
        "aws-us-gov": [
          "us-gov-west-1"
        ]
      }
    },
    "ram": {
      "regions": {
        "aws": [
          "af-south-1",
          "ap-east-1",
          "ap-northeast-1",
          "ap-northeast-2",
          "ap-northeast-3",
          "ap-south-1",
          "ap-south-2",
          "ap-southeast-1",
          "ap-southeast-2",
          "ap-southeast-3",
          "ap-southeast-4",
          "ca-central-1",
          "eu-central-1",
          "eu-central-2",
          "eu-north-1",
          "eu-south-1",
          "eu-south-2",
          "eu-west-1",
          "eu-west-2",
          "eu-west-3",
          "me-central-1",
          "me-south-1",
          "sa-east-1",
          "us-east-1",
          "us-east-2",
          "us-west-1",
          "us-west-2"
        ],
        "aws-cn": [
          "cn-north-1",
          "cn-northwest-1"
        ],
        "aws-us-gov": [
          "us-gov-east-1",
          "us-gov-west-1"
        ]
      }
    },
    "rbin": {
      "regions": {
        "aws": [
          "af-south-1",
          "ap-east-1",
          "ap-northeast-1",
          "ap-northeast-2",
          "ap-northeast-3",
          "ap-south-1",
          "ap-south-2",
          "ap-southeast-1",
          "ap-southeast-2",
          "ap-southeast-3",
          "ap-southeast-4",
          "ca-central-1",
          "eu-central-1",
          "eu-central-2",
          "eu-north-1",
          "eu-south-1",
          "eu-south-2",
          "eu-west-1",
          "eu-west-2",
          "eu-west-3",
          "me-central-1",
          "me-south-1",
          "sa-east-1",
          "us-east-1",
          "us-east-2",
          "us-west-1",
          "us-west-2"
        ],
        "aws-cn": [
          "cn-north-1",
          "cn-northwest-1"
        ],
        "aws-us-gov": [
          "us-gov-east-1",
          "us-gov-west-1"
        ]
      }
    },
    "rds": {
      "regions": {
        "aws": [
          "af-south-1",
          "ap-east-1",
          "ap-northeast-1",
          "ap-northeast-2",
          "ap-northeast-3",
          "ap-south-1",
          "ap-south-2",
          "ap-southeast-1",
          "ap-southeast-2",
          "ap-southeast-3",
          "ap-southeast-4",
          "ca-central-1",
          "eu-central-1",
          "eu-central-2",
          "eu-north-1",
          "eu-south-1",
          "eu-south-2",
          "eu-west-1",
          "eu-west-2",
          "eu-west-3",
          "me-central-1",
          "me-south-1",
          "sa-east-1",
          "us-east-1",
          "us-east-2",
          "us-west-1",
          "us-west-2"
        ],
        "aws-cn": [
          "cn-north-1",
          "cn-northwest-1"
        ],
        "aws-us-gov": [
          "us-gov-east-1",
          "us-gov-west-1"
        ]
      }
    },
    "rds-data": {
      "regions": {
        "aws": [
          "ap-northeast-1",
          "ap-northeast-2",
          "ap-south-1",
          "ap-southeast-1",
          "ap-southeast-2",
          "ca-central-1",
          "eu-central-1",
          "eu-west-1",
          "eu-west-2",
          "eu-west-3",
          "us-east-1",
          "us-east-2",
          "us-west-1",
          "us-west-2"
        ],
        "aws-cn": [],
        "aws-us-gov": []
      }
    },
    "rdsvmware": {
      "regions": {
        "aws": [
          "us-east-1"
        ],
        "aws-cn": [],
        "aws-us-gov": []
      }
    },
    "redshift": {
      "regions": {
        "aws": [
          "af-south-1",
          "ap-east-1",
          "ap-northeast-1",
          "ap-northeast-2",
          "ap-northeast-3",
          "ap-south-1",
          "ap-south-2",
          "ap-southeast-1",
          "ap-southeast-2",
          "ap-southeast-3",
          "ap-southeast-4",
          "ca-central-1",
          "eu-central-1",
          "eu-central-2",
          "eu-north-1",
          "eu-south-1",
          "eu-south-2",
          "eu-west-1",
          "eu-west-2",
          "eu-west-3",
          "me-central-1",
          "me-south-1",
          "sa-east-1",
          "us-east-1",
          "us-east-2",
          "us-west-1",
          "us-west-2"
        ],
        "aws-cn": [
          "cn-north-1",
          "cn-northwest-1"
        ],
        "aws-us-gov": [
          "us-gov-east-1",
          "us-gov-west-1"
        ]
      }
    },
    "redshift-data": {
      "regions": {
        "aws": [
          "af-south-1",
          "ap-east-1",
          "ap-northeast-1",
          "ap-northeast-2",
          "ap-northeast-3",
          "ap-south-1",
          "ap-south-2",
          "ap-southeast-1",
          "ap-southeast-2",
          "ap-southeast-3",
          "ap-southeast-4",
          "ca-central-1",
          "eu-central-1",
          "eu-central-2",
          "eu-north-1",
          "eu-south-1",
          "eu-south-2",
          "eu-west-1",
          "eu-west-2",
          "eu-west-3",
          "me-central-1",
          "me-south-1",
          "sa-east-1",
          "us-east-1",
          "us-east-2",
          "us-west-1",
          "us-west-2"
        ],
        "aws-cn": [
          "cn-north-1",
          "cn-northwest-1"
        ],
        "aws-us-gov": [
          "us-gov-east-1",
          "us-gov-west-1"
        ]
      }
    },
    "rekognition": {
      "regions": {
        "aws": [
          "ap-northeast-1",
          "ap-northeast-2",
          "ap-south-1",
          "ap-southeast-1",
          "ap-southeast-2",
          "ca-central-1",
          "eu-central-1",
          "eu-west-1",
          "eu-west-2",
          "us-east-1",
          "us-east-2",
          "us-west-1",
          "us-west-2"
        ],
        "aws-cn": [],
        "aws-us-gov": [
          "us-gov-west-1"
        ]
      }
    },
    "resiliencehub": {
      "regions": {
        "aws": [
          "af-south-1",
          "ap-east-1",
          "ap-northeast-1",
          "ap-northeast-2",
          "ap-south-1",
          "ap-southeast-1",
          "ap-southeast-2",
          "ca-central-1",
          "eu-central-1",
          "eu-north-1",
          "eu-south-1",
          "eu-west-1",
          "eu-west-2",
          "eu-west-3",
          "me-south-1",
          "sa-east-1",
          "us-east-1",
          "us-east-2",
          "us-west-1",
          "us-west-2"
        ],
        "aws-cn": [],
        "aws-us-gov": []
      }
    },
    "resource-explorer-2": {
      "regions": {
        "aws": [
          "ap-northeast-1",
          "ap-northeast-2",
          "ap-northeast-3",
          "ap-south-1",
          "ap-southeast-1",
          "ap-southeast-2",
          "ca-central-1",
          "eu-central-1",
          "eu-north-1",
          "eu-west-1",
          "eu-west-2",
          "eu-west-3",
          "sa-east-1",
          "us-east-1",
          "us-east-2",
          "us-west-1",
          "us-west-2"
        ],
        "aws-cn": [],
        "aws-us-gov": []
      }
    },
    "resource-groups": {
      "regions": {
        "aws": [
          "af-south-1",
          "ap-east-1",
          "ap-northeast-1",
          "ap-northeast-2",
          "ap-northeast-3",
          "ap-south-1",
          "ap-south-2",
          "ap-southeast-1",
          "ap-southeast-2",
          "ap-southeast-3",
          "ap-southeast-4",
          "ca-central-1",
          "eu-central-1",
          "eu-central-2",
          "eu-north-1",
          "eu-south-1",
          "eu-south-2",
          "eu-west-1",
          "eu-west-2",
          "eu-west-3",
          "me-central-1",
          "me-south-1",
          "sa-east-1",
          "us-east-1",
          "us-east-2",
          "us-west-1",
          "us-west-2"
        ],
        "aws-cn": [
          "cn-north-1",
          "cn-northwest-1"
        ],
        "aws-us-gov": [
          "us-gov-east-1",
          "us-gov-west-1"
        ]
      }
    },
    "resourcegroupstaggingapi": {
      "regions": {
        "aws": [
          "af-south-1",
          "ap-east-1",
          "ap-northeast-1",
          "ap-northeast-2",
          "ap-northeast-3",
          "ap-south-1",
          "ap-south-2",
          "ap-southeast-1",
          "ap-southeast-2",
          "ap-southeast-3",
          "ap-southeast-4",
          "ca-central-1",
          "eu-central-1",
          "eu-central-2",
          "eu-north-1",
          "eu-south-1",
          "eu-south-2",
          "eu-west-1",
          "eu-west-2",
          "eu-west-3",
          "me-central-1",
          "me-south-1",
          "sa-east-1",
          "us-east-1",
          "us-east-2",
          "us-west-1",
          "us-west-2"
        ],
        "aws-cn": [
          "cn-north-1",
          "cn-northwest-1"
        ],
        "aws-us-gov": [
          "us-gov-east-1",
          "us-gov-west-1"
        ]
      }
    },
    "robomaker": {
      "regions": {
        "aws": [
          "ap-northeast-1",
          "ap-southeast-1",
          "eu-central-1",
          "eu-west-1",
          "us-east-1",
          "us-east-2",
          "us-west-2"
        ],
        "aws-cn": [],
        "aws-us-gov": [
          "us-gov-west-1"
        ]
      }
    },
    "rolesanywhere": {
      "regions": {
        "aws": [
          "af-south-1",
          "ap-east-1",
          "ap-northeast-1",
          "ap-northeast-2",
          "ap-northeast-3",
          "ap-south-1",
          "ap-southeast-1",
          "ap-southeast-2",
          "ap-southeast-3",
          "ca-central-1",
          "eu-central-1",
          "eu-north-1",
          "eu-south-1",
          "eu-west-1",
          "eu-west-2",
          "eu-west-3",
          "me-south-1",
          "sa-east-1",
          "us-east-1",
          "us-east-2",
          "us-west-1",
          "us-west-2"
        ],
        "aws-cn": [
          "cn-north-1",
          "cn-northwest-1"
        ],
        "aws-us-gov": []
      }
    },
    "rosa": {
      "regions": {
        "aws": [
          "af-south-1",
          "ap-east-1",
          "ap-northeast-1",
          "ap-northeast-2",
          "ap-northeast-3",
          "ap-south-1",
          "ap-southeast-1",
          "ap-southeast-2",
          "ap-southeast-3",
          "ca-central-1",
          "eu-central-1",
          "eu-north-1",
          "eu-south-1",
          "eu-west-1",
          "eu-west-2",
          "eu-west-3",
          "me-south-1",
          "sa-east-1",
          "us-east-1",
          "us-east-2",
          "us-west-1",
          "us-west-2"
        ],
        "aws-cn": [],
        "aws-us-gov": []
      }
    },
    "route53": {
      "regions": {
        "aws": [
          "af-south-1",
          "ap-east-1",
          "ap-northeast-1",
          "ap-northeast-2",
          "ap-northeast-3",
          "ap-south-1",
          "ap-south-2",
          "ap-southeast-1",
          "ap-southeast-2",
          "ap-southeast-3",
          "ap-southeast-4",
          "ca-central-1",
          "eu-central-1",
          "eu-central-2",
          "eu-north-1",
          "eu-south-1",
          "eu-south-2",
          "eu-west-1",
          "eu-west-2",
          "eu-west-3",
          "me-central-1",
          "me-south-1",
          "sa-east-1",
          "us-east-1",
          "us-east-2",
          "us-west-1",
          "us-west-2"
        ],
        "aws-cn": [
          "cn-north-1",
          "cn-northwest-1"
        ],
        "aws-us-gov": []
      }
    },
    "route53-recovery-readiness": {
      "regions": {
        "aws": [
          "us-west-2"
        ],
        "aws-cn": [],
        "aws-us-gov": []
      }
    },
    "route53domains": {
      "regions": {
        "aws": [
          "us-east-1"
        ],
        "aws-cn": [],
        "aws-us-gov": []
      }
    },
    "route53resolver": {
      "regions": {
        "aws": [
          "af-south-1",
          "ap-east-1",
          "ap-northeast-1",
          "ap-northeast-2",
          "ap-northeast-3",
          "ap-south-1",
          "ap-southeast-1",
          "ap-southeast-2",
          "ap-southeast-3",
          "ca-central-1",
          "eu-central-1",
          "eu-central-2",
          "eu-north-1",
          "eu-south-1",
          "eu-south-2",
          "eu-west-1",
          "eu-west-2",
          "eu-west-3",
          "me-central-1",
          "me-south-1",
          "sa-east-1",
          "us-east-1",
          "us-east-2",
          "us-west-1",
          "us-west-2"
        ],
        "aws-cn": [
          "cn-north-1",
          "cn-northwest-1"
        ],
        "aws-us-gov": [
          "us-gov-east-1",
          "us-gov-west-1"
        ]
      }
    },
    "rum": {
      "regions": {
        "aws": [
          "ap-northeast-1",
          "ap-southeast-1",
          "ap-southeast-2",
          "eu-central-1",
          "eu-north-1",
          "eu-west-1",
          "eu-west-2",
          "us-east-1",
          "us-east-2",
          "us-west-2"
        ],
        "aws-cn": [],
        "aws-us-gov": []
      }
    },
    "s3": {
      "regions": {
        "aws": [
          "af-south-1",
          "ap-east-1",
          "ap-northeast-1",
          "ap-northeast-2",
          "ap-northeast-3",
          "ap-south-1",
          "ap-south-2",
          "ap-southeast-1",
          "ap-southeast-2",
          "ap-southeast-3",
          "ap-southeast-4",
          "ca-central-1",
          "eu-central-1",
          "eu-central-2",
          "eu-north-1",
          "eu-south-1",
          "eu-south-2",
          "eu-west-1",
          "eu-west-2",
          "eu-west-3",
          "me-central-1",
          "me-south-1",
          "sa-east-1",
          "us-east-1",
          "us-east-2",
          "us-west-1",
          "us-west-2"
        ],
        "aws-cn": [
          "cn-north-1",
          "cn-northwest-1"
        ],
        "aws-us-gov": [
          "us-gov-east-1",
          "us-gov-west-1"
        ]
      }
    },
    "s3control": {
      "regions": {
        "aws": [
          "ap-northeast-1",
          "ap-northeast-2",
          "ap-northeast-3",
          "ap-south-1",
          "ap-southeast-1",
          "ap-southeast-2",
          "ca-central-1",
          "eu-central-1",
          "eu-north-1",
          "eu-west-1",
          "eu-west-2",
          "eu-west-3",
          "sa-east-1",
          "us-east-1",
          "us-east-2",
          "us-west-1",
          "us-west-2"
        ],
        "aws-cn": [
          "cn-north-1",
          "cn-northwest-1"
        ],
        "aws-us-gov": [
          "us-gov-east-1",
          "us-gov-west-1"
        ]
      }
    },
    "s3outposts": {
      "regions": {
        "aws": [
          "af-south-1",
          "ap-east-1",
          "ap-northeast-1",
          "ap-northeast-2",
          "ap-northeast-3",
          "ap-south-1",
          "ap-southeast-1",
          "ap-southeast-2",
          "ap-southeast-3",
          "ca-central-1",
          "eu-central-1",
          "eu-north-1",
          "eu-south-1",
          "eu-west-1",
          "eu-west-2",
          "eu-west-3",
          "me-south-1",
          "sa-east-1",
          "us-east-1",
          "us-east-2",
          "us-west-1",
          "us-west-2"
        ],
        "aws-cn": [],
        "aws-us-gov": [
          "us-gov-east-1",
          "us-gov-west-1"
        ]
      }
    },
    "sagemaker": {
      "regions": {
        "aws": [
          "af-south-1",
          "ap-east-1",
          "ap-northeast-1",
          "ap-northeast-2",
          "ap-northeast-3",
          "ap-south-1",
          "ap-south-2",
          "ap-southeast-1",
          "ap-southeast-2",
          "ap-southeast-3",
          "ca-central-1",
          "eu-central-1",
          "eu-central-2",
          "eu-north-1",
          "eu-south-1",
          "eu-south-2",
          "eu-west-1",
          "eu-west-2",
          "eu-west-3",
          "me-central-1",
          "me-south-1",
          "sa-east-1",
          "us-east-1",
          "us-east-2",
          "us-west-1",
          "us-west-2"
        ],
        "aws-cn": [
          "cn-north-1",
          "cn-northwest-1"
        ],
        "aws-us-gov": [
          "us-gov-east-1",
          "us-gov-west-1"
        ]
      }
    },
    "sagemaker-featurestore-runtime": {
      "regions": {
        "aws": [
          "af-south-1",
          "ap-east-1",
          "ap-northeast-1",
          "ap-northeast-2",
          "ap-northeast-3",
          "ap-south-1",
          "ap-southeast-1",
          "ap-southeast-2",
          "ca-central-1",
          "eu-central-1",
          "eu-north-1",
          "eu-south-1",
          "eu-west-1",
          "eu-west-2",
          "eu-west-3",
          "me-south-1",
          "sa-east-1",
          "us-east-1",
          "us-east-2",
          "us-west-1",
          "us-west-2"
        ],
        "aws-cn": [
          "cn-north-1",
          "cn-northwest-1"
        ],
        "aws-us-gov": []
      }
    },
    "sagemaker-geospatial": {
      "regions": {
        "aws": [
          "us-west-2"
        ],
        "aws-cn": [],
        "aws-us-gov": []
      }
    },
    "sagemaker-metrics": {
      "regions": {
        "aws": [
          "af-south-1",
          "ap-east-1",
          "ap-northeast-1",
          "ap-northeast-2",
          "ap-northeast-3",
          "ap-south-1",
          "ap-southeast-1",
          "ap-southeast-2",
          "ap-southeast-3",
          "ca-central-1",
          "eu-central-1",
          "eu-central-2",
          "eu-north-1",
          "eu-south-1",
          "eu-south-2",
          "eu-west-1",
          "eu-west-2",
          "me-central-1",
          "me-south-1",
          "sa-east-1",
          "us-east-1",
          "us-east-2",
          "us-west-1",
          "us-west-2"
        ],
        "aws-cn": [
          "cn-north-1",
          "cn-northwest-1"
        ],
        "aws-us-gov": [
          "us-gov-east-1",
          "us-gov-west-1"
        ]
      }
    },
    "sagemaker-runtime": {
      "regions": {
        "aws": [
          "af-south-1",
          "ap-east-1",
          "ap-northeast-1",
          "ap-northeast-2",
          "ap-northeast-3",
          "ap-south-1",
          "ap-south-2",
          "ap-southeast-1",
          "ap-southeast-2",
          "ap-southeast-3",
          "ca-central-1",
          "eu-central-1",
          "eu-central-2",
          "eu-north-1",
          "eu-south-1",
          "eu-south-2",
          "eu-west-1",
          "eu-west-2",
          "eu-west-3",
          "me-central-1",
          "me-south-1",
          "sa-east-1",
          "us-east-1",
          "us-east-2",
          "us-west-1",
          "us-west-2"
        ],
        "aws-cn": [
          "cn-north-1",
          "cn-northwest-1"
        ],
        "aws-us-gov": [
          "us-gov-east-1",
          "us-gov-west-1"
        ]
      }
    },
    "savingsplans": {
      "regions": {
        "aws": [
          "af-south-1",
          "ap-east-1",
          "ap-northeast-1",
          "ap-northeast-2",
          "ap-northeast-3",
          "ap-south-1",
          "ap-southeast-1",
          "ap-southeast-2",
          "ca-central-1",
          "eu-central-1",
          "eu-north-1",
          "eu-west-1",
          "eu-west-2",
          "eu-west-3",
          "me-south-1",
          "sa-east-1",
          "us-east-1",
          "us-east-2",
          "us-west-1",
          "us-west-2"
        ],
        "aws-cn": [],
        "aws-us-gov": []
      }
    },
    "scheduler": {
      "regions": {
        "aws": [
          "af-south-1",
          "ap-east-1",
          "ap-northeast-1",
          "ap-northeast-2",
          "ap-northeast-3",
          "ap-south-1",
          "ap-south-2",
          "ap-southeast-1",
          "ap-southeast-2",
          "ap-southeast-3",
          "ap-southeast-4",
          "ca-central-1",
          "eu-central-1",
          "eu-central-2",
          "eu-north-1",
          "eu-south-1",
          "eu-south-2",
          "eu-west-1",
          "eu-west-2",
          "eu-west-3",
          "me-central-1",
          "me-south-1",
          "sa-east-1",
          "us-east-1",
          "us-east-2",
          "us-west-1",
          "us-west-2"
        ],
        "aws-cn": [],
        "aws-us-gov": []
      }
    },
    "schemas": {
      "regions": {
        "aws": [
          "ap-east-1",
          "ap-northeast-1",
          "ap-northeast-2",
          "ap-south-1",
          "ap-southeast-1",
          "ap-southeast-2",
          "ca-central-1",
          "eu-central-1",
          "eu-north-1",
          "eu-west-1",
          "eu-west-2",
          "eu-west-3",
          "sa-east-1",
          "us-east-1",
          "us-east-2",
          "us-west-1",
          "us-west-2"
        ],
        "aws-cn": [],
        "aws-us-gov": []
      }
    },
    "sdb": {
      "regions": {
        "aws": [
          "ap-northeast-1",
          "ap-southeast-1",
          "ap-southeast-2",
          "eu-west-1",
          "sa-east-1",
          "us-east-1",
          "us-west-1",
          "us-west-2"
        ],
        "aws-cn": [],
        "aws-us-gov": []
      }
    },
    "secretsmanager": {
      "regions": {
        "aws": [
          "af-south-1",
          "ap-east-1",
          "ap-northeast-1",
          "ap-northeast-2",
          "ap-northeast-3",
          "ap-south-1",
          "ap-south-2",
          "ap-southeast-1",
          "ap-southeast-2",
          "ap-southeast-3",
          "ap-southeast-4",
          "ca-central-1",
          "eu-central-1",
          "eu-central-2",
          "eu-north-1",
          "eu-south-1",
          "eu-south-2",
          "eu-west-1",
          "eu-west-2",
          "eu-west-3",
          "me-central-1",
          "me-south-1",
          "sa-east-1",
          "us-east-1",
          "us-east-2",
          "us-west-1",
          "us-west-2"
        ],
        "aws-cn": [
          "cn-north-1",
          "cn-northwest-1"
        ],
        "aws-us-gov": [
          "us-gov-east-1",
          "us-gov-west-1"
        ]
      }
    },
    "securityhub": {
      "regions": {
        "aws": [
          "af-south-1",
          "ap-east-1",
          "ap-northeast-1",
          "ap-northeast-2",
          "ap-northeast-3",
          "ap-south-1",
          "ap-south-2",
          "ap-southeast-1",
          "ap-southeast-2",
          "ap-southeast-3",
          "ca-central-1",
          "eu-central-1",
          "eu-central-2",
          "eu-north-1",
          "eu-south-1",
          "eu-south-2",
          "eu-west-1",
          "eu-west-2",
          "eu-west-3",
          "me-central-1",
          "me-south-1",
          "sa-east-1",
          "us-east-1",
          "us-east-2",
          "us-west-1",
          "us-west-2"
        ],
        "aws-cn": [
          "cn-north-1",
          "cn-northwest-1"
        ],
        "aws-us-gov": [
          "us-gov-east-1",
          "us-gov-west-1"
        ]
      }
    },
    "securitylake": {
      "regions": {
        "aws": [
          "ap-northeast-1",
          "ap-southeast-1",
          "ap-southeast-2",
          "eu-central-1",
          "eu-west-1",
          "eu-west-2",
          "sa-east-1",
          "us-east-1",
          "us-east-2",
          "us-west-2"
        ],
        "aws-cn": [],
        "aws-us-gov": []
      }
    },
    "serverlessrepo": {
      "regions": {
        "aws": [
          "ap-east-1",
          "ap-northeast-1",
          "ap-northeast-2",
          "ap-south-1",
          "ap-southeast-1",
          "ap-southeast-2",
          "ca-central-1",
          "eu-central-1",
          "eu-north-1",
          "eu-west-1",
          "eu-west-2",
          "eu-west-3",
          "me-south-1",
          "sa-east-1",
          "us-east-1",
          "us-east-2",
          "us-west-1",
          "us-west-2"
        ],
        "aws-cn": [
          "cn-north-1",
          "cn-northwest-1"
        ],
        "aws-us-gov": [
          "us-gov-east-1",
          "us-gov-west-1"
        ]
      }
    },
    "service-quotas": {
      "regions": {
        "aws": [
          "af-south-1",
          "ap-east-1",
          "ap-northeast-1",
          "ap-northeast-2",
          "ap-northeast-3",
          "ap-south-1",
          "ap-south-2",
          "ap-southeast-1",
          "ap-southeast-2",
          "ap-southeast-3",
          "ap-southeast-4",
          "ca-central-1",
          "eu-central-1",
          "eu-central-2",
          "eu-north-1",
          "eu-south-1",
          "eu-south-2",
          "eu-west-1",
          "eu-west-2",
          "eu-west-3",
          "me-central-1",
          "me-south-1",
          "sa-east-1",
          "us-east-1",
          "us-east-2",
          "us-west-1",
          "us-west-2"
        ],
        "aws-cn": [
          "cn-north-1",
          "cn-northwest-1"
        ],
        "aws-us-gov": [
          "us-gov-east-1",
          "us-gov-west-1"
        ]
      }
    },
    "servicecatalog": {
      "regions": {
        "aws": [
          "af-south-1",
          "ap-east-1",
          "ap-northeast-1",
          "ap-northeast-2",
          "ap-northeast-3",
          "ap-south-1",
          "ap-south-2",
          "ap-southeast-1",
          "ap-southeast-2",
          "ap-southeast-3",
          "ap-southeast-4",
          "ca-central-1",
          "eu-central-1",
          "eu-central-2",
          "eu-north-1",
          "eu-south-1",
          "eu-south-2",
          "eu-west-1",
          "eu-west-2",
          "eu-west-3",
          "me-central-1",
          "me-south-1",
          "sa-east-1",
          "us-east-1",
          "us-east-2",
          "us-west-1",
          "us-west-2"
        ],
        "aws-cn": [
          "cn-north-1",
          "cn-northwest-1"
        ],
        "aws-us-gov": [
          "us-gov-east-1",
          "us-gov-west-1"
        ]
      }
    },
    "servicecatalog-appregistry": {
      "regions": {
        "aws": [
          "af-south-1",
          "ap-east-1",
          "ap-northeast-1",
          "ap-northeast-2",
          "ap-northeast-3",
          "ap-south-1",
          "ap-southeast-1",
          "ap-southeast-2",
          "ap-southeast-3",
          "ca-central-1",
          "eu-central-1",
          "eu-north-1",
          "eu-south-1",
          "eu-west-1",
          "eu-west-2",
          "eu-west-3",
          "me-central-1",
          "me-south-1",
          "sa-east-1",
          "us-east-1",
          "us-east-2",
          "us-west-1",
          "us-west-2"
        ],
        "aws-cn": [],
        "aws-us-gov": [
          "us-gov-east-1",
          "us-gov-west-1"
        ]
      }
    },
    "servicediscovery": {
      "regions": {
        "aws": [
          "af-south-1",
          "ap-east-1",
          "ap-northeast-1",
          "ap-northeast-2",
          "ap-northeast-3",
          "ap-south-1",
          "ap-south-2",
          "ap-southeast-1",
          "ap-southeast-2",
          "ap-southeast-3",
          "ap-southeast-4",
          "ca-central-1",
          "eu-central-1",
          "eu-central-2",
          "eu-north-1",
          "eu-south-1",
          "eu-south-2",
          "eu-west-1",
          "eu-west-2",
          "eu-west-3",
          "me-central-1",
          "me-south-1",
          "sa-east-1",
          "us-east-1",
          "us-east-2",
          "us-west-1",
          "us-west-2"
        ],
        "aws-cn": [
          "cn-north-1",
          "cn-northwest-1"
        ],
        "aws-us-gov": [
          "us-gov-east-1",
          "us-gov-west-1"
        ]
      }
    },
    "ses": {
      "regions": {
        "aws": [
          "af-south-1",
          "ap-northeast-1",
          "ap-northeast-2",
          "ap-northeast-3",
          "ap-south-1",
          "ap-southeast-1",
          "ap-southeast-2",
          "ap-southeast-3",
          "ca-central-1",
          "eu-central-1",
          "eu-north-1",
          "eu-south-1",
          "eu-west-1",
          "eu-west-2",
          "eu-west-3",
          "me-south-1",
          "sa-east-1",
          "us-east-1",
          "us-east-2",
          "us-west-1",
          "us-west-2"
        ],
        "aws-cn": [],
        "aws-us-gov": [
          "us-gov-west-1"
        ]
      }
    },
    "shield": {
      "regions": {
        "aws": [
          "af-south-1",
          "ap-east-1",
          "ap-northeast-1",
          "ap-northeast-2",
          "ap-northeast-3",
          "ap-south-1",
          "ap-southeast-1",
          "ap-southeast-2",
          "ap-southeast-3",
          "ca-central-1",
          "eu-central-1",
          "eu-north-1",
          "eu-south-1",
          "eu-west-1",
          "eu-west-2",
          "eu-west-3",
          "me-central-1",
          "me-south-1",
          "sa-east-1",
          "us-east-1",
          "us-east-2",
          "us-west-1",
          "us-west-2"
        ],
        "aws-cn": [],
        "aws-us-gov": []
      }
    },
    "signer": {
      "regions": {
        "aws": [
          "af-south-1",
          "ap-east-1",
          "ap-northeast-1",
          "ap-northeast-2",
          "ap-south-1",
          "ap-southeast-1",
          "ap-southeast-2",
          "ca-central-1",
          "eu-central-1",
          "eu-north-1",
          "eu-south-1",
          "eu-west-1",
          "eu-west-2",
          "eu-west-3",
          "me-south-1",
          "sa-east-1",
          "us-east-1",
          "us-east-2",
          "us-west-1",
          "us-west-2"
        ],
        "aws-cn": [
          "cn-north-1",
          "cn-northwest-1"
        ],
        "aws-us-gov": []
      }
    },
    "simspaceweaver": {
      "regions": {
        "aws": [
          "ap-southeast-1",
          "ap-southeast-2",
          "eu-central-1",
          "eu-north-1",
          "eu-west-1",
          "us-east-1",
          "us-east-2",
          "us-west-2"
        ],
        "aws-cn": [],
        "aws-us-gov": []
      }
    },
    "sms": {
      "regions": {
        "aws": [
          "af-south-1",
          "ap-east-1",
          "ap-northeast-1",
          "ap-northeast-2",
          "ap-south-1",
          "ap-southeast-1",
          "ap-southeast-2",
          "ca-central-1",
          "eu-central-1",
          "eu-north-1",
          "eu-south-1",
          "eu-west-1",
          "eu-west-2",
          "eu-west-3",
          "me-south-1",
          "sa-east-1",
          "us-east-1",
          "us-east-2",
          "us-west-1",
          "us-west-2"
        ],
        "aws-cn": [
          "cn-north-1",
          "cn-northwest-1"
        ],
        "aws-us-gov": [
          "us-gov-east-1",
          "us-gov-west-1"
        ]
      }
    },
    "sms-voice": {
      "regions": {
        "aws": [
          "ap-south-1",
          "ap-southeast-2",
          "eu-central-1",
          "eu-west-1",
          "us-east-1",
          "us-west-2"
        ],
        "aws-cn": [],
        "aws-us-gov": []
      }
    },
    "snow-device-management": {
      "regions": {
        "aws": [
          "ap-east-1",
          "ap-northeast-1",
          "ap-northeast-2",
          "ap-south-1",
          "ap-southeast-1",
          "ap-southeast-2",
          "ca-central-1",
          "eu-central-1",
          "eu-north-1",
          "eu-west-1",
          "eu-west-2",
          "eu-west-3",
          "sa-east-1",
          "us-east-1",
          "us-east-2",
          "us-west-1",
          "us-west-2"
        ],
        "aws-cn": [],
        "aws-us-gov": []
      }
    },
    "snowball": {
      "regions": {
        "aws": [
          "af-south-1",
          "ap-east-1",
          "ap-northeast-1",
          "ap-northeast-2",
          "ap-northeast-3",
          "ap-south-1",
          "ap-southeast-1",
          "ap-southeast-2",
          "ap-southeast-3",
          "ca-central-1",
          "eu-central-1",
          "eu-north-1",
          "eu-south-1",
          "eu-west-1",
          "eu-west-2",
          "eu-west-3",
          "sa-east-1",
          "us-east-1",
          "us-east-2",
          "us-west-1",
          "us-west-2"
        ],
        "aws-cn": [
          "cn-north-1",
          "cn-northwest-1"
        ],
        "aws-us-gov": [
          "us-gov-east-1",
          "us-gov-west-1"
        ]
      }
    },
    "snowcone": {
      "regions": {
        "aws": [
          "ap-northeast-1",
          "ap-south-1",
          "ap-southeast-1",
          "ap-southeast-2",
          "ca-central-1",
          "eu-central-1",
          "eu-west-1",
          "eu-west-2",
          "eu-west-3",
          "sa-east-1",
          "us-east-1",
          "us-east-2",
          "us-west-1",
          "us-west-2"
        ],
        "aws-cn": [],
        "aws-us-gov": []
      }
    },
    "snowmobile": {
      "regions": {
        "aws": [
          "us-east-1",
          "us-east-2",
          "us-west-1",
          "us-west-2"
        ],
        "aws-cn": [],
        "aws-us-gov": [
          "us-gov-east-1",
          "us-gov-west-1"
        ]
      }
    },
    "sns": {
      "regions": {
        "aws": [
          "af-south-1",
          "ap-east-1",
          "ap-northeast-1",
          "ap-northeast-2",
          "ap-northeast-3",
          "ap-south-1",
          "ap-south-2",
          "ap-southeast-1",
          "ap-southeast-2",
          "ap-southeast-3",
          "ap-southeast-4",
          "ca-central-1",
          "eu-central-1",
          "eu-central-2",
          "eu-north-1",
          "eu-south-1",
          "eu-south-2",
          "eu-west-1",
          "eu-west-2",
          "eu-west-3",
          "me-central-1",
          "me-south-1",
          "sa-east-1",
          "us-east-1",
          "us-east-2",
          "us-west-1",
          "us-west-2"
        ],
        "aws-cn": [
          "cn-north-1",
          "cn-northwest-1"
        ],
        "aws-us-gov": [
          "us-gov-east-1",
          "us-gov-west-1"
        ]
      }
    },
    "sqs": {
      "regions": {
        "aws": [
          "af-south-1",
          "ap-east-1",
          "ap-northeast-1",
          "ap-northeast-2",
          "ap-northeast-3",
          "ap-south-1",
          "ap-south-2",
          "ap-southeast-1",
          "ap-southeast-2",
          "ap-southeast-3",
          "ap-southeast-4",
          "ca-central-1",
          "eu-central-1",
          "eu-central-2",
          "eu-north-1",
          "eu-south-1",
          "eu-south-2",
          "eu-west-1",
          "eu-west-2",
          "eu-west-3",
          "me-central-1",
          "me-south-1",
          "sa-east-1",
          "us-east-1",
          "us-east-2",
          "us-west-1",
          "us-west-2"
        ],
        "aws-cn": [
          "cn-north-1",
          "cn-northwest-1"
        ],
        "aws-us-gov": [
          "us-gov-east-1",
          "us-gov-west-1"
        ]
      }
    },
    "ssm": {
      "regions": {
        "aws": [
          "af-south-1",
          "ap-east-1",
          "ap-northeast-1",
          "ap-northeast-2",
          "ap-northeast-3",
          "ap-south-1",
          "ap-south-2",
          "ap-southeast-1",
          "ap-southeast-2",
          "ap-southeast-3",
          "ap-southeast-4",
          "ca-central-1",
          "eu-central-1",
          "eu-central-2",
          "eu-north-1",
          "eu-south-1",
          "eu-south-2",
          "eu-west-1",
          "eu-west-2",
          "eu-west-3",
          "me-central-1",
          "me-south-1",
          "sa-east-1",
          "us-east-1",
          "us-east-2",
          "us-west-1",
          "us-west-2"
        ],
        "aws-cn": [
          "cn-north-1",
          "cn-northwest-1"
        ],
        "aws-us-gov": [
          "us-gov-east-1",
          "us-gov-west-1"
        ]
      }
    },
    "ssm-contacts": {
      "regions": {
        "aws": [
          "ap-northeast-1",
          "ap-northeast-2",
          "ap-south-1",
          "ap-southeast-1",
          "ap-southeast-2",
          "ca-central-1",
          "eu-central-1",
          "eu-north-1",
          "eu-west-1",
          "eu-west-2",
          "eu-west-3",
          "sa-east-1",
          "us-east-1",
          "us-east-2",
          "us-west-1",
          "us-west-2"
        ],
        "aws-cn": [],
        "aws-us-gov": []
      }
    },
    "ssm-incidents": {
      "regions": {
        "aws": [
          "ap-northeast-1",
          "ap-northeast-2",
          "ap-south-1",
          "ap-southeast-1",
          "ap-southeast-2",
          "ca-central-1",
          "eu-central-1",
          "eu-north-1",
          "eu-west-1",
          "eu-west-2",
          "eu-west-3",
          "sa-east-1",
          "us-east-1",
          "us-east-2",
          "us-west-1",
          "us-west-2"
        ],
        "aws-cn": [],
        "aws-us-gov": []
      }
    },
    "ssm-sap": {
      "regions": {
        "aws": [
          "af-south-1",
          "ap-east-1",
          "ap-northeast-1",
          "ap-northeast-2",
          "ap-northeast-3",
          "ap-south-1",
          "ap-southeast-1",
          "ap-southeast-2",
          "ap-southeast-3",
          "ca-central-1",
          "eu-central-1",
          "eu-north-1",
          "eu-south-1",
          "eu-west-1",
          "eu-west-2",
          "eu-west-3",
          "me-south-1",
          "sa-east-1",
          "us-east-1",
          "us-east-2",
          "us-west-1",
          "us-west-2"
        ],
        "aws-cn": [],
        "aws-us-gov": []
      }
    },
    "sso-oidc": {
      "regions": {
        "aws": [
          "af-south-1",
          "ap-east-1",
          "ap-northeast-1",
          "ap-northeast-2",
          "ap-northeast-3",
          "ap-south-1",
          "ap-southeast-1",
          "ap-southeast-2",
          "ap-southeast-3",
          "ca-central-1",
          "eu-central-1",
          "eu-north-1",
          "eu-south-1",
          "eu-west-1",
          "eu-west-2",
          "eu-west-3",
          "me-south-1",
          "sa-east-1",
          "us-east-1",
          "us-east-2",
          "us-west-1",
          "us-west-2"
        ],
        "aws-cn": [],
        "aws-us-gov": [
          "us-gov-east-1",
          "us-gov-west-1"
        ]
      }
    },
    "stepfunctions": {
      "regions": {
        "aws": [
          "af-south-1",
          "ap-east-1",
          "ap-northeast-1",
          "ap-northeast-2",
          "ap-northeast-3",
          "ap-south-1",
          "ap-south-2",
          "ap-southeast-1",
          "ap-southeast-2",
          "ap-southeast-3",
          "ap-southeast-4",
          "ca-central-1",
          "eu-central-1",
          "eu-central-2",
          "eu-north-1",
          "eu-south-1",
          "eu-south-2",
          "eu-west-1",
          "eu-west-2",
          "eu-west-3",
          "me-central-1",
          "me-south-1",
          "sa-east-1",
          "us-east-1",
          "us-east-2",
          "us-west-1",
          "us-west-2"
        ],
        "aws-cn": [
          "cn-north-1",
          "cn-northwest-1"
        ],
        "aws-us-gov": [
          "us-gov-east-1",
          "us-gov-west-1"
        ]
      }
    },
    "storagegateway": {
      "regions": {
        "aws": [
          "af-south-1",
          "ap-east-1",
          "ap-northeast-1",
          "ap-northeast-2",
          "ap-northeast-3",
          "ap-south-1",
          "ap-south-2",
          "ap-southeast-1",
          "ap-southeast-2",
          "ap-southeast-3",
          "ap-southeast-4",
          "ca-central-1",
          "eu-central-1",
          "eu-central-2",
          "eu-north-1",
          "eu-south-1",
          "eu-south-2",
          "eu-west-1",
          "eu-west-2",
          "eu-west-3",
          "me-central-1",
          "me-south-1",
          "sa-east-1",
          "us-east-1",
          "us-east-2",
          "us-west-1",
          "us-west-2"
        ],
        "aws-cn": [
          "cn-north-1",
          "cn-northwest-1"
        ],
        "aws-us-gov": [
          "us-gov-east-1",
          "us-gov-west-1"
        ]
      }
    },
    "sts": {
      "regions": {
        "aws": [
          "af-south-1",
          "ap-east-1",
          "ap-northeast-1",
          "ap-northeast-2",
          "ap-northeast-3",
          "ap-south-1",
          "ap-south-2",
          "ap-southeast-1",
          "ap-southeast-2",
          "ap-southeast-3",
          "ap-southeast-4",
          "ca-central-1",
          "eu-central-1",
          "eu-central-2",
          "eu-north-1",
          "eu-south-1",
          "eu-south-2",
          "eu-west-1",
          "eu-west-2",
          "eu-west-3",
          "me-central-1",
          "me-south-1",
          "sa-east-1",
          "us-east-1",
          "us-east-2",
          "us-west-1",
          "us-west-2"
        ],
        "aws-cn": [
          "cn-north-1",
          "cn-northwest-1"
        ],
        "aws-us-gov": [
          "us-gov-east-1",
          "us-gov-west-1"
        ]
      }
    },
    "sumerian": {
      "regions": {
        "aws": [
          "ap-northeast-1",
          "ap-northeast-2",
          "ap-south-1",
          "ap-southeast-1",
          "ap-southeast-2",
          "ca-central-1",
          "eu-central-1",
          "eu-north-1",
          "eu-west-1",
          "eu-west-2",
          "eu-west-3",
          "sa-east-1",
          "us-east-1",
          "us-east-2",
          "us-west-1",
          "us-west-2"
        ],
        "aws-cn": [],
        "aws-us-gov": []
      }
    },
    "support": {
      "regions": {
        "aws": [
          "af-south-1",
          "ap-east-1",
          "ap-northeast-1",
          "ap-northeast-2",
          "ap-northeast-3",
          "ap-south-1",
          "ap-south-2",
          "ap-southeast-1",
          "ap-southeast-2",
          "ap-southeast-3",
          "ap-southeast-4",
          "ca-central-1",
          "eu-central-1",
          "eu-central-2",
          "eu-north-1",
          "eu-south-1",
          "eu-south-2",
          "eu-west-1",
          "eu-west-2",
          "eu-west-3",
          "me-central-1",
          "me-south-1",
          "sa-east-1",
          "us-east-1",
          "us-east-2",
          "us-west-1",
          "us-west-2"
        ],
        "aws-cn": [
          "cn-north-1",
          "cn-northwest-1"
        ],
        "aws-us-gov": [
          "us-gov-east-1",
          "us-gov-west-1"
        ]
      }
    },
    "support-app": {
      "regions": {
        "aws": [
          "eu-west-1",
          "us-east-1",
          "us-west-2"
        ],
        "aws-cn": [],
        "aws-us-gov": []
      }
    },
    "swf": {
      "regions": {
        "aws": [
          "af-south-1",
          "ap-east-1",
          "ap-northeast-1",
          "ap-northeast-2",
          "ap-northeast-3",
          "ap-south-1",
          "ap-south-2",
          "ap-southeast-1",
          "ap-southeast-2",
          "ap-southeast-3",
          "ap-southeast-4",
          "ca-central-1",
          "eu-central-1",
          "eu-central-2",
          "eu-north-1",
          "eu-south-1",
          "eu-south-2",
          "eu-west-1",
          "eu-west-2",
          "eu-west-3",
          "me-central-1",
          "me-south-1",
          "sa-east-1",
          "us-east-1",
          "us-east-2",
          "us-west-1",
          "us-west-2"
        ],
        "aws-cn": [
          "cn-north-1",
          "cn-northwest-1"
        ],
        "aws-us-gov": [
          "us-gov-east-1",
          "us-gov-west-1"
        ]
      }
    },
    "synthetics": {
      "regions": {
        "aws": [
          "af-south-1",
          "ap-east-1",
          "ap-northeast-1",
          "ap-northeast-2",
          "ap-northeast-3",
          "ap-south-1",
          "ap-south-2",
          "ap-southeast-1",
          "ap-southeast-2",
          "ap-southeast-3",
          "ap-southeast-4",
          "ca-central-1",
          "eu-central-1",
          "eu-central-2",
          "eu-north-1",
          "eu-south-1",
          "eu-south-2",
          "eu-west-1",
          "eu-west-2",
          "eu-west-3",
          "me-central-1",
          "me-south-1",
          "sa-east-1",
          "us-east-1",
          "us-east-2",
          "us-west-1",
          "us-west-2"
        ],
        "aws-cn": [
          "cn-north-1",
          "cn-northwest-1"
        ],
        "aws-us-gov": [
          "us-gov-east-1",
          "us-gov-west-1"
        ]
      }
    },
    "textract": {
      "regions": {
        "aws": [
          "ap-northeast-2",
          "ap-south-1",
          "ap-southeast-1",
          "ap-southeast-2",
          "ca-central-1",
          "eu-central-1",
          "eu-west-1",
          "eu-west-2",
          "eu-west-3",
          "us-east-1",
          "us-east-2",
          "us-west-1",
          "us-west-2"
        ],
        "aws-cn": [],
        "aws-us-gov": [
          "us-gov-east-1",
          "us-gov-west-1"
        ]
      }
    },
    "timestream": {
      "regions": {
        "aws": [
          "ap-northeast-1",
          "ap-southeast-2",
          "eu-central-1",
          "eu-west-1",
          "us-east-1",
          "us-east-2",
          "us-west-2"
        ],
        "aws-cn": [],
        "aws-us-gov": [
          "us-gov-west-1"
        ]
      }
    },
    "timestream-write": {
      "regions": {
        "aws": [
          "ap-northeast-1",
          "ap-southeast-2",
          "eu-central-1",
          "eu-west-1",
          "us-east-1",
          "us-east-2",
          "us-west-2"
        ],
        "aws-cn": [],
        "aws-us-gov": [
          "us-gov-west-1"
        ]
      }
    },
    "transcribe": {
      "regions": {
        "aws": [
          "af-south-1",
          "ap-east-1",
          "ap-northeast-1",
          "ap-northeast-2",
          "ap-south-1",
          "ap-southeast-1",
          "ap-southeast-2",
          "ca-central-1",
          "eu-central-1",
          "eu-north-1",
          "eu-west-1",
          "eu-west-2",
          "eu-west-3",
          "me-south-1",
          "sa-east-1",
          "us-east-1",
          "us-east-2",
          "us-west-1",
          "us-west-2"
        ],
        "aws-cn": [
          "cn-north-1",
          "cn-northwest-1"
        ],
        "aws-us-gov": [
          "us-gov-east-1",
          "us-gov-west-1"
        ]
      }
    },
    "transcribemedical": {
      "regions": {
        "aws": [
          "ap-east-1",
          "ap-northeast-1",
          "ap-northeast-2",
          "ap-south-1",
          "ap-southeast-1",
          "ap-southeast-2",
          "ca-central-1",
          "eu-central-1",
          "eu-west-1",
          "eu-west-2",
          "eu-west-3",
          "me-south-1",
          "sa-east-1",
          "us-east-1",
          "us-east-2",
          "us-west-1"
        ],
        "aws-cn": [],
        "aws-us-gov": []
      }
    },
    "transfer": {
      "regions": {
        "aws": [
          "af-south-1",
          "ap-east-1",
          "ap-northeast-1",
          "ap-northeast-2",
          "ap-northeast-3",
          "ap-south-1",
          "ap-southeast-1",
          "ap-southeast-2",
          "ap-southeast-3",
          "ca-central-1",
          "eu-central-1",
          "eu-north-1",
          "eu-south-1",
          "eu-west-1",
          "eu-west-2",
          "eu-west-3",
          "me-central-1",
          "me-south-1",
          "sa-east-1",
          "us-east-1",
          "us-east-2",
          "us-west-1",
          "us-west-2"
        ],
        "aws-cn": [
          "cn-north-1",
          "cn-northwest-1"
        ],
        "aws-us-gov": [
          "us-gov-east-1",
          "us-gov-west-1"
        ]
      }
    },
    "transitgateway": {
      "regions": {
        "aws": [
          "af-south-1",
          "ap-east-1",
          "ap-northeast-1",
          "ap-northeast-2",
          "ap-northeast-3",
          "ap-south-1",
          "ap-southeast-1",
          "ap-southeast-2",
          "ap-southeast-3",
          "ca-central-1",
          "eu-central-1",
          "eu-central-2",
          "eu-north-1",
          "eu-south-1",
          "eu-west-1",
          "eu-west-2",
          "eu-west-3",
          "me-central-1",
          "me-south-1",
          "sa-east-1",
          "us-east-1",
          "us-east-2",
          "us-west-1",
          "us-west-2"
        ],
        "aws-cn": [
          "cn-north-1",
          "cn-northwest-1"
        ],
        "aws-us-gov": [
          "us-gov-east-1",
          "us-gov-west-1"
        ]
      }
    },
    "translate": {
      "regions": {
        "aws": [
          "ap-east-1",
          "ap-northeast-1",
          "ap-northeast-2",
          "ap-south-1",
          "ap-southeast-1",
          "ap-southeast-2",
          "ca-central-1",
          "eu-central-1",
          "eu-north-1",
          "eu-west-1",
          "eu-west-2",
          "eu-west-3",
          "us-east-1",
          "us-east-2",
          "us-west-1",
          "us-west-2"
        ],
        "aws-cn": [],
        "aws-us-gov": [
          "us-gov-west-1"
        ]
      }
    },
    "trustedadvisor": {
      "regions": {
        "aws": [
          "af-south-1",
          "ap-east-1",
          "ap-northeast-1",
          "ap-northeast-2",
          "ap-northeast-3",
          "ap-south-1",
          "ap-south-2",
          "ap-southeast-1",
          "ap-southeast-2",
          "ap-southeast-3",
          "ap-southeast-4",
          "ca-central-1",
          "eu-central-1",
          "eu-central-2",
          "eu-north-1",
          "eu-south-1",
          "eu-south-2",
          "eu-west-1",
          "eu-west-2",
          "eu-west-3",
          "me-central-1",
          "me-south-1",
          "sa-east-1",
          "us-east-1",
          "us-east-2",
          "us-west-1",
          "us-west-2"
        ],
        "aws-cn": [
          "cn-north-1",
          "cn-northwest-1"
        ],
        "aws-us-gov": [
          "us-gov-east-1",
          "us-gov-west-1"
        ]
      }
    },
    "vmwarecloudonaws": {
      "regions": {
        "aws": [
          "af-south-1",
          "ap-east-1",
          "ap-northeast-1",
          "ap-northeast-2",
          "ap-northeast-3",
          "ap-south-1",
          "ap-southeast-1",
          "ap-southeast-2",
          "ca-central-1",
          "eu-central-1",
          "eu-north-1",
          "eu-south-1",
          "eu-west-1",
          "eu-west-2",
          "eu-west-3",
          "me-south-1",
          "sa-east-1",
          "us-east-1",
          "us-east-2",
          "us-west-1",
          "us-west-2"
        ],
        "aws-cn": [],
        "aws-us-gov": [
          "us-gov-east-1",
          "us-gov-west-1"
        ]
      }
    },
    "voice-id": {
      "regions": {
        "aws": [
          "ap-northeast-1",
          "ap-southeast-1",
          "ap-southeast-2",
          "ca-central-1",
          "eu-central-1",
          "eu-west-2",
          "us-east-1",
          "us-west-2"
        ],
        "aws-cn": [],
        "aws-us-gov": []
      }
    },
    "vpc": {
      "regions": {
        "aws": [
          "af-south-1",
          "ap-east-1",
          "ap-northeast-1",
          "ap-northeast-2",
          "ap-northeast-3",
          "ap-south-1",
          "ap-south-2",
          "ap-southeast-1",
          "ap-southeast-2",
          "ap-southeast-3",
          "ap-southeast-4",
          "ca-central-1",
          "eu-central-1",
          "eu-central-2",
          "eu-north-1",
          "eu-south-1",
          "eu-south-2",
          "eu-west-1",
          "eu-west-2",
          "eu-west-3",
          "me-central-1",
          "me-south-1",
          "sa-east-1",
          "us-east-1",
          "us-east-2",
          "us-west-1",
          "us-west-2"
        ],
        "aws-cn": [
          "cn-north-1",
          "cn-northwest-1"
        ],
        "aws-us-gov": [
          "us-gov-east-1",
          "us-gov-west-1"
        ]
      }
    },
    "vpn": {
      "regions": {
        "aws": [
          "af-south-1",
          "ap-east-1",
          "ap-northeast-1",
          "ap-northeast-2",
          "ap-northeast-3",
          "ap-south-1",
          "ap-south-2",
          "ap-southeast-1",
          "ap-southeast-2",
          "ap-southeast-3",
          "ap-southeast-4",
          "ca-central-1",
          "eu-central-1",
          "eu-central-2",
          "eu-north-1",
          "eu-south-1",
          "eu-south-2",
          "eu-west-1",
          "eu-west-2",
          "eu-west-3",
          "me-central-1",
          "me-south-1",
          "sa-east-1",
          "us-east-1",
          "us-east-2",
          "us-west-1",
          "us-west-2"
        ],
        "aws-cn": [],
        "aws-us-gov": [
          "us-gov-east-1",
          "us-gov-west-1"
        ]
      }
    },
    "waf": {
      "regions": {
        "aws": [
          "af-south-1",
          "ap-east-1",
          "ap-northeast-1",
          "ap-northeast-2",
          "ap-northeast-3",
          "ap-south-1",
          "ap-south-2",
          "ap-southeast-1",
          "ap-southeast-2",
          "ap-southeast-3",
          "ap-southeast-4",
          "ca-central-1",
          "eu-central-1",
          "eu-central-2",
          "eu-north-1",
          "eu-south-1",
          "eu-south-2",
          "eu-west-1",
          "eu-west-2",
          "eu-west-3",
          "me-central-1",
          "me-south-1",
          "sa-east-1",
          "us-east-1",
          "us-east-2",
          "us-west-1",
          "us-west-2"
        ],
        "aws-cn": [
          "cn-north-1",
          "cn-northwest-1"
        ],
        "aws-us-gov": [
          "us-gov-east-1",
          "us-gov-west-1"
        ]
      }
    },
    "waf-regional": {
      "regions": {
        "aws": [
          "af-south-1",
          "ap-east-1",
          "ap-northeast-1",
          "ap-northeast-2",
          "ap-northeast-3",
          "ap-south-1",
          "ap-south-2",
          "ap-southeast-1",
          "ap-southeast-2",
          "ap-southeast-3",
          "ap-southeast-4",
          "ca-central-1",
          "eu-central-1",
          "eu-central-2",
          "eu-north-1",
          "eu-south-1",
          "eu-south-2",
          "eu-west-1",
          "eu-west-2",
          "eu-west-3",
          "me-central-1",
          "me-south-1",
          "sa-east-1",
          "us-east-1",
          "us-east-2",
          "us-west-1",
          "us-west-2"
        ],
        "aws-cn": [
          "cn-north-1",
          "cn-northwest-1"
        ],
        "aws-us-gov": [
          "us-gov-east-1",
          "us-gov-west-1"
        ]
      }
    },
    "wafv2": {
      "regions": {
        "aws": [
          "af-south-1",
          "ap-east-1",
          "ap-northeast-1",
          "ap-northeast-2",
          "ap-northeast-3",
          "ap-south-1",
          "ap-south-2",
          "ap-southeast-1",
          "ap-southeast-2",
          "ap-southeast-3",
          "ap-southeast-4",
          "ca-central-1",
          "eu-central-1",
          "eu-central-2",
          "eu-north-1",
          "eu-south-1",
          "eu-south-2",
          "eu-west-1",
          "eu-west-2",
          "eu-west-3",
          "me-central-1",
          "me-south-1",
          "sa-east-1",
          "us-east-1",
          "us-east-2",
          "us-west-1",
          "us-west-2"
        ],
        "aws-cn": [
          "cn-north-1",
          "cn-northwest-1"
        ],
        "aws-us-gov": [
          "us-gov-east-1",
          "us-gov-west-1"
        ]
      }
    },
    "wam": {
      "regions": {
        "aws": [
          "ap-southeast-1",
          "ap-southeast-2",
          "eu-west-1",
          "us-east-1",
          "us-west-2"
        ],
        "aws-cn": [],
        "aws-us-gov": []
      }
    },
    "wellarchitectedtool": {
      "regions": {
        "aws": [
          "ap-east-1",
          "ap-northeast-1",
          "ap-northeast-2",
          "ap-south-1",
          "ap-southeast-1",
          "ap-southeast-2",
          "ca-central-1",
          "eu-central-1",
          "eu-north-1",
          "eu-west-1",
          "eu-west-2",
          "eu-west-3",
          "me-south-1",
          "sa-east-1",
          "us-east-1",
          "us-east-2",
          "us-west-1",
          "us-west-2"
        ],
        "aws-cn": [],
        "aws-us-gov": [
          "us-gov-east-1",
          "us-gov-west-1"
        ]
      }
    },
    "wickr": {
      "regions": {
        "aws": [
          "us-east-1"
        ],
        "aws-cn": [],
        "aws-us-gov": [
          "us-gov-west-1"
        ]
      }
    },
    "wisdom": {
      "regions": {
        "aws": [
          "ap-northeast-1",
          "ap-southeast-2",
          "eu-central-1",
          "eu-west-2",
          "us-east-1",
          "us-west-2"
        ],
        "aws-cn": [],
        "aws-us-gov": []
      }
    },
    "workdocs": {
      "regions": {
        "aws": [
          "ap-northeast-1",
          "ap-southeast-1",
          "ap-southeast-2",
          "eu-west-1",
          "us-east-1",
          "us-west-2"
        ],
        "aws-cn": [],
        "aws-us-gov": []
      }
    },
    "workmail": {
      "regions": {
        "aws": [
          "eu-west-1",
          "us-east-1",
          "us-west-2"
        ],
        "aws-cn": [],
        "aws-us-gov": []
      }
    },
    "workmailmessageflow": {
      "regions": {
        "aws": [
          "eu-west-1",
          "us-east-1",
          "us-west-2"
        ],
        "aws-cn": [],
        "aws-us-gov": []
      }
    },
    "workspaces": {
      "regions": {
        "aws": [
          "af-south-1",
          "ap-northeast-1",
          "ap-northeast-2",
          "ap-south-1",
          "ap-southeast-1",
          "ap-southeast-2",
          "ca-central-1",
          "eu-central-1",
          "eu-west-1",
          "eu-west-2",
          "sa-east-1",
          "us-east-1",
          "us-west-2"
        ],
        "aws-cn": [
          "cn-northwest-1"
        ],
        "aws-us-gov": [
          "us-gov-west-1"
        ]
      }
    },
    "workspaces-web": {
      "regions": {
        "aws": [
          "ap-northeast-1",
          "ap-south-1",
          "ap-southeast-1",
          "ap-southeast-2",
          "ca-central-1",
          "eu-central-1",
          "eu-west-1",
          "eu-west-2",
          "us-east-1",
          "us-west-2"
        ],
        "aws-cn": [],
        "aws-us-gov": []
      }
    },
    "xray": {
      "regions": {
        "aws": [
          "af-south-1",
          "ap-east-1",
          "ap-northeast-1",
          "ap-northeast-2",
          "ap-northeast-3",
          "ap-south-1",
          "ap-south-2",
          "ap-southeast-1",
          "ap-southeast-2",
          "ap-southeast-3",
          "ap-southeast-4",
          "ca-central-1",
          "eu-central-1",
          "eu-central-2",
          "eu-north-1",
          "eu-south-1",
          "eu-south-2",
          "eu-west-1",
          "eu-west-2",
          "eu-west-3",
          "me-central-1",
          "me-south-1",
          "sa-east-1",
          "us-east-1",
          "us-east-2",
          "us-west-1",
          "us-west-2"
        ],
        "aws-cn": [
          "cn-north-1",
          "cn-northwest-1"
        ],
        "aws-us-gov": [
          "us-gov-east-1",
          "us-gov-west-1"
        ]
      }
    }
  }
}<|MERGE_RESOLUTION|>--- conflicted
+++ resolved
@@ -697,7 +697,6 @@
     "appsync": {
       "regions": {
         "aws": [
-<<<<<<< HEAD
           "af-south-1",
           "ap-east-1",
           "ap-northeast-1",
@@ -706,23 +705,91 @@
           "ap-south-1",
           "ap-south-2",
           "ap-southeast-1",
-=======
-          "ap-northeast-2",
-          "ap-southeast-1",
-          "eu-central-1",
-          "eu-central-2",
-          "eu-north-1",
-          "sa-east-1",
-          "us-east-2",
-          "us-west-1",
-          "ap-east-1",
-          "ap-northeast-3",
+          "ap-southeast-2",
+          "ap-southeast-3",
+          "ca-central-1",
+          "eu-central-1",
+          "eu-central-2",
+          "eu-north-1",
+          "eu-south-1",
+          "eu-south-2",
+          "eu-west-1",
+          "eu-west-2",
+          "eu-west-3",
+          "me-central-1",
+          "me-south-1",
+          "sa-east-1",
+          "us-east-1",
+          "us-east-2",
+          "us-west-1",
+          "us-west-2"
+        ],
+        "aws-cn": [
+          "cn-north-1",
+          "cn-northwest-1"
+        ],
+        "aws-us-gov": []
+      }
+    },
+    "aps": {
+      "regions": {
+        "aws": [
+          "ap-northeast-1",
+          "ap-southeast-1",
+          "ap-southeast-2",
+          "eu-central-1",
+          "eu-north-1",
+          "eu-west-1",
+          "eu-west-2",
+          "us-east-1",
+          "us-east-2",
+          "us-west-2"
+        ],
+        "aws-cn": [],
+        "aws-us-gov": []
+      }
+    },
+    "arc-zonal-shift": {
+      "regions": {
+        "aws": [
+          "af-south-1",
+          "ap-northeast-1",
+          "ap-northeast-2",
+          "ap-south-1",
+          "ap-southeast-1",
+          "ap-southeast-2",
+          "ap-southeast-3",
+          "ca-central-1",
+          "eu-central-1",
+          "eu-north-1",
+          "eu-west-1",
+          "eu-west-2",
+          "eu-west-3",
+          "me-south-1",
+          "sa-east-1",
+          "us-east-1",
+          "us-east-2",
+          "us-west-2"
+        ],
+        "aws-cn": [],
+        "aws-us-gov": []
+      }
+    },
+    "artifact": {
+      "regions": {
+        "aws": [
+          "af-south-1",
+          "ap-east-1",
+          "ap-northeast-1",
+          "ap-northeast-2",
+          "ap-northeast-3",
+          "ap-south-1",
           "ap-south-2",
->>>>>>> 9b01e3f1
-          "ap-southeast-2",
-          "ap-southeast-3",
-          "ca-central-1",
-<<<<<<< HEAD
+          "ap-southeast-1",
+          "ap-southeast-2",
+          "ap-southeast-3",
+          "ap-southeast-4",
+          "ca-central-1",
           "eu-central-1",
           "eu-central-2",
           "eu-north-1",
@@ -737,74 +804,133 @@
           "us-east-1",
           "us-east-2",
           "us-west-1",
-=======
+          "us-west-2"
+        ],
+        "aws-cn": [],
+        "aws-us-gov": [
+          "us-gov-east-1",
+          "us-gov-west-1"
+        ]
+      }
+    },
+    "athena": {
+      "regions": {
+        "aws": [
+          "af-south-1",
+          "ap-east-1",
+          "ap-northeast-1",
+          "ap-northeast-2",
+          "ap-northeast-3",
+          "ap-south-1",
+          "ap-southeast-1",
+          "ap-southeast-2",
+          "ap-southeast-3",
+          "ca-central-1",
+          "eu-central-1",
+          "eu-north-1",
+          "eu-south-1",
+          "eu-west-1",
+          "eu-west-2",
+          "eu-west-3",
+          "me-south-1",
+          "sa-east-1",
+          "us-east-1",
+          "us-east-2",
+          "us-west-1",
+          "us-west-2"
+        ],
+        "aws-cn": [
+          "cn-north-1",
+          "cn-northwest-1"
+        ],
+        "aws-us-gov": [
+          "us-gov-east-1",
+          "us-gov-west-1"
+        ]
+      }
+    },
+    "auditmanager": {
+      "regions": {
+        "aws": [
+          "ap-northeast-1",
+          "ap-south-1",
+          "ap-southeast-1",
+          "ap-southeast-2",
+          "ca-central-1",
+          "eu-central-1",
+          "eu-west-1",
+          "eu-west-2",
+          "us-east-1",
+          "us-east-2",
+          "us-west-1",
+          "us-west-2"
+        ],
+        "aws-cn": [],
+        "aws-us-gov": []
+      }
+    },
+    "augmentedairuntime": {
+      "regions": {
+        "aws": [
+          "ap-northeast-1",
+          "ap-northeast-2",
+          "ap-south-1",
+          "ap-southeast-1",
+          "ap-southeast-2",
+          "ca-central-1",
+          "eu-central-1",
+          "eu-west-1",
+          "eu-west-2",
+          "us-east-1",
+          "us-east-2",
+          "us-west-2"
+        ],
+        "aws-cn": [],
+        "aws-us-gov": []
+      }
+    },
+    "aurora": {
+      "regions": {
+        "aws": [
+          "af-south-1",
+          "ap-east-1",
+          "ap-northeast-1",
+          "ap-northeast-2",
+          "ap-northeast-3",
+          "ap-south-1",
+          "ap-south-2",
+          "ap-southeast-1",
+          "ap-southeast-2",
+          "ap-southeast-3",
+          "ap-southeast-4",
+          "ca-central-1",
+          "eu-central-1",
+          "eu-central-2",
+          "eu-north-1",
+          "eu-south-1",
           "eu-south-2",
-          "eu-west-2",
-          "eu-west-3",
-          "me-south-1",
-          "us-east-1",
-          "af-south-1",
-          "ap-northeast-1",
-          "ap-south-1",
-          "ap-southeast-3",
-          "eu-south-1",
-          "eu-west-1",
-          "me-central-1",
->>>>>>> 9b01e3f1
-          "us-west-2"
-        ],
-        "aws-cn": [
-          "cn-north-1",
-          "cn-northwest-1"
-        ],
-        "aws-us-gov": []
-      }
-    },
-    "aps": {
-      "regions": {
-        "aws": [
-          "ap-northeast-1",
-          "ap-southeast-1",
-          "ap-southeast-2",
-          "eu-central-1",
-          "eu-north-1",
-          "eu-west-1",
-          "eu-west-2",
-          "us-east-1",
-          "us-east-2",
-          "us-west-2"
-        ],
-        "aws-cn": [],
-        "aws-us-gov": []
-      }
-    },
-    "arc-zonal-shift": {
-      "regions": {
-        "aws": [
-          "af-south-1",
-          "ap-northeast-1",
-          "ap-northeast-2",
-          "ap-south-1",
-          "ap-southeast-1",
-          "ap-southeast-2",
-          "ap-southeast-3",
-          "ca-central-1",
-          "eu-central-1",
-          "eu-north-1",
-          "eu-west-1",
-          "eu-west-2",
-          "eu-west-3",
-          "me-south-1",
-          "sa-east-1",
-          "us-east-1",
-          "us-east-2",
-          "us-west-2"
-        ],
-        "aws-cn": [],
-        "aws-us-gov": []
-      }
-    },
-    "artifact": {
+          "eu-west-1",
+          "eu-west-2",
+          "eu-west-3",
+          "me-central-1",
+          "me-south-1",
+          "sa-east-1",
+          "us-east-1",
+          "us-east-2",
+          "us-west-1",
+          "us-west-2"
+        ],
+        "aws-cn": [
+          "cn-north-1",
+          "cn-northwest-1"
+        ],
+        "aws-us-gov": [
+          "us-gov-east-1",
+          "us-gov-west-1"
+        ]
+      }
+    },
+    "autoscaling": {
       "regions": {
         "aws": [
           "af-south-1",
@@ -835,90 +961,181 @@
           "us-west-1",
           "us-west-2"
         ],
-        "aws-cn": [],
-        "aws-us-gov": [
-          "us-gov-east-1",
-          "us-gov-west-1"
-        ]
-      }
-    },
-    "athena": {
-      "regions": {
-        "aws": [
-          "af-south-1",
-          "ap-east-1",
-          "ap-northeast-1",
-          "ap-northeast-2",
-          "ap-northeast-3",
-          "ap-south-1",
-          "ap-southeast-1",
-          "ap-southeast-2",
-          "ap-southeast-3",
-          "ca-central-1",
-          "eu-central-1",
-          "eu-north-1",
-          "eu-south-1",
-          "eu-west-1",
-          "eu-west-2",
-          "eu-west-3",
-          "me-south-1",
-          "sa-east-1",
-          "us-east-1",
-          "us-east-2",
-          "us-west-1",
-          "us-west-2"
-        ],
-        "aws-cn": [
-          "cn-north-1",
-          "cn-northwest-1"
-        ],
-        "aws-us-gov": [
-          "us-gov-east-1",
-          "us-gov-west-1"
-        ]
-      }
-    },
-    "auditmanager": {
-      "regions": {
-        "aws": [
-          "ap-northeast-1",
-          "ap-south-1",
-          "ap-southeast-1",
-          "ap-southeast-2",
-          "ca-central-1",
-          "eu-central-1",
-          "eu-west-1",
-          "eu-west-2",
-          "us-east-1",
-          "us-east-2",
-          "us-west-1",
-          "us-west-2"
-        ],
-        "aws-cn": [],
-        "aws-us-gov": []
-      }
-    },
-    "augmentedairuntime": {
-      "regions": {
-        "aws": [
-          "ap-northeast-1",
-          "ap-northeast-2",
-          "ap-south-1",
-          "ap-southeast-1",
-          "ap-southeast-2",
-          "ca-central-1",
-          "eu-central-1",
-          "eu-west-1",
-          "eu-west-2",
-          "us-east-1",
-          "us-east-2",
-          "us-west-2"
-        ],
-        "aws-cn": [],
-        "aws-us-gov": []
-      }
-    },
-    "aurora": {
+        "aws-cn": [
+          "cn-north-1",
+          "cn-northwest-1"
+        ],
+        "aws-us-gov": [
+          "us-gov-east-1",
+          "us-gov-west-1"
+        ]
+      }
+    },
+    "backup": {
+      "regions": {
+        "aws": [
+          "af-south-1",
+          "ap-east-1",
+          "ap-northeast-1",
+          "ap-northeast-2",
+          "ap-northeast-3",
+          "ap-south-1",
+          "ap-southeast-1",
+          "ap-southeast-2",
+          "ap-southeast-3",
+          "ca-central-1",
+          "eu-central-1",
+          "eu-north-1",
+          "eu-south-1",
+          "eu-west-1",
+          "eu-west-2",
+          "eu-west-3",
+          "me-central-1",
+          "me-south-1",
+          "sa-east-1",
+          "us-east-1",
+          "us-east-2",
+          "us-west-1",
+          "us-west-2"
+        ],
+        "aws-cn": [
+          "cn-north-1",
+          "cn-northwest-1"
+        ],
+        "aws-us-gov": [
+          "us-gov-east-1",
+          "us-gov-west-1"
+        ]
+      }
+    },
+    "backup-gateway": {
+      "regions": {
+        "aws": [
+          "af-south-1",
+          "ap-east-1",
+          "ap-northeast-1",
+          "ap-northeast-2",
+          "ap-northeast-3",
+          "ap-south-1",
+          "ap-southeast-1",
+          "ap-southeast-2",
+          "ca-central-1",
+          "eu-central-1",
+          "eu-north-1",
+          "eu-south-1",
+          "eu-west-1",
+          "eu-west-2",
+          "eu-west-3",
+          "me-south-1",
+          "sa-east-1",
+          "us-east-1",
+          "us-east-2",
+          "us-west-1",
+          "us-west-2"
+        ],
+        "aws-cn": [],
+        "aws-us-gov": [
+          "us-gov-east-1",
+          "us-gov-west-1"
+        ]
+      }
+    },
+    "backupstorage": {
+      "regions": {
+        "aws": [
+          "eu-west-1",
+          "us-east-1",
+          "us-east-2",
+          "us-west-2"
+        ],
+        "aws-cn": [],
+        "aws-us-gov": []
+      }
+    },
+    "batch": {
+      "regions": {
+        "aws": [
+          "af-south-1",
+          "ap-east-1",
+          "ap-northeast-1",
+          "ap-northeast-2",
+          "ap-northeast-3",
+          "ap-south-1",
+          "ap-southeast-1",
+          "ap-southeast-2",
+          "ap-southeast-3",
+          "ca-central-1",
+          "eu-central-1",
+          "eu-north-1",
+          "eu-south-1",
+          "eu-west-1",
+          "eu-west-2",
+          "eu-west-3",
+          "me-central-1",
+          "me-south-1",
+          "sa-east-1",
+          "us-east-1",
+          "us-east-2",
+          "us-west-1",
+          "us-west-2"
+        ],
+        "aws-cn": [
+          "cn-north-1",
+          "cn-northwest-1"
+        ],
+        "aws-us-gov": [
+          "us-gov-east-1",
+          "us-gov-west-1"
+        ]
+      }
+    },
+    "billingconductor": {
+      "regions": {
+        "aws": [
+          "us-east-1"
+        ],
+        "aws-cn": [],
+        "aws-us-gov": []
+      }
+    },
+    "braket": {
+      "regions": {
+        "aws": [
+          "us-east-1",
+          "us-west-1",
+          "us-west-2"
+        ],
+        "aws-cn": [],
+        "aws-us-gov": []
+      }
+    },
+    "budgets": {
+      "regions": {
+        "aws": [
+          "ap-northeast-1",
+          "ap-northeast-2",
+          "ap-south-1",
+          "ap-southeast-1",
+          "ap-southeast-2",
+          "ca-central-1",
+          "eu-central-1",
+          "eu-west-1",
+          "eu-west-2",
+          "eu-west-3",
+          "sa-east-1",
+          "us-east-1",
+          "us-east-2",
+          "us-west-1",
+          "us-west-2"
+        ],
+        "aws-cn": [
+          "cn-north-1",
+          "cn-northwest-1"
+        ],
+        "aws-us-gov": []
+      }
+    },
+    "chatbot": {
       "regions": {
         "aws": [
           "af-south-1",
@@ -931,6 +1148,210 @@
           "ap-southeast-1",
           "ap-southeast-2",
           "ap-southeast-3",
+          "ca-central-1",
+          "eu-central-1",
+          "eu-central-2",
+          "eu-north-1",
+          "eu-south-1",
+          "eu-south-2",
+          "eu-west-1",
+          "eu-west-2",
+          "eu-west-3",
+          "me-central-1",
+          "me-south-1",
+          "sa-east-1",
+          "us-east-1",
+          "us-east-2",
+          "us-west-1",
+          "us-west-2"
+        ],
+        "aws-cn": [],
+        "aws-us-gov": []
+      }
+    },
+    "chime": {
+      "regions": {
+        "aws": [
+          "af-south-1",
+          "ap-northeast-1",
+          "ap-northeast-2",
+          "ap-south-1",
+          "ap-southeast-1",
+          "ap-southeast-2",
+          "ca-central-1",
+          "eu-central-1",
+          "eu-north-1",
+          "eu-south-1",
+          "eu-west-1",
+          "eu-west-2",
+          "eu-west-3",
+          "sa-east-1",
+          "us-east-1",
+          "us-east-2",
+          "us-west-1",
+          "us-west-2"
+        ],
+        "aws-cn": [],
+        "aws-us-gov": [
+          "us-gov-east-1",
+          "us-gov-west-1"
+        ]
+      }
+    },
+    "chime-sdk": {
+      "regions": {
+        "aws": [
+          "af-south-1",
+          "ap-northeast-1",
+          "ap-northeast-2",
+          "ap-south-1",
+          "ap-southeast-1",
+          "ap-southeast-2",
+          "ca-central-1",
+          "eu-central-1",
+          "eu-north-1",
+          "eu-south-1",
+          "eu-west-1",
+          "eu-west-2",
+          "eu-west-3",
+          "sa-east-1",
+          "us-east-1",
+          "us-east-2",
+          "us-west-1",
+          "us-west-2"
+        ],
+        "aws-cn": [],
+        "aws-us-gov": [
+          "us-gov-east-1",
+          "us-gov-west-1"
+        ]
+      }
+    },
+    "chime-sdk-identity": {
+      "regions": {
+        "aws": [
+          "eu-central-1",
+          "us-east-1"
+        ],
+        "aws-cn": [],
+        "aws-us-gov": []
+      }
+    },
+    "chime-sdk-media-pipelines": {
+      "regions": {
+        "aws": [
+          "ap-southeast-1",
+          "eu-central-1",
+          "us-east-1",
+          "us-west-2"
+        ],
+        "aws-cn": [],
+        "aws-us-gov": []
+      }
+    },
+    "chime-sdk-meetings": {
+      "regions": {
+        "aws": [
+          "ap-southeast-1",
+          "eu-central-1",
+          "us-east-1",
+          "us-west-2"
+        ],
+        "aws-cn": [],
+        "aws-us-gov": [
+          "us-gov-east-1",
+          "us-gov-west-1"
+        ]
+      }
+    },
+    "chime-sdk-messaging": {
+      "regions": {
+        "aws": [
+          "eu-central-1",
+          "us-east-1"
+        ],
+        "aws-cn": [],
+        "aws-us-gov": []
+      }
+    },
+    "chime-sdk-voice": {
+      "regions": {
+        "aws": [
+          "ap-northeast-1",
+          "ap-northeast-2",
+          "ap-southeast-1",
+          "ca-central-1",
+          "eu-central-1",
+          "eu-west-1",
+          "eu-west-2",
+          "us-east-1",
+          "us-west-2"
+        ],
+        "aws-cn": [],
+        "aws-us-gov": []
+      }
+    },
+    "cleanrooms": {
+      "regions": {
+        "aws": [
+          "ap-northeast-1",
+          "ap-northeast-2",
+          "ap-southeast-1",
+          "ap-southeast-2",
+          "eu-central-1",
+          "eu-north-1",
+          "eu-west-1",
+          "eu-west-2",
+          "us-east-1",
+          "us-east-2",
+          "us-west-2"
+        ],
+        "aws-cn": [],
+        "aws-us-gov": []
+      }
+    },
+    "cloud9": {
+      "regions": {
+        "aws": [
+          "af-south-1",
+          "ap-east-1",
+          "ap-northeast-1",
+          "ap-northeast-2",
+          "ap-northeast-3",
+          "ap-south-1",
+          "ap-southeast-1",
+          "ap-southeast-2",
+          "ca-central-1",
+          "eu-central-1",
+          "eu-north-1",
+          "eu-south-1",
+          "eu-west-1",
+          "eu-west-2",
+          "eu-west-3",
+          "me-south-1",
+          "sa-east-1",
+          "us-east-1",
+          "us-east-2",
+          "us-west-1",
+          "us-west-2"
+        ],
+        "aws-cn": [],
+        "aws-us-gov": []
+      }
+    },
+    "cloudcontrolapi": {
+      "regions": {
+        "aws": [
+          "af-south-1",
+          "ap-east-1",
+          "ap-northeast-1",
+          "ap-northeast-2",
+          "ap-northeast-3",
+          "ap-south-1",
+          "ap-south-2",
+          "ap-southeast-1",
+          "ap-southeast-2",
+          "ap-southeast-3",
           "ap-southeast-4",
           "ca-central-1",
           "eu-central-1",
@@ -959,7 +1380,90 @@
         ]
       }
     },
-    "autoscaling": {
+    "clouddirectory": {
+      "regions": {
+        "aws": [
+          "ap-southeast-1",
+          "ap-southeast-2",
+          "ca-central-1",
+          "eu-central-1",
+          "eu-west-1",
+          "eu-west-2",
+          "us-east-1",
+          "us-east-2",
+          "us-west-2"
+        ],
+        "aws-cn": [],
+        "aws-us-gov": [
+          "us-gov-west-1"
+        ]
+      }
+    },
+    "cloudenduredisasterrecovery": {
+      "regions": {
+        "aws": [
+          "af-south-1",
+          "ap-east-1",
+          "ap-northeast-1",
+          "ap-northeast-2",
+          "ap-northeast-3",
+          "ap-south-1",
+          "ap-southeast-1",
+          "ap-southeast-2",
+          "ca-central-1",
+          "eu-central-1",
+          "eu-north-1",
+          "eu-south-1",
+          "eu-west-1",
+          "eu-west-2",
+          "eu-west-3",
+          "me-south-1",
+          "sa-east-1",
+          "us-east-1",
+          "us-east-2",
+          "us-west-1",
+          "us-west-2"
+        ],
+        "aws-cn": [],
+        "aws-us-gov": []
+      }
+    },
+    "cloudenduremigration": {
+      "regions": {
+        "aws": [
+          "af-south-1",
+          "ap-east-1",
+          "ap-northeast-1",
+          "ap-northeast-2",
+          "ap-northeast-3",
+          "ap-south-1",
+          "ap-southeast-1",
+          "ap-southeast-2",
+          "ca-central-1",
+          "eu-central-1",
+          "eu-north-1",
+          "eu-south-1",
+          "eu-west-1",
+          "eu-west-2",
+          "eu-west-3",
+          "me-south-1",
+          "sa-east-1",
+          "us-east-1",
+          "us-east-2",
+          "us-west-1",
+          "us-west-2"
+        ],
+        "aws-cn": [
+          "cn-north-1",
+          "cn-northwest-1"
+        ],
+        "aws-us-gov": [
+          "us-gov-east-1",
+          "us-gov-west-1"
+        ]
+      }
+    },
+    "cloudformation": {
       "regions": {
         "aws": [
           "af-south-1",
@@ -1000,171 +1504,905 @@
         ]
       }
     },
-    "backup": {
-      "regions": {
-        "aws": [
-          "af-south-1",
-          "ap-east-1",
-          "ap-northeast-1",
-          "ap-northeast-2",
-          "ap-northeast-3",
-          "ap-south-1",
-          "ap-southeast-1",
-          "ap-southeast-2",
-          "ap-southeast-3",
-          "ca-central-1",
-          "eu-central-1",
-          "eu-north-1",
-          "eu-south-1",
-          "eu-west-1",
-          "eu-west-2",
-          "eu-west-3",
-          "me-central-1",
-          "me-south-1",
-          "sa-east-1",
-          "us-east-1",
-          "us-east-2",
-          "us-west-1",
-          "us-west-2"
-        ],
-        "aws-cn": [
-          "cn-north-1",
-          "cn-northwest-1"
-        ],
-        "aws-us-gov": [
-          "us-gov-east-1",
-          "us-gov-west-1"
-        ]
-      }
-    },
-    "backup-gateway": {
-      "regions": {
-        "aws": [
-          "af-south-1",
-          "ap-east-1",
-          "ap-northeast-1",
-          "ap-northeast-2",
-          "ap-northeast-3",
-          "ap-south-1",
-          "ap-southeast-1",
-          "ap-southeast-2",
-          "ca-central-1",
-          "eu-central-1",
-          "eu-north-1",
-          "eu-south-1",
-          "eu-west-1",
-          "eu-west-2",
-          "eu-west-3",
-          "me-south-1",
-          "sa-east-1",
-          "us-east-1",
-          "us-east-2",
-          "us-west-1",
-          "us-west-2"
-        ],
-        "aws-cn": [],
-        "aws-us-gov": [
-          "us-gov-east-1",
-          "us-gov-west-1"
-        ]
-      }
-    },
-    "backupstorage": {
-      "regions": {
-        "aws": [
-          "eu-west-1",
-          "us-east-1",
-          "us-east-2",
-          "us-west-2"
-        ],
-        "aws-cn": [],
-        "aws-us-gov": []
-      }
-    },
-    "batch": {
-      "regions": {
-        "aws": [
-          "af-south-1",
-          "ap-east-1",
-          "ap-northeast-1",
-          "ap-northeast-2",
-          "ap-northeast-3",
-          "ap-south-1",
-          "ap-southeast-1",
-          "ap-southeast-2",
-          "ap-southeast-3",
-          "ca-central-1",
-          "eu-central-1",
-          "eu-north-1",
-          "eu-south-1",
-          "eu-west-1",
-          "eu-west-2",
-          "eu-west-3",
-          "me-central-1",
-          "me-south-1",
-          "sa-east-1",
-          "us-east-1",
-          "us-east-2",
-          "us-west-1",
-          "us-west-2"
-        ],
-        "aws-cn": [
-          "cn-north-1",
-          "cn-northwest-1"
-        ],
-        "aws-us-gov": [
-          "us-gov-east-1",
-          "us-gov-west-1"
-        ]
-      }
-    },
-    "billingconductor": {
+    "cloudfront": {
+      "regions": {
+        "aws": [
+          "af-south-1",
+          "ap-east-1",
+          "ap-northeast-1",
+          "ap-northeast-2",
+          "ap-northeast-3",
+          "ap-south-1",
+          "ap-south-2",
+          "ap-southeast-1",
+          "ap-southeast-2",
+          "ap-southeast-3",
+          "ap-southeast-4",
+          "ca-central-1",
+          "eu-central-1",
+          "eu-central-2",
+          "eu-north-1",
+          "eu-south-1",
+          "eu-south-2",
+          "eu-west-1",
+          "eu-west-2",
+          "eu-west-3",
+          "me-central-1",
+          "me-south-1",
+          "sa-east-1",
+          "us-east-1",
+          "us-east-2",
+          "us-west-1",
+          "us-west-2"
+        ],
+        "aws-cn": [
+          "cn-north-1",
+          "cn-northwest-1"
+        ],
+        "aws-us-gov": []
+      }
+    },
+    "cloudhsmv2": {
+      "regions": {
+        "aws": [
+          "af-south-1",
+          "ap-east-1",
+          "ap-northeast-1",
+          "ap-northeast-2",
+          "ap-northeast-3",
+          "ap-south-1",
+          "ap-southeast-1",
+          "ap-southeast-2",
+          "ap-southeast-3",
+          "ca-central-1",
+          "eu-central-1",
+          "eu-central-2",
+          "eu-north-1",
+          "eu-south-1",
+          "eu-west-1",
+          "eu-west-2",
+          "eu-west-3",
+          "me-central-1",
+          "me-south-1",
+          "sa-east-1",
+          "us-east-1",
+          "us-east-2",
+          "us-west-1",
+          "us-west-2"
+        ],
+        "aws-cn": [],
+        "aws-us-gov": [
+          "us-gov-east-1",
+          "us-gov-west-1"
+        ]
+      }
+    },
+    "cloudsearch": {
+      "regions": {
+        "aws": [
+          "ap-northeast-1",
+          "ap-northeast-2",
+          "ap-southeast-1",
+          "ap-southeast-2",
+          "eu-central-1",
+          "eu-west-1",
+          "sa-east-1",
+          "us-east-1",
+          "us-west-1",
+          "us-west-2"
+        ],
+        "aws-cn": [],
+        "aws-us-gov": []
+      }
+    },
+    "cloudshell": {
+      "regions": {
+        "aws": [
+          "ap-northeast-1",
+          "ap-south-1",
+          "ap-southeast-2",
+          "ca-central-1",
+          "eu-central-1",
+          "eu-west-1",
+          "eu-west-2",
+          "sa-east-1",
+          "us-east-1",
+          "us-east-2",
+          "us-west-2"
+        ],
+        "aws-cn": [],
+        "aws-us-gov": [
+          "us-gov-east-1",
+          "us-gov-west-1"
+        ]
+      }
+    },
+    "cloudtrail": {
+      "regions": {
+        "aws": [
+          "af-south-1",
+          "ap-east-1",
+          "ap-northeast-1",
+          "ap-northeast-2",
+          "ap-northeast-3",
+          "ap-south-1",
+          "ap-south-2",
+          "ap-southeast-1",
+          "ap-southeast-2",
+          "ap-southeast-3",
+          "ap-southeast-4",
+          "ca-central-1",
+          "eu-central-1",
+          "eu-central-2",
+          "eu-north-1",
+          "eu-south-1",
+          "eu-south-2",
+          "eu-west-1",
+          "eu-west-2",
+          "eu-west-3",
+          "me-central-1",
+          "me-south-1",
+          "sa-east-1",
+          "us-east-1",
+          "us-east-2",
+          "us-west-1",
+          "us-west-2"
+        ],
+        "aws-cn": [
+          "cn-north-1",
+          "cn-northwest-1"
+        ],
+        "aws-us-gov": [
+          "us-gov-east-1",
+          "us-gov-west-1"
+        ]
+      }
+    },
+    "cloudtrail-data": {
+      "regions": {
+        "aws": [],
+        "aws-cn": [],
+        "aws-us-gov": []
+      }
+    },
+    "cloudwatch": {
+      "regions": {
+        "aws": [
+          "af-south-1",
+          "ap-east-1",
+          "ap-northeast-1",
+          "ap-northeast-2",
+          "ap-northeast-3",
+          "ap-south-1",
+          "ap-south-2",
+          "ap-southeast-1",
+          "ap-southeast-2",
+          "ap-southeast-3",
+          "ap-southeast-4",
+          "ca-central-1",
+          "eu-central-1",
+          "eu-central-2",
+          "eu-north-1",
+          "eu-south-1",
+          "eu-south-2",
+          "eu-west-1",
+          "eu-west-2",
+          "eu-west-3",
+          "me-central-1",
+          "me-south-1",
+          "sa-east-1",
+          "us-east-1",
+          "us-east-2",
+          "us-west-1",
+          "us-west-2"
+        ],
+        "aws-cn": [
+          "cn-north-1",
+          "cn-northwest-1"
+        ],
+        "aws-us-gov": [
+          "us-gov-east-1",
+          "us-gov-west-1"
+        ]
+      }
+    },
+    "codeartifact": {
+      "regions": {
+        "aws": [
+          "ap-northeast-1",
+          "ap-south-1",
+          "ap-southeast-1",
+          "ap-southeast-2",
+          "eu-central-1",
+          "eu-north-1",
+          "eu-south-1",
+          "eu-west-1",
+          "eu-west-2",
+          "eu-west-3",
+          "us-east-1",
+          "us-east-2",
+          "us-west-2"
+        ],
+        "aws-cn": [],
+        "aws-us-gov": []
+      }
+    },
+    "codebuild": {
+      "regions": {
+        "aws": [
+          "af-south-1",
+          "ap-east-1",
+          "ap-northeast-1",
+          "ap-northeast-2",
+          "ap-northeast-3",
+          "ap-south-1",
+          "ap-south-2",
+          "ap-southeast-1",
+          "ap-southeast-2",
+          "ap-southeast-3",
+          "ca-central-1",
+          "eu-central-1",
+          "eu-central-2",
+          "eu-north-1",
+          "eu-south-1",
+          "eu-south-2",
+          "eu-west-1",
+          "eu-west-2",
+          "eu-west-3",
+          "me-central-1",
+          "me-south-1",
+          "sa-east-1",
+          "us-east-1",
+          "us-east-2",
+          "us-west-1",
+          "us-west-2"
+        ],
+        "aws-cn": [
+          "cn-north-1",
+          "cn-northwest-1"
+        ],
+        "aws-us-gov": [
+          "us-gov-east-1",
+          "us-gov-west-1"
+        ]
+      }
+    },
+    "codecatalyst": {
+      "regions": {
+        "aws": [
+          "us-west-2"
+        ],
+        "aws-cn": [],
+        "aws-us-gov": []
+      }
+    },
+    "codecommit": {
+      "regions": {
+        "aws": [
+          "af-south-1",
+          "ap-east-1",
+          "ap-northeast-1",
+          "ap-northeast-2",
+          "ap-northeast-3",
+          "ap-south-1",
+          "ap-south-2",
+          "ap-southeast-1",
+          "ap-southeast-2",
+          "ap-southeast-3",
+          "ca-central-1",
+          "eu-central-1",
+          "eu-north-1",
+          "eu-south-1",
+          "eu-west-1",
+          "eu-west-2",
+          "eu-west-3",
+          "me-central-1",
+          "me-south-1",
+          "sa-east-1",
+          "us-east-1",
+          "us-east-2",
+          "us-west-1",
+          "us-west-2"
+        ],
+        "aws-cn": [
+          "cn-north-1",
+          "cn-northwest-1"
+        ],
+        "aws-us-gov": [
+          "us-gov-east-1",
+          "us-gov-west-1"
+        ]
+      }
+    },
+    "codedeploy": {
+      "regions": {
+        "aws": [
+          "af-south-1",
+          "ap-east-1",
+          "ap-northeast-1",
+          "ap-northeast-2",
+          "ap-northeast-3",
+          "ap-south-1",
+          "ap-south-2",
+          "ap-southeast-1",
+          "ap-southeast-2",
+          "ap-southeast-3",
+          "ap-southeast-4",
+          "ca-central-1",
+          "eu-central-1",
+          "eu-central-2",
+          "eu-north-1",
+          "eu-south-1",
+          "eu-south-2",
+          "eu-west-1",
+          "eu-west-2",
+          "eu-west-3",
+          "me-central-1",
+          "me-south-1",
+          "sa-east-1",
+          "us-east-1",
+          "us-east-2",
+          "us-west-1",
+          "us-west-2"
+        ],
+        "aws-cn": [
+          "cn-north-1",
+          "cn-northwest-1"
+        ],
+        "aws-us-gov": [
+          "us-gov-east-1",
+          "us-gov-west-1"
+        ]
+      }
+    },
+    "codeguru-reviewer": {
+      "regions": {
+        "aws": [
+          "ap-northeast-1",
+          "ap-southeast-1",
+          "ap-southeast-2",
+          "eu-central-1",
+          "eu-north-1",
+          "eu-west-1",
+          "eu-west-2",
+          "us-east-1",
+          "us-east-2",
+          "us-west-2"
+        ],
+        "aws-cn": [],
+        "aws-us-gov": []
+      }
+    },
+    "codeguruprofiler": {
+      "regions": {
+        "aws": [
+          "ap-northeast-1",
+          "ap-southeast-1",
+          "ap-southeast-2",
+          "eu-central-1",
+          "eu-north-1",
+          "eu-west-1",
+          "eu-west-2",
+          "us-east-1",
+          "us-east-2",
+          "us-west-2"
+        ],
+        "aws-cn": [],
+        "aws-us-gov": []
+      }
+    },
+    "codepipeline": {
+      "regions": {
+        "aws": [
+          "af-south-1",
+          "ap-east-1",
+          "ap-northeast-1",
+          "ap-northeast-2",
+          "ap-south-1",
+          "ap-southeast-1",
+          "ap-southeast-2",
+          "ca-central-1",
+          "eu-central-1",
+          "eu-central-2",
+          "eu-north-1",
+          "eu-south-1",
+          "eu-west-1",
+          "eu-west-2",
+          "eu-west-3",
+          "me-south-1",
+          "sa-east-1",
+          "us-east-1",
+          "us-east-2",
+          "us-west-1",
+          "us-west-2"
+        ],
+        "aws-cn": [
+          "cn-north-1",
+          "cn-northwest-1"
+        ],
+        "aws-us-gov": [
+          "us-gov-west-1"
+        ]
+      }
+    },
+    "codestar": {
+      "regions": {
+        "aws": [
+          "ap-northeast-1",
+          "ap-northeast-2",
+          "ap-southeast-1",
+          "ap-southeast-2",
+          "ca-central-1",
+          "eu-central-1",
+          "eu-north-1",
+          "eu-west-1",
+          "eu-west-2",
+          "us-east-1",
+          "us-east-2",
+          "us-west-1",
+          "us-west-2"
+        ],
+        "aws-cn": [],
+        "aws-us-gov": []
+      }
+    },
+    "codestar-connections": {
+      "regions": {
+        "aws": [
+          "ap-northeast-1",
+          "ap-northeast-2",
+          "ap-south-1",
+          "ap-southeast-1",
+          "ap-southeast-2",
+          "ca-central-1",
+          "eu-central-1",
+          "eu-north-1",
+          "eu-west-1",
+          "eu-west-2",
+          "eu-west-3",
+          "sa-east-1",
+          "us-east-1",
+          "us-east-2",
+          "us-west-1",
+          "us-west-2"
+        ],
+        "aws-cn": [],
+        "aws-us-gov": []
+      }
+    },
+    "codestar-notifications": {
+      "regions": {
+        "aws": [
+          "ap-east-1",
+          "ap-northeast-1",
+          "ap-northeast-2",
+          "ap-south-1",
+          "ap-southeast-1",
+          "ap-southeast-2",
+          "ca-central-1",
+          "eu-central-1",
+          "eu-north-1",
+          "eu-west-1",
+          "eu-west-2",
+          "eu-west-3",
+          "me-south-1",
+          "sa-east-1",
+          "us-east-1",
+          "us-east-2",
+          "us-west-1",
+          "us-west-2"
+        ],
+        "aws-cn": [],
+        "aws-us-gov": []
+      }
+    },
+    "cognito-identity": {
+      "regions": {
+        "aws": [
+          "ap-northeast-1",
+          "ap-northeast-2",
+          "ap-south-1",
+          "ap-southeast-1",
+          "ap-southeast-2",
+          "ca-central-1",
+          "eu-central-1",
+          "eu-north-1",
+          "eu-south-1",
+          "eu-west-1",
+          "eu-west-2",
+          "eu-west-3",
+          "me-south-1",
+          "sa-east-1",
+          "us-east-1",
+          "us-east-2",
+          "us-west-1",
+          "us-west-2"
+        ],
+        "aws-cn": [
+          "cn-north-1"
+        ],
+        "aws-us-gov": [
+          "us-gov-west-1"
+        ]
+      }
+    },
+    "cognito-idp": {
+      "regions": {
+        "aws": [
+          "ap-northeast-1",
+          "ap-northeast-2",
+          "ap-south-1",
+          "ap-southeast-1",
+          "ap-southeast-2",
+          "ca-central-1",
+          "eu-central-1",
+          "eu-north-1",
+          "eu-south-1",
+          "eu-west-1",
+          "eu-west-2",
+          "eu-west-3",
+          "me-south-1",
+          "sa-east-1",
+          "us-east-1",
+          "us-east-2",
+          "us-west-1",
+          "us-west-2"
+        ],
+        "aws-cn": [],
+        "aws-us-gov": [
+          "us-gov-west-1"
+        ]
+      }
+    },
+    "cognito-sync": {
+      "regions": {
+        "aws": [
+          "ap-northeast-1",
+          "ap-northeast-2",
+          "ap-south-1",
+          "ap-southeast-1",
+          "ap-southeast-2",
+          "eu-central-1",
+          "eu-west-1",
+          "eu-west-2",
+          "us-east-1",
+          "us-east-2",
+          "us-west-2"
+        ],
+        "aws-cn": [],
+        "aws-us-gov": []
+      }
+    },
+    "comprehend": {
+      "regions": {
+        "aws": [
+          "ap-northeast-1",
+          "ap-northeast-2",
+          "ap-south-1",
+          "ap-southeast-1",
+          "ap-southeast-2",
+          "ca-central-1",
+          "eu-central-1",
+          "eu-west-1",
+          "eu-west-2",
+          "us-east-1",
+          "us-east-2",
+          "us-west-2"
+        ],
+        "aws-cn": [],
+        "aws-us-gov": [
+          "us-gov-west-1"
+        ]
+      }
+    },
+    "comprehendmedical": {
+      "regions": {
+        "aws": [
+          "ap-southeast-2",
+          "ca-central-1",
+          "eu-west-1",
+          "eu-west-2",
+          "us-east-1",
+          "us-east-2",
+          "us-west-2"
+        ],
+        "aws-cn": [],
+        "aws-us-gov": [
+          "us-gov-west-1"
+        ]
+      }
+    },
+    "compute-optimizer": {
+      "regions": {
+        "aws": [
+          "af-south-1",
+          "ap-east-1",
+          "ap-northeast-1",
+          "ap-northeast-2",
+          "ap-northeast-3",
+          "ap-south-1",
+          "ap-southeast-1",
+          "ap-southeast-2",
+          "ca-central-1",
+          "eu-central-1",
+          "eu-north-1",
+          "eu-south-1",
+          "eu-west-1",
+          "eu-west-2",
+          "eu-west-3",
+          "me-south-1",
+          "sa-east-1",
+          "us-east-1",
+          "us-east-2",
+          "us-west-1",
+          "us-west-2"
+        ],
+        "aws-cn": [
+          "cn-north-1",
+          "cn-northwest-1"
+        ],
+        "aws-us-gov": [
+          "us-gov-east-1",
+          "us-gov-west-1"
+        ]
+      }
+    },
+    "config": {
+      "regions": {
+        "aws": [
+          "af-south-1",
+          "ap-east-1",
+          "ap-northeast-1",
+          "ap-northeast-2",
+          "ap-northeast-3",
+          "ap-south-1",
+          "ap-south-2",
+          "ap-southeast-1",
+          "ap-southeast-2",
+          "ap-southeast-3",
+          "ap-southeast-4",
+          "ca-central-1",
+          "eu-central-1",
+          "eu-central-2",
+          "eu-north-1",
+          "eu-south-1",
+          "eu-south-2",
+          "eu-west-1",
+          "eu-west-2",
+          "eu-west-3",
+          "me-central-1",
+          "me-south-1",
+          "sa-east-1",
+          "us-east-1",
+          "us-east-2",
+          "us-west-1",
+          "us-west-2"
+        ],
+        "aws-cn": [
+          "cn-north-1",
+          "cn-northwest-1"
+        ],
+        "aws-us-gov": [
+          "us-gov-east-1",
+          "us-gov-west-1"
+        ]
+      }
+    },
+    "connect": {
+      "regions": {
+        "aws": [
+          "af-south-1",
+          "ap-northeast-1",
+          "ap-northeast-2",
+          "ap-southeast-1",
+          "ap-southeast-2",
+          "ca-central-1",
+          "eu-central-1",
+          "eu-west-2",
+          "us-east-1",
+          "us-west-2"
+        ],
+        "aws-cn": [],
+        "aws-us-gov": [
+          "us-gov-west-1"
+        ]
+      }
+    },
+    "connect-contact-lens": {
+      "regions": {
+        "aws": [
+          "ap-northeast-1",
+          "ap-northeast-2",
+          "ap-southeast-2",
+          "ca-central-1",
+          "eu-central-1",
+          "eu-west-2",
+          "us-east-1",
+          "us-west-2"
+        ],
+        "aws-cn": [],
+        "aws-us-gov": []
+      }
+    },
+    "connectcampaigns": {
+      "regions": {
+        "aws": [
+          "ap-southeast-2",
+          "ca-central-1",
+          "eu-west-2",
+          "us-east-1",
+          "us-west-2"
+        ],
+        "aws-cn": [],
+        "aws-us-gov": []
+      }
+    },
+    "connectcases": {
+      "regions": {
+        "aws": [
+          "ap-southeast-1",
+          "ap-southeast-2",
+          "ca-central-1",
+          "eu-central-1",
+          "eu-west-2",
+          "us-east-1",
+          "us-west-2"
+        ],
+        "aws-cn": [],
+        "aws-us-gov": []
+      }
+    },
+    "connectparticipant": {
+      "regions": {
+        "aws": [
+          "af-south-1",
+          "ap-northeast-1",
+          "ap-northeast-2",
+          "ap-southeast-1",
+          "ap-southeast-2",
+          "ca-central-1",
+          "eu-central-1",
+          "eu-west-2",
+          "us-east-1",
+          "us-west-2"
+        ],
+        "aws-cn": [],
+        "aws-us-gov": [
+          "us-gov-west-1"
+        ]
+      }
+    },
+    "controltower": {
+      "regions": {
+        "aws": [
+          "ap-northeast-1",
+          "ap-northeast-2",
+          "ap-south-1",
+          "ap-southeast-1",
+          "ap-southeast-2",
+          "ca-central-1",
+          "eu-central-1",
+          "eu-north-1",
+          "eu-west-1",
+          "eu-west-2",
+          "eu-west-3",
+          "sa-east-1",
+          "us-east-1",
+          "us-east-2",
+          "us-west-2"
+        ],
+        "aws-cn": [],
+        "aws-us-gov": [
+          "us-gov-east-1",
+          "us-gov-west-1"
+        ]
+      }
+    },
+    "costexplorer": {
       "regions": {
         "aws": [
           "us-east-1"
         ],
-        "aws-cn": [],
-        "aws-us-gov": []
-      }
-    },
-    "braket": {
-      "regions": {
-        "aws": [
-          "us-east-1",
-          "us-west-1",
-          "us-west-2"
-        ],
-        "aws-cn": [],
-        "aws-us-gov": []
-      }
-    },
-    "budgets": {
-      "regions": {
-        "aws": [
-          "ap-northeast-1",
-          "ap-northeast-2",
-          "ap-south-1",
-          "ap-southeast-1",
-          "ap-southeast-2",
-          "ca-central-1",
-          "eu-central-1",
-          "eu-west-1",
-          "eu-west-2",
-          "eu-west-3",
-          "sa-east-1",
-          "us-east-1",
-          "us-east-2",
-          "us-west-1",
-          "us-west-2"
-        ],
-        "aws-cn": [
-          "cn-north-1",
-          "cn-northwest-1"
-        ],
-        "aws-us-gov": []
-      }
-    },
-    "chatbot": {
+        "aws-cn": [
+          "cn-northwest-1"
+        ],
+        "aws-us-gov": []
+      }
+    },
+    "cur": {
+      "regions": {
+        "aws": [
+          "us-east-1"
+        ],
+        "aws-cn": [
+          "cn-northwest-1"
+        ],
+        "aws-us-gov": []
+      }
+    },
+    "customer-profiles": {
+      "regions": {
+        "aws": [
+          "af-south-1",
+          "ap-northeast-1",
+          "ap-northeast-2",
+          "ap-southeast-1",
+          "ap-southeast-2",
+          "ca-central-1",
+          "eu-central-1",
+          "eu-west-2",
+          "us-east-1",
+          "us-west-2"
+        ],
+        "aws-cn": [],
+        "aws-us-gov": []
+      }
+    },
+    "databrew": {
+      "regions": {
+        "aws": [
+          "af-south-1",
+          "ap-east-1",
+          "ap-northeast-1",
+          "ap-northeast-2",
+          "ap-south-1",
+          "ap-southeast-1",
+          "ap-southeast-2",
+          "ca-central-1",
+          "eu-central-1",
+          "eu-north-1",
+          "eu-south-1",
+          "eu-west-1",
+          "eu-west-2",
+          "eu-west-3",
+          "sa-east-1",
+          "us-east-1",
+          "us-east-2",
+          "us-west-1",
+          "us-west-2"
+        ],
+        "aws-cn": [
+          "cn-north-1",
+          "cn-northwest-1"
+        ],
+        "aws-us-gov": [
+          "us-gov-west-1"
+        ]
+      }
+    },
+    "dataexchange": {
+      "regions": {
+        "aws": [
+          "ap-northeast-1",
+          "ap-northeast-2",
+          "ap-southeast-1",
+          "ap-southeast-2",
+          "eu-central-1",
+          "eu-west-1",
+          "eu-west-2",
+          "us-east-1",
+          "us-east-2",
+          "us-west-1",
+          "us-west-2"
+        ],
+        "aws-cn": [],
+        "aws-us-gov": []
+      }
+    },
+    "datapipeline": {
+      "regions": {
+        "aws": [
+          "ap-northeast-1",
+          "ap-southeast-2",
+          "eu-west-1",
+          "us-east-1",
+          "us-west-2"
+        ],
+        "aws-cn": [],
+        "aws-us-gov": []
+      }
+    },
+    "datasync": {
       "regions": {
         "aws": [
           "af-south-1",
@@ -1194,108 +2432,53 @@
           "us-west-1",
           "us-west-2"
         ],
-        "aws-cn": [],
-        "aws-us-gov": []
-      }
-    },
-    "chime": {
-      "regions": {
-        "aws": [
-          "af-south-1",
-          "ap-northeast-1",
-          "ap-northeast-2",
-          "ap-south-1",
-          "ap-southeast-1",
-          "ap-southeast-2",
-          "ca-central-1",
-          "eu-central-1",
-          "eu-north-1",
-          "eu-south-1",
-          "eu-west-1",
-          "eu-west-2",
-          "eu-west-3",
-          "sa-east-1",
-          "us-east-1",
-          "us-east-2",
-          "us-west-1",
-          "us-west-2"
-        ],
-        "aws-cn": [],
-        "aws-us-gov": [
-          "us-gov-east-1",
-          "us-gov-west-1"
-        ]
-      }
-    },
-    "chime-sdk": {
-      "regions": {
-        "aws": [
-          "af-south-1",
-          "ap-northeast-1",
-          "ap-northeast-2",
-          "ap-south-1",
-          "ap-southeast-1",
-          "ap-southeast-2",
-          "ca-central-1",
-          "eu-central-1",
-          "eu-north-1",
-          "eu-south-1",
-          "eu-west-1",
-          "eu-west-2",
-          "eu-west-3",
-          "sa-east-1",
-          "us-east-1",
-          "us-east-2",
-          "us-west-1",
-          "us-west-2"
-        ],
-        "aws-cn": [],
-        "aws-us-gov": [
-          "us-gov-east-1",
-          "us-gov-west-1"
-        ]
-      }
-    },
-    "chime-sdk-identity": {
-      "regions": {
-        "aws": [
-          "eu-central-1",
+        "aws-cn": [
+          "cn-north-1",
+          "cn-northwest-1"
+        ],
+        "aws-us-gov": [
+          "us-gov-east-1",
+          "us-gov-west-1"
+        ]
+      }
+    },
+    "dax": {
+      "regions": {
+        "aws": [
+          "ap-northeast-1",
+          "ap-south-1",
+          "ap-southeast-1",
+          "ap-southeast-2",
+          "eu-central-1",
+          "eu-west-1",
+          "eu-west-2",
+          "eu-west-3",
+          "sa-east-1",
+          "us-east-1",
+          "us-east-2",
+          "us-west-1",
+          "us-west-2"
+        ],
+        "aws-cn": [
+          "cn-north-1",
+          "cn-northwest-1"
+        ],
+        "aws-us-gov": []
+      }
+    },
+    "deepcomposer": {
+      "regions": {
+        "aws": [
           "us-east-1"
         ],
         "aws-cn": [],
         "aws-us-gov": []
       }
     },
-    "chime-sdk-media-pipelines": {
-      "regions": {
-        "aws": [
-          "ap-southeast-1",
-          "eu-central-1",
-          "us-east-1",
-          "us-west-2"
-        ],
-        "aws-cn": [],
-        "aws-us-gov": []
-      }
-    },
-    "chime-sdk-meetings": {
-      "regions": {
-        "aws": [
-          "ap-southeast-1",
-          "eu-central-1",
-          "us-east-1",
-          "us-west-2"
-        ],
-        "aws-cn": [],
-        "aws-us-gov": [
-          "us-gov-east-1",
-          "us-gov-west-1"
-        ]
-      }
-    },
-    "chime-sdk-messaging": {
-      "regions": {
-        "aws": [
+    "deeplens": {
+      "regions": {
+        "aws": [
+          "ap-northeast-1",
           "eu-central-1",
           "us-east-1"
         ],
@@ -1303,72 +2486,80 @@
         "aws-us-gov": []
       }
     },
-    "chime-sdk-voice": {
-      "regions": {
-        "aws": [
-          "ap-northeast-1",
-          "ap-northeast-2",
-          "ap-southeast-1",
-          "ca-central-1",
-          "eu-central-1",
-          "eu-west-1",
-          "eu-west-2",
-          "us-east-1",
-          "us-west-2"
-        ],
-        "aws-cn": [],
-        "aws-us-gov": []
-      }
-    },
-    "cleanrooms": {
-      "regions": {
-        "aws": [
-          "ap-northeast-1",
-          "ap-northeast-2",
-          "ap-southeast-1",
-          "ap-southeast-2",
-          "eu-central-1",
-          "eu-north-1",
-          "eu-west-1",
-          "eu-west-2",
-          "us-east-1",
-          "us-east-2",
-          "us-west-2"
-        ],
-        "aws-cn": [],
-        "aws-us-gov": []
-      }
-    },
-    "cloud9": {
-      "regions": {
-        "aws": [
-          "af-south-1",
-          "ap-east-1",
-          "ap-northeast-1",
-          "ap-northeast-2",
-          "ap-northeast-3",
-          "ap-south-1",
-          "ap-southeast-1",
-          "ap-southeast-2",
-          "ca-central-1",
-          "eu-central-1",
-          "eu-north-1",
-          "eu-south-1",
-          "eu-west-1",
-          "eu-west-2",
-          "eu-west-3",
-          "me-south-1",
-          "sa-east-1",
-          "us-east-1",
-          "us-east-2",
-          "us-west-1",
-          "us-west-2"
-        ],
-        "aws-cn": [],
-        "aws-us-gov": []
-      }
-    },
-    "cloudcontrolapi": {
+    "deepracer": {
+      "regions": {
+        "aws": [
+          "us-east-1"
+        ],
+        "aws-cn": [],
+        "aws-us-gov": []
+      }
+    },
+    "detective": {
+      "regions": {
+        "aws": [
+          "af-south-1",
+          "ap-east-1",
+          "ap-northeast-1",
+          "ap-northeast-2",
+          "ap-south-1",
+          "ap-southeast-1",
+          "ap-southeast-2",
+          "ca-central-1",
+          "eu-central-1",
+          "eu-north-1",
+          "eu-south-1",
+          "eu-west-1",
+          "eu-west-2",
+          "eu-west-3",
+          "me-south-1",
+          "sa-east-1",
+          "us-east-1",
+          "us-east-2",
+          "us-west-1",
+          "us-west-2"
+        ],
+        "aws-cn": [],
+        "aws-us-gov": [
+          "us-gov-east-1",
+          "us-gov-west-1"
+        ]
+      }
+    },
+    "devicefarm": {
+      "regions": {
+        "aws": [
+          "us-west-2"
+        ],
+        "aws-cn": [],
+        "aws-us-gov": []
+      }
+    },
+    "devops-guru": {
+      "regions": {
+        "aws": [
+          "ap-northeast-1",
+          "ap-northeast-2",
+          "ap-south-1",
+          "ap-southeast-1",
+          "ap-southeast-2",
+          "ca-central-1",
+          "eu-central-1",
+          "eu-north-1",
+          "eu-west-1",
+          "eu-west-2",
+          "eu-west-3",
+          "sa-east-1",
+          "us-east-1",
+          "us-east-2",
+          "us-west-1",
+          "us-west-2"
+        ],
+        "aws-cn": [],
+        "aws-us-gov": []
+      }
+    },
+    "directconnect": {
       "regions": {
         "aws": [
           "af-south-1",
@@ -1409,90 +2600,62 @@
         ]
       }
     },
-    "clouddirectory": {
-      "regions": {
-        "aws": [
-          "ap-southeast-1",
-          "ap-southeast-2",
-          "ca-central-1",
-          "eu-central-1",
-          "eu-west-1",
-          "eu-west-2",
-          "us-east-1",
-          "us-east-2",
-          "us-west-2"
-        ],
-        "aws-cn": [],
-        "aws-us-gov": [
-          "us-gov-west-1"
-        ]
-      }
-    },
-    "cloudenduredisasterrecovery": {
-      "regions": {
-        "aws": [
-          "af-south-1",
-          "ap-east-1",
-          "ap-northeast-1",
-          "ap-northeast-2",
-          "ap-northeast-3",
-          "ap-south-1",
-          "ap-southeast-1",
-          "ap-southeast-2",
-          "ca-central-1",
-          "eu-central-1",
-          "eu-north-1",
-          "eu-south-1",
-          "eu-west-1",
-          "eu-west-2",
-          "eu-west-3",
-          "me-south-1",
-          "sa-east-1",
-          "us-east-1",
-          "us-east-2",
-          "us-west-1",
-          "us-west-2"
-        ],
-        "aws-cn": [],
-        "aws-us-gov": []
-      }
-    },
-    "cloudenduremigration": {
-      "regions": {
-        "aws": [
-          "af-south-1",
-          "ap-east-1",
-          "ap-northeast-1",
-          "ap-northeast-2",
-          "ap-northeast-3",
-          "ap-south-1",
-          "ap-southeast-1",
-          "ap-southeast-2",
-          "ca-central-1",
-          "eu-central-1",
-          "eu-north-1",
-          "eu-south-1",
-          "eu-west-1",
-          "eu-west-2",
-          "eu-west-3",
-          "me-south-1",
-          "sa-east-1",
-          "us-east-1",
-          "us-east-2",
-          "us-west-1",
-          "us-west-2"
-        ],
-        "aws-cn": [
-          "cn-north-1",
-          "cn-northwest-1"
-        ],
-        "aws-us-gov": [
-          "us-gov-east-1",
-          "us-gov-west-1"
-        ]
-      }
-    },
-    "cloudformation": {
+    "discovery": {
+      "regions": {
+        "aws": [
+          "ap-northeast-1",
+          "ap-southeast-2",
+          "eu-central-1",
+          "eu-west-1",
+          "eu-west-2",
+          "us-east-1",
+          "us-west-2"
+        ],
+        "aws-cn": [],
+        "aws-us-gov": []
+      }
+    },
+    "dlm": {
+      "regions": {
+        "aws": [
+          "af-south-1",
+          "ap-east-1",
+          "ap-northeast-1",
+          "ap-northeast-2",
+          "ap-northeast-3",
+          "ap-south-1",
+          "ap-southeast-1",
+          "ap-southeast-2",
+          "ap-southeast-3",
+          "ap-southeast-4",
+          "ca-central-1",
+          "eu-central-1",
+          "eu-central-2",
+          "eu-north-1",
+          "eu-south-1",
+          "eu-south-2",
+          "eu-west-1",
+          "eu-west-2",
+          "eu-west-3",
+          "me-central-1",
+          "me-south-1",
+          "sa-east-1",
+          "us-east-1",
+          "us-east-2",
+          "us-west-1",
+          "us-west-2"
+        ],
+        "aws-cn": [
+          "cn-north-1",
+          "cn-northwest-1"
+        ],
+        "aws-us-gov": [
+          "us-gov-east-1",
+          "us-gov-west-1"
+        ]
+      }
+    },
+    "dms": {
       "regions": {
         "aws": [
           "af-south-1",
@@ -1533,7 +2696,65 @@
         ]
       }
     },
-    "cloudfront": {
+    "docdb": {
+      "regions": {
+        "aws": [
+          "ap-northeast-1",
+          "ap-northeast-2",
+          "ap-south-1",
+          "ap-southeast-1",
+          "ap-southeast-2",
+          "ca-central-1",
+          "eu-central-1",
+          "eu-south-1",
+          "eu-west-1",
+          "eu-west-2",
+          "eu-west-3",
+          "sa-east-1",
+          "us-east-1",
+          "us-east-2",
+          "us-west-2"
+        ],
+        "aws-cn": [
+          "cn-north-1",
+          "cn-northwest-1"
+        ],
+        "aws-us-gov": [
+          "us-gov-west-1"
+        ]
+      }
+    },
+    "drs": {
+      "regions": {
+        "aws": [
+          "af-south-1",
+          "ap-east-1",
+          "ap-northeast-1",
+          "ap-northeast-2",
+          "ap-northeast-3",
+          "ap-south-1",
+          "ap-southeast-1",
+          "ap-southeast-2",
+          "ap-southeast-3",
+          "ca-central-1",
+          "eu-central-1",
+          "eu-north-1",
+          "eu-south-1",
+          "eu-west-1",
+          "eu-west-2",
+          "eu-west-3",
+          "me-south-1",
+          "sa-east-1",
+          "us-east-1",
+          "us-east-2",
+          "us-west-1",
+          "us-west-2"
+        ],
+        "aws-cn": [],
+        "aws-us-gov": []
+      }
+    },
+    "ds": {
       "regions": {
         "aws": [
           "af-south-1",
@@ -1546,6 +2767,46 @@
           "ap-southeast-1",
           "ap-southeast-2",
           "ap-southeast-3",
+          "ca-central-1",
+          "eu-central-1",
+          "eu-central-2",
+          "eu-north-1",
+          "eu-south-1",
+          "eu-south-2",
+          "eu-west-1",
+          "eu-west-2",
+          "eu-west-3",
+          "me-central-1",
+          "me-south-1",
+          "sa-east-1",
+          "us-east-1",
+          "us-east-2",
+          "us-west-1",
+          "us-west-2"
+        ],
+        "aws-cn": [
+          "cn-north-1",
+          "cn-northwest-1"
+        ],
+        "aws-us-gov": [
+          "us-gov-east-1",
+          "us-gov-west-1"
+        ]
+      }
+    },
+    "dynamodb": {
+      "regions": {
+        "aws": [
+          "af-south-1",
+          "ap-east-1",
+          "ap-northeast-1",
+          "ap-northeast-2",
+          "ap-northeast-3",
+          "ap-south-1",
+          "ap-south-2",
+          "ap-southeast-1",
+          "ap-southeast-2",
+          "ap-southeast-3",
           "ap-southeast-4",
           "ca-central-1",
           "eu-central-1",
@@ -1568,85 +2829,13 @@
           "cn-north-1",
           "cn-northwest-1"
         ],
-        "aws-us-gov": []
-      }
-    },
-    "cloudhsmv2": {
-      "regions": {
-        "aws": [
-          "af-south-1",
-          "ap-east-1",
-          "ap-northeast-1",
-          "ap-northeast-2",
-          "ap-northeast-3",
-          "ap-south-1",
-          "ap-southeast-1",
-          "ap-southeast-2",
-          "ap-southeast-3",
-          "ca-central-1",
-          "eu-central-1",
-          "eu-central-2",
-          "eu-north-1",
-          "eu-south-1",
-          "eu-west-1",
-          "eu-west-2",
-          "eu-west-3",
-          "me-central-1",
-          "me-south-1",
-          "sa-east-1",
-          "us-east-1",
-          "us-east-2",
-          "us-west-1",
-          "us-west-2"
-        ],
-        "aws-cn": [],
-        "aws-us-gov": [
-          "us-gov-east-1",
-          "us-gov-west-1"
-        ]
-      }
-    },
-    "cloudsearch": {
-      "regions": {
-        "aws": [
-          "ap-northeast-1",
-          "ap-northeast-2",
-          "ap-southeast-1",
-          "ap-southeast-2",
-          "eu-central-1",
-          "eu-west-1",
-          "sa-east-1",
-          "us-east-1",
-          "us-west-1",
-          "us-west-2"
-        ],
-        "aws-cn": [],
-        "aws-us-gov": []
-      }
-    },
-    "cloudshell": {
-      "regions": {
-        "aws": [
-          "ap-northeast-1",
-          "ap-south-1",
-          "ap-southeast-2",
-          "ca-central-1",
-          "eu-central-1",
-          "eu-west-1",
-          "eu-west-2",
-          "sa-east-1",
-          "us-east-1",
-          "us-east-2",
-          "us-west-2"
-        ],
-        "aws-cn": [],
-        "aws-us-gov": [
-          "us-gov-east-1",
-          "us-gov-west-1"
-        ]
-      }
-    },
-    "cloudtrail": {
+        "aws-us-gov": [
+          "us-gov-east-1",
+          "us-gov-west-1"
+        ]
+      }
+    },
+    "dynamodbstreams": {
       "regions": {
         "aws": [
           "af-south-1",
@@ -1687,14 +2876,7 @@
         ]
       }
     },
-    "cloudtrail-data": {
-      "regions": {
-        "aws": [],
-        "aws-cn": [],
-        "aws-us-gov": []
-      }
-    },
-    "cloudwatch": {
+    "ebs": {
       "regions": {
         "aws": [
           "af-south-1",
@@ -1735,28 +2917,7 @@
         ]
       }
     },
-    "codeartifact": {
-      "regions": {
-        "aws": [
-          "ap-northeast-1",
-          "ap-south-1",
-          "ap-southeast-1",
-          "ap-southeast-2",
-          "eu-central-1",
-          "eu-north-1",
-          "eu-south-1",
-          "eu-west-1",
-          "eu-west-2",
-          "eu-west-3",
-          "us-east-1",
-          "us-east-2",
-          "us-west-2"
-        ],
-        "aws-cn": [],
-        "aws-us-gov": []
-      }
-    },
-    "codebuild": {
+    "ec2": {
       "regions": {
         "aws": [
           "af-south-1",
@@ -1769,6 +2930,7 @@
           "ap-southeast-1",
           "ap-southeast-2",
           "ap-southeast-3",
+          "ap-southeast-4",
           "ca-central-1",
           "eu-central-1",
           "eu-central-2",
@@ -1796,16 +2958,7 @@
         ]
       }
     },
-    "codecatalyst": {
-      "regions": {
-        "aws": [
-          "us-west-2"
-        ],
-        "aws-cn": [],
-        "aws-us-gov": []
-      }
-    },
-    "codecommit": {
+    "ecr": {
       "regions": {
         "aws": [
           "af-south-1",
@@ -1818,32 +2971,45 @@
           "ap-southeast-1",
           "ap-southeast-2",
           "ap-southeast-3",
-          "ca-central-1",
-          "eu-central-1",
-          "eu-north-1",
-          "eu-south-1",
-          "eu-west-1",
-          "eu-west-2",
-          "eu-west-3",
-          "me-central-1",
-          "me-south-1",
-          "sa-east-1",
-          "us-east-1",
-          "us-east-2",
-          "us-west-1",
-          "us-west-2"
-        ],
-        "aws-cn": [
-          "cn-north-1",
-          "cn-northwest-1"
-        ],
-        "aws-us-gov": [
-          "us-gov-east-1",
-          "us-gov-west-1"
-        ]
-      }
-    },
-    "codedeploy": {
+          "ap-southeast-4",
+          "ca-central-1",
+          "eu-central-1",
+          "eu-central-2",
+          "eu-north-1",
+          "eu-south-1",
+          "eu-south-2",
+          "eu-west-1",
+          "eu-west-2",
+          "eu-west-3",
+          "me-central-1",
+          "me-south-1",
+          "sa-east-1",
+          "us-east-1",
+          "us-east-2",
+          "us-west-1",
+          "us-west-2"
+        ],
+        "aws-cn": [
+          "cn-north-1",
+          "cn-northwest-1"
+        ],
+        "aws-us-gov": [
+          "us-gov-east-1",
+          "us-gov-west-1"
+        ]
+      }
+    },
+    "ecr-public": {
+      "regions": {
+        "aws": [
+          "us-east-1",
+          "us-west-2"
+        ],
+        "aws-cn": [],
+        "aws-us-gov": []
+      }
+    },
+    "ecs": {
       "regions": {
         "aws": [
           "af-south-1",
@@ -1884,299 +3050,1161 @@
         ]
       }
     },
-    "codeguru-reviewer": {
-      "regions": {
-        "aws": [
-          "ap-northeast-1",
-          "ap-southeast-1",
-          "ap-southeast-2",
-          "eu-central-1",
-          "eu-north-1",
-          "eu-west-1",
-          "eu-west-2",
-          "us-east-1",
-          "us-east-2",
-          "us-west-2"
-        ],
-        "aws-cn": [],
-        "aws-us-gov": []
-      }
-    },
-    "codeguruprofiler": {
-      "regions": {
-        "aws": [
-          "ap-northeast-1",
-          "ap-southeast-1",
-          "ap-southeast-2",
-          "eu-central-1",
-          "eu-north-1",
-          "eu-west-1",
-          "eu-west-2",
-          "us-east-1",
-          "us-east-2",
-          "us-west-2"
-        ],
-        "aws-cn": [],
-        "aws-us-gov": []
-      }
-    },
-    "codepipeline": {
-      "regions": {
-        "aws": [
-          "af-south-1",
-          "ap-east-1",
-          "ap-northeast-1",
-          "ap-northeast-2",
-          "ap-south-1",
-          "ap-southeast-1",
-          "ap-southeast-2",
-          "ca-central-1",
-          "eu-central-1",
-          "eu-central-2",
-          "eu-north-1",
-          "eu-south-1",
-          "eu-west-1",
-          "eu-west-2",
-          "eu-west-3",
-          "me-south-1",
-          "sa-east-1",
-          "us-east-1",
-          "us-east-2",
-          "us-west-1",
-          "us-west-2"
-        ],
-        "aws-cn": [
-          "cn-north-1",
-          "cn-northwest-1"
-        ],
-        "aws-us-gov": [
-          "us-gov-west-1"
-        ]
-      }
-    },
-    "codestar": {
-      "regions": {
-        "aws": [
-          "ap-northeast-1",
-          "ap-northeast-2",
-          "ap-southeast-1",
-          "ap-southeast-2",
-          "ca-central-1",
-          "eu-central-1",
-          "eu-north-1",
-          "eu-west-1",
-          "eu-west-2",
-          "us-east-1",
-          "us-east-2",
-          "us-west-1",
-          "us-west-2"
-        ],
-        "aws-cn": [],
-        "aws-us-gov": []
-      }
-    },
-    "codestar-connections": {
-      "regions": {
-        "aws": [
-          "ap-northeast-1",
-          "ap-northeast-2",
-          "ap-south-1",
-          "ap-southeast-1",
-          "ap-southeast-2",
-          "ca-central-1",
-          "eu-central-1",
-          "eu-north-1",
-          "eu-west-1",
-          "eu-west-2",
-          "eu-west-3",
-          "sa-east-1",
-          "us-east-1",
-          "us-east-2",
-          "us-west-1",
-          "us-west-2"
-        ],
-        "aws-cn": [],
-        "aws-us-gov": []
-      }
-    },
-    "codestar-notifications": {
-      "regions": {
-        "aws": [
-          "ap-east-1",
-          "ap-northeast-1",
-          "ap-northeast-2",
-          "ap-south-1",
-          "ap-southeast-1",
-          "ap-southeast-2",
-          "ca-central-1",
-          "eu-central-1",
-          "eu-north-1",
-          "eu-west-1",
-          "eu-west-2",
-          "eu-west-3",
-          "me-south-1",
-          "sa-east-1",
-          "us-east-1",
-          "us-east-2",
-          "us-west-1",
-          "us-west-2"
-        ],
-        "aws-cn": [],
-        "aws-us-gov": []
-      }
-    },
-    "cognito-identity": {
-      "regions": {
-        "aws": [
-          "ap-northeast-1",
-          "ap-northeast-2",
-          "ap-south-1",
-          "ap-southeast-1",
-          "ap-southeast-2",
-          "ca-central-1",
-          "eu-central-1",
-          "eu-north-1",
-          "eu-south-1",
-          "eu-west-1",
-          "eu-west-2",
-          "eu-west-3",
-          "me-south-1",
-          "sa-east-1",
-          "us-east-1",
-          "us-east-2",
-          "us-west-1",
+    "efs": {
+      "regions": {
+        "aws": [
+          "af-south-1",
+          "ap-east-1",
+          "ap-northeast-1",
+          "ap-northeast-2",
+          "ap-northeast-3",
+          "ap-south-1",
+          "ap-south-2",
+          "ap-southeast-1",
+          "ap-southeast-2",
+          "ap-southeast-3",
+          "ca-central-1",
+          "eu-central-1",
+          "eu-central-2",
+          "eu-north-1",
+          "eu-south-1",
+          "eu-south-2",
+          "eu-west-1",
+          "eu-west-2",
+          "eu-west-3",
+          "me-central-1",
+          "me-south-1",
+          "sa-east-1",
+          "us-east-1",
+          "us-east-2",
+          "us-west-1",
+          "us-west-2"
+        ],
+        "aws-cn": [
+          "cn-north-1",
+          "cn-northwest-1"
+        ],
+        "aws-us-gov": [
+          "us-gov-east-1",
+          "us-gov-west-1"
+        ]
+      }
+    },
+    "eks": {
+      "regions": {
+        "aws": [
+          "af-south-1",
+          "ap-east-1",
+          "ap-northeast-1",
+          "ap-northeast-2",
+          "ap-northeast-3",
+          "ap-south-1",
+          "ap-south-2",
+          "ap-southeast-1",
+          "ap-southeast-2",
+          "ap-southeast-3",
+          "ap-southeast-4",
+          "ca-central-1",
+          "eu-central-1",
+          "eu-central-2",
+          "eu-north-1",
+          "eu-south-1",
+          "eu-south-2",
+          "eu-west-1",
+          "eu-west-2",
+          "eu-west-3",
+          "me-central-1",
+          "me-south-1",
+          "sa-east-1",
+          "us-east-1",
+          "us-east-2",
+          "us-west-1",
+          "us-west-2"
+        ],
+        "aws-cn": [
+          "cn-north-1",
+          "cn-northwest-1"
+        ],
+        "aws-us-gov": [
+          "us-gov-east-1",
+          "us-gov-west-1"
+        ]
+      }
+    },
+    "elastic-inference": {
+      "regions": {
+        "aws": [
+          "ap-northeast-1",
+          "ap-northeast-2",
+          "eu-west-1",
+          "us-east-1",
+          "us-east-2",
+          "us-west-2"
+        ],
+        "aws-cn": [],
+        "aws-us-gov": []
+      }
+    },
+    "elasticache": {
+      "regions": {
+        "aws": [
+          "af-south-1",
+          "ap-east-1",
+          "ap-northeast-1",
+          "ap-northeast-2",
+          "ap-northeast-3",
+          "ap-south-1",
+          "ap-south-2",
+          "ap-southeast-1",
+          "ap-southeast-2",
+          "ap-southeast-3",
+          "ap-southeast-4",
+          "ca-central-1",
+          "eu-central-1",
+          "eu-central-2",
+          "eu-north-1",
+          "eu-south-1",
+          "eu-south-2",
+          "eu-west-1",
+          "eu-west-2",
+          "eu-west-3",
+          "me-central-1",
+          "me-south-1",
+          "sa-east-1",
+          "us-east-1",
+          "us-east-2",
+          "us-west-1",
+          "us-west-2"
+        ],
+        "aws-cn": [
+          "cn-north-1",
+          "cn-northwest-1"
+        ],
+        "aws-us-gov": [
+          "us-gov-east-1",
+          "us-gov-west-1"
+        ]
+      }
+    },
+    "elasticbeanstalk": {
+      "regions": {
+        "aws": [
+          "af-south-1",
+          "ap-east-1",
+          "ap-northeast-1",
+          "ap-northeast-2",
+          "ap-northeast-3",
+          "ap-south-1",
+          "ap-southeast-1",
+          "ap-southeast-2",
+          "ap-southeast-3",
+          "ca-central-1",
+          "eu-central-1",
+          "eu-north-1",
+          "eu-south-1",
+          "eu-west-1",
+          "eu-west-2",
+          "eu-west-3",
+          "me-south-1",
+          "sa-east-1",
+          "us-east-1",
+          "us-east-2",
+          "us-west-1",
+          "us-west-2"
+        ],
+        "aws-cn": [
+          "cn-north-1",
+          "cn-northwest-1"
+        ],
+        "aws-us-gov": [
+          "us-gov-east-1",
+          "us-gov-west-1"
+        ]
+      }
+    },
+    "elastictranscoder": {
+      "regions": {
+        "aws": [
+          "ap-northeast-1",
+          "ap-south-1",
+          "ap-southeast-1",
+          "ap-southeast-2",
+          "eu-west-1",
+          "us-east-1",
+          "us-west-1",
+          "us-west-2"
+        ],
+        "aws-cn": [],
+        "aws-us-gov": []
+      }
+    },
+    "elb": {
+      "regions": {
+        "aws": [
+          "af-south-1",
+          "ap-east-1",
+          "ap-northeast-1",
+          "ap-northeast-2",
+          "ap-northeast-3",
+          "ap-south-1",
+          "ap-south-2",
+          "ap-southeast-1",
+          "ap-southeast-2",
+          "ap-southeast-3",
+          "ap-southeast-4",
+          "ca-central-1",
+          "eu-central-1",
+          "eu-central-2",
+          "eu-north-1",
+          "eu-south-1",
+          "eu-south-2",
+          "eu-west-1",
+          "eu-west-2",
+          "eu-west-3",
+          "me-central-1",
+          "me-south-1",
+          "sa-east-1",
+          "us-east-1",
+          "us-east-2",
+          "us-west-1",
+          "us-west-2"
+        ],
+        "aws-cn": [
+          "cn-north-1",
+          "cn-northwest-1"
+        ],
+        "aws-us-gov": [
+          "us-gov-east-1",
+          "us-gov-west-1"
+        ]
+      }
+    },
+    "elbv2": {
+      "regions": {
+        "aws": [
+          "af-south-1",
+          "ap-east-1",
+          "ap-northeast-1",
+          "ap-northeast-2",
+          "ap-northeast-3",
+          "ap-south-1",
+          "ap-south-2",
+          "ap-southeast-1",
+          "ap-southeast-2",
+          "ap-southeast-3",
+          "ap-southeast-4",
+          "ca-central-1",
+          "eu-central-1",
+          "eu-central-2",
+          "eu-north-1",
+          "eu-south-1",
+          "eu-south-2",
+          "eu-west-1",
+          "eu-west-2",
+          "eu-west-3",
+          "me-central-1",
+          "me-south-1",
+          "sa-east-1",
+          "us-east-1",
+          "us-east-2",
+          "us-west-1",
+          "us-west-2"
+        ],
+        "aws-cn": [
+          "cn-north-1",
+          "cn-northwest-1"
+        ],
+        "aws-us-gov": [
+          "us-gov-east-1",
+          "us-gov-west-1"
+        ]
+      }
+    },
+    "emr": {
+      "regions": {
+        "aws": [
+          "af-south-1",
+          "ap-east-1",
+          "ap-northeast-1",
+          "ap-northeast-2",
+          "ap-northeast-3",
+          "ap-south-1",
+          "ap-south-2",
+          "ap-southeast-1",
+          "ap-southeast-2",
+          "ap-southeast-3",
+          "ap-southeast-4",
+          "ca-central-1",
+          "eu-central-1",
+          "eu-central-2",
+          "eu-north-1",
+          "eu-south-1",
+          "eu-south-2",
+          "eu-west-1",
+          "eu-west-2",
+          "eu-west-3",
+          "me-central-1",
+          "me-south-1",
+          "sa-east-1",
+          "us-east-1",
+          "us-east-2",
+          "us-west-1",
+          "us-west-2"
+        ],
+        "aws-cn": [
+          "cn-north-1",
+          "cn-northwest-1"
+        ],
+        "aws-us-gov": [
+          "us-gov-east-1",
+          "us-gov-west-1"
+        ]
+      }
+    },
+    "emr-containers": {
+      "regions": {
+        "aws": [
+          "ap-northeast-1",
+          "ap-northeast-2",
+          "ap-south-1",
+          "ap-southeast-1",
+          "ap-southeast-2",
+          "ca-central-1",
+          "eu-central-1",
+          "eu-north-1",
+          "eu-west-1",
+          "eu-west-2",
+          "eu-west-3",
+          "sa-east-1",
+          "us-east-1",
+          "us-east-2",
+          "us-west-1",
+          "us-west-2"
+        ],
+        "aws-cn": [
+          "cn-north-1",
+          "cn-northwest-1"
+        ],
+        "aws-us-gov": [
+          "us-gov-east-1",
+          "us-gov-west-1"
+        ]
+      }
+    },
+    "emr-serverless": {
+      "regions": {
+        "aws": [
+          "ap-northeast-1",
+          "ap-northeast-2",
+          "ap-south-1",
+          "ap-southeast-1",
+          "ap-southeast-2",
+          "ca-central-1",
+          "eu-central-1",
+          "eu-north-1",
+          "eu-west-1",
+          "eu-west-2",
+          "eu-west-3",
+          "sa-east-1",
+          "us-east-1",
+          "us-east-2",
+          "us-west-1",
+          "us-west-2"
+        ],
+        "aws-cn": [],
+        "aws-us-gov": []
+      }
+    },
+    "es": {
+      "regions": {
+        "aws": [
+          "af-south-1",
+          "ap-east-1",
+          "ap-northeast-1",
+          "ap-northeast-2",
+          "ap-northeast-3",
+          "ap-south-1",
+          "ap-south-2",
+          "ap-southeast-1",
+          "ap-southeast-2",
+          "ap-southeast-3",
+          "ap-southeast-4",
+          "ca-central-1",
+          "eu-central-1",
+          "eu-central-2",
+          "eu-north-1",
+          "eu-south-1",
+          "eu-south-2",
+          "eu-west-1",
+          "eu-west-2",
+          "eu-west-3",
+          "me-central-1",
+          "me-south-1",
+          "sa-east-1",
+          "us-east-1",
+          "us-east-2",
+          "us-west-1",
+          "us-west-2"
+        ],
+        "aws-cn": [
+          "cn-north-1",
+          "cn-northwest-1"
+        ],
+        "aws-us-gov": [
+          "us-gov-east-1",
+          "us-gov-west-1"
+        ]
+      }
+    },
+    "eventbridge": {
+      "regions": {
+        "aws": [
+          "af-south-1",
+          "ap-east-1",
+          "ap-northeast-1",
+          "ap-northeast-2",
+          "ap-northeast-3",
+          "ap-south-1",
+          "ap-south-2",
+          "ap-southeast-1",
+          "ap-southeast-2",
+          "ap-southeast-3",
+          "ap-southeast-4",
+          "ca-central-1",
+          "eu-central-1",
+          "eu-central-2",
+          "eu-north-1",
+          "eu-south-1",
+          "eu-south-2",
+          "eu-west-1",
+          "eu-west-2",
+          "eu-west-3",
+          "me-central-1",
+          "me-south-1",
+          "sa-east-1",
+          "us-east-1",
+          "us-east-2",
+          "us-west-1",
+          "us-west-2"
+        ],
+        "aws-cn": [
+          "cn-north-1",
+          "cn-northwest-1"
+        ],
+        "aws-us-gov": [
+          "us-gov-east-1",
+          "us-gov-west-1"
+        ]
+      }
+    },
+    "events": {
+      "regions": {
+        "aws": [
+          "af-south-1",
+          "ap-east-1",
+          "ap-northeast-1",
+          "ap-northeast-2",
+          "ap-northeast-3",
+          "ap-south-1",
+          "ap-south-2",
+          "ap-southeast-1",
+          "ap-southeast-2",
+          "ap-southeast-3",
+          "ap-southeast-4",
+          "ca-central-1",
+          "eu-central-1",
+          "eu-central-2",
+          "eu-north-1",
+          "eu-south-1",
+          "eu-south-2",
+          "eu-west-1",
+          "eu-west-2",
+          "eu-west-3",
+          "me-central-1",
+          "me-south-1",
+          "sa-east-1",
+          "us-east-1",
+          "us-east-2",
+          "us-west-1",
+          "us-west-2"
+        ],
+        "aws-cn": [
+          "cn-north-1",
+          "cn-northwest-1"
+        ],
+        "aws-us-gov": [
+          "us-gov-east-1",
+          "us-gov-west-1"
+        ]
+      }
+    },
+    "evidently": {
+      "regions": {
+        "aws": [
+          "ap-northeast-1",
+          "ap-southeast-1",
+          "ap-southeast-2",
+          "eu-central-1",
+          "eu-north-1",
+          "eu-west-1",
+          "us-east-1",
+          "us-east-2",
+          "us-west-2"
+        ],
+        "aws-cn": [],
+        "aws-us-gov": []
+      }
+    },
+    "fargate": {
+      "regions": {
+        "aws": [
+          "af-south-1",
+          "ap-east-1",
+          "ap-northeast-1",
+          "ap-northeast-2",
+          "ap-northeast-3",
+          "ap-south-1",
+          "ap-south-2",
+          "ap-southeast-1",
+          "ap-southeast-2",
+          "ap-southeast-3",
+          "ap-southeast-4",
+          "ca-central-1",
+          "eu-central-1",
+          "eu-central-2",
+          "eu-north-1",
+          "eu-south-1",
+          "eu-south-2",
+          "eu-west-1",
+          "eu-west-2",
+          "eu-west-3",
+          "me-central-1",
+          "me-south-1",
+          "sa-east-1",
+          "us-east-1",
+          "us-east-2",
+          "us-west-1",
+          "us-west-2"
+        ],
+        "aws-cn": [
+          "cn-north-1",
+          "cn-northwest-1"
+        ],
+        "aws-us-gov": [
+          "us-gov-east-1",
+          "us-gov-west-1"
+        ]
+      }
+    },
+    "filecache": {
+      "regions": {
+        "aws": [
+          "ap-northeast-1",
+          "ap-southeast-1",
+          "ap-southeast-2",
+          "ca-central-1",
+          "eu-central-1",
+          "eu-west-1",
+          "eu-west-2",
+          "us-east-1",
+          "us-east-2",
+          "us-west-2"
+        ],
+        "aws-cn": [],
+        "aws-us-gov": []
+      }
+    },
+    "finspace": {
+      "regions": {
+        "aws": [
+          "ca-central-1",
+          "eu-west-1",
+          "us-east-1",
+          "us-east-2",
+          "us-west-2"
+        ],
+        "aws-cn": [],
+        "aws-us-gov": []
+      }
+    },
+    "finspace-data": {
+      "regions": {
+        "aws": [
+          "ca-central-1",
+          "eu-west-1",
+          "us-east-1",
+          "us-east-2",
+          "us-west-2"
+        ],
+        "aws-cn": [],
+        "aws-us-gov": []
+      }
+    },
+    "firehose": {
+      "regions": {
+        "aws": [
+          "af-south-1",
+          "ap-east-1",
+          "ap-northeast-1",
+          "ap-northeast-2",
+          "ap-northeast-3",
+          "ap-south-1",
+          "ap-south-2",
+          "ap-southeast-1",
+          "ap-southeast-2",
+          "ap-southeast-3",
+          "ap-southeast-4",
+          "ca-central-1",
+          "eu-central-1",
+          "eu-central-2",
+          "eu-north-1",
+          "eu-south-1",
+          "eu-south-2",
+          "eu-west-1",
+          "eu-west-2",
+          "eu-west-3",
+          "me-central-1",
+          "me-south-1",
+          "sa-east-1",
+          "us-east-1",
+          "us-east-2",
+          "us-west-1",
+          "us-west-2"
+        ],
+        "aws-cn": [
+          "cn-north-1",
+          "cn-northwest-1"
+        ],
+        "aws-us-gov": [
+          "us-gov-east-1",
+          "us-gov-west-1"
+        ]
+      }
+    },
+    "fis": {
+      "regions": {
+        "aws": [
+          "af-south-1",
+          "ap-east-1",
+          "ap-northeast-1",
+          "ap-northeast-2",
+          "ap-south-1",
+          "ap-southeast-1",
+          "ap-southeast-2",
+          "ca-central-1",
+          "eu-central-1",
+          "eu-north-1",
+          "eu-south-1",
+          "eu-west-1",
+          "eu-west-2",
+          "eu-west-3",
+          "me-south-1",
+          "sa-east-1",
+          "us-east-1",
+          "us-east-2",
+          "us-west-1",
+          "us-west-2"
+        ],
+        "aws-cn": [],
+        "aws-us-gov": [
+          "us-gov-east-1",
+          "us-gov-west-1"
+        ]
+      }
+    },
+    "fms": {
+      "regions": {
+        "aws": [
+          "af-south-1",
+          "ap-east-1",
+          "ap-northeast-1",
+          "ap-northeast-2",
+          "ap-northeast-3",
+          "ap-south-1",
+          "ap-south-2",
+          "ap-southeast-1",
+          "ap-southeast-2",
+          "ap-southeast-3",
+          "ca-central-1",
+          "eu-central-1",
+          "eu-central-2",
+          "eu-north-1",
+          "eu-south-1",
+          "eu-south-2",
+          "eu-west-1",
+          "eu-west-2",
+          "eu-west-3",
+          "me-central-1",
+          "me-south-1",
+          "sa-east-1",
+          "us-east-1",
+          "us-east-2",
+          "us-west-1",
+          "us-west-2"
+        ],
+        "aws-cn": [
+          "cn-north-1",
+          "cn-northwest-1"
+        ],
+        "aws-us-gov": [
+          "us-gov-east-1",
+          "us-gov-west-1"
+        ]
+      }
+    },
+    "forecast": {
+      "regions": {
+        "aws": [
+          "ap-northeast-1",
+          "ap-northeast-2",
+          "ap-south-1",
+          "ap-southeast-1",
+          "ap-southeast-2",
+          "eu-central-1",
+          "eu-west-1",
+          "us-east-1",
+          "us-east-2",
+          "us-west-2"
+        ],
+        "aws-cn": [],
+        "aws-us-gov": []
+      }
+    },
+    "forecastquery": {
+      "regions": {
+        "aws": [
+          "ap-northeast-1",
+          "ap-northeast-2",
+          "ap-south-1",
+          "ap-southeast-1",
+          "ap-southeast-2",
+          "eu-central-1",
+          "eu-west-1",
+          "us-east-1",
+          "us-east-2",
+          "us-west-2"
+        ],
+        "aws-cn": [],
+        "aws-us-gov": []
+      }
+    },
+    "frauddetector": {
+      "regions": {
+        "aws": [
+          "ap-southeast-1",
+          "ap-southeast-2",
+          "eu-west-1",
+          "us-east-1",
+          "us-east-2",
+          "us-west-2"
+        ],
+        "aws-cn": [],
+        "aws-us-gov": []
+      }
+    },
+    "freertosota": {
+      "regions": {
+        "aws": [
+          "ap-east-1",
+          "ap-northeast-1",
+          "ap-northeast-2",
+          "ap-south-1",
+          "ap-southeast-1",
+          "ap-southeast-2",
+          "ca-central-1",
+          "eu-central-1",
+          "eu-north-1",
+          "eu-west-1",
+          "eu-west-2",
+          "eu-west-3",
+          "me-south-1",
+          "sa-east-1",
+          "us-east-1",
+          "us-east-2",
+          "us-west-1",
+          "us-west-2"
+        ],
+        "aws-cn": [
+          "cn-north-1",
+          "cn-northwest-1"
+        ],
+        "aws-us-gov": []
+      }
+    },
+    "fsx": {
+      "regions": {
+        "aws": [
+          "af-south-1",
+          "ap-east-1",
+          "ap-northeast-1",
+          "ap-northeast-2",
+          "ap-northeast-3",
+          "ap-south-1",
+          "ap-southeast-1",
+          "ap-southeast-2",
+          "ap-southeast-3",
+          "ca-central-1",
+          "eu-central-1",
+          "eu-north-1",
+          "eu-south-1",
+          "eu-west-1",
+          "eu-west-2",
+          "eu-west-3",
+          "me-central-1",
+          "me-south-1",
+          "sa-east-1",
+          "us-east-1",
+          "us-east-2",
+          "us-west-1",
+          "us-west-2"
+        ],
+        "aws-cn": [
+          "cn-north-1",
+          "cn-northwest-1"
+        ],
+        "aws-us-gov": [
+          "us-gov-east-1",
+          "us-gov-west-1"
+        ]
+      }
+    },
+    "fsx-lustre": {
+      "regions": {
+        "aws": [
+          "af-south-1",
+          "ap-east-1",
+          "ap-northeast-1",
+          "ap-northeast-2",
+          "ap-northeast-3",
+          "ap-south-1",
+          "ap-southeast-1",
+          "ap-southeast-2",
+          "ap-southeast-3",
+          "ca-central-1",
+          "eu-central-1",
+          "eu-north-1",
+          "eu-south-1",
+          "eu-west-1",
+          "eu-west-2",
+          "eu-west-3",
+          "me-central-1",
+          "me-south-1",
+          "sa-east-1",
+          "us-east-1",
+          "us-east-2",
+          "us-west-1",
+          "us-west-2"
+        ],
+        "aws-cn": [
+          "cn-north-1",
+          "cn-northwest-1"
+        ],
+        "aws-us-gov": [
+          "us-gov-east-1",
+          "us-gov-west-1"
+        ]
+      }
+    },
+    "fsx-ontap": {
+      "regions": {
+        "aws": [
+          "af-south-1",
+          "ap-east-1",
+          "ap-northeast-1",
+          "ap-northeast-2",
+          "ap-south-1",
+          "ap-southeast-1",
+          "ap-southeast-2",
+          "ca-central-1",
+          "eu-central-1",
+          "eu-north-1",
+          "eu-south-1",
+          "eu-west-1",
+          "eu-west-2",
+          "eu-west-3",
+          "me-central-1",
+          "me-south-1",
+          "sa-east-1",
+          "us-east-1",
+          "us-east-2",
+          "us-west-2"
+        ],
+        "aws-cn": [],
+        "aws-us-gov": [
+          "us-gov-east-1",
+          "us-gov-west-1"
+        ]
+      }
+    },
+    "fsx-openzfs": {
+      "regions": {
+        "aws": [
+          "ap-east-1",
+          "ap-northeast-1",
+          "ap-northeast-2",
+          "ap-south-1",
+          "ap-southeast-1",
+          "ap-southeast-2",
+          "ca-central-1",
+          "eu-central-1",
+          "eu-north-1",
+          "eu-west-1",
+          "eu-west-2",
+          "us-east-1",
+          "us-east-2",
+          "us-west-2"
+        ],
+        "aws-cn": [],
+        "aws-us-gov": []
+      }
+    },
+    "fsx-windows": {
+      "regions": {
+        "aws": [
+          "af-south-1",
+          "ap-east-1",
+          "ap-northeast-1",
+          "ap-northeast-2",
+          "ap-northeast-3",
+          "ap-south-1",
+          "ap-southeast-1",
+          "ap-southeast-2",
+          "ap-southeast-3",
+          "ca-central-1",
+          "eu-central-1",
+          "eu-north-1",
+          "eu-south-1",
+          "eu-west-1",
+          "eu-west-2",
+          "eu-west-3",
+          "me-central-1",
+          "me-south-1",
+          "sa-east-1",
+          "us-east-1",
+          "us-east-2",
+          "us-west-1",
+          "us-west-2"
+        ],
+        "aws-cn": [
+          "cn-north-1",
+          "cn-northwest-1"
+        ],
+        "aws-us-gov": [
+          "us-gov-east-1",
+          "us-gov-west-1"
+        ]
+      }
+    },
+    "gamelift": {
+      "regions": {
+        "aws": [
+          "af-south-1",
+          "ap-east-1",
+          "ap-northeast-1",
+          "ap-northeast-2",
+          "ap-northeast-3",
+          "ap-south-1",
+          "ap-southeast-1",
+          "ap-southeast-2",
+          "ca-central-1",
+          "eu-central-1",
+          "eu-north-1",
+          "eu-south-1",
+          "eu-west-1",
+          "eu-west-2",
+          "eu-west-3",
+          "me-south-1",
+          "sa-east-1",
+          "us-east-1",
+          "us-east-2",
+          "us-west-1",
+          "us-west-2"
+        ],
+        "aws-cn": [
+          "cn-north-1",
+          "cn-northwest-1"
+        ],
+        "aws-us-gov": []
+      }
+    },
+    "gamesparks": {
+      "regions": {
+        "aws": [
+          "ap-northeast-1",
+          "us-east-1"
+        ],
+        "aws-cn": [],
+        "aws-us-gov": []
+      }
+    },
+    "glacier": {
+      "regions": {
+        "aws": [
+          "af-south-1",
+          "ap-east-1",
+          "ap-northeast-1",
+          "ap-northeast-2",
+          "ap-northeast-3",
+          "ap-south-1",
+          "ap-southeast-1",
+          "ap-southeast-2",
+          "ap-southeast-3",
+          "ca-central-1",
+          "eu-central-1",
+          "eu-north-1",
+          "eu-south-1",
+          "eu-west-1",
+          "eu-west-2",
+          "eu-west-3",
+          "me-south-1",
+          "sa-east-1",
+          "us-east-1",
+          "us-east-2",
+          "us-west-1",
+          "us-west-2"
+        ],
+        "aws-cn": [
+          "cn-north-1",
+          "cn-northwest-1"
+        ],
+        "aws-us-gov": [
+          "us-gov-east-1",
+          "us-gov-west-1"
+        ]
+      }
+    },
+    "globalaccelerator": {
+      "regions": {
+        "aws": [
+          "af-south-1",
+          "ap-east-1",
+          "ap-northeast-1",
+          "ap-northeast-2",
+          "ap-northeast-3",
+          "ap-south-1",
+          "ap-southeast-1",
+          "ap-southeast-2",
+          "ca-central-1",
+          "eu-central-1",
+          "eu-north-1",
+          "eu-south-1",
+          "eu-west-1",
+          "eu-west-2",
+          "eu-west-3",
+          "me-south-1",
+          "sa-east-1",
+          "us-east-1",
+          "us-east-2",
+          "us-west-1",
+          "us-west-2"
+        ],
+        "aws-cn": [],
+        "aws-us-gov": []
+      }
+    },
+    "glue": {
+      "regions": {
+        "aws": [
+          "af-south-1",
+          "ap-east-1",
+          "ap-northeast-1",
+          "ap-northeast-2",
+          "ap-northeast-3",
+          "ap-south-1",
+          "ap-southeast-1",
+          "ap-southeast-2",
+          "ap-southeast-3",
+          "ca-central-1",
+          "eu-central-1",
+          "eu-central-2",
+          "eu-north-1",
+          "eu-south-1",
+          "eu-south-2",
+          "eu-west-1",
+          "eu-west-2",
+          "eu-west-3",
+          "me-central-1",
+          "me-south-1",
+          "sa-east-1",
+          "us-east-1",
+          "us-east-2",
+          "us-west-1",
+          "us-west-2"
+        ],
+        "aws-cn": [
+          "cn-north-1",
+          "cn-northwest-1"
+        ],
+        "aws-us-gov": [
+          "us-gov-east-1",
+          "us-gov-west-1"
+        ]
+      }
+    },
+    "grafana": {
+      "regions": {
+        "aws": [
+          "ap-northeast-1",
+          "ap-northeast-2",
+          "ap-southeast-1",
+          "ap-southeast-2",
+          "eu-central-1",
+          "eu-west-1",
+          "eu-west-2",
+          "us-east-1",
+          "us-east-2",
+          "us-west-2"
+        ],
+        "aws-cn": [],
+        "aws-us-gov": []
+      }
+    },
+    "greengrass": {
+      "regions": {
+        "aws": [
+          "ap-northeast-1",
+          "ap-northeast-2",
+          "ap-south-1",
+          "ap-southeast-1",
+          "ap-southeast-2",
+          "ca-central-1",
+          "eu-central-1",
+          "eu-west-1",
+          "eu-west-2",
+          "us-east-1",
+          "us-east-2",
           "us-west-2"
         ],
         "aws-cn": [
           "cn-north-1"
         ],
         "aws-us-gov": [
-          "us-gov-west-1"
-        ]
-      }
-    },
-    "cognito-idp": {
-      "regions": {
-        "aws": [
-          "ap-northeast-1",
-          "ap-northeast-2",
-          "ap-south-1",
-          "ap-southeast-1",
-          "ap-southeast-2",
-          "ca-central-1",
-          "eu-central-1",
-          "eu-north-1",
-          "eu-south-1",
-          "eu-west-1",
-          "eu-west-2",
-          "eu-west-3",
-          "me-south-1",
-          "sa-east-1",
-          "us-east-1",
-          "us-east-2",
-          "us-west-1",
-          "us-west-2"
-        ],
-        "aws-cn": [],
-        "aws-us-gov": [
-          "us-gov-west-1"
-        ]
-      }
-    },
-    "cognito-sync": {
-      "regions": {
-        "aws": [
-          "ap-northeast-1",
-          "ap-northeast-2",
-          "ap-south-1",
-          "ap-southeast-1",
-          "ap-southeast-2",
-          "eu-central-1",
-          "eu-west-1",
-          "eu-west-2",
-          "us-east-1",
-          "us-east-2",
-          "us-west-2"
-        ],
-        "aws-cn": [],
-        "aws-us-gov": []
-      }
-    },
-    "comprehend": {
-      "regions": {
-        "aws": [
-          "ap-northeast-1",
-          "ap-northeast-2",
-          "ap-south-1",
-          "ap-southeast-1",
-          "ap-southeast-2",
-          "ca-central-1",
-          "eu-central-1",
-          "eu-west-1",
-          "eu-west-2",
-          "us-east-1",
-          "us-east-2",
-          "us-west-2"
-        ],
-        "aws-cn": [],
-        "aws-us-gov": [
-          "us-gov-west-1"
-        ]
-      }
-    },
-    "comprehendmedical": {
-      "regions": {
-        "aws": [
-          "ap-southeast-2",
-          "ca-central-1",
-          "eu-west-1",
-          "eu-west-2",
-          "us-east-1",
-          "us-east-2",
-          "us-west-2"
-        ],
-        "aws-cn": [],
-        "aws-us-gov": [
-          "us-gov-west-1"
-        ]
-      }
-    },
-    "compute-optimizer": {
-      "regions": {
-        "aws": [
-          "af-south-1",
-          "ap-east-1",
-          "ap-northeast-1",
-          "ap-northeast-2",
-          "ap-northeast-3",
-          "ap-south-1",
-          "ap-southeast-1",
-          "ap-southeast-2",
-          "ca-central-1",
-          "eu-central-1",
-          "eu-north-1",
-          "eu-south-1",
-          "eu-west-1",
-          "eu-west-2",
-          "eu-west-3",
-          "me-south-1",
-          "sa-east-1",
-          "us-east-1",
-          "us-east-2",
-          "us-west-1",
-          "us-west-2"
-        ],
-        "aws-cn": [
-          "cn-north-1",
-          "cn-northwest-1"
-        ],
-        "aws-us-gov": [
-          "us-gov-east-1",
-          "us-gov-west-1"
-        ]
-      }
-    },
-    "config": {
+          "us-gov-east-1",
+          "us-gov-west-1"
+        ]
+      }
+    },
+    "groundstation": {
+      "regions": {
+        "aws": [
+          "af-south-1",
+          "ap-northeast-2",
+          "ap-southeast-1",
+          "ap-southeast-2",
+          "eu-central-1",
+          "eu-north-1",
+          "eu-west-1",
+          "me-south-1",
+          "sa-east-1",
+          "us-east-1",
+          "us-east-2",
+          "us-west-2"
+        ],
+        "aws-cn": [],
+        "aws-us-gov": []
+      }
+    },
+    "guardduty": {
       "regions": {
         "aws": [
           "af-south-1",
@@ -2189,6 +4217,70 @@
           "ap-southeast-1",
           "ap-southeast-2",
           "ap-southeast-3",
+          "ca-central-1",
+          "eu-central-1",
+          "eu-central-2",
+          "eu-north-1",
+          "eu-south-1",
+          "eu-south-2",
+          "eu-west-1",
+          "eu-west-2",
+          "eu-west-3",
+          "me-central-1",
+          "me-south-1",
+          "sa-east-1",
+          "us-east-1",
+          "us-east-2",
+          "us-west-1",
+          "us-west-2"
+        ],
+        "aws-cn": [
+          "cn-north-1",
+          "cn-northwest-1"
+        ],
+        "aws-us-gov": [
+          "us-gov-east-1",
+          "us-gov-west-1"
+        ]
+      }
+    },
+    "health": {
+      "regions": {
+        "aws": [
+          "us-east-1",
+          "us-east-2"
+        ],
+        "aws-cn": [
+          "cn-north-1",
+          "cn-northwest-1"
+        ],
+        "aws-us-gov": [
+          "us-gov-west-1"
+        ]
+      }
+    },
+    "honeycode": {
+      "regions": {
+        "aws": [
+          "us-west-2"
+        ],
+        "aws-cn": [],
+        "aws-us-gov": []
+      }
+    },
+    "iam": {
+      "regions": {
+        "aws": [
+          "af-south-1",
+          "ap-east-1",
+          "ap-northeast-1",
+          "ap-northeast-2",
+          "ap-northeast-3",
+          "ap-south-1",
+          "ap-south-2",
+          "ap-southeast-1",
+          "ap-southeast-2",
+          "ap-southeast-3",
           "ap-southeast-4",
           "ca-central-1",
           "eu-central-1",
@@ -2217,221 +4309,70 @@
         ]
       }
     },
-    "connect": {
-      "regions": {
-        "aws": [
-          "af-south-1",
-          "ap-northeast-1",
-          "ap-northeast-2",
-          "ap-southeast-1",
-          "ap-southeast-2",
-          "ca-central-1",
-          "eu-central-1",
-          "eu-west-2",
-          "us-east-1",
-          "us-west-2"
-        ],
-        "aws-cn": [],
-        "aws-us-gov": [
-          "us-gov-west-1"
-        ]
-      }
-    },
-    "connect-contact-lens": {
-      "regions": {
-        "aws": [
-          "ap-northeast-1",
-          "ap-northeast-2",
-          "ap-southeast-2",
-          "ca-central-1",
-          "eu-central-1",
-          "eu-west-2",
-          "us-east-1",
-          "us-west-2"
-        ],
-        "aws-cn": [],
-        "aws-us-gov": []
-      }
-    },
-    "connectcampaigns": {
-      "regions": {
-        "aws": [
-          "ap-southeast-2",
-          "ca-central-1",
-          "eu-west-2",
-          "us-east-1",
-          "us-west-2"
-        ],
-        "aws-cn": [],
-        "aws-us-gov": []
-      }
-    },
-    "connectcases": {
-      "regions": {
-        "aws": [
-          "ap-southeast-1",
-          "ap-southeast-2",
-          "ca-central-1",
-          "eu-central-1",
-          "eu-west-2",
-          "us-east-1",
-          "us-west-2"
-        ],
-        "aws-cn": [],
-        "aws-us-gov": []
-      }
-    },
-    "connectparticipant": {
-      "regions": {
-        "aws": [
-          "af-south-1",
-          "ap-northeast-1",
-          "ap-northeast-2",
-          "ap-southeast-1",
-          "ap-southeast-2",
-          "ca-central-1",
-          "eu-central-1",
-          "eu-west-2",
-          "us-east-1",
-          "us-west-2"
-        ],
-        "aws-cn": [],
-        "aws-us-gov": [
-          "us-gov-west-1"
-        ]
-      }
-    },
-    "controltower": {
-      "regions": {
-        "aws": [
-          "ap-northeast-1",
-          "ap-northeast-2",
-          "ap-south-1",
-          "ap-southeast-1",
-          "ap-southeast-2",
-          "ca-central-1",
-          "eu-central-1",
-          "eu-north-1",
-          "eu-west-1",
-          "eu-west-2",
-          "eu-west-3",
-          "sa-east-1",
-          "us-east-1",
-          "us-east-2",
-          "us-west-2"
-        ],
-        "aws-cn": [],
-        "aws-us-gov": [
-          "us-gov-east-1",
-          "us-gov-west-1"
-        ]
-      }
-    },
-    "costexplorer": {
-      "regions": {
-        "aws": [
-          "us-east-1"
-        ],
-        "aws-cn": [
-          "cn-northwest-1"
-        ],
-        "aws-us-gov": []
-      }
-    },
-    "cur": {
-      "regions": {
-        "aws": [
-          "us-east-1"
-        ],
-        "aws-cn": [
-          "cn-northwest-1"
-        ],
-        "aws-us-gov": []
-      }
-    },
-    "customer-profiles": {
-      "regions": {
-        "aws": [
-          "af-south-1",
-          "ap-northeast-1",
-          "ap-northeast-2",
-          "ap-southeast-1",
-          "ap-southeast-2",
-          "ca-central-1",
-          "eu-central-1",
-          "eu-west-2",
-          "us-east-1",
-          "us-west-2"
-        ],
-        "aws-cn": [],
-        "aws-us-gov": []
-      }
-    },
-    "databrew": {
-      "regions": {
-        "aws": [
-          "af-south-1",
-          "ap-east-1",
-          "ap-northeast-1",
-          "ap-northeast-2",
-          "ap-south-1",
-          "ap-southeast-1",
-          "ap-southeast-2",
-          "ca-central-1",
-          "eu-central-1",
-          "eu-north-1",
-          "eu-south-1",
-          "eu-west-1",
-          "eu-west-2",
-          "eu-west-3",
-          "sa-east-1",
-          "us-east-1",
-          "us-east-2",
-          "us-west-1",
-          "us-west-2"
-        ],
-        "aws-cn": [
-          "cn-north-1",
-          "cn-northwest-1"
-        ],
-        "aws-us-gov": [
-          "us-gov-west-1"
-        ]
-      }
-    },
-    "dataexchange": {
-      "regions": {
-        "aws": [
-          "ap-northeast-1",
-          "ap-northeast-2",
-          "ap-southeast-1",
-          "ap-southeast-2",
-          "eu-central-1",
-          "eu-west-1",
-          "eu-west-2",
-          "us-east-1",
-          "us-east-2",
-          "us-west-1",
-          "us-west-2"
-        ],
-        "aws-cn": [],
-        "aws-us-gov": []
-      }
-    },
-    "datapipeline": {
-      "regions": {
-        "aws": [
-          "ap-northeast-1",
-          "ap-southeast-2",
-          "eu-west-1",
-          "us-east-1",
-          "us-west-2"
-        ],
-        "aws-cn": [],
-        "aws-us-gov": []
-      }
-    },
-    "datasync": {
+    "identity-center": {
+      "regions": {
+        "aws": [
+          "af-south-1",
+          "ap-east-1",
+          "ap-northeast-1",
+          "ap-northeast-2",
+          "ap-northeast-3",
+          "ap-south-1",
+          "ap-southeast-1",
+          "ap-southeast-2",
+          "ap-southeast-3",
+          "ca-central-1",
+          "eu-central-1",
+          "eu-north-1",
+          "eu-south-1",
+          "eu-west-1",
+          "eu-west-2",
+          "eu-west-3",
+          "me-south-1",
+          "sa-east-1",
+          "us-east-1",
+          "us-east-2",
+          "us-west-1",
+          "us-west-2"
+        ],
+        "aws-cn": [],
+        "aws-us-gov": [
+          "us-gov-east-1",
+          "us-gov-west-1"
+        ]
+      }
+    },
+    "identitystore": {
+      "regions": {
+        "aws": [
+          "af-south-1",
+          "ap-northeast-1",
+          "ap-northeast-2",
+          "ap-northeast-3",
+          "ap-south-1",
+          "ap-southeast-1",
+          "ap-southeast-2",
+          "ap-southeast-3",
+          "ca-central-1",
+          "eu-central-1",
+          "eu-north-1",
+          "eu-south-1",
+          "eu-west-1",
+          "eu-west-2",
+          "eu-west-3",
+          "sa-east-1",
+          "us-east-1",
+          "us-east-2",
+          "us-west-2"
+        ],
+        "aws-cn": [],
+        "aws-us-gov": [
+          "us-gov-east-1",
+          "us-gov-west-1"
+        ]
+      }
+    },
+    "imagebuilder": {
       "regions": {
         "aws": [
           "af-south-1",
@@ -2460,2005 +4401,6 @@
           "us-east-2",
           "us-west-1",
           "us-west-2"
-        ],
-        "aws-cn": [
-          "cn-north-1",
-          "cn-northwest-1"
-        ],
-        "aws-us-gov": [
-          "us-gov-east-1",
-          "us-gov-west-1"
-        ]
-      }
-    },
-    "dax": {
-      "regions": {
-        "aws": [
-          "ap-northeast-1",
-          "ap-south-1",
-          "ap-southeast-1",
-          "ap-southeast-2",
-          "eu-central-1",
-          "eu-west-1",
-          "eu-west-2",
-          "eu-west-3",
-          "sa-east-1",
-          "us-east-1",
-          "us-east-2",
-          "us-west-1",
-          "us-west-2"
-        ],
-        "aws-cn": [
-          "cn-north-1",
-          "cn-northwest-1"
-        ],
-        "aws-us-gov": []
-      }
-    },
-    "deepcomposer": {
-      "regions": {
-        "aws": [
-          "us-east-1"
-        ],
-        "aws-cn": [],
-        "aws-us-gov": []
-      }
-    },
-    "deeplens": {
-      "regions": {
-        "aws": [
-          "ap-northeast-1",
-          "eu-central-1",
-          "us-east-1"
-        ],
-        "aws-cn": [],
-        "aws-us-gov": []
-      }
-    },
-    "deepracer": {
-      "regions": {
-        "aws": [
-          "us-east-1"
-        ],
-        "aws-cn": [],
-        "aws-us-gov": []
-      }
-    },
-    "detective": {
-      "regions": {
-        "aws": [
-          "af-south-1",
-          "ap-east-1",
-          "ap-northeast-1",
-          "ap-northeast-2",
-          "ap-south-1",
-          "ap-southeast-1",
-          "ap-southeast-2",
-          "ca-central-1",
-          "eu-central-1",
-          "eu-north-1",
-          "eu-south-1",
-          "eu-west-1",
-          "eu-west-2",
-          "eu-west-3",
-          "me-south-1",
-          "sa-east-1",
-          "us-east-1",
-          "us-east-2",
-          "us-west-1",
-          "us-west-2"
-        ],
-        "aws-cn": [],
-        "aws-us-gov": [
-          "us-gov-east-1",
-          "us-gov-west-1"
-        ]
-      }
-    },
-    "devicefarm": {
-      "regions": {
-        "aws": [
-          "us-west-2"
-        ],
-        "aws-cn": [],
-        "aws-us-gov": []
-      }
-    },
-    "devops-guru": {
-      "regions": {
-        "aws": [
-          "ap-northeast-1",
-          "ap-northeast-2",
-          "ap-south-1",
-          "ap-southeast-1",
-          "ap-southeast-2",
-          "ca-central-1",
-          "eu-central-1",
-          "eu-north-1",
-          "eu-west-1",
-          "eu-west-2",
-          "eu-west-3",
-          "sa-east-1",
-          "us-east-1",
-          "us-east-2",
-          "us-west-1",
-          "us-west-2"
-        ],
-        "aws-cn": [],
-        "aws-us-gov": []
-      }
-    },
-    "directconnect": {
-      "regions": {
-        "aws": [
-          "af-south-1",
-          "ap-east-1",
-          "ap-northeast-1",
-          "ap-northeast-2",
-          "ap-northeast-3",
-          "ap-south-1",
-          "ap-south-2",
-          "ap-southeast-1",
-          "ap-southeast-2",
-          "ap-southeast-3",
-          "ap-southeast-4",
-          "ca-central-1",
-          "eu-central-1",
-          "eu-central-2",
-          "eu-north-1",
-          "eu-south-1",
-          "eu-south-2",
-          "eu-west-1",
-          "eu-west-2",
-          "eu-west-3",
-          "me-central-1",
-          "me-south-1",
-          "sa-east-1",
-          "us-east-1",
-          "us-east-2",
-          "us-west-1",
-          "us-west-2"
-        ],
-        "aws-cn": [
-          "cn-north-1",
-          "cn-northwest-1"
-        ],
-        "aws-us-gov": [
-          "us-gov-east-1",
-          "us-gov-west-1"
-        ]
-      }
-    },
-    "discovery": {
-      "regions": {
-        "aws": [
-          "ap-northeast-1",
-          "ap-southeast-2",
-          "eu-central-1",
-          "eu-west-1",
-          "eu-west-2",
-          "us-east-1",
-          "us-west-2"
-        ],
-        "aws-cn": [],
-        "aws-us-gov": []
-      }
-    },
-    "dlm": {
-      "regions": {
-        "aws": [
-          "af-south-1",
-          "ap-east-1",
-          "ap-northeast-1",
-          "ap-northeast-2",
-          "ap-northeast-3",
-          "ap-south-1",
-          "ap-southeast-1",
-          "ap-southeast-2",
-          "ap-southeast-3",
-          "ap-southeast-4",
-          "ca-central-1",
-          "eu-central-1",
-          "eu-central-2",
-          "eu-north-1",
-          "eu-south-1",
-          "eu-south-2",
-          "eu-west-1",
-          "eu-west-2",
-          "eu-west-3",
-          "me-central-1",
-          "me-south-1",
-          "sa-east-1",
-          "us-east-1",
-          "us-east-2",
-          "us-west-1",
-          "us-west-2"
-        ],
-        "aws-cn": [
-          "cn-north-1",
-          "cn-northwest-1"
-        ],
-        "aws-us-gov": [
-          "us-gov-east-1",
-          "us-gov-west-1"
-        ]
-      }
-    },
-    "dms": {
-      "regions": {
-        "aws": [
-          "af-south-1",
-          "ap-east-1",
-          "ap-northeast-1",
-          "ap-northeast-2",
-          "ap-northeast-3",
-          "ap-south-1",
-          "ap-south-2",
-          "ap-southeast-1",
-          "ap-southeast-2",
-          "ap-southeast-3",
-          "ap-southeast-4",
-          "ca-central-1",
-          "eu-central-1",
-          "eu-central-2",
-          "eu-north-1",
-          "eu-south-1",
-          "eu-south-2",
-          "eu-west-1",
-          "eu-west-2",
-          "eu-west-3",
-          "me-central-1",
-          "me-south-1",
-          "sa-east-1",
-          "us-east-1",
-          "us-east-2",
-          "us-west-1",
-          "us-west-2"
-        ],
-        "aws-cn": [
-          "cn-north-1",
-          "cn-northwest-1"
-        ],
-        "aws-us-gov": [
-          "us-gov-east-1",
-          "us-gov-west-1"
-        ]
-      }
-    },
-    "docdb": {
-      "regions": {
-        "aws": [
-          "ap-northeast-1",
-          "ap-northeast-2",
-          "ap-south-1",
-          "ap-southeast-1",
-          "ap-southeast-2",
-          "ca-central-1",
-          "eu-central-1",
-          "eu-south-1",
-          "eu-west-1",
-          "eu-west-2",
-          "eu-west-3",
-          "sa-east-1",
-          "us-east-1",
-          "us-east-2",
-          "us-west-2"
-        ],
-        "aws-cn": [
-          "cn-north-1",
-          "cn-northwest-1"
-        ],
-        "aws-us-gov": [
-          "us-gov-west-1"
-        ]
-      }
-    },
-    "drs": {
-      "regions": {
-        "aws": [
-          "af-south-1",
-          "ap-east-1",
-          "ap-northeast-1",
-          "ap-northeast-2",
-          "ap-northeast-3",
-          "ap-south-1",
-          "ap-southeast-1",
-          "ap-southeast-2",
-          "ap-southeast-3",
-          "ca-central-1",
-          "eu-central-1",
-          "eu-north-1",
-          "eu-south-1",
-          "eu-west-1",
-          "eu-west-2",
-          "eu-west-3",
-          "me-south-1",
-          "sa-east-1",
-          "us-east-1",
-          "us-east-2",
-          "us-west-1",
-          "us-west-2"
-        ],
-        "aws-cn": [],
-        "aws-us-gov": []
-      }
-    },
-    "ds": {
-      "regions": {
-        "aws": [
-          "af-south-1",
-          "ap-east-1",
-          "ap-northeast-1",
-          "ap-northeast-2",
-          "ap-northeast-3",
-          "ap-south-1",
-          "ap-south-2",
-          "ap-southeast-1",
-          "ap-southeast-2",
-          "ap-southeast-3",
-          "ca-central-1",
-          "eu-central-1",
-          "eu-central-2",
-          "eu-north-1",
-          "eu-south-1",
-          "eu-south-2",
-          "eu-west-1",
-          "eu-west-2",
-          "eu-west-3",
-          "me-central-1",
-          "me-south-1",
-          "sa-east-1",
-          "us-east-1",
-          "us-east-2",
-          "us-west-1",
-          "us-west-2"
-        ],
-        "aws-cn": [
-          "cn-north-1",
-          "cn-northwest-1"
-        ],
-        "aws-us-gov": [
-          "us-gov-east-1",
-          "us-gov-west-1"
-        ]
-      }
-    },
-    "dynamodb": {
-      "regions": {
-        "aws": [
-          "af-south-1",
-          "ap-east-1",
-          "ap-northeast-1",
-          "ap-northeast-2",
-          "ap-northeast-3",
-          "ap-south-1",
-          "ap-south-2",
-          "ap-southeast-1",
-          "ap-southeast-2",
-          "ap-southeast-3",
-          "ap-southeast-4",
-          "ca-central-1",
-          "eu-central-1",
-          "eu-central-2",
-          "eu-north-1",
-          "eu-south-1",
-          "eu-south-2",
-          "eu-west-1",
-          "eu-west-2",
-          "eu-west-3",
-          "me-central-1",
-          "me-south-1",
-          "sa-east-1",
-          "us-east-1",
-          "us-east-2",
-          "us-west-1",
-          "us-west-2"
-        ],
-        "aws-cn": [
-          "cn-north-1",
-          "cn-northwest-1"
-        ],
-        "aws-us-gov": [
-          "us-gov-east-1",
-          "us-gov-west-1"
-        ]
-      }
-    },
-    "dynamodbstreams": {
-      "regions": {
-        "aws": [
-          "af-south-1",
-          "ap-east-1",
-          "ap-northeast-1",
-          "ap-northeast-2",
-          "ap-northeast-3",
-          "ap-south-1",
-          "ap-south-2",
-          "ap-southeast-1",
-          "ap-southeast-2",
-          "ap-southeast-3",
-          "ap-southeast-4",
-          "ca-central-1",
-          "eu-central-1",
-          "eu-central-2",
-          "eu-north-1",
-          "eu-south-1",
-          "eu-south-2",
-          "eu-west-1",
-          "eu-west-2",
-          "eu-west-3",
-          "me-central-1",
-          "me-south-1",
-          "sa-east-1",
-          "us-east-1",
-          "us-east-2",
-          "us-west-1",
-          "us-west-2"
-        ],
-        "aws-cn": [
-          "cn-north-1",
-          "cn-northwest-1"
-        ],
-        "aws-us-gov": [
-          "us-gov-east-1",
-          "us-gov-west-1"
-        ]
-      }
-    },
-    "ebs": {
-      "regions": {
-        "aws": [
-          "af-south-1",
-          "ap-east-1",
-          "ap-northeast-1",
-          "ap-northeast-2",
-          "ap-northeast-3",
-          "ap-south-1",
-          "ap-south-2",
-          "ap-southeast-1",
-          "ap-southeast-2",
-          "ap-southeast-3",
-          "ap-southeast-4",
-          "ca-central-1",
-          "eu-central-1",
-          "eu-central-2",
-          "eu-north-1",
-          "eu-south-1",
-          "eu-south-2",
-          "eu-west-1",
-          "eu-west-2",
-          "eu-west-3",
-          "me-central-1",
-          "me-south-1",
-          "sa-east-1",
-          "us-east-1",
-          "us-east-2",
-          "us-west-1",
-          "us-west-2"
-        ],
-        "aws-cn": [
-          "cn-north-1",
-          "cn-northwest-1"
-        ],
-        "aws-us-gov": [
-          "us-gov-east-1",
-          "us-gov-west-1"
-        ]
-      }
-    },
-    "ec2": {
-      "regions": {
-        "aws": [
-          "af-south-1",
-          "ap-east-1",
-          "ap-northeast-1",
-          "ap-northeast-2",
-          "ap-northeast-3",
-          "ap-south-1",
-          "ap-south-2",
-          "ap-southeast-1",
-          "ap-southeast-2",
-          "ap-southeast-3",
-          "ap-southeast-4",
-          "ca-central-1",
-          "eu-central-1",
-          "eu-central-2",
-          "eu-north-1",
-          "eu-south-1",
-          "eu-south-2",
-          "eu-west-1",
-          "eu-west-2",
-          "eu-west-3",
-          "me-central-1",
-          "me-south-1",
-          "sa-east-1",
-          "us-east-1",
-          "us-east-2",
-          "us-west-1",
-          "us-west-2"
-        ],
-        "aws-cn": [
-          "cn-north-1",
-          "cn-northwest-1"
-        ],
-        "aws-us-gov": [
-          "us-gov-east-1",
-          "us-gov-west-1"
-        ]
-      }
-    },
-    "ecr": {
-      "regions": {
-        "aws": [
-          "af-south-1",
-          "ap-east-1",
-          "ap-northeast-1",
-          "ap-northeast-2",
-          "ap-northeast-3",
-          "ap-south-1",
-          "ap-south-2",
-          "ap-southeast-1",
-          "ap-southeast-2",
-          "ap-southeast-3",
-          "ap-southeast-4",
-          "ca-central-1",
-          "eu-central-1",
-          "eu-central-2",
-          "eu-north-1",
-          "eu-south-1",
-          "eu-south-2",
-          "eu-west-1",
-          "eu-west-2",
-          "eu-west-3",
-          "me-central-1",
-          "me-south-1",
-          "sa-east-1",
-          "us-east-1",
-          "us-east-2",
-          "us-west-1",
-          "us-west-2"
-        ],
-        "aws-cn": [
-          "cn-north-1",
-          "cn-northwest-1"
-        ],
-        "aws-us-gov": [
-          "us-gov-east-1",
-          "us-gov-west-1"
-        ]
-      }
-    },
-    "ecr-public": {
-      "regions": {
-        "aws": [
-          "us-east-1",
-          "us-west-2"
-        ],
-        "aws-cn": [],
-        "aws-us-gov": []
-      }
-    },
-    "ecs": {
-      "regions": {
-        "aws": [
-          "af-south-1",
-          "ap-east-1",
-          "ap-northeast-1",
-          "ap-northeast-2",
-          "ap-northeast-3",
-          "ap-south-1",
-          "ap-south-2",
-          "ap-southeast-1",
-          "ap-southeast-2",
-          "ap-southeast-3",
-          "ap-southeast-4",
-          "ca-central-1",
-          "eu-central-1",
-          "eu-central-2",
-          "eu-north-1",
-          "eu-south-1",
-          "eu-south-2",
-          "eu-west-1",
-          "eu-west-2",
-          "eu-west-3",
-          "me-central-1",
-          "me-south-1",
-          "sa-east-1",
-          "us-east-1",
-          "us-east-2",
-          "us-west-1",
-          "us-west-2"
-        ],
-        "aws-cn": [
-          "cn-north-1",
-          "cn-northwest-1"
-        ],
-        "aws-us-gov": [
-          "us-gov-east-1",
-          "us-gov-west-1"
-        ]
-      }
-    },
-    "efs": {
-      "regions": {
-        "aws": [
-          "af-south-1",
-          "ap-east-1",
-          "ap-northeast-1",
-          "ap-northeast-2",
-          "ap-northeast-3",
-          "ap-south-1",
-          "ap-south-2",
-          "ap-southeast-1",
-          "ap-southeast-2",
-          "ap-southeast-3",
-          "ca-central-1",
-          "eu-central-1",
-          "eu-central-2",
-          "eu-north-1",
-          "eu-south-1",
-          "eu-south-2",
-          "eu-west-1",
-          "eu-west-2",
-          "eu-west-3",
-          "me-central-1",
-          "me-south-1",
-          "sa-east-1",
-          "us-east-1",
-          "us-east-2",
-          "us-west-1",
-          "us-west-2"
-        ],
-        "aws-cn": [
-          "cn-north-1",
-          "cn-northwest-1"
-        ],
-        "aws-us-gov": [
-          "us-gov-east-1",
-          "us-gov-west-1"
-        ]
-      }
-    },
-    "eks": {
-      "regions": {
-        "aws": [
-          "af-south-1",
-          "ap-east-1",
-          "ap-northeast-1",
-          "ap-northeast-2",
-          "ap-northeast-3",
-          "ap-south-1",
-          "ap-south-2",
-          "ap-southeast-1",
-          "ap-southeast-2",
-          "ap-southeast-3",
-          "ap-southeast-4",
-          "ca-central-1",
-          "eu-central-1",
-          "eu-central-2",
-          "eu-north-1",
-          "eu-south-1",
-          "eu-south-2",
-          "eu-west-1",
-          "eu-west-2",
-          "eu-west-3",
-          "me-central-1",
-          "me-south-1",
-          "sa-east-1",
-          "us-east-1",
-          "us-east-2",
-          "us-west-1",
-          "us-west-2"
-        ],
-        "aws-cn": [
-          "cn-north-1",
-          "cn-northwest-1"
-        ],
-        "aws-us-gov": [
-          "us-gov-east-1",
-          "us-gov-west-1"
-        ]
-      }
-    },
-    "elastic-inference": {
-      "regions": {
-        "aws": [
-          "ap-northeast-1",
-          "ap-northeast-2",
-          "eu-west-1",
-          "us-east-1",
-          "us-east-2",
-          "us-west-2"
-        ],
-        "aws-cn": [],
-        "aws-us-gov": []
-      }
-    },
-    "elasticache": {
-      "regions": {
-        "aws": [
-          "af-south-1",
-          "ap-east-1",
-          "ap-northeast-1",
-          "ap-northeast-2",
-          "ap-northeast-3",
-          "ap-south-1",
-          "ap-south-2",
-          "ap-southeast-1",
-          "ap-southeast-2",
-          "ap-southeast-3",
-          "ap-southeast-4",
-          "ca-central-1",
-          "eu-central-1",
-          "eu-central-2",
-          "eu-north-1",
-          "eu-south-1",
-          "eu-south-2",
-          "eu-west-1",
-          "eu-west-2",
-          "eu-west-3",
-          "me-central-1",
-          "me-south-1",
-          "sa-east-1",
-          "us-east-1",
-          "us-east-2",
-          "us-west-1",
-          "us-west-2"
-        ],
-        "aws-cn": [
-          "cn-north-1",
-          "cn-northwest-1"
-        ],
-        "aws-us-gov": [
-          "us-gov-east-1",
-          "us-gov-west-1"
-        ]
-      }
-    },
-    "elasticbeanstalk": {
-      "regions": {
-        "aws": [
-          "af-south-1",
-          "ap-east-1",
-          "ap-northeast-1",
-          "ap-northeast-2",
-          "ap-northeast-3",
-          "ap-south-1",
-          "ap-southeast-1",
-          "ap-southeast-2",
-          "ap-southeast-3",
-          "ca-central-1",
-          "eu-central-1",
-          "eu-north-1",
-          "eu-south-1",
-          "eu-west-1",
-          "eu-west-2",
-          "eu-west-3",
-          "me-south-1",
-          "sa-east-1",
-          "us-east-1",
-          "us-east-2",
-          "us-west-1",
-          "us-west-2"
-        ],
-        "aws-cn": [
-          "cn-north-1",
-          "cn-northwest-1"
-        ],
-        "aws-us-gov": [
-          "us-gov-east-1",
-          "us-gov-west-1"
-        ]
-      }
-    },
-    "elastictranscoder": {
-      "regions": {
-        "aws": [
-          "ap-northeast-1",
-          "ap-south-1",
-          "ap-southeast-1",
-          "ap-southeast-2",
-          "eu-west-1",
-          "us-east-1",
-          "us-west-1",
-          "us-west-2"
-        ],
-        "aws-cn": [],
-        "aws-us-gov": []
-      }
-    },
-    "elb": {
-      "regions": {
-        "aws": [
-          "af-south-1",
-          "ap-east-1",
-          "ap-northeast-1",
-          "ap-northeast-2",
-          "ap-northeast-3",
-          "ap-south-1",
-          "ap-south-2",
-          "ap-southeast-1",
-          "ap-southeast-2",
-          "ap-southeast-3",
-          "ap-southeast-4",
-          "ca-central-1",
-          "eu-central-1",
-          "eu-central-2",
-          "eu-north-1",
-          "eu-south-1",
-          "eu-south-2",
-          "eu-west-1",
-          "eu-west-2",
-          "eu-west-3",
-          "me-central-1",
-          "me-south-1",
-          "sa-east-1",
-          "us-east-1",
-          "us-east-2",
-          "us-west-1",
-          "us-west-2"
-        ],
-        "aws-cn": [
-          "cn-north-1",
-          "cn-northwest-1"
-        ],
-        "aws-us-gov": [
-          "us-gov-east-1",
-          "us-gov-west-1"
-        ]
-      }
-    },
-    "elbv2": {
-      "regions": {
-        "aws": [
-          "af-south-1",
-          "ap-east-1",
-          "ap-northeast-1",
-          "ap-northeast-2",
-          "ap-northeast-3",
-          "ap-south-1",
-          "ap-south-2",
-          "ap-southeast-1",
-          "ap-southeast-2",
-          "ap-southeast-3",
-          "ap-southeast-4",
-          "ca-central-1",
-          "eu-central-1",
-          "eu-central-2",
-          "eu-north-1",
-          "eu-south-1",
-          "eu-south-2",
-          "eu-west-1",
-          "eu-west-2",
-          "eu-west-3",
-          "me-central-1",
-          "me-south-1",
-          "sa-east-1",
-          "us-east-1",
-          "us-east-2",
-          "us-west-1",
-          "us-west-2"
-        ],
-        "aws-cn": [
-          "cn-north-1",
-          "cn-northwest-1"
-        ],
-        "aws-us-gov": [
-          "us-gov-east-1",
-          "us-gov-west-1"
-        ]
-      }
-    },
-    "emr": {
-      "regions": {
-        "aws": [
-          "af-south-1",
-          "ap-east-1",
-          "ap-northeast-1",
-          "ap-northeast-2",
-          "ap-northeast-3",
-          "ap-south-1",
-          "ap-south-2",
-          "ap-southeast-1",
-          "ap-southeast-2",
-          "ap-southeast-3",
-          "ap-southeast-4",
-          "ca-central-1",
-          "eu-central-1",
-          "eu-central-2",
-          "eu-north-1",
-          "eu-south-1",
-          "eu-south-2",
-          "eu-west-1",
-          "eu-west-2",
-          "eu-west-3",
-          "me-central-1",
-          "me-south-1",
-          "sa-east-1",
-          "us-east-1",
-          "us-east-2",
-          "us-west-1",
-          "us-west-2"
-        ],
-        "aws-cn": [
-          "cn-north-1",
-          "cn-northwest-1"
-        ],
-        "aws-us-gov": [
-          "us-gov-east-1",
-          "us-gov-west-1"
-        ]
-      }
-    },
-    "emr-containers": {
-      "regions": {
-        "aws": [
-          "ap-northeast-1",
-          "ap-northeast-2",
-          "ap-south-1",
-          "ap-southeast-1",
-          "ap-southeast-2",
-          "ca-central-1",
-          "eu-central-1",
-          "eu-north-1",
-          "eu-west-1",
-          "eu-west-2",
-          "eu-west-3",
-          "sa-east-1",
-          "us-east-1",
-          "us-east-2",
-          "us-west-1",
-          "us-west-2"
-        ],
-        "aws-cn": [
-          "cn-north-1",
-          "cn-northwest-1"
-        ],
-        "aws-us-gov": [
-          "us-gov-east-1",
-          "us-gov-west-1"
-        ]
-      }
-    },
-    "emr-serverless": {
-      "regions": {
-        "aws": [
-          "ap-northeast-1",
-          "ap-northeast-2",
-          "ap-south-1",
-          "ap-southeast-1",
-          "ap-southeast-2",
-          "ca-central-1",
-          "eu-central-1",
-          "eu-north-1",
-          "eu-west-1",
-          "eu-west-2",
-          "eu-west-3",
-          "sa-east-1",
-          "us-east-1",
-          "us-east-2",
-          "us-west-1",
-          "us-west-2"
-        ],
-        "aws-cn": [],
-        "aws-us-gov": []
-      }
-    },
-    "es": {
-      "regions": {
-        "aws": [
-          "af-south-1",
-          "ap-east-1",
-          "ap-northeast-1",
-          "ap-northeast-2",
-          "ap-northeast-3",
-          "ap-south-1",
-          "ap-south-2",
-          "ap-southeast-1",
-          "ap-southeast-2",
-          "ap-southeast-3",
-          "ap-southeast-4",
-          "ca-central-1",
-          "eu-central-1",
-          "eu-central-2",
-          "eu-north-1",
-          "eu-south-1",
-          "eu-south-2",
-          "eu-west-1",
-          "eu-west-2",
-          "eu-west-3",
-          "me-central-1",
-          "me-south-1",
-          "sa-east-1",
-          "us-east-1",
-          "us-east-2",
-          "us-west-1",
-          "us-west-2"
-        ],
-        "aws-cn": [
-          "cn-north-1",
-          "cn-northwest-1"
-        ],
-        "aws-us-gov": [
-          "us-gov-east-1",
-          "us-gov-west-1"
-        ]
-      }
-    },
-    "eventbridge": {
-      "regions": {
-        "aws": [
-          "af-south-1",
-          "ap-east-1",
-          "ap-northeast-1",
-          "ap-northeast-2",
-          "ap-northeast-3",
-          "ap-south-1",
-          "ap-south-2",
-          "ap-southeast-1",
-          "ap-southeast-2",
-          "ap-southeast-3",
-          "ap-southeast-4",
-          "ca-central-1",
-          "eu-central-1",
-          "eu-central-2",
-          "eu-north-1",
-          "eu-south-1",
-          "eu-south-2",
-          "eu-west-1",
-          "eu-west-2",
-          "eu-west-3",
-          "me-central-1",
-          "me-south-1",
-          "sa-east-1",
-          "us-east-1",
-          "us-east-2",
-          "us-west-1",
-          "us-west-2"
-        ],
-        "aws-cn": [
-          "cn-north-1",
-          "cn-northwest-1"
-        ],
-        "aws-us-gov": [
-          "us-gov-east-1",
-          "us-gov-west-1"
-        ]
-      }
-    },
-    "events": {
-      "regions": {
-        "aws": [
-          "af-south-1",
-          "ap-east-1",
-          "ap-northeast-1",
-          "ap-northeast-2",
-          "ap-northeast-3",
-          "ap-south-1",
-          "ap-south-2",
-          "ap-southeast-1",
-          "ap-southeast-2",
-          "ap-southeast-3",
-          "ap-southeast-4",
-          "ca-central-1",
-          "eu-central-1",
-          "eu-central-2",
-          "eu-north-1",
-          "eu-south-1",
-          "eu-south-2",
-          "eu-west-1",
-          "eu-west-2",
-          "eu-west-3",
-          "me-central-1",
-          "me-south-1",
-          "sa-east-1",
-          "us-east-1",
-          "us-east-2",
-          "us-west-1",
-          "us-west-2"
-        ],
-        "aws-cn": [
-          "cn-north-1",
-          "cn-northwest-1"
-        ],
-        "aws-us-gov": [
-          "us-gov-east-1",
-          "us-gov-west-1"
-        ]
-      }
-    },
-    "evidently": {
-      "regions": {
-        "aws": [
-          "ap-northeast-1",
-          "ap-southeast-1",
-          "ap-southeast-2",
-          "eu-central-1",
-          "eu-north-1",
-          "eu-west-1",
-          "us-east-1",
-          "us-east-2",
-          "us-west-2"
-        ],
-        "aws-cn": [],
-        "aws-us-gov": []
-      }
-    },
-    "fargate": {
-      "regions": {
-        "aws": [
-          "af-south-1",
-          "ap-east-1",
-          "ap-northeast-1",
-          "ap-northeast-2",
-          "ap-northeast-3",
-          "ap-south-1",
-          "ap-south-2",
-          "ap-southeast-1",
-          "ap-southeast-2",
-          "ap-southeast-3",
-          "ap-southeast-4",
-          "ca-central-1",
-          "eu-central-1",
-          "eu-central-2",
-          "eu-north-1",
-          "eu-south-1",
-          "eu-south-2",
-          "eu-west-1",
-          "eu-west-2",
-          "eu-west-3",
-          "me-central-1",
-          "me-south-1",
-          "sa-east-1",
-          "us-east-1",
-          "us-east-2",
-          "us-west-1",
-          "us-west-2"
-        ],
-        "aws-cn": [
-          "cn-north-1",
-          "cn-northwest-1"
-        ],
-        "aws-us-gov": [
-          "us-gov-east-1",
-          "us-gov-west-1"
-        ]
-      }
-    },
-    "filecache": {
-      "regions": {
-        "aws": [
-          "ap-northeast-1",
-          "ap-southeast-1",
-          "ap-southeast-2",
-          "ca-central-1",
-          "eu-central-1",
-          "eu-west-1",
-          "eu-west-2",
-          "us-east-1",
-          "us-east-2",
-          "us-west-2"
-        ],
-        "aws-cn": [],
-        "aws-us-gov": []
-      }
-    },
-    "finspace": {
-      "regions": {
-        "aws": [
-          "ca-central-1",
-          "eu-west-1",
-          "us-east-1",
-          "us-east-2",
-          "us-west-2"
-        ],
-        "aws-cn": [],
-        "aws-us-gov": []
-      }
-    },
-    "finspace-data": {
-      "regions": {
-        "aws": [
-          "ca-central-1",
-          "eu-west-1",
-          "us-east-1",
-          "us-east-2",
-          "us-west-2"
-        ],
-        "aws-cn": [],
-        "aws-us-gov": []
-      }
-    },
-    "firehose": {
-      "regions": {
-        "aws": [
-          "af-south-1",
-          "ap-east-1",
-          "ap-northeast-1",
-          "ap-northeast-2",
-          "ap-northeast-3",
-          "ap-south-1",
-          "ap-south-2",
-          "ap-southeast-1",
-          "ap-southeast-2",
-          "ap-southeast-3",
-          "ap-southeast-4",
-          "ca-central-1",
-          "eu-central-1",
-          "eu-central-2",
-          "eu-north-1",
-          "eu-south-1",
-          "eu-south-2",
-          "eu-west-1",
-          "eu-west-2",
-          "eu-west-3",
-          "me-central-1",
-          "me-south-1",
-          "sa-east-1",
-          "us-east-1",
-          "us-east-2",
-          "us-west-1",
-          "us-west-2"
-        ],
-        "aws-cn": [
-          "cn-north-1",
-          "cn-northwest-1"
-        ],
-        "aws-us-gov": [
-          "us-gov-east-1",
-          "us-gov-west-1"
-        ]
-      }
-    },
-    "fis": {
-      "regions": {
-        "aws": [
-          "af-south-1",
-          "ap-east-1",
-          "ap-northeast-1",
-          "ap-northeast-2",
-          "ap-south-1",
-          "ap-southeast-1",
-          "ap-southeast-2",
-          "ca-central-1",
-          "eu-central-1",
-          "eu-north-1",
-          "eu-south-1",
-          "eu-west-1",
-          "eu-west-2",
-          "eu-west-3",
-          "me-south-1",
-          "sa-east-1",
-          "us-east-1",
-          "us-east-2",
-          "us-west-1",
-          "us-west-2"
-        ],
-        "aws-cn": [],
-        "aws-us-gov": [
-          "us-gov-east-1",
-          "us-gov-west-1"
-        ]
-      }
-    },
-    "fms": {
-      "regions": {
-        "aws": [
-          "af-south-1",
-          "ap-east-1",
-          "ap-northeast-1",
-          "ap-northeast-2",
-          "ap-northeast-3",
-          "ap-south-1",
-          "ap-south-2",
-          "ap-southeast-1",
-          "ap-southeast-2",
-          "ap-southeast-3",
-          "ca-central-1",
-          "eu-central-1",
-          "eu-central-2",
-          "eu-north-1",
-          "eu-south-1",
-          "eu-south-2",
-          "eu-west-1",
-          "eu-west-2",
-          "eu-west-3",
-          "me-central-1",
-          "me-south-1",
-          "sa-east-1",
-          "us-east-1",
-          "us-east-2",
-          "us-west-1",
-          "us-west-2"
-        ],
-        "aws-cn": [
-          "cn-north-1",
-          "cn-northwest-1"
-        ],
-        "aws-us-gov": [
-          "us-gov-east-1",
-          "us-gov-west-1"
-        ]
-      }
-    },
-    "forecast": {
-      "regions": {
-        "aws": [
-          "ap-northeast-1",
-          "ap-northeast-2",
-          "ap-south-1",
-          "ap-southeast-1",
-          "ap-southeast-2",
-          "eu-central-1",
-          "eu-west-1",
-          "us-east-1",
-          "us-east-2",
-          "us-west-2"
-        ],
-        "aws-cn": [],
-        "aws-us-gov": []
-      }
-    },
-    "forecastquery": {
-      "regions": {
-        "aws": [
-          "ap-northeast-1",
-          "ap-northeast-2",
-          "ap-south-1",
-          "ap-southeast-1",
-          "ap-southeast-2",
-          "eu-central-1",
-          "eu-west-1",
-          "us-east-1",
-          "us-east-2",
-          "us-west-2"
-        ],
-        "aws-cn": [],
-        "aws-us-gov": []
-      }
-    },
-    "frauddetector": {
-      "regions": {
-        "aws": [
-          "ap-southeast-1",
-          "ap-southeast-2",
-          "eu-west-1",
-          "us-east-1",
-          "us-east-2",
-          "us-west-2"
-        ],
-        "aws-cn": [],
-        "aws-us-gov": []
-      }
-    },
-    "freertosota": {
-      "regions": {
-        "aws": [
-          "ap-east-1",
-          "ap-northeast-1",
-          "ap-northeast-2",
-          "ap-south-1",
-          "ap-southeast-1",
-          "ap-southeast-2",
-          "ca-central-1",
-          "eu-central-1",
-          "eu-north-1",
-          "eu-west-1",
-          "eu-west-2",
-          "eu-west-3",
-          "me-south-1",
-          "sa-east-1",
-          "us-east-1",
-          "us-east-2",
-          "us-west-1",
-          "us-west-2"
-        ],
-        "aws-cn": [
-          "cn-north-1",
-          "cn-northwest-1"
-        ],
-        "aws-us-gov": []
-      }
-    },
-    "fsx": {
-      "regions": {
-        "aws": [
-          "af-south-1",
-          "ap-east-1",
-          "ap-northeast-1",
-          "ap-northeast-2",
-          "ap-northeast-3",
-          "ap-south-1",
-          "ap-southeast-1",
-          "ap-southeast-2",
-          "ap-southeast-3",
-          "ca-central-1",
-          "eu-central-1",
-          "eu-north-1",
-          "eu-south-1",
-          "eu-west-1",
-          "eu-west-2",
-          "eu-west-3",
-          "me-central-1",
-          "me-south-1",
-          "sa-east-1",
-          "us-east-1",
-          "us-east-2",
-          "us-west-1",
-          "us-west-2"
-        ],
-        "aws-cn": [
-          "cn-north-1",
-          "cn-northwest-1"
-        ],
-        "aws-us-gov": [
-          "us-gov-east-1",
-          "us-gov-west-1"
-        ]
-      }
-    },
-    "fsx-lustre": {
-      "regions": {
-        "aws": [
-          "af-south-1",
-          "ap-east-1",
-          "ap-northeast-1",
-          "ap-northeast-2",
-          "ap-northeast-3",
-          "ap-south-1",
-          "ap-southeast-1",
-          "ap-southeast-2",
-          "ap-southeast-3",
-          "ca-central-1",
-          "eu-central-1",
-          "eu-north-1",
-          "eu-south-1",
-          "eu-west-1",
-          "eu-west-2",
-          "eu-west-3",
-          "me-central-1",
-          "me-south-1",
-          "sa-east-1",
-          "us-east-1",
-          "us-east-2",
-          "us-west-1",
-          "us-west-2"
-        ],
-        "aws-cn": [
-          "cn-north-1",
-          "cn-northwest-1"
-        ],
-        "aws-us-gov": [
-          "us-gov-east-1",
-          "us-gov-west-1"
-        ]
-      }
-    },
-    "fsx-ontap": {
-      "regions": {
-        "aws": [
-          "af-south-1",
-          "ap-east-1",
-          "ap-northeast-1",
-          "ap-northeast-2",
-          "ap-south-1",
-          "ap-southeast-1",
-          "ap-southeast-2",
-          "ca-central-1",
-          "eu-central-1",
-          "eu-north-1",
-          "eu-south-1",
-          "eu-west-1",
-          "eu-west-2",
-          "eu-west-3",
-          "me-central-1",
-          "me-south-1",
-          "sa-east-1",
-          "us-east-1",
-          "us-east-2",
-          "us-west-2"
-        ],
-        "aws-cn": [],
-        "aws-us-gov": [
-          "us-gov-east-1",
-          "us-gov-west-1"
-        ]
-      }
-    },
-    "fsx-openzfs": {
-      "regions": {
-        "aws": [
-          "ap-east-1",
-          "ap-northeast-1",
-          "ap-northeast-2",
-          "ap-south-1",
-          "ap-southeast-1",
-          "ap-southeast-2",
-          "ca-central-1",
-          "eu-central-1",
-          "eu-north-1",
-          "eu-west-1",
-          "eu-west-2",
-          "us-east-1",
-          "us-east-2",
-          "us-west-2"
-        ],
-        "aws-cn": [],
-        "aws-us-gov": []
-      }
-    },
-    "fsx-windows": {
-      "regions": {
-        "aws": [
-          "af-south-1",
-          "ap-east-1",
-          "ap-northeast-1",
-          "ap-northeast-2",
-          "ap-northeast-3",
-          "ap-south-1",
-          "ap-southeast-1",
-          "ap-southeast-2",
-          "ap-southeast-3",
-          "ca-central-1",
-          "eu-central-1",
-          "eu-north-1",
-          "eu-south-1",
-          "eu-west-1",
-          "eu-west-2",
-          "eu-west-3",
-          "me-central-1",
-          "me-south-1",
-          "sa-east-1",
-          "us-east-1",
-          "us-east-2",
-          "us-west-1",
-          "us-west-2"
-        ],
-        "aws-cn": [
-          "cn-north-1",
-          "cn-northwest-1"
-        ],
-        "aws-us-gov": [
-          "us-gov-east-1",
-          "us-gov-west-1"
-        ]
-      }
-    },
-    "gamelift": {
-      "regions": {
-        "aws": [
-          "af-south-1",
-          "ap-east-1",
-          "ap-northeast-1",
-          "ap-northeast-2",
-          "ap-northeast-3",
-          "ap-south-1",
-          "ap-southeast-1",
-          "ap-southeast-2",
-          "ca-central-1",
-          "eu-central-1",
-          "eu-north-1",
-          "eu-south-1",
-          "eu-west-1",
-          "eu-west-2",
-          "eu-west-3",
-          "me-south-1",
-          "sa-east-1",
-          "us-east-1",
-          "us-east-2",
-          "us-west-1",
-          "us-west-2"
-        ],
-        "aws-cn": [
-          "cn-north-1",
-          "cn-northwest-1"
-        ],
-        "aws-us-gov": []
-      }
-    },
-    "gamesparks": {
-      "regions": {
-        "aws": [
-          "ap-northeast-1",
-          "us-east-1"
-        ],
-        "aws-cn": [],
-        "aws-us-gov": []
-      }
-    },
-    "glacier": {
-      "regions": {
-        "aws": [
-          "af-south-1",
-          "ap-east-1",
-          "ap-northeast-1",
-          "ap-northeast-2",
-          "ap-northeast-3",
-          "ap-south-1",
-          "ap-southeast-1",
-          "ap-southeast-2",
-          "ap-southeast-3",
-          "ca-central-1",
-          "eu-central-1",
-          "eu-north-1",
-          "eu-south-1",
-          "eu-west-1",
-          "eu-west-2",
-          "eu-west-3",
-          "me-south-1",
-          "sa-east-1",
-          "us-east-1",
-          "us-east-2",
-          "us-west-1",
-          "us-west-2"
-        ],
-        "aws-cn": [
-          "cn-north-1",
-          "cn-northwest-1"
-        ],
-        "aws-us-gov": [
-          "us-gov-east-1",
-          "us-gov-west-1"
-        ]
-      }
-    },
-    "globalaccelerator": {
-      "regions": {
-        "aws": [
-          "af-south-1",
-          "ap-east-1",
-          "ap-northeast-1",
-          "ap-northeast-2",
-          "ap-northeast-3",
-          "ap-south-1",
-          "ap-southeast-1",
-          "ap-southeast-2",
-          "ca-central-1",
-          "eu-central-1",
-          "eu-north-1",
-          "eu-south-1",
-          "eu-west-1",
-          "eu-west-2",
-          "eu-west-3",
-          "me-south-1",
-          "sa-east-1",
-          "us-east-1",
-          "us-east-2",
-          "us-west-1",
-          "us-west-2"
-        ],
-        "aws-cn": [],
-        "aws-us-gov": []
-      }
-    },
-    "glue": {
-      "regions": {
-        "aws": [
-          "af-south-1",
-          "ap-east-1",
-          "ap-northeast-1",
-          "ap-northeast-2",
-          "ap-northeast-3",
-          "ap-south-1",
-          "ap-southeast-1",
-          "ap-southeast-2",
-          "ap-southeast-3",
-          "ca-central-1",
-          "eu-central-1",
-          "eu-central-2",
-          "eu-north-1",
-          "eu-south-1",
-          "eu-south-2",
-          "eu-west-1",
-          "eu-west-2",
-          "eu-west-3",
-          "me-central-1",
-          "me-south-1",
-          "sa-east-1",
-          "us-east-1",
-          "us-east-2",
-          "us-west-1",
-          "us-west-2"
-        ],
-        "aws-cn": [
-          "cn-north-1",
-          "cn-northwest-1"
-        ],
-        "aws-us-gov": [
-          "us-gov-east-1",
-          "us-gov-west-1"
-        ]
-      }
-    },
-    "grafana": {
-      "regions": {
-        "aws": [
-          "ap-northeast-1",
-          "ap-northeast-2",
-          "ap-southeast-1",
-          "ap-southeast-2",
-          "eu-central-1",
-          "eu-west-1",
-          "eu-west-2",
-          "us-east-1",
-          "us-east-2",
-          "us-west-2"
-        ],
-        "aws-cn": [],
-        "aws-us-gov": []
-      }
-    },
-    "greengrass": {
-      "regions": {
-        "aws": [
-          "ap-northeast-1",
-          "ap-northeast-2",
-          "ap-south-1",
-          "ap-southeast-1",
-          "ap-southeast-2",
-          "ca-central-1",
-          "eu-central-1",
-          "eu-west-1",
-          "eu-west-2",
-          "us-east-1",
-          "us-east-2",
-          "us-west-2"
-        ],
-        "aws-cn": [
-          "cn-north-1"
-        ],
-        "aws-us-gov": [
-          "us-gov-east-1",
-          "us-gov-west-1"
-        ]
-      }
-    },
-    "groundstation": {
-      "regions": {
-        "aws": [
-          "af-south-1",
-          "ap-northeast-2",
-          "ap-southeast-1",
-          "ap-southeast-2",
-          "eu-central-1",
-          "eu-north-1",
-          "eu-west-1",
-          "me-south-1",
-          "sa-east-1",
-          "us-east-1",
-          "us-east-2",
-          "us-west-2"
-        ],
-        "aws-cn": [],
-        "aws-us-gov": []
-      }
-    },
-    "guardduty": {
-      "regions": {
-        "aws": [
-          "af-south-1",
-          "ap-east-1",
-          "ap-northeast-1",
-          "ap-northeast-2",
-          "ap-northeast-3",
-          "ap-south-1",
-          "ap-south-2",
-          "ap-southeast-1",
-          "ap-southeast-2",
-          "ap-southeast-3",
-          "ca-central-1",
-          "eu-central-1",
-          "eu-central-2",
-          "eu-north-1",
-          "eu-south-1",
-          "eu-south-2",
-          "eu-west-1",
-          "eu-west-2",
-          "eu-west-3",
-          "me-central-1",
-          "me-south-1",
-          "sa-east-1",
-          "us-east-1",
-          "us-east-2",
-          "us-west-1",
-          "us-west-2"
-        ],
-        "aws-cn": [
-          "cn-north-1",
-          "cn-northwest-1"
-        ],
-        "aws-us-gov": [
-          "us-gov-east-1",
-          "us-gov-west-1"
-        ]
-      }
-    },
-    "health": {
-      "regions": {
-        "aws": [
-          "us-east-1",
-          "us-east-2"
-        ],
-        "aws-cn": [
-          "cn-north-1",
-          "cn-northwest-1"
-        ],
-        "aws-us-gov": [
-          "us-gov-west-1"
-        ]
-      }
-    },
-    "honeycode": {
-      "regions": {
-        "aws": [
-          "us-west-2"
-        ],
-        "aws-cn": [],
-        "aws-us-gov": []
-      }
-    },
-    "iam": {
-      "regions": {
-        "aws": [
-          "af-south-1",
-          "ap-east-1",
-          "ap-northeast-1",
-          "ap-northeast-2",
-          "ap-northeast-3",
-          "ap-south-1",
-          "ap-south-2",
-          "ap-southeast-1",
-          "ap-southeast-2",
-          "ap-southeast-3",
-          "ap-southeast-4",
-          "ca-central-1",
-          "eu-central-1",
-          "eu-central-2",
-          "eu-north-1",
-          "eu-south-1",
-          "eu-south-2",
-          "eu-west-1",
-          "eu-west-2",
-          "eu-west-3",
-          "me-central-1",
-          "me-south-1",
-          "sa-east-1",
-          "us-east-1",
-          "us-east-2",
-          "us-west-1",
-          "us-west-2"
-        ],
-        "aws-cn": [
-          "cn-north-1",
-          "cn-northwest-1"
-        ],
-        "aws-us-gov": [
-          "us-gov-east-1",
-          "us-gov-west-1"
-        ]
-      }
-    },
-    "identity-center": {
-      "regions": {
-        "aws": [
-          "af-south-1",
-          "ap-east-1",
-          "ap-northeast-1",
-          "ap-northeast-2",
-          "ap-northeast-3",
-          "ap-south-1",
-          "ap-southeast-1",
-          "ap-southeast-2",
-          "ap-southeast-3",
-          "ca-central-1",
-          "eu-central-1",
-          "eu-north-1",
-          "eu-south-1",
-          "eu-west-1",
-          "eu-west-2",
-          "eu-west-3",
-          "me-south-1",
-          "sa-east-1",
-          "us-east-1",
-          "us-east-2",
-          "us-west-1",
-          "us-west-2"
-        ],
-        "aws-cn": [],
-        "aws-us-gov": [
-          "us-gov-east-1",
-          "us-gov-west-1"
-        ]
-      }
-    },
-    "identitystore": {
-      "regions": {
-        "aws": [
-          "af-south-1",
-          "ap-northeast-1",
-          "ap-northeast-2",
-          "ap-northeast-3",
-          "ap-south-1",
-          "ap-southeast-1",
-          "ap-southeast-2",
-          "ap-southeast-3",
-          "ca-central-1",
-          "eu-central-1",
-          "eu-north-1",
-          "eu-south-1",
-          "eu-west-1",
-          "eu-west-2",
-          "eu-west-3",
-          "sa-east-1",
-          "us-east-1",
-          "us-east-2",
-          "us-west-2"
-        ],
-        "aws-cn": [],
-        "aws-us-gov": [
-          "us-gov-east-1",
-          "us-gov-west-1"
-        ]
-      }
-    },
-    "imagebuilder": {
-      "regions": {
-        "aws": [
-<<<<<<< HEAD
-=======
-          "ap-northeast-1",
-          "ap-south-2",
-          "ap-southeast-1",
-          "eu-west-1",
-          "eu-west-3",
-          "sa-east-1",
-          "us-east-1",
-          "us-east-2",
->>>>>>> 9b01e3f1
-          "af-south-1",
-          "ap-east-1",
-          "ap-northeast-1",
-          "ap-northeast-2",
-          "ap-northeast-3",
-          "ap-south-1",
-          "ap-south-2",
-          "ap-southeast-1",
-          "ap-southeast-2",
-          "ap-southeast-3",
-          "ca-central-1",
-<<<<<<< HEAD
-          "eu-central-1",
-          "eu-central-2",
-          "eu-north-1",
-          "eu-south-1",
-          "eu-south-2",
-          "eu-west-1",
-=======
-          "eu-south-1",
-          "eu-south-2",
->>>>>>> 9b01e3f1
-          "eu-west-2",
-          "eu-west-3",
-          "me-central-1",
-<<<<<<< HEAD
-          "me-south-1",
-          "sa-east-1",
-          "us-east-1",
-          "us-east-2",
-          "us-west-1",
-          "us-west-2"
-=======
-          "us-west-2",
-          "ap-east-1",
-          "ap-northeast-3",
-          "ap-south-1",
-          "ap-southeast-2",
-          "eu-central-1",
-          "eu-central-2",
-          "eu-north-1",
-          "me-south-1",
-          "us-west-1"
->>>>>>> 9b01e3f1
         ],
         "aws-cn": [
           "cn-north-1",
