{
  "services": {
    "accessanalyzer": {
      "regions": {
        "aws": [
          "af-south-1",
          "ap-east-1",
          "ap-northeast-1",
          "ap-northeast-2",
          "ap-northeast-3",
          "ap-south-1",
          "ap-south-2",
          "ap-southeast-1",
          "ap-southeast-2",
          "ap-southeast-3",
          "ap-southeast-4",
          "ca-central-1",
          "ca-west-1",
          "eu-central-1",
          "eu-central-2",
          "eu-north-1",
          "eu-south-1",
          "eu-south-2",
          "eu-west-1",
          "eu-west-2",
          "eu-west-3",
          "il-central-1",
          "me-central-1",
          "me-south-1",
          "sa-east-1",
          "us-east-1",
          "us-east-2",
          "us-west-1",
          "us-west-2"
        ],
        "aws-cn": [
          "cn-north-1",
          "cn-northwest-1"
        ],
        "aws-us-gov": [
          "us-gov-east-1",
          "us-gov-west-1"
        ]
      }
    },
    "account": {
      "regions": {
        "aws": [
          "af-south-1",
          "ap-east-1",
          "ap-northeast-1",
          "ap-northeast-2",
          "ap-northeast-3",
          "ap-south-1",
          "ap-south-2",
          "ap-southeast-1",
          "ap-southeast-2",
          "ap-southeast-3",
          "ap-southeast-4",
          "ca-central-1",
          "eu-central-1",
          "eu-central-2",
          "eu-north-1",
          "eu-south-1",
          "eu-south-2",
          "eu-west-1",
          "eu-west-2",
          "eu-west-3",
          "me-central-1",
          "me-south-1",
          "sa-east-1",
          "us-east-1",
          "us-east-2",
          "us-west-1",
          "us-west-2"
        ],
        "aws-cn": [
          "cn-north-1",
          "cn-northwest-1"
        ],
        "aws-us-gov": []
      }
    },
    "acm": {
      "regions": {
        "aws": [
          "af-south-1",
          "ap-east-1",
          "ap-northeast-1",
          "ap-northeast-2",
          "ap-northeast-3",
          "ap-south-1",
          "ap-south-2",
          "ap-southeast-1",
          "ap-southeast-2",
          "ap-southeast-3",
          "ap-southeast-4",
          "ca-central-1",
          "ca-west-1",
          "eu-central-1",
          "eu-central-2",
          "eu-north-1",
          "eu-south-1",
          "eu-south-2",
          "eu-west-1",
          "eu-west-2",
          "eu-west-3",
          "il-central-1",
          "me-central-1",
          "me-south-1",
          "sa-east-1",
          "us-east-1",
          "us-east-2",
          "us-west-1",
          "us-west-2"
        ],
        "aws-cn": [
          "cn-north-1",
          "cn-northwest-1"
        ],
        "aws-us-gov": [
          "us-gov-east-1",
          "us-gov-west-1"
        ]
      }
    },
    "acm-pca": {
      "regions": {
        "aws": [
          "af-south-1",
          "ap-east-1",
          "ap-northeast-1",
          "ap-northeast-2",
          "ap-northeast-3",
          "ap-south-1",
          "ap-south-2",
          "ap-southeast-1",
          "ap-southeast-2",
          "ap-southeast-3",
          "ap-southeast-4",
          "ca-central-1",
          "ca-west-1",
          "eu-central-1",
          "eu-central-2",
          "eu-north-1",
          "eu-south-1",
          "eu-south-2",
          "eu-west-1",
          "eu-west-2",
          "eu-west-3",
          "il-central-1",
          "me-central-1",
          "me-south-1",
          "sa-east-1",
          "us-east-1",
          "us-east-2",
          "us-west-1",
          "us-west-2"
        ],
        "aws-cn": [
          "cn-north-1",
          "cn-northwest-1"
        ],
        "aws-us-gov": [
          "us-gov-east-1",
          "us-gov-west-1"
        ]
      }
    },
    "ahl": {
      "regions": {
        "aws": [
          "ap-south-1",
          "us-east-1",
          "us-east-2",
          "us-west-2"
        ],
        "aws-cn": [],
        "aws-us-gov": []
      }
    },
    "aiq": {
      "regions": {
        "aws": [
          "af-south-1",
          "ap-east-1",
          "ap-northeast-1",
          "ap-northeast-2",
          "ap-northeast-3",
          "ap-south-1",
          "ap-southeast-1",
          "ap-southeast-2",
          "ca-central-1",
          "eu-central-1",
          "eu-north-1",
          "eu-south-1",
          "eu-west-1",
          "eu-west-2",
          "eu-west-3",
          "me-south-1",
          "sa-east-1",
          "us-east-1",
          "us-east-2",
          "us-west-1",
          "us-west-2"
        ],
        "aws-cn": [],
        "aws-us-gov": []
      }
    },
    "amazonlocationservice": {
      "regions": {
        "aws": [
          "ap-northeast-1",
          "ap-south-1",
          "ap-southeast-1",
          "ap-southeast-2",
          "ca-central-1",
          "eu-central-1",
          "eu-north-1",
          "eu-west-1",
          "eu-west-2",
          "sa-east-1",
          "us-east-1",
          "us-east-2",
          "us-west-2"
        ],
        "aws-cn": [],
        "aws-us-gov": [
          "us-gov-west-1"
        ]
      }
    },
    "amplify": {
      "regions": {
        "aws": [
          "ap-east-1",
          "ap-northeast-1",
          "ap-northeast-2",
          "ap-northeast-3",
          "ap-south-1",
          "ap-southeast-1",
          "ap-southeast-2",
          "ca-central-1",
          "eu-central-1",
          "eu-north-1",
          "eu-south-1",
          "eu-west-1",
          "eu-west-2",
          "eu-west-3",
          "me-south-1",
          "sa-east-1",
          "us-east-1",
          "us-east-2",
          "us-west-1",
          "us-west-2"
        ],
        "aws-cn": [],
        "aws-us-gov": []
      }
    },
    "amplifybackend": {
      "regions": {
        "aws": [
          "ap-northeast-1",
          "ap-northeast-2",
          "ap-northeast-3",
          "ap-south-1",
          "ap-southeast-1",
          "ap-southeast-2",
          "ca-central-1",
          "eu-central-1",
          "eu-north-1",
          "eu-south-1",
          "eu-west-1",
          "eu-west-2",
          "eu-west-3",
          "me-south-1",
          "sa-east-1",
          "us-east-1",
          "us-east-2",
          "us-west-1",
          "us-west-2"
        ],
        "aws-cn": [],
        "aws-us-gov": []
      }
    },
    "amplifyuibuilder": {
      "regions": {
        "aws": [
          "ap-northeast-1",
          "ap-northeast-2",
          "ap-northeast-3",
          "ap-south-1",
          "ap-southeast-1",
          "ap-southeast-2",
          "ca-central-1",
          "eu-central-1",
          "eu-north-1",
          "eu-south-1",
          "eu-west-1",
          "eu-west-2",
          "eu-west-3",
          "me-south-1",
          "sa-east-1",
          "us-east-1",
          "us-east-2",
          "us-west-1",
          "us-west-2"
        ],
        "aws-cn": [],
        "aws-us-gov": []
      }
    },
    "apigateway": {
      "regions": {
        "aws": [
          "af-south-1",
          "ap-east-1",
          "ap-northeast-1",
          "ap-northeast-2",
          "ap-northeast-3",
          "ap-south-1",
          "ap-south-2",
          "ap-southeast-1",
          "ap-southeast-2",
          "ap-southeast-3",
          "ap-southeast-4",
          "ca-central-1",
          "ca-west-1",
          "eu-central-1",
          "eu-central-2",
          "eu-north-1",
          "eu-south-1",
          "eu-south-2",
          "eu-west-1",
          "eu-west-2",
          "eu-west-3",
          "il-central-1",
          "me-central-1",
          "me-south-1",
          "sa-east-1",
          "us-east-1",
          "us-east-2",
          "us-west-1",
          "us-west-2"
        ],
        "aws-cn": [
          "cn-north-1",
          "cn-northwest-1"
        ],
        "aws-us-gov": [
          "us-gov-east-1",
          "us-gov-west-1"
        ]
      }
    },
    "apigatewaymanagementapi": {
      "regions": {
        "aws": [
          "ap-east-1",
          "ap-northeast-1",
          "ap-northeast-2",
          "ap-northeast-3",
          "ap-south-1",
          "ap-southeast-1",
          "ap-southeast-2",
          "ca-central-1",
          "eu-central-1",
          "eu-north-1",
          "eu-west-1",
          "eu-west-2",
          "eu-west-3",
          "me-south-1",
          "sa-east-1",
          "us-east-1",
          "us-east-2",
          "us-west-1",
          "us-west-2"
        ],
        "aws-cn": [
          "cn-north-1",
          "cn-northwest-1"
        ],
        "aws-us-gov": [
          "us-gov-east-1",
          "us-gov-west-1"
        ]
      }
    },
    "apigatewayv2": {
      "regions": {
        "aws": [
          "af-south-1",
          "ap-east-1",
          "ap-northeast-1",
          "ap-northeast-2",
          "ap-northeast-3",
          "ap-south-1",
          "ap-south-2",
          "ap-southeast-1",
          "ap-southeast-2",
          "ap-southeast-3",
          "ap-southeast-4",
          "ca-central-1",
          "ca-west-1",
          "eu-central-1",
          "eu-central-2",
          "eu-north-1",
          "eu-south-1",
          "eu-south-2",
          "eu-west-1",
          "eu-west-2",
          "eu-west-3",
          "il-central-1",
          "me-central-1",
          "me-south-1",
          "sa-east-1",
          "us-east-1",
          "us-east-2",
          "us-west-1",
          "us-west-2"
        ],
        "aws-cn": [
          "cn-north-1",
          "cn-northwest-1"
        ],
        "aws-us-gov": [
          "us-gov-east-1",
          "us-gov-west-1"
        ]
      }
    },
    "appconfig": {
      "regions": {
        "aws": [
          "af-south-1",
          "ap-east-1",
          "ap-northeast-1",
          "ap-northeast-2",
          "ap-northeast-3",
          "ap-south-1",
          "ap-south-2",
          "ap-southeast-1",
          "ap-southeast-2",
          "ap-southeast-3",
          "ap-southeast-4",
          "ca-central-1",
          "ca-west-1",
          "eu-central-1",
          "eu-central-2",
          "eu-north-1",
          "eu-south-1",
          "eu-south-2",
          "eu-west-1",
          "eu-west-2",
          "eu-west-3",
          "il-central-1",
          "me-central-1",
          "me-south-1",
          "sa-east-1",
          "us-east-1",
          "us-east-2",
          "us-west-1",
          "us-west-2"
        ],
        "aws-cn": [
          "cn-north-1",
          "cn-northwest-1"
        ],
        "aws-us-gov": [
          "us-gov-east-1",
          "us-gov-west-1"
        ]
      }
    },
    "appconfigdata": {
      "regions": {
        "aws": [
          "af-south-1",
          "ap-east-1",
          "ap-northeast-1",
          "ap-northeast-2",
          "ap-northeast-3",
          "ap-south-1",
          "ap-south-2",
          "ap-southeast-1",
          "ap-southeast-2",
          "ap-southeast-3",
          "ap-southeast-4",
          "ca-central-1",
          "ca-west-1",
          "eu-central-1",
          "eu-central-2",
          "eu-north-1",
          "eu-south-1",
          "eu-south-2",
          "eu-west-1",
          "eu-west-2",
          "eu-west-3",
          "il-central-1",
          "me-central-1",
          "me-south-1",
          "sa-east-1",
          "us-east-1",
          "us-east-2",
          "us-west-1",
          "us-west-2"
        ],
        "aws-cn": [
          "cn-north-1",
          "cn-northwest-1"
        ],
        "aws-us-gov": [
          "us-gov-east-1",
          "us-gov-west-1"
        ]
      }
    },
    "appflow": {
      "regions": {
        "aws": [
          "af-south-1",
          "ap-northeast-1",
          "ap-northeast-2",
          "ap-south-1",
          "ap-southeast-1",
          "ap-southeast-2",
          "ca-central-1",
          "eu-central-1",
          "eu-west-1",
          "eu-west-2",
          "eu-west-3",
          "sa-east-1",
          "us-east-1",
          "us-east-2",
          "us-west-1",
          "us-west-2"
        ],
        "aws-cn": [],
        "aws-us-gov": []
      }
    },
    "appintegrations": {
      "regions": {
        "aws": [
          "af-south-1",
          "ap-northeast-1",
          "ap-northeast-2",
          "ap-southeast-1",
          "ap-southeast-2",
          "ca-central-1",
          "eu-central-1",
          "eu-west-2",
          "us-east-1",
          "us-west-2"
        ],
        "aws-cn": [],
        "aws-us-gov": []
      }
    },
    "application-autoscaling": {
      "regions": {
        "aws": [
          "af-south-1",
          "ap-east-1",
          "ap-northeast-1",
          "ap-northeast-2",
          "ap-northeast-3",
          "ap-south-1",
          "ap-southeast-1",
          "ap-southeast-2",
          "ap-southeast-3",
          "ca-central-1",
          "eu-central-1",
          "eu-north-1",
          "eu-south-1",
          "eu-west-1",
          "eu-west-2",
          "eu-west-3",
          "me-south-1",
          "sa-east-1",
          "us-east-1",
          "us-east-2",
          "us-west-1",
          "us-west-2"
        ],
        "aws-cn": [
          "cn-north-1",
          "cn-northwest-1"
        ],
        "aws-us-gov": [
          "us-gov-east-1",
          "us-gov-west-1"
        ]
      }
    },
    "application-insights": {
      "regions": {
        "aws": [
          "af-south-1",
          "ap-east-1",
          "ap-northeast-1",
          "ap-northeast-2",
          "ap-northeast-3",
          "ap-south-1",
          "ap-south-2",
          "ap-southeast-1",
          "ap-southeast-2",
          "ap-southeast-3",
          "ca-central-1",
          "eu-central-1",
          "eu-central-2",
          "eu-north-1",
          "eu-south-1",
          "eu-south-2",
          "eu-west-1",
          "eu-west-2",
          "eu-west-3",
          "me-central-1",
          "me-south-1",
          "sa-east-1",
          "us-east-1",
          "us-east-2",
          "us-west-1",
          "us-west-2"
        ],
        "aws-cn": [
          "cn-north-1",
          "cn-northwest-1"
        ],
        "aws-us-gov": [
          "us-gov-east-1",
          "us-gov-west-1"
        ]
      }
    },
    "applicationcostprofiler": {
      "regions": {
        "aws": [
          "us-east-1"
        ],
        "aws-cn": [],
        "aws-us-gov": []
      }
    },
    "appmesh": {
      "regions": {
        "aws": [
          "af-south-1",
          "ap-east-1",
          "ap-northeast-1",
          "ap-northeast-2",
          "ap-northeast-3",
          "ap-south-1",
          "ap-southeast-1",
          "ap-southeast-2",
          "ap-southeast-3",
          "ca-central-1",
          "eu-central-1",
          "eu-north-1",
          "eu-south-1",
          "eu-west-1",
          "eu-west-2",
          "eu-west-3",
          "il-central-1",
          "me-south-1",
          "sa-east-1",
          "us-east-1",
          "us-east-2",
          "us-west-1",
          "us-west-2"
        ],
        "aws-cn": [
          "cn-north-1",
          "cn-northwest-1"
        ],
        "aws-us-gov": []
      }
    },
    "apprunner": {
      "regions": {
        "aws": [
          "ap-northeast-1",
          "ap-south-1",
          "ap-southeast-1",
          "ap-southeast-2",
          "eu-central-1",
          "eu-west-1",
          "eu-west-2",
          "eu-west-3",
          "us-east-1",
          "us-east-2",
          "us-west-2"
        ],
        "aws-cn": [],
        "aws-us-gov": []
      }
    },
    "appstream": {
      "regions": {
        "aws": [
          "ap-northeast-1",
          "ap-northeast-2",
          "ap-south-1",
          "ap-southeast-1",
          "ap-southeast-2",
          "ca-central-1",
          "eu-central-1",
          "eu-west-1",
          "eu-west-2",
          "sa-east-1",
          "us-east-1",
          "us-east-2",
          "us-west-2"
        ],
        "aws-cn": [],
        "aws-us-gov": [
          "us-gov-east-1",
          "us-gov-west-1"
        ]
      }
    },
    "appsync": {
      "regions": {
        "aws": [
          "af-south-1",
          "ap-east-1",
          "ap-northeast-1",
          "ap-northeast-2",
          "ap-northeast-3",
          "ap-south-1",
          "ap-south-2",
          "ap-southeast-1",
          "ap-southeast-2",
          "ap-southeast-3",
          "ap-southeast-4",
          "ca-central-1",
          "eu-central-1",
          "eu-central-2",
          "eu-north-1",
          "eu-south-1",
          "eu-south-2",
          "eu-west-1",
          "eu-west-2",
          "eu-west-3",
          "il-central-1",
          "me-central-1",
          "me-south-1",
          "sa-east-1",
          "us-east-1",
          "us-east-2",
          "us-west-1",
          "us-west-2"
        ],
        "aws-cn": [
          "cn-north-1",
          "cn-northwest-1"
        ],
        "aws-us-gov": []
      }
    },
    "apptest": {
      "regions": {
        "aws": [
          "ap-southeast-2",
          "eu-central-1",
          "sa-east-1",
          "us-east-1"
        ],
        "aws-cn": [],
        "aws-us-gov": []
      }
    },
    "aps": {
      "regions": {
        "aws": [
          "ap-northeast-1",
          "ap-northeast-2",
          "ap-south-1",
          "ap-southeast-1",
          "ap-southeast-2",
          "eu-central-1",
          "eu-north-1",
          "eu-west-1",
          "eu-west-2",
          "eu-west-3",
          "sa-east-1",
          "us-east-1",
          "us-east-2",
          "us-west-2"
        ],
        "aws-cn": [],
        "aws-us-gov": []
      }
    },
    "arc-zonal-shift": {
      "regions": {
        "aws": [
          "af-south-1",
          "ap-east-1",
          "ap-northeast-1",
          "ap-northeast-2",
          "ap-northeast-3",
          "ap-south-1",
          "ap-south-2",
          "ap-southeast-1",
          "ap-southeast-2",
          "ap-southeast-3",
          "ap-southeast-4",
          "ca-central-1",
          "ca-west-1",
          "eu-central-1",
          "eu-central-2",
          "eu-north-1",
          "eu-south-1",
          "eu-south-2",
          "eu-west-1",
          "eu-west-2",
          "eu-west-3",
          "il-central-1",
          "me-central-1",
          "me-south-1",
          "sa-east-1",
          "us-east-1",
          "us-east-2",
          "us-west-1",
          "us-west-2"
        ],
        "aws-cn": [
          "cn-north-1",
          "cn-northwest-1"
        ],
        "aws-us-gov": [
          "us-gov-east-1",
          "us-gov-west-1"
        ]
      }
    },
    "artifact": {
      "regions": {
        "aws": [
          "af-south-1",
          "ap-east-1",
          "ap-northeast-1",
          "ap-northeast-2",
          "ap-northeast-3",
          "ap-south-1",
          "ap-south-2",
          "ap-southeast-1",
          "ap-southeast-2",
          "ap-southeast-3",
          "ap-southeast-4",
          "ca-central-1",
          "ca-west-1",
          "eu-central-1",
          "eu-central-2",
          "eu-north-1",
          "eu-south-1",
          "eu-south-2",
          "eu-west-1",
          "eu-west-2",
          "eu-west-3",
          "il-central-1",
          "me-central-1",
          "me-south-1",
          "sa-east-1",
          "us-east-1",
          "us-east-2",
          "us-west-1",
          "us-west-2"
        ],
        "aws-cn": [],
        "aws-us-gov": [
          "us-gov-east-1",
          "us-gov-west-1"
        ]
      }
    },
    "athena": {
      "regions": {
        "aws": [
          "af-south-1",
          "ap-east-1",
          "ap-northeast-1",
          "ap-northeast-2",
          "ap-northeast-3",
          "ap-south-1",
          "ap-south-2",
          "ap-southeast-1",
          "ap-southeast-2",
          "ap-southeast-3",
          "ap-southeast-4",
          "ca-central-1",
          "ca-west-1",
          "eu-central-1",
          "eu-central-2",
          "eu-north-1",
          "eu-south-1",
          "eu-south-2",
          "eu-west-1",
          "eu-west-2",
          "eu-west-3",
          "il-central-1",
          "me-central-1",
          "me-south-1",
          "sa-east-1",
          "us-east-1",
          "us-east-2",
          "us-west-1",
          "us-west-2"
        ],
        "aws-cn": [
          "cn-north-1",
          "cn-northwest-1"
        ],
        "aws-us-gov": [
          "us-gov-east-1",
          "us-gov-west-1"
        ]
      }
    },
    "auditmanager": {
      "regions": {
        "aws": [
          "ap-northeast-1",
          "ap-south-1",
          "ap-southeast-1",
          "ap-southeast-2",
          "ca-central-1",
          "eu-central-1",
          "eu-west-1",
          "eu-west-2",
          "us-east-1",
          "us-east-2",
          "us-west-1",
          "us-west-2"
        ],
        "aws-cn": [],
        "aws-us-gov": []
      }
    },
    "augmentedairuntime": {
      "regions": {
        "aws": [
          "ap-northeast-1",
          "ap-northeast-2",
          "ap-south-1",
          "ap-southeast-1",
          "ap-southeast-2",
          "ca-central-1",
          "eu-central-1",
          "eu-west-1",
          "eu-west-2",
          "us-east-1",
          "us-east-2",
          "us-west-2"
        ],
        "aws-cn": [],
        "aws-us-gov": []
      }
    },
    "aurora": {
      "regions": {
        "aws": [
          "af-south-1",
          "ap-east-1",
          "ap-northeast-1",
          "ap-northeast-2",
          "ap-northeast-3",
          "ap-south-1",
          "ap-south-2",
          "ap-southeast-1",
          "ap-southeast-2",
          "ap-southeast-3",
          "ap-southeast-4",
          "ca-central-1",
          "ca-west-1",
          "eu-central-1",
          "eu-central-2",
          "eu-north-1",
          "eu-south-1",
          "eu-south-2",
          "eu-west-1",
          "eu-west-2",
          "eu-west-3",
          "il-central-1",
          "me-central-1",
          "me-south-1",
          "sa-east-1",
          "us-east-1",
          "us-east-2",
          "us-west-1",
          "us-west-2"
        ],
        "aws-cn": [
          "cn-north-1",
          "cn-northwest-1"
        ],
        "aws-us-gov": [
          "us-gov-east-1",
          "us-gov-west-1"
        ]
      }
    },
    "autoscaling": {
      "regions": {
        "aws": [
          "af-south-1",
          "ap-east-1",
          "ap-northeast-1",
          "ap-northeast-2",
          "ap-northeast-3",
          "ap-south-1",
          "ap-south-2",
          "ap-southeast-1",
          "ap-southeast-2",
          "ap-southeast-3",
          "ap-southeast-4",
          "ca-central-1",
          "ca-west-1",
          "eu-central-1",
          "eu-central-2",
          "eu-north-1",
          "eu-south-1",
          "eu-south-2",
          "eu-west-1",
          "eu-west-2",
          "eu-west-3",
          "il-central-1",
          "me-central-1",
          "me-south-1",
          "sa-east-1",
          "us-east-1",
          "us-east-2",
          "us-west-1",
          "us-west-2"
        ],
        "aws-cn": [
          "cn-north-1",
          "cn-northwest-1"
        ],
        "aws-us-gov": [
          "us-gov-east-1",
          "us-gov-west-1"
        ]
      }
    },
    "aws-appfabric": {
      "regions": {
        "aws": [
          "ap-northeast-1",
          "eu-west-1",
          "us-east-1"
        ],
        "aws-cn": [],
        "aws-us-gov": []
      }
    },
    "awshealthdashboard": {
      "regions": {
        "aws": [
          "af-south-1",
          "ap-east-1",
          "ap-northeast-1",
          "ap-northeast-2",
          "ap-northeast-3",
          "ap-south-1",
          "ap-south-2",
          "ap-southeast-1",
          "ap-southeast-2",
          "ap-southeast-3",
          "ap-southeast-4",
          "ca-central-1",
          "ca-west-1",
          "eu-central-1",
          "eu-central-2",
          "eu-north-1",
          "eu-south-1",
          "eu-south-2",
          "eu-west-1",
          "eu-west-2",
          "eu-west-3",
          "il-central-1",
          "me-central-1",
          "me-south-1",
          "sa-east-1",
          "us-east-1",
          "us-east-2",
          "us-west-1",
          "us-west-2"
        ],
        "aws-cn": [
          "cn-north-1",
          "cn-northwest-1"
        ],
        "aws-us-gov": [
          "us-gov-east-1",
          "us-gov-west-1"
        ]
      }
    },
    "b2bi": {
      "regions": {
        "aws": [
          "us-east-1",
          "us-east-2",
          "us-west-2"
        ],
        "aws-cn": [],
        "aws-us-gov": []
      }
    },
    "backup": {
      "regions": {
        "aws": [
          "af-south-1",
          "ap-east-1",
          "ap-northeast-1",
          "ap-northeast-2",
          "ap-northeast-3",
          "ap-south-1",
          "ap-south-2",
          "ap-southeast-1",
          "ap-southeast-2",
          "ap-southeast-3",
          "ap-southeast-4",
          "ca-central-1",
          "ca-west-1",
          "eu-central-1",
          "eu-central-2",
          "eu-north-1",
          "eu-south-1",
          "eu-south-2",
          "eu-west-1",
          "eu-west-2",
          "eu-west-3",
          "il-central-1",
          "me-central-1",
          "me-south-1",
          "sa-east-1",
          "us-east-1",
          "us-east-2",
          "us-west-1",
          "us-west-2"
        ],
        "aws-cn": [
          "cn-north-1",
          "cn-northwest-1"
        ],
        "aws-us-gov": [
          "us-gov-east-1",
          "us-gov-west-1"
        ]
      }
    },
    "backup-gateway": {
      "regions": {
        "aws": [
          "af-south-1",
          "ap-east-1",
          "ap-northeast-1",
          "ap-northeast-2",
          "ap-northeast-3",
          "ap-south-1",
          "ap-southeast-1",
          "ap-southeast-2",
          "ca-central-1",
          "eu-central-1",
          "eu-north-1",
          "eu-south-1",
          "eu-west-1",
          "eu-west-2",
          "eu-west-3",
          "me-south-1",
          "sa-east-1",
          "us-east-1",
          "us-east-2",
          "us-west-1",
          "us-west-2"
        ],
        "aws-cn": [],
        "aws-us-gov": [
          "us-gov-east-1",
          "us-gov-west-1"
        ]
      }
    },
    "batch": {
      "regions": {
        "aws": [
          "af-south-1",
          "ap-east-1",
          "ap-northeast-1",
          "ap-northeast-2",
          "ap-northeast-3",
          "ap-south-1",
          "ap-south-2",
          "ap-southeast-1",
          "ap-southeast-2",
          "ap-southeast-3",
          "ap-southeast-4",
          "ca-central-1",
          "ca-west-1",
          "eu-central-1",
          "eu-central-2",
          "eu-north-1",
          "eu-south-1",
          "eu-south-2",
          "eu-west-1",
          "eu-west-2",
          "eu-west-3",
          "il-central-1",
          "me-central-1",
          "me-south-1",
          "sa-east-1",
          "us-east-1",
          "us-east-2",
          "us-west-1",
          "us-west-2"
        ],
        "aws-cn": [
          "cn-north-1",
          "cn-northwest-1"
        ],
        "aws-us-gov": [
          "us-gov-east-1",
          "us-gov-west-1"
        ]
      }
    },
    "bcm-data-exports": {
      "regions": {
        "aws": [
          "us-east-1"
        ],
        "aws-cn": [],
        "aws-us-gov": []
      }
    },
    "bedrock": {
      "regions": {
        "aws": [
          "ap-northeast-1",
          "ap-south-1",
          "ap-southeast-1",
          "ap-southeast-2",
          "ca-central-1",
          "eu-central-1",
          "eu-west-1",
          "eu-west-2",
          "eu-west-3",
          "sa-east-1",
          "us-east-1",
          "us-west-2"
        ],
        "aws-cn": [],
        "aws-us-gov": [
          "us-gov-west-1"
        ]
      }
    },
    "billingconductor": {
      "regions": {
        "aws": [
          "us-east-1"
        ],
        "aws-cn": [],
        "aws-us-gov": []
      }
    },
    "braket": {
      "regions": {
        "aws": [
          "eu-north-1",
          "eu-west-2",
          "us-east-1",
          "us-west-1",
          "us-west-2"
        ],
        "aws-cn": [],
        "aws-us-gov": []
      }
    },
    "budgets": {
      "regions": {
        "aws": [
          "ap-northeast-1",
          "ap-northeast-2",
          "ap-south-1",
          "ap-southeast-1",
          "ap-southeast-2",
          "ca-central-1",
          "eu-central-1",
          "eu-west-1",
          "eu-west-2",
          "eu-west-3",
          "sa-east-1",
          "us-east-1",
          "us-east-2",
          "us-west-1",
          "us-west-2"
        ],
        "aws-cn": [
          "cn-north-1",
          "cn-northwest-1"
        ],
        "aws-us-gov": []
      }
    },
    "chatbot": {
      "regions": {
        "aws": [
          "af-south-1",
          "ap-east-1",
          "ap-northeast-1",
          "ap-northeast-2",
          "ap-northeast-3",
          "ap-south-1",
          "ap-south-2",
          "ap-southeast-1",
          "ap-southeast-2",
          "ap-southeast-3",
          "ap-southeast-4",
          "ca-central-1",
          "ca-west-1",
          "eu-central-1",
          "eu-central-2",
          "eu-north-1",
          "eu-south-1",
          "eu-south-2",
          "eu-west-1",
          "eu-west-2",
          "eu-west-3",
          "il-central-1",
          "me-central-1",
          "me-south-1",
          "sa-east-1",
          "us-east-1",
          "us-east-2",
          "us-west-1",
          "us-west-2"
        ],
        "aws-cn": [],
        "aws-us-gov": []
      }
    },
    "chime": {
      "regions": {
        "aws": [
          "af-south-1",
          "ap-northeast-1",
          "ap-northeast-2",
          "ap-south-1",
          "ap-southeast-1",
          "ap-southeast-2",
          "ca-central-1",
          "eu-central-1",
          "eu-north-1",
          "eu-south-1",
          "eu-west-1",
          "eu-west-2",
          "eu-west-3",
          "sa-east-1",
          "us-east-1",
          "us-east-2",
          "us-west-1",
          "us-west-2"
        ],
        "aws-cn": [],
        "aws-us-gov": [
          "us-gov-east-1",
          "us-gov-west-1"
        ]
      }
    },
    "chime-sdk": {
      "regions": {
        "aws": [
          "af-south-1",
          "ap-northeast-1",
          "ap-northeast-2",
          "ap-south-1",
          "ap-southeast-1",
          "ap-southeast-2",
          "ca-central-1",
          "eu-central-1",
          "eu-north-1",
          "eu-south-1",
          "eu-west-1",
          "eu-west-2",
          "eu-west-3",
          "il-central-1",
          "sa-east-1",
          "us-east-1",
          "us-east-2",
          "us-west-1",
          "us-west-2"
        ],
        "aws-cn": [],
        "aws-us-gov": [
          "us-gov-east-1",
          "us-gov-west-1"
        ]
      }
    },
    "chime-sdk-identity": {
      "regions": {
        "aws": [
          "eu-central-1",
          "us-east-1"
        ],
        "aws-cn": [],
        "aws-us-gov": []
      }
    },
    "chime-sdk-media-pipelines": {
      "regions": {
        "aws": [
          "ap-northeast-1",
          "ap-northeast-2",
          "ap-south-1",
          "ap-southeast-1",
          "ap-southeast-2",
          "ca-central-1",
          "eu-central-1",
          "eu-west-2",
          "us-east-1",
          "us-west-2"
        ],
        "aws-cn": [],
        "aws-us-gov": []
      }
    },
    "chime-sdk-meetings": {
      "regions": {
        "aws": [
          "af-south-1",
          "ap-northeast-1",
          "ap-northeast-2",
          "ap-south-1",
          "ap-southeast-1",
          "ap-southeast-2",
          "ca-central-1",
          "eu-central-1",
          "eu-west-2",
          "il-central-1",
          "us-east-1",
          "us-west-2"
        ],
        "aws-cn": [],
        "aws-us-gov": [
          "us-gov-east-1",
          "us-gov-west-1"
        ]
      }
    },
    "chime-sdk-messaging": {
      "regions": {
        "aws": [
          "eu-central-1",
          "us-east-1"
        ],
        "aws-cn": [],
        "aws-us-gov": []
      }
    },
    "chime-sdk-voice": {
      "regions": {
        "aws": [
          "ap-northeast-1",
          "ap-northeast-2",
          "ap-southeast-1",
          "ap-southeast-2",
          "ca-central-1",
          "eu-central-1",
          "eu-west-1",
          "eu-west-2",
          "us-east-1",
          "us-west-2"
        ],
        "aws-cn": [],
        "aws-us-gov": []
      }
    },
    "cleanrooms": {
      "regions": {
        "aws": [
          "ap-northeast-1",
          "ap-northeast-2",
          "ap-southeast-1",
          "ap-southeast-2",
          "eu-central-1",
          "eu-north-1",
          "eu-west-1",
          "eu-west-2",
          "us-east-1",
          "us-east-2",
          "us-west-2"
        ],
        "aws-cn": [],
        "aws-us-gov": []
      }
    },
    "cleanroomsml": {
      "regions": {
        "aws": [
          "ap-northeast-1",
          "ap-northeast-2",
          "ap-southeast-1",
          "ap-southeast-2",
          "eu-central-1",
          "eu-north-1",
          "eu-west-1",
          "eu-west-2",
          "us-east-1",
          "us-east-2",
          "us-west-2"
        ],
        "aws-cn": [],
        "aws-us-gov": []
      }
    },
    "cloud9": {
      "regions": {
        "aws": [
          "af-south-1",
          "ap-east-1",
          "ap-northeast-1",
          "ap-northeast-2",
          "ap-northeast-3",
          "ap-south-1",
          "ap-southeast-1",
          "ap-southeast-2",
          "ca-central-1",
          "eu-central-1",
          "eu-north-1",
          "eu-south-1",
          "eu-west-1",
          "eu-west-2",
          "eu-west-3",
          "il-central-1",
          "me-south-1",
          "sa-east-1",
          "us-east-1",
          "us-east-2",
          "us-west-1",
          "us-west-2"
        ],
        "aws-cn": [],
        "aws-us-gov": []
      }
    },
    "cloudcontrolapi": {
      "regions": {
        "aws": [
          "af-south-1",
          "ap-east-1",
          "ap-northeast-1",
          "ap-northeast-2",
          "ap-northeast-3",
          "ap-south-1",
          "ap-south-2",
          "ap-southeast-1",
          "ap-southeast-2",
          "ap-southeast-3",
          "ap-southeast-4",
          "ca-central-1",
          "ca-west-1",
          "eu-central-1",
          "eu-central-2",
          "eu-north-1",
          "eu-south-1",
          "eu-south-2",
          "eu-west-1",
          "eu-west-2",
          "eu-west-3",
          "il-central-1",
          "me-central-1",
          "me-south-1",
          "sa-east-1",
          "us-east-1",
          "us-east-2",
          "us-west-1",
          "us-west-2"
        ],
        "aws-cn": [
          "cn-north-1",
          "cn-northwest-1"
        ],
        "aws-us-gov": [
          "us-gov-east-1",
          "us-gov-west-1"
        ]
      }
    },
    "clouddirectory": {
      "regions": {
        "aws": [
          "ap-southeast-1",
          "ap-southeast-2",
          "ca-central-1",
          "eu-central-1",
          "eu-west-1",
          "eu-west-2",
          "us-east-1",
          "us-east-2",
          "us-west-2"
        ],
        "aws-cn": [],
        "aws-us-gov": [
          "us-gov-west-1"
        ]
      }
    },
    "cloudenduredisasterrecovery": {
      "regions": {
        "aws": [
          "af-south-1",
          "ap-east-1",
          "ap-northeast-1",
          "ap-northeast-2",
          "ap-northeast-3",
          "ap-south-1",
          "ap-southeast-1",
          "ap-southeast-2",
          "ca-central-1",
          "eu-central-1",
          "eu-north-1",
          "eu-south-1",
          "eu-west-1",
          "eu-west-2",
          "eu-west-3",
          "me-south-1",
          "sa-east-1",
          "us-east-1",
          "us-east-2",
          "us-west-1",
          "us-west-2"
        ],
        "aws-cn": [],
        "aws-us-gov": []
      }
    },
    "cloudenduremigration": {
      "regions": {
        "aws": [
          "af-south-1",
          "ap-east-1",
          "ap-northeast-1",
          "ap-northeast-2",
          "ap-northeast-3",
          "ap-south-1",
          "ap-southeast-1",
          "ap-southeast-2",
          "ca-central-1",
          "eu-central-1",
          "eu-north-1",
          "eu-south-1",
          "eu-west-1",
          "eu-west-2",
          "eu-west-3",
          "me-south-1",
          "sa-east-1",
          "us-east-1",
          "us-east-2",
          "us-west-1",
          "us-west-2"
        ],
        "aws-cn": [
          "cn-north-1",
          "cn-northwest-1"
        ],
        "aws-us-gov": [
          "us-gov-east-1",
          "us-gov-west-1"
        ]
      }
    },
    "cloudformation": {
      "regions": {
        "aws": [
          "af-south-1",
          "ap-east-1",
          "ap-northeast-1",
          "ap-northeast-2",
          "ap-northeast-3",
          "ap-south-1",
          "ap-south-2",
          "ap-southeast-1",
          "ap-southeast-2",
          "ap-southeast-3",
          "ap-southeast-4",
          "ca-central-1",
          "ca-west-1",
          "eu-central-1",
          "eu-central-2",
          "eu-north-1",
          "eu-south-1",
          "eu-south-2",
          "eu-west-1",
          "eu-west-2",
          "eu-west-3",
          "il-central-1",
          "me-central-1",
          "me-south-1",
          "sa-east-1",
          "us-east-1",
          "us-east-2",
          "us-west-1",
          "us-west-2"
        ],
        "aws-cn": [
          "cn-north-1",
          "cn-northwest-1"
        ],
        "aws-us-gov": [
          "us-gov-east-1",
          "us-gov-west-1"
        ]
      }
    },
    "cloudfront": {
      "regions": {
        "aws": [
          "af-south-1",
          "ap-east-1",
          "ap-northeast-1",
          "ap-northeast-2",
          "ap-northeast-3",
          "ap-south-1",
          "ap-south-2",
          "ap-southeast-1",
          "ap-southeast-2",
          "ap-southeast-3",
          "ap-southeast-4",
          "ca-central-1",
          "ca-west-1",
          "eu-central-1",
          "eu-central-2",
          "eu-north-1",
          "eu-south-1",
          "eu-south-2",
          "eu-west-1",
          "eu-west-2",
          "eu-west-3",
          "il-central-1",
          "me-central-1",
          "me-south-1",
          "sa-east-1",
          "us-east-1",
          "us-east-2",
          "us-west-1",
          "us-west-2"
        ],
        "aws-cn": [
          "cn-north-1",
          "cn-northwest-1"
        ],
        "aws-us-gov": []
      }
    },
    "cloudhsmv2": {
      "regions": {
        "aws": [
          "af-south-1",
          "ap-east-1",
          "ap-northeast-1",
          "ap-northeast-2",
          "ap-northeast-3",
          "ap-south-1",
          "ap-south-2",
          "ap-southeast-1",
          "ap-southeast-2",
          "ap-southeast-3",
          "ca-central-1",
          "eu-central-1",
          "eu-central-2",
          "eu-north-1",
          "eu-south-1",
          "eu-west-1",
          "eu-west-2",
          "eu-west-3",
          "il-central-1",
          "me-central-1",
          "me-south-1",
          "sa-east-1",
          "us-east-1",
          "us-east-2",
          "us-west-1",
          "us-west-2"
        ],
        "aws-cn": [],
        "aws-us-gov": [
          "us-gov-east-1",
          "us-gov-west-1"
        ]
      }
    },
    "cloudsearch": {
      "regions": {
        "aws": [
          "ap-northeast-1",
          "ap-northeast-2",
          "ap-southeast-1",
          "ap-southeast-2",
          "eu-central-1",
          "eu-west-1",
          "sa-east-1",
          "us-east-1",
          "us-west-1",
          "us-west-2"
        ],
        "aws-cn": [],
        "aws-us-gov": []
      }
    },
    "cloudshell": {
      "regions": {
        "aws": [
          "af-south-1",
          "ap-east-1",
          "ap-northeast-1",
          "ap-northeast-2",
          "ap-northeast-3",
          "ap-south-1",
          "ap-southeast-1",
          "ap-southeast-2",
          "ap-southeast-3",
          "ca-central-1",
          "eu-central-1",
          "eu-north-1",
          "eu-south-1",
          "eu-west-1",
          "eu-west-2",
          "eu-west-3",
          "me-central-1",
          "me-south-1",
          "sa-east-1",
          "us-east-1",
          "us-east-2",
          "us-west-1",
          "us-west-2"
        ],
        "aws-cn": [],
        "aws-us-gov": [
          "us-gov-east-1",
          "us-gov-west-1"
        ]
      }
    },
    "cloudtrail": {
      "regions": {
        "aws": [
          "af-south-1",
          "ap-east-1",
          "ap-northeast-1",
          "ap-northeast-2",
          "ap-northeast-3",
          "ap-south-1",
          "ap-south-2",
          "ap-southeast-1",
          "ap-southeast-2",
          "ap-southeast-3",
          "ap-southeast-4",
          "ca-central-1",
          "ca-west-1",
          "eu-central-1",
          "eu-central-2",
          "eu-north-1",
          "eu-south-1",
          "eu-south-2",
          "eu-west-1",
          "eu-west-2",
          "eu-west-3",
          "il-central-1",
          "me-central-1",
          "me-south-1",
          "sa-east-1",
          "us-east-1",
          "us-east-2",
          "us-west-1",
          "us-west-2"
        ],
        "aws-cn": [
          "cn-north-1",
          "cn-northwest-1"
        ],
        "aws-us-gov": [
          "us-gov-east-1",
          "us-gov-west-1"
        ]
      }
    },
    "cloudtrail-data": {
      "regions": {
        "aws": [
          "me-central-1"
        ],
        "aws-cn": [],
        "aws-us-gov": []
      }
    },
    "cloudwatch": {
      "regions": {
        "aws": [
          "af-south-1",
          "ap-east-1",
          "ap-northeast-1",
          "ap-northeast-2",
          "ap-northeast-3",
          "ap-south-1",
          "ap-south-2",
          "ap-southeast-1",
          "ap-southeast-2",
          "ap-southeast-3",
          "ap-southeast-4",
          "ca-central-1",
          "ca-west-1",
          "eu-central-1",
          "eu-central-2",
          "eu-north-1",
          "eu-south-1",
          "eu-south-2",
          "eu-west-1",
          "eu-west-2",
          "eu-west-3",
          "il-central-1",
          "me-central-1",
          "me-south-1",
          "sa-east-1",
          "us-east-1",
          "us-east-2",
          "us-west-1",
          "us-west-2"
        ],
        "aws-cn": [
          "cn-north-1",
          "cn-northwest-1"
        ],
        "aws-us-gov": [
          "us-gov-east-1",
          "us-gov-west-1"
        ]
      }
    },
    "codeartifact": {
      "regions": {
        "aws": [
          "ap-northeast-1",
          "ap-south-1",
          "ap-southeast-1",
          "ap-southeast-2",
          "eu-central-1",
          "eu-north-1",
          "eu-south-1",
          "eu-west-1",
          "eu-west-2",
          "eu-west-3",
          "us-east-1",
          "us-east-2",
          "us-west-2"
        ],
        "aws-cn": [],
        "aws-us-gov": []
      }
    },
    "codebuild": {
      "regions": {
        "aws": [
          "af-south-1",
          "ap-east-1",
          "ap-northeast-1",
          "ap-northeast-2",
          "ap-northeast-3",
          "ap-south-1",
          "ap-south-2",
          "ap-southeast-1",
          "ap-southeast-2",
          "ap-southeast-3",
          "ap-southeast-4",
          "ca-central-1",
          "eu-central-1",
          "eu-central-2",
          "eu-north-1",
          "eu-south-1",
          "eu-south-2",
          "eu-west-1",
          "eu-west-2",
          "eu-west-3",
          "il-central-1",
          "me-central-1",
          "me-south-1",
          "sa-east-1",
          "us-east-1",
          "us-east-2",
          "us-west-1",
          "us-west-2"
        ],
        "aws-cn": [
          "cn-north-1",
          "cn-northwest-1"
        ],
        "aws-us-gov": [
          "us-gov-east-1",
          "us-gov-west-1"
        ]
      }
    },
    "codecatalyst": {
      "regions": {
        "aws": [
          "eu-west-1",
          "us-west-2"
        ],
        "aws-cn": [],
        "aws-us-gov": []
      }
    },
    "codecommit": {
      "regions": {
        "aws": [
          "af-south-1",
          "ap-east-1",
          "ap-northeast-1",
          "ap-northeast-2",
          "ap-northeast-3",
          "ap-south-1",
          "ap-south-2",
          "ap-southeast-1",
          "ap-southeast-2",
          "ap-southeast-3",
          "ca-central-1",
          "eu-central-1",
          "eu-north-1",
          "eu-south-1",
          "eu-west-1",
          "eu-west-2",
          "eu-west-3",
          "il-central-1",
          "me-central-1",
          "me-south-1",
          "sa-east-1",
          "us-east-1",
          "us-east-2",
          "us-west-1",
          "us-west-2"
        ],
        "aws-cn": [
          "cn-north-1",
          "cn-northwest-1"
        ],
        "aws-us-gov": [
          "us-gov-east-1",
          "us-gov-west-1"
        ]
      }
    },
    "codedeploy": {
      "regions": {
        "aws": [
          "af-south-1",
          "ap-east-1",
          "ap-northeast-1",
          "ap-northeast-2",
          "ap-northeast-3",
          "ap-south-1",
          "ap-south-2",
          "ap-southeast-1",
          "ap-southeast-2",
          "ap-southeast-3",
          "ap-southeast-4",
          "ca-central-1",
          "ca-west-1",
          "eu-central-1",
          "eu-central-2",
          "eu-north-1",
          "eu-south-1",
          "eu-south-2",
          "eu-west-1",
          "eu-west-2",
          "eu-west-3",
          "il-central-1",
          "me-central-1",
          "me-south-1",
          "sa-east-1",
          "us-east-1",
          "us-east-2",
          "us-west-1",
          "us-west-2"
        ],
        "aws-cn": [
          "cn-north-1",
          "cn-northwest-1"
        ],
        "aws-us-gov": [
          "us-gov-east-1",
          "us-gov-west-1"
        ]
      }
    },
    "codeguru-reviewer": {
      "regions": {
        "aws": [
          "ap-northeast-1",
          "ap-southeast-1",
          "ap-southeast-2",
          "eu-central-1",
          "eu-north-1",
          "eu-west-1",
          "eu-west-2",
          "us-east-1",
          "us-east-2",
          "us-west-2"
        ],
        "aws-cn": [],
        "aws-us-gov": []
      }
    },
    "codeguruprofiler": {
      "regions": {
        "aws": [
          "ap-northeast-1",
          "ap-southeast-1",
          "ap-southeast-2",
          "eu-central-1",
          "eu-north-1",
          "eu-west-1",
          "eu-west-2",
          "us-east-1",
          "us-east-2",
          "us-west-2"
        ],
        "aws-cn": [],
        "aws-us-gov": []
      }
    },
    "codepipeline": {
      "regions": {
        "aws": [
          "af-south-1",
          "ap-east-1",
          "ap-northeast-1",
          "ap-northeast-2",
          "ap-northeast-3",
          "ap-south-1",
          "ap-south-2",
          "ap-southeast-1",
          "ap-southeast-2",
          "ap-southeast-3",
          "ap-southeast-4",
          "ca-central-1",
          "eu-central-1",
          "eu-central-2",
          "eu-north-1",
          "eu-south-1",
          "eu-south-2",
          "eu-west-1",
          "eu-west-2",
          "eu-west-3",
          "il-central-1",
          "me-central-1",
          "me-south-1",
          "sa-east-1",
          "us-east-1",
          "us-east-2",
          "us-west-1",
          "us-west-2"
        ],
        "aws-cn": [
          "cn-north-1",
          "cn-northwest-1"
        ],
        "aws-us-gov": [
          "us-gov-east-1",
          "us-gov-west-1"
        ]
      }
    },
    "codestar": {
      "regions": {
        "aws": [
          "ap-northeast-1",
          "ap-northeast-2",
          "ap-southeast-1",
          "ap-southeast-2",
          "ca-central-1",
          "eu-central-1",
          "eu-north-1",
          "eu-west-1",
          "eu-west-2",
          "us-east-1",
          "us-east-2",
          "us-west-1",
          "us-west-2"
        ],
        "aws-cn": [],
        "aws-us-gov": []
      }
    },
    "codestar-connections": {
      "regions": {
        "aws": [
          "ap-northeast-1",
          "ap-northeast-2",
          "ap-south-1",
          "ap-southeast-1",
          "ap-southeast-2",
          "ca-central-1",
          "eu-central-1",
          "eu-north-1",
          "eu-south-1",
          "eu-west-1",
          "eu-west-2",
          "eu-west-3",
          "sa-east-1",
          "us-east-1",
          "us-east-2",
          "us-west-1",
          "us-west-2"
        ],
        "aws-cn": [],
        "aws-us-gov": [
          "us-gov-east-1"
        ]
      }
    },
    "codestar-notifications": {
      "regions": {
        "aws": [
          "ap-east-1",
          "ap-northeast-1",
          "ap-northeast-2",
          "ap-south-1",
          "ap-southeast-1",
          "ap-southeast-2",
          "ca-central-1",
          "eu-central-1",
          "eu-north-1",
          "eu-west-1",
          "eu-west-2",
          "eu-west-3",
          "me-south-1",
          "sa-east-1",
          "us-east-1",
          "us-east-2",
          "us-west-1",
          "us-west-2"
        ],
        "aws-cn": [],
        "aws-us-gov": []
      }
    },
    "codewhisperer": {
      "regions": {
        "aws": [
          "us-east-1"
        ],
        "aws-cn": [],
        "aws-us-gov": []
      }
    },
    "cognito": {
      "regions": {
        "aws": [
          "af-south-1",
          "ap-east-1",
          "ap-northeast-1",
          "ap-northeast-2",
          "ap-northeast-3",
          "ap-south-1",
          "ap-south-2",
          "ap-southeast-1",
          "ap-southeast-2",
          "ap-southeast-3",
          "ap-southeast-4",
          "ca-central-1",
          "ca-west-1",
          "eu-central-1",
          "eu-central-2",
          "eu-north-1",
          "eu-south-1",
          "eu-south-2",
          "eu-west-1",
          "eu-west-2",
          "eu-west-3",
          "il-central-1",
          "me-central-1",
          "me-south-1",
          "sa-east-1",
          "us-east-1",
          "us-east-2",
          "us-west-1",
          "us-west-2"
        ],
        "aws-cn": [],
        "aws-us-gov": [
          "us-gov-west-1"
        ]
      }
    },
    "cognito-identity": {
      "regions": {
        "aws": [
          "af-south-1",
          "ap-east-1",
          "ap-northeast-1",
          "ap-northeast-2",
          "ap-northeast-3",
          "ap-south-1",
          "ap-south-2",
          "ap-southeast-1",
          "ap-southeast-2",
          "ap-southeast-3",
          "ap-southeast-4",
          "ca-central-1",
          "ca-west-1",
          "eu-central-1",
          "eu-central-2",
          "eu-north-1",
          "eu-south-1",
          "eu-south-2",
          "eu-west-1",
          "eu-west-2",
          "eu-west-3",
          "il-central-1",
          "me-central-1",
          "me-south-1",
          "sa-east-1",
          "us-east-1",
          "us-east-2",
          "us-west-1",
          "us-west-2"
        ],
        "aws-cn": [
          "cn-north-1"
        ],
        "aws-us-gov": [
          "us-gov-west-1"
        ]
      }
    },
    "cognito-idp": {
      "regions": {
        "aws": [
          "af-south-1",
          "ap-east-1",
          "ap-northeast-1",
          "ap-northeast-2",
          "ap-northeast-3",
          "ap-south-1",
          "ap-south-2",
          "ap-southeast-1",
          "ap-southeast-2",
          "ap-southeast-3",
          "ap-southeast-4",
          "ca-central-1",
          "ca-west-1",
          "eu-central-1",
          "eu-central-2",
          "eu-north-1",
          "eu-south-1",
          "eu-south-2",
          "eu-west-1",
          "eu-west-2",
          "eu-west-3",
          "il-central-1",
          "me-central-1",
          "me-south-1",
          "sa-east-1",
          "us-east-1",
          "us-east-2",
          "us-west-1",
          "us-west-2"
        ],
        "aws-cn": [],
        "aws-us-gov": [
          "us-gov-west-1"
        ]
      }
    },
    "cognito-sync": {
      "regions": {
        "aws": [
          "ap-northeast-1",
          "ap-northeast-2",
          "ap-south-1",
          "ap-southeast-1",
          "ap-southeast-2",
          "eu-central-1",
          "eu-west-1",
          "eu-west-2",
          "us-east-1",
          "us-east-2",
          "us-west-2"
        ],
        "aws-cn": [],
        "aws-us-gov": []
      }
    },
    "comprehend": {
      "regions": {
        "aws": [
          "ap-northeast-1",
          "ap-northeast-2",
          "ap-south-1",
          "ap-southeast-1",
          "ap-southeast-2",
          "ca-central-1",
          "eu-central-1",
          "eu-west-1",
          "eu-west-2",
          "us-east-1",
          "us-east-2",
          "us-west-2"
        ],
        "aws-cn": [],
        "aws-us-gov": [
          "us-gov-west-1"
        ]
      }
    },
    "comprehendmedical": {
      "regions": {
        "aws": [
          "ap-southeast-2",
          "ca-central-1",
          "eu-west-1",
          "eu-west-2",
          "us-east-1",
          "us-east-2",
          "us-west-2"
        ],
        "aws-cn": [],
        "aws-us-gov": [
          "us-gov-west-1"
        ]
      }
    },
    "compute-optimizer": {
      "regions": {
        "aws": [
          "af-south-1",
          "ap-east-1",
          "ap-northeast-1",
          "ap-northeast-2",
          "ap-northeast-3",
          "ap-south-1",
          "ap-south-2",
          "ap-southeast-1",
          "ap-southeast-2",
          "ap-southeast-3",
          "ap-southeast-4",
          "ca-central-1",
          "eu-central-1",
          "eu-central-2",
          "eu-north-1",
          "eu-south-1",
          "eu-south-2",
          "eu-west-1",
          "eu-west-2",
          "eu-west-3",
          "il-central-1",
          "me-central-1",
          "me-south-1",
          "sa-east-1",
          "us-east-1",
          "us-east-2",
          "us-west-1",
          "us-west-2"
        ],
        "aws-cn": [
          "cn-north-1",
          "cn-northwest-1"
        ],
        "aws-us-gov": [
          "us-gov-east-1",
          "us-gov-west-1"
        ]
      }
    },
    "config": {
      "regions": {
        "aws": [
          "af-south-1",
          "ap-east-1",
          "ap-northeast-1",
          "ap-northeast-2",
          "ap-northeast-3",
          "ap-south-1",
          "ap-south-2",
          "ap-southeast-1",
          "ap-southeast-2",
          "ap-southeast-3",
          "ap-southeast-4",
          "ca-central-1",
          "ca-west-1",
          "eu-central-1",
          "eu-central-2",
          "eu-north-1",
          "eu-south-1",
          "eu-south-2",
          "eu-west-1",
          "eu-west-2",
          "eu-west-3",
          "il-central-1",
          "me-central-1",
          "me-south-1",
          "sa-east-1",
          "us-east-1",
          "us-east-2",
          "us-west-1",
          "us-west-2"
        ],
        "aws-cn": [
          "cn-north-1",
          "cn-northwest-1"
        ],
        "aws-us-gov": [
          "us-gov-east-1",
          "us-gov-west-1"
        ]
      }
    },
    "connect": {
      "regions": {
        "aws": [
          "af-south-1",
          "ap-northeast-1",
          "ap-northeast-2",
          "ap-southeast-1",
          "ap-southeast-2",
          "ca-central-1",
          "eu-central-1",
          "eu-west-2",
          "us-east-1",
          "us-west-2"
        ],
        "aws-cn": [],
        "aws-us-gov": [
          "us-gov-west-1"
        ]
      }
    },
    "connect-contact-lens": {
      "regions": {
        "aws": [
          "ap-northeast-1",
          "ap-northeast-2",
          "ap-south-1",
          "ap-southeast-1",
          "ap-southeast-2",
          "ca-central-1",
          "eu-central-1",
          "eu-west-2",
          "us-east-1",
          "us-west-2"
        ],
        "aws-cn": [],
        "aws-us-gov": []
      }
    },
    "connectcampaigns": {
      "regions": {
        "aws": [
          "ap-southeast-2",
          "ca-central-1",
          "eu-central-1",
          "eu-west-2",
          "us-east-1",
          "us-west-2"
        ],
        "aws-cn": [],
        "aws-us-gov": []
      }
    },
    "connectcases": {
      "regions": {
        "aws": [
          "ap-northeast-1",
          "ap-northeast-2",
          "ap-southeast-1",
          "ap-southeast-2",
          "ca-central-1",
          "eu-central-1",
          "eu-west-2",
          "us-east-1",
          "us-west-2"
        ],
        "aws-cn": [],
        "aws-us-gov": []
      }
    },
    "connectparticipant": {
      "regions": {
        "aws": [
          "af-south-1",
          "ap-northeast-1",
          "ap-northeast-2",
          "ap-southeast-1",
          "ap-southeast-2",
          "ca-central-1",
          "eu-central-1",
          "eu-west-2",
          "us-east-1",
          "us-west-2"
        ],
        "aws-cn": [],
        "aws-us-gov": [
          "us-gov-west-1"
        ]
      }
    },
    "controlcatalog": {
      "regions": {
        "aws": [
          "af-south-1",
          "ap-east-1",
          "ap-northeast-1",
          "ap-northeast-2",
          "ap-northeast-3",
          "ap-south-1",
          "ap-south-2",
          "ap-southeast-1",
          "ap-southeast-2",
          "ap-southeast-3",
          "ap-southeast-4",
          "ca-central-1",
          "ca-west-1",
          "eu-central-1",
          "eu-central-2",
          "eu-north-1",
          "eu-south-1",
          "eu-south-2",
          "eu-west-1",
          "eu-west-2",
          "eu-west-3",
          "il-central-1",
          "me-central-1",
          "me-south-1",
          "sa-east-1",
          "us-east-1",
          "us-east-2",
          "us-west-1",
          "us-west-2"
        ],
        "aws-cn": [],
        "aws-us-gov": [
          "us-gov-east-1",
          "us-gov-west-1"
        ]
      }
    },
    "controltower": {
      "regions": {
        "aws": [
          "af-south-1",
          "ap-east-1",
          "ap-northeast-1",
          "ap-northeast-2",
          "ap-northeast-3",
          "ap-south-1",
          "ap-south-2",
          "ap-southeast-1",
          "ap-southeast-2",
          "ap-southeast-3",
          "ap-southeast-4",
          "ca-central-1",
          "ca-west-1",
          "eu-central-1",
          "eu-central-2",
          "eu-north-1",
          "eu-south-1",
          "eu-south-2",
          "eu-west-1",
          "eu-west-2",
          "eu-west-3",
          "il-central-1",
          "me-central-1",
          "me-south-1",
          "sa-east-1",
          "us-east-1",
          "us-east-2",
          "us-west-1",
          "us-west-2"
        ],
        "aws-cn": [],
        "aws-us-gov": [
          "us-gov-east-1",
          "us-gov-west-1"
        ]
      }
    },
    "cost-optimization-hub": {
      "regions": {
        "aws": [
          "us-east-1"
        ],
        "aws-cn": [],
        "aws-us-gov": []
      }
    },
    "costexplorer": {
      "regions": {
        "aws": [
          "us-east-1"
        ],
        "aws-cn": [
          "cn-northwest-1"
        ],
        "aws-us-gov": []
      }
    },
    "cur": {
      "regions": {
        "aws": [
          "us-east-1"
        ],
        "aws-cn": [
          "cn-northwest-1"
        ],
        "aws-us-gov": []
      }
    },
    "customer-profiles": {
      "regions": {
        "aws": [
          "af-south-1",
          "ap-northeast-1",
          "ap-northeast-2",
          "ap-southeast-1",
          "ap-southeast-2",
          "ca-central-1",
          "eu-central-1",
          "eu-west-2",
          "us-east-1",
          "us-west-2"
        ],
        "aws-cn": [],
        "aws-us-gov": []
      }
    },
    "databrew": {
      "regions": {
        "aws": [
          "af-south-1",
          "ap-east-1",
          "ap-northeast-1",
          "ap-northeast-2",
          "ap-south-1",
          "ap-southeast-1",
          "ap-southeast-2",
          "ca-central-1",
          "eu-central-1",
          "eu-north-1",
          "eu-south-1",
          "eu-west-1",
          "eu-west-2",
          "eu-west-3",
          "sa-east-1",
          "us-east-1",
          "us-east-2",
          "us-west-1",
          "us-west-2"
        ],
        "aws-cn": [
          "cn-north-1",
          "cn-northwest-1"
        ],
        "aws-us-gov": [
          "us-gov-west-1"
        ]
      }
    },
    "dataexchange": {
      "regions": {
        "aws": [
          "ap-northeast-1",
          "ap-northeast-2",
          "ap-southeast-1",
          "ap-southeast-2",
          "eu-central-1",
          "eu-west-1",
          "eu-west-2",
          "us-east-1",
          "us-east-2",
          "us-west-1",
          "us-west-2"
        ],
        "aws-cn": [],
        "aws-us-gov": []
      }
    },
    "datapipeline": {
      "regions": {
        "aws": [
          "ap-northeast-1",
          "ap-southeast-2",
          "eu-west-1",
          "us-east-1",
          "us-west-2"
        ],
        "aws-cn": [],
        "aws-us-gov": []
      }
    },
    "datasync": {
      "regions": {
        "aws": [
          "af-south-1",
          "ap-east-1",
          "ap-northeast-1",
          "ap-northeast-2",
          "ap-northeast-3",
          "ap-south-1",
          "ap-south-2",
          "ap-southeast-1",
          "ap-southeast-2",
          "ap-southeast-3",
          "ap-southeast-4",
          "ca-central-1",
          "ca-west-1",
          "eu-central-1",
          "eu-central-2",
          "eu-north-1",
          "eu-south-1",
          "eu-south-2",
          "eu-west-1",
          "eu-west-2",
          "eu-west-3",
          "il-central-1",
          "me-central-1",
          "me-south-1",
          "sa-east-1",
          "us-east-1",
          "us-east-2",
          "us-west-1",
          "us-west-2"
        ],
        "aws-cn": [
          "cn-north-1",
          "cn-northwest-1"
        ],
        "aws-us-gov": [
          "us-gov-east-1",
          "us-gov-west-1"
        ]
      }
    },
    "datazone": {
      "regions": {
        "aws": [
          "ap-northeast-1",
          "ap-northeast-2",
          "ap-southeast-1",
          "ap-southeast-2",
          "ca-central-1",
          "eu-central-1",
          "eu-north-1",
          "eu-west-1",
          "eu-west-2",
          "sa-east-1",
          "us-east-1",
          "us-east-2",
          "us-west-2"
        ],
        "aws-cn": [],
        "aws-us-gov": []
      }
    },
    "dax": {
      "regions": {
        "aws": [
          "ap-northeast-1",
          "ap-south-1",
          "ap-southeast-1",
          "ap-southeast-2",
          "eu-central-1",
          "eu-north-1",
          "eu-south-2",
          "eu-west-1",
          "eu-west-2",
          "eu-west-3",
          "sa-east-1",
          "us-east-1",
          "us-east-2",
          "us-west-1",
          "us-west-2"
        ],
        "aws-cn": [
          "cn-north-1",
          "cn-northwest-1"
        ],
        "aws-us-gov": []
      }
    },
    "deadline-cloud": {
      "regions": {
        "aws": [
          "ap-northeast-1",
          "ap-southeast-1",
          "ap-southeast-2",
          "eu-central-1",
          "eu-west-1",
          "us-east-1",
          "us-east-2",
          "us-west-2"
        ],
        "aws-cn": [],
        "aws-us-gov": []
      }
    },
    "deepcomposer": {
      "regions": {
        "aws": [
          "us-east-1"
        ],
        "aws-cn": [],
        "aws-us-gov": []
      }
    },
    "deepracer": {
      "regions": {
        "aws": [
          "us-east-1"
        ],
        "aws-cn": [],
        "aws-us-gov": []
      }
    },
    "detective": {
      "regions": {
        "aws": [
          "af-south-1",
          "ap-east-1",
          "ap-northeast-1",
          "ap-northeast-2",
          "ap-south-1",
          "ap-southeast-1",
          "ap-southeast-2",
          "ca-central-1",
          "eu-central-1",
          "eu-north-1",
          "eu-south-1",
          "eu-west-1",
          "eu-west-2",
          "eu-west-3",
          "il-central-1",
          "me-south-1",
          "sa-east-1",
          "us-east-1",
          "us-east-2",
          "us-west-1",
          "us-west-2"
        ],
        "aws-cn": [],
        "aws-us-gov": [
          "us-gov-east-1",
          "us-gov-west-1"
        ]
      }
    },
    "devicefarm": {
      "regions": {
        "aws": [
          "us-west-2"
        ],
        "aws-cn": [],
        "aws-us-gov": []
      }
    },
    "devops-guru": {
      "regions": {
        "aws": [
          "ap-northeast-1",
          "ap-northeast-2",
          "ap-south-1",
          "ap-southeast-1",
          "ap-southeast-2",
          "ca-central-1",
          "eu-central-1",
          "eu-north-1",
          "eu-west-1",
          "eu-west-2",
          "eu-west-3",
          "sa-east-1",
          "us-east-1",
          "us-east-2",
          "us-west-1",
          "us-west-2"
        ],
        "aws-cn": [],
        "aws-us-gov": []
      }
    },
    "directconnect": {
      "regions": {
        "aws": [
          "af-south-1",
          "ap-east-1",
          "ap-northeast-1",
          "ap-northeast-2",
          "ap-northeast-3",
          "ap-south-1",
          "ap-south-2",
          "ap-southeast-1",
          "ap-southeast-2",
          "ap-southeast-3",
          "ap-southeast-4",
          "ca-central-1",
          "ca-west-1",
          "eu-central-1",
          "eu-central-2",
          "eu-north-1",
          "eu-south-1",
          "eu-south-2",
          "eu-west-1",
          "eu-west-2",
          "eu-west-3",
          "il-central-1",
          "me-central-1",
          "me-south-1",
          "sa-east-1",
          "us-east-1",
          "us-east-2",
          "us-west-1",
          "us-west-2"
        ],
        "aws-cn": [
          "cn-north-1",
          "cn-northwest-1"
        ],
        "aws-us-gov": [
          "us-gov-east-1",
          "us-gov-west-1"
        ]
      }
    },
    "discovery": {
      "regions": {
        "aws": [
          "ap-northeast-1",
          "ap-southeast-2",
          "eu-central-1",
          "eu-west-1",
          "eu-west-2",
          "us-east-1",
          "us-west-2"
        ],
        "aws-cn": [],
        "aws-us-gov": []
      }
    },
    "dlm": {
      "regions": {
        "aws": [
          "af-south-1",
          "ap-east-1",
          "ap-northeast-1",
          "ap-northeast-2",
          "ap-northeast-3",
          "ap-south-1",
          "ap-south-2",
          "ap-southeast-1",
          "ap-southeast-2",
          "ap-southeast-3",
          "ap-southeast-4",
          "ca-central-1",
          "ca-west-1",
          "eu-central-1",
          "eu-central-2",
          "eu-north-1",
          "eu-south-1",
          "eu-south-2",
          "eu-west-1",
          "eu-west-2",
          "eu-west-3",
          "il-central-1",
          "me-central-1",
          "me-south-1",
          "sa-east-1",
          "us-east-1",
          "us-east-2",
          "us-west-1",
          "us-west-2"
        ],
        "aws-cn": [
          "cn-north-1",
          "cn-northwest-1"
        ],
        "aws-us-gov": [
          "us-gov-east-1",
          "us-gov-west-1"
        ]
      }
    },
    "dms": {
      "regions": {
        "aws": [
          "af-south-1",
          "ap-east-1",
          "ap-northeast-1",
          "ap-northeast-2",
          "ap-northeast-3",
          "ap-south-1",
          "ap-south-2",
          "ap-southeast-1",
          "ap-southeast-2",
          "ap-southeast-3",
          "ap-southeast-4",
          "ca-central-1",
          "ca-west-1",
          "eu-central-1",
          "eu-central-2",
          "eu-north-1",
          "eu-south-1",
          "eu-south-2",
          "eu-west-1",
          "eu-west-2",
          "eu-west-3",
          "il-central-1",
          "me-central-1",
          "me-south-1",
          "sa-east-1",
          "us-east-1",
          "us-east-2",
          "us-west-1",
          "us-west-2"
        ],
        "aws-cn": [
          "cn-north-1",
          "cn-northwest-1"
        ],
        "aws-us-gov": [
          "us-gov-east-1",
          "us-gov-west-1"
        ]
      }
    },
    "docdb": {
      "regions": {
        "aws": [
          "ap-east-1",
          "ap-northeast-1",
          "ap-northeast-2",
          "ap-south-1",
          "ap-south-2",
          "ap-southeast-1",
          "ap-southeast-2",
          "ca-central-1",
          "eu-central-1",
          "eu-south-1",
          "eu-west-1",
          "eu-west-2",
          "eu-west-3",
          "me-central-1",
          "sa-east-1",
          "us-east-1",
          "us-east-2",
          "us-west-2"
        ],
        "aws-cn": [
          "cn-north-1",
          "cn-northwest-1"
        ],
        "aws-us-gov": [
          "us-gov-east-1",
          "us-gov-west-1"
        ]
      }
    },
    "drs": {
      "regions": {
        "aws": [
          "af-south-1",
          "ap-east-1",
          "ap-northeast-1",
          "ap-northeast-2",
          "ap-northeast-3",
          "ap-south-1",
          "ap-south-2",
          "ap-southeast-1",
          "ap-southeast-2",
          "ap-southeast-3",
          "ap-southeast-4",
          "ca-central-1",
          "eu-central-1",
          "eu-central-2",
          "eu-north-1",
          "eu-south-1",
          "eu-south-2",
          "eu-west-1",
          "eu-west-2",
          "eu-west-3",
          "il-central-1",
          "me-central-1",
          "me-south-1",
          "sa-east-1",
          "us-east-1",
          "us-east-2",
          "us-west-1",
          "us-west-2"
        ],
        "aws-cn": [],
        "aws-us-gov": [
          "us-gov-east-1",
          "us-gov-west-1"
        ]
      }
    },
    "ds": {
      "regions": {
        "aws": [
          "af-south-1",
          "ap-east-1",
          "ap-northeast-1",
          "ap-northeast-2",
          "ap-northeast-3",
          "ap-south-1",
          "ap-south-2",
          "ap-southeast-1",
          "ap-southeast-2",
          "ap-southeast-3",
          "ap-southeast-4",
          "ca-central-1",
          "ca-west-1",
          "eu-central-1",
          "eu-central-2",
          "eu-north-1",
          "eu-south-1",
          "eu-south-2",
          "eu-west-1",
          "eu-west-2",
          "eu-west-3",
          "il-central-1",
          "me-central-1",
          "me-south-1",
          "sa-east-1",
          "us-east-1",
          "us-east-2",
          "us-west-1",
          "us-west-2"
        ],
        "aws-cn": [
          "cn-north-1",
          "cn-northwest-1"
        ],
        "aws-us-gov": [
          "us-gov-east-1",
          "us-gov-west-1"
        ]
      }
    },
    "dynamodb": {
      "regions": {
        "aws": [
          "af-south-1",
          "ap-east-1",
          "ap-northeast-1",
          "ap-northeast-2",
          "ap-northeast-3",
          "ap-south-1",
          "ap-south-2",
          "ap-southeast-1",
          "ap-southeast-2",
          "ap-southeast-3",
          "ap-southeast-4",
          "ca-central-1",
          "ca-west-1",
          "eu-central-1",
          "eu-central-2",
          "eu-north-1",
          "eu-south-1",
          "eu-south-2",
          "eu-west-1",
          "eu-west-2",
          "eu-west-3",
          "il-central-1",
          "me-central-1",
          "me-south-1",
          "sa-east-1",
          "us-east-1",
          "us-east-2",
          "us-west-1",
          "us-west-2"
        ],
        "aws-cn": [
          "cn-north-1",
          "cn-northwest-1"
        ],
        "aws-us-gov": [
          "us-gov-east-1",
          "us-gov-west-1"
        ]
      }
    },
    "dynamodbstreams": {
      "regions": {
        "aws": [
          "af-south-1",
          "ap-east-1",
          "ap-northeast-1",
          "ap-northeast-2",
          "ap-northeast-3",
          "ap-south-1",
          "ap-south-2",
          "ap-southeast-1",
          "ap-southeast-2",
          "ap-southeast-3",
          "ap-southeast-4",
          "ca-central-1",
          "ca-west-1",
          "eu-central-1",
          "eu-central-2",
          "eu-north-1",
          "eu-south-1",
          "eu-south-2",
          "eu-west-1",
          "eu-west-2",
          "eu-west-3",
          "il-central-1",
          "me-central-1",
          "me-south-1",
          "sa-east-1",
          "us-east-1",
          "us-east-2",
          "us-west-1",
          "us-west-2"
        ],
        "aws-cn": [
          "cn-north-1",
          "cn-northwest-1"
        ],
        "aws-us-gov": [
          "us-gov-east-1",
          "us-gov-west-1"
        ]
      }
    },
    "ebs": {
      "regions": {
        "aws": [
          "af-south-1",
          "ap-east-1",
          "ap-northeast-1",
          "ap-northeast-2",
          "ap-northeast-3",
          "ap-south-1",
          "ap-south-2",
          "ap-southeast-1",
          "ap-southeast-2",
          "ap-southeast-3",
          "ap-southeast-4",
          "ca-central-1",
          "ca-west-1",
          "eu-central-1",
          "eu-central-2",
          "eu-north-1",
          "eu-south-1",
          "eu-south-2",
          "eu-west-1",
          "eu-west-2",
          "eu-west-3",
          "il-central-1",
          "me-central-1",
          "me-south-1",
          "sa-east-1",
          "us-east-1",
          "us-east-2",
          "us-west-1",
          "us-west-2"
        ],
        "aws-cn": [
          "cn-north-1",
          "cn-northwest-1"
        ],
        "aws-us-gov": [
          "us-gov-east-1",
          "us-gov-west-1"
        ]
      }
    },
    "ec2": {
      "regions": {
        "aws": [
          "af-south-1",
          "ap-east-1",
          "ap-northeast-1",
          "ap-northeast-2",
          "ap-northeast-3",
          "ap-south-1",
          "ap-south-2",
          "ap-southeast-1",
          "ap-southeast-2",
          "ap-southeast-3",
          "ap-southeast-4",
          "ca-central-1",
          "ca-west-1",
          "eu-central-1",
          "eu-central-2",
          "eu-north-1",
          "eu-south-1",
          "eu-south-2",
          "eu-west-1",
          "eu-west-2",
          "eu-west-3",
          "il-central-1",
          "me-central-1",
          "me-south-1",
          "sa-east-1",
          "us-east-1",
          "us-east-2",
          "us-west-1",
          "us-west-2"
        ],
        "aws-cn": [
          "cn-north-1",
          "cn-northwest-1"
        ],
        "aws-us-gov": [
          "us-gov-east-1",
          "us-gov-west-1"
        ]
      }
    },
    "ecr": {
      "regions": {
        "aws": [
          "af-south-1",
          "ap-east-1",
          "ap-northeast-1",
          "ap-northeast-2",
          "ap-northeast-3",
          "ap-south-1",
          "ap-south-2",
          "ap-southeast-1",
          "ap-southeast-2",
          "ap-southeast-3",
          "ap-southeast-4",
          "ca-central-1",
          "ca-west-1",
          "eu-central-1",
          "eu-central-2",
          "eu-north-1",
          "eu-south-1",
          "eu-south-2",
          "eu-west-1",
          "eu-west-2",
          "eu-west-3",
          "il-central-1",
          "me-central-1",
          "me-south-1",
          "sa-east-1",
          "us-east-1",
          "us-east-2",
          "us-west-1",
          "us-west-2"
        ],
        "aws-cn": [
          "cn-north-1",
          "cn-northwest-1"
        ],
        "aws-us-gov": [
          "us-gov-east-1",
          "us-gov-west-1"
        ]
      }
    },
    "ecr-public": {
      "regions": {
        "aws": [
          "us-east-1",
          "us-west-2"
        ],
        "aws-cn": [],
        "aws-us-gov": []
      }
    },
    "ecs": {
      "regions": {
        "aws": [
          "af-south-1",
          "ap-east-1",
          "ap-northeast-1",
          "ap-northeast-2",
          "ap-northeast-3",
          "ap-south-1",
          "ap-south-2",
          "ap-southeast-1",
          "ap-southeast-2",
          "ap-southeast-3",
          "ap-southeast-4",
          "ca-central-1",
          "ca-west-1",
          "eu-central-1",
          "eu-central-2",
          "eu-north-1",
          "eu-south-1",
          "eu-south-2",
          "eu-west-1",
          "eu-west-2",
          "eu-west-3",
          "il-central-1",
          "me-central-1",
          "me-south-1",
          "sa-east-1",
          "us-east-1",
          "us-east-2",
          "us-west-1",
          "us-west-2"
        ],
        "aws-cn": [
          "cn-north-1",
          "cn-northwest-1"
        ],
        "aws-us-gov": [
          "us-gov-east-1",
          "us-gov-west-1"
        ]
      }
    },
    "efs": {
      "regions": {
        "aws": [
          "af-south-1",
          "ap-east-1",
          "ap-northeast-1",
          "ap-northeast-2",
          "ap-northeast-3",
          "ap-south-1",
          "ap-south-2",
          "ap-southeast-1",
          "ap-southeast-2",
          "ap-southeast-3",
          "ap-southeast-4",
          "ca-central-1",
          "ca-west-1",
          "eu-central-1",
          "eu-central-2",
          "eu-north-1",
          "eu-south-1",
          "eu-south-2",
          "eu-west-1",
          "eu-west-2",
          "eu-west-3",
          "il-central-1",
          "me-central-1",
          "me-south-1",
          "sa-east-1",
          "us-east-1",
          "us-east-2",
          "us-west-1",
          "us-west-2"
        ],
        "aws-cn": [
          "cn-north-1",
          "cn-northwest-1"
        ],
        "aws-us-gov": [
          "us-gov-east-1",
          "us-gov-west-1"
        ]
      }
    },
    "eks": {
      "regions": {
        "aws": [
          "af-south-1",
          "ap-east-1",
          "ap-northeast-1",
          "ap-northeast-2",
          "ap-northeast-3",
          "ap-south-1",
          "ap-south-2",
          "ap-southeast-1",
          "ap-southeast-2",
          "ap-southeast-3",
          "ap-southeast-4",
          "ca-central-1",
          "ca-west-1",
          "eu-central-1",
          "eu-central-2",
          "eu-north-1",
          "eu-south-1",
          "eu-south-2",
          "eu-west-1",
          "eu-west-2",
          "eu-west-3",
          "il-central-1",
          "me-central-1",
          "me-south-1",
          "sa-east-1",
          "us-east-1",
          "us-east-2",
          "us-west-1",
          "us-west-2"
        ],
        "aws-cn": [
          "cn-north-1",
          "cn-northwest-1"
        ],
        "aws-us-gov": [
          "us-gov-east-1",
          "us-gov-west-1"
        ]
      }
    },
    "eks-auth": {
      "regions": {
        "aws": [
          "af-south-1",
          "ap-east-1",
          "ap-northeast-1",
          "ap-northeast-2",
          "ap-northeast-3",
          "ap-south-1",
          "ap-south-2",
          "ap-southeast-1",
          "ap-southeast-2",
          "ap-southeast-3",
          "ap-southeast-4",
          "ca-central-1",
          "ca-west-1",
          "eu-central-1",
          "eu-central-2",
          "eu-north-1",
          "eu-south-1",
          "eu-south-2",
          "eu-west-1",
          "eu-west-2",
          "eu-west-3",
          "il-central-1",
          "me-central-1",
          "me-south-1",
          "sa-east-1",
          "us-east-1",
          "us-east-2",
          "us-west-1",
          "us-west-2"
        ],
        "aws-cn": [],
        "aws-us-gov": []
      }
    },
    "elastic-inference": {
      "regions": {
        "aws": [
          "ap-northeast-1",
          "ap-northeast-2",
          "eu-west-1",
          "us-east-1",
          "us-east-2",
          "us-west-2"
        ],
        "aws-cn": [],
        "aws-us-gov": []
      }
    },
    "elasticache": {
      "regions": {
        "aws": [
          "af-south-1",
          "ap-east-1",
          "ap-northeast-1",
          "ap-northeast-2",
          "ap-northeast-3",
          "ap-south-1",
          "ap-south-2",
          "ap-southeast-1",
          "ap-southeast-2",
          "ap-southeast-3",
          "ap-southeast-4",
          "ca-central-1",
          "ca-west-1",
          "eu-central-1",
          "eu-central-2",
          "eu-north-1",
          "eu-south-1",
          "eu-south-2",
          "eu-west-1",
          "eu-west-2",
          "eu-west-3",
          "il-central-1",
          "me-central-1",
          "me-south-1",
          "sa-east-1",
          "us-east-1",
          "us-east-2",
          "us-west-1",
          "us-west-2"
        ],
        "aws-cn": [
          "cn-north-1",
          "cn-northwest-1"
        ],
        "aws-us-gov": [
          "us-gov-east-1",
          "us-gov-west-1"
        ]
      }
    },
    "elasticbeanstalk": {
      "regions": {
        "aws": [
          "af-south-1",
          "ap-east-1",
          "ap-northeast-1",
          "ap-northeast-2",
          "ap-northeast-3",
          "ap-south-1",
          "ap-southeast-1",
          "ap-southeast-2",
          "ap-southeast-3",
          "ca-central-1",
          "eu-central-1",
          "eu-north-1",
          "eu-south-1",
          "eu-west-1",
          "eu-west-2",
          "eu-west-3",
          "il-central-1",
          "me-south-1",
          "sa-east-1",
          "us-east-1",
          "us-east-2",
          "us-west-1",
          "us-west-2"
        ],
        "aws-cn": [
          "cn-north-1",
          "cn-northwest-1"
        ],
        "aws-us-gov": [
          "us-gov-east-1",
          "us-gov-west-1"
        ]
      }
    },
    "elastictranscoder": {
      "regions": {
        "aws": [
          "ap-northeast-1",
          "ap-south-1",
          "ap-southeast-1",
          "ap-southeast-2",
          "eu-west-1",
          "us-east-1",
          "us-west-1",
          "us-west-2"
        ],
        "aws-cn": [],
        "aws-us-gov": []
      }
    },
    "elb": {
      "regions": {
        "aws": [
          "af-south-1",
          "ap-east-1",
          "ap-northeast-1",
          "ap-northeast-2",
          "ap-northeast-3",
          "ap-south-1",
          "ap-south-2",
          "ap-southeast-1",
          "ap-southeast-2",
          "ap-southeast-3",
          "ap-southeast-4",
          "ca-central-1",
          "ca-west-1",
          "eu-central-1",
          "eu-central-2",
          "eu-north-1",
          "eu-south-1",
          "eu-south-2",
          "eu-west-1",
          "eu-west-2",
          "eu-west-3",
          "il-central-1",
          "me-central-1",
          "me-south-1",
          "sa-east-1",
          "us-east-1",
          "us-east-2",
          "us-west-1",
          "us-west-2"
        ],
        "aws-cn": [
          "cn-north-1",
          "cn-northwest-1"
        ],
        "aws-us-gov": [
          "us-gov-east-1",
          "us-gov-west-1"
        ]
      }
    },
    "elbv2": {
      "regions": {
        "aws": [
          "af-south-1",
          "ap-east-1",
          "ap-northeast-1",
          "ap-northeast-2",
          "ap-northeast-3",
          "ap-south-1",
          "ap-south-2",
          "ap-southeast-1",
          "ap-southeast-2",
          "ap-southeast-3",
          "ap-southeast-4",
          "ca-central-1",
          "ca-west-1",
          "eu-central-1",
          "eu-central-2",
          "eu-north-1",
          "eu-south-1",
          "eu-south-2",
          "eu-west-1",
          "eu-west-2",
          "eu-west-3",
          "il-central-1",
          "me-central-1",
          "me-south-1",
          "sa-east-1",
          "us-east-1",
          "us-east-2",
          "us-west-1",
          "us-west-2"
        ],
        "aws-cn": [
          "cn-north-1",
          "cn-northwest-1"
        ],
        "aws-us-gov": [
          "us-gov-east-1",
          "us-gov-west-1"
        ]
      }
    },
    "emr": {
      "regions": {
        "aws": [
          "af-south-1",
          "ap-east-1",
          "ap-northeast-1",
          "ap-northeast-2",
          "ap-northeast-3",
          "ap-south-1",
          "ap-south-2",
          "ap-southeast-1",
          "ap-southeast-2",
          "ap-southeast-3",
          "ap-southeast-4",
          "ca-central-1",
          "ca-west-1",
          "eu-central-1",
          "eu-central-2",
          "eu-north-1",
          "eu-south-1",
          "eu-south-2",
          "eu-west-1",
          "eu-west-2",
          "eu-west-3",
          "il-central-1",
          "me-central-1",
          "me-south-1",
          "sa-east-1",
          "us-east-1",
          "us-east-2",
          "us-west-1",
          "us-west-2"
        ],
        "aws-cn": [
          "cn-north-1",
          "cn-northwest-1"
        ],
        "aws-us-gov": [
          "us-gov-east-1",
          "us-gov-west-1"
        ]
      }
    },
    "emr-containers": {
      "regions": {
        "aws": [
          "af-south-1",
          "ap-east-1",
          "ap-northeast-1",
          "ap-northeast-2",
          "ap-northeast-3",
          "ap-south-1",
          "ap-southeast-1",
          "ap-southeast-2",
          "ap-southeast-3",
          "ca-central-1",
          "eu-central-1",
          "eu-central-2",
          "eu-north-1",
          "eu-south-1",
          "eu-south-2",
          "eu-west-1",
          "eu-west-2",
          "eu-west-3",
          "me-central-1",
          "me-south-1",
          "sa-east-1",
          "us-east-1",
          "us-east-2",
          "us-west-1",
          "us-west-2"
        ],
        "aws-cn": [
          "cn-north-1",
          "cn-northwest-1"
        ],
        "aws-us-gov": [
          "us-gov-east-1",
          "us-gov-west-1"
        ]
      }
    },
    "emr-serverless": {
      "regions": {
        "aws": [
          "af-south-1",
          "ap-east-1",
          "ap-northeast-1",
          "ap-northeast-2",
          "ap-northeast-3",
          "ap-south-1",
          "ap-southeast-1",
          "ap-southeast-2",
          "ap-southeast-3",
          "ca-central-1",
          "eu-central-1",
          "eu-north-1",
          "eu-south-1",
          "eu-south-2",
          "eu-west-1",
          "eu-west-2",
          "eu-west-3",
          "me-central-1",
          "me-south-1",
          "sa-east-1",
          "us-east-1",
          "us-east-2",
          "us-west-1",
          "us-west-2"
        ],
        "aws-cn": [
          "cn-north-1",
          "cn-northwest-1"
        ],
        "aws-us-gov": [
          "us-gov-east-1",
          "us-gov-west-1"
        ]
      }
    },
    "entityresolution": {
      "regions": {
        "aws": [
          "ap-northeast-1",
          "ap-northeast-2",
          "ap-southeast-1",
          "ap-southeast-2",
          "eu-central-1",
          "eu-west-1",
          "eu-west-2",
          "us-east-1",
          "us-east-2",
          "us-west-2"
        ],
        "aws-cn": [],
        "aws-us-gov": []
      }
    },
    "es": {
      "regions": {
        "aws": [
          "af-south-1",
          "ap-east-1",
          "ap-northeast-1",
          "ap-northeast-2",
          "ap-northeast-3",
          "ap-south-1",
          "ap-south-2",
          "ap-southeast-1",
          "ap-southeast-2",
          "ap-southeast-3",
          "ap-southeast-4",
          "ca-central-1",
          "ca-west-1",
          "eu-central-1",
          "eu-central-2",
          "eu-north-1",
          "eu-south-1",
          "eu-south-2",
          "eu-west-1",
          "eu-west-2",
          "eu-west-3",
          "il-central-1",
          "me-central-1",
          "me-south-1",
          "sa-east-1",
          "us-east-1",
          "us-east-2",
          "us-west-1",
          "us-west-2"
        ],
        "aws-cn": [
          "cn-north-1",
          "cn-northwest-1"
        ],
        "aws-us-gov": [
          "us-gov-east-1",
          "us-gov-west-1"
        ]
      }
    },
    "eventbridge": {
      "regions": {
        "aws": [
          "af-south-1",
          "ap-east-1",
          "ap-northeast-1",
          "ap-northeast-2",
          "ap-northeast-3",
          "ap-south-1",
          "ap-south-2",
          "ap-southeast-1",
          "ap-southeast-2",
          "ap-southeast-3",
          "ap-southeast-4",
          "ca-central-1",
          "ca-west-1",
          "eu-central-1",
          "eu-central-2",
          "eu-north-1",
          "eu-south-1",
          "eu-south-2",
          "eu-west-1",
          "eu-west-2",
          "eu-west-3",
          "il-central-1",
          "me-central-1",
          "me-south-1",
          "sa-east-1",
          "us-east-1",
          "us-east-2",
          "us-west-1",
          "us-west-2"
        ],
        "aws-cn": [
          "cn-north-1",
          "cn-northwest-1"
        ],
        "aws-us-gov": [
          "us-gov-east-1",
          "us-gov-west-1"
        ]
      }
    },
    "events": {
      "regions": {
        "aws": [
          "af-south-1",
          "ap-east-1",
          "ap-northeast-1",
          "ap-northeast-2",
          "ap-northeast-3",
          "ap-south-1",
          "ap-south-2",
          "ap-southeast-1",
          "ap-southeast-2",
          "ap-southeast-3",
          "ap-southeast-4",
          "ca-central-1",
          "ca-west-1",
          "eu-central-1",
          "eu-central-2",
          "eu-north-1",
          "eu-south-1",
          "eu-south-2",
          "eu-west-1",
          "eu-west-2",
          "eu-west-3",
          "il-central-1",
          "me-central-1",
          "me-south-1",
          "sa-east-1",
          "us-east-1",
          "us-east-2",
          "us-west-1",
          "us-west-2"
        ],
        "aws-cn": [
          "cn-north-1",
          "cn-northwest-1"
        ],
        "aws-us-gov": [
          "us-gov-east-1",
          "us-gov-west-1"
        ]
      }
    },
    "evidently": {
      "regions": {
        "aws": [
          "ap-northeast-1",
          "ap-southeast-1",
          "ap-southeast-2",
          "eu-central-1",
          "eu-north-1",
          "eu-west-1",
          "us-east-1",
          "us-east-2",
          "us-west-2"
        ],
        "aws-cn": [],
        "aws-us-gov": []
      }
    },
    "fargate": {
      "regions": {
        "aws": [
          "af-south-1",
          "ap-east-1",
          "ap-northeast-1",
          "ap-northeast-2",
          "ap-northeast-3",
          "ap-south-1",
          "ap-south-2",
          "ap-southeast-1",
          "ap-southeast-2",
          "ap-southeast-3",
          "ap-southeast-4",
          "ca-central-1",
          "ca-west-1",
          "eu-central-1",
          "eu-central-2",
          "eu-north-1",
          "eu-south-1",
          "eu-south-2",
          "eu-west-1",
          "eu-west-2",
          "eu-west-3",
          "il-central-1",
          "me-central-1",
          "me-south-1",
          "sa-east-1",
          "us-east-1",
          "us-east-2",
          "us-west-1",
          "us-west-2"
        ],
        "aws-cn": [
          "cn-north-1",
          "cn-northwest-1"
        ],
        "aws-us-gov": [
          "us-gov-east-1",
          "us-gov-west-1"
        ]
      }
    },
    "filecache": {
      "regions": {
        "aws": [
          "ap-northeast-1",
          "ap-southeast-1",
          "ap-southeast-2",
          "ca-central-1",
          "eu-central-1",
          "eu-west-1",
          "eu-west-2",
          "us-east-1",
          "us-east-2",
          "us-west-2"
        ],
        "aws-cn": [],
        "aws-us-gov": []
      }
    },
    "finspace": {
      "regions": {
        "aws": [
          "ap-northeast-1",
          "ap-southeast-1",
          "ap-southeast-2",
          "ca-central-1",
          "eu-central-1",
          "eu-west-1",
          "eu-west-2",
          "us-east-1",
          "us-east-2",
          "us-west-2"
        ],
        "aws-cn": [],
        "aws-us-gov": []
      }
    },
    "finspace-data": {
      "regions": {
        "aws": [
          "ca-central-1",
          "eu-west-1",
          "us-east-1",
          "us-east-2",
          "us-west-2"
        ],
        "aws-cn": [],
        "aws-us-gov": []
      }
    },
    "firehose": {
      "regions": {
        "aws": [
          "af-south-1",
          "ap-east-1",
          "ap-northeast-1",
          "ap-northeast-2",
          "ap-northeast-3",
          "ap-south-1",
          "ap-south-2",
          "ap-southeast-1",
          "ap-southeast-2",
          "ap-southeast-3",
          "ap-southeast-4",
          "ca-central-1",
          "ca-west-1",
          "eu-central-1",
          "eu-central-2",
          "eu-north-1",
          "eu-south-1",
          "eu-south-2",
          "eu-west-1",
          "eu-west-2",
          "eu-west-3",
          "il-central-1",
          "me-central-1",
          "me-south-1",
          "sa-east-1",
          "us-east-1",
          "us-east-2",
          "us-west-1",
          "us-west-2"
        ],
        "aws-cn": [
          "cn-north-1",
          "cn-northwest-1"
        ],
        "aws-us-gov": [
          "us-gov-east-1",
          "us-gov-west-1"
        ]
      }
    },
    "fis": {
      "regions": {
        "aws": [
          "af-south-1",
          "ap-east-1",
          "ap-northeast-1",
          "ap-northeast-2",
          "ap-south-1",
          "ap-southeast-1",
          "ap-southeast-2",
          "ca-central-1",
          "eu-central-1",
          "eu-north-1",
          "eu-south-1",
          "eu-south-2",
          "eu-west-1",
          "eu-west-2",
          "eu-west-3",
          "me-south-1",
          "sa-east-1",
          "us-east-1",
          "us-east-2",
          "us-west-1",
          "us-west-2"
        ],
        "aws-cn": [],
        "aws-us-gov": [
          "us-gov-east-1",
          "us-gov-west-1"
        ]
      }
    },
    "fms": {
      "regions": {
        "aws": [
          "af-south-1",
          "ap-east-1",
          "ap-northeast-1",
          "ap-northeast-2",
          "ap-northeast-3",
          "ap-south-1",
          "ap-south-2",
          "ap-southeast-1",
          "ap-southeast-2",
          "ap-southeast-3",
          "ap-southeast-4",
          "ca-central-1",
          "ca-west-1",
          "eu-central-1",
          "eu-central-2",
          "eu-north-1",
          "eu-south-1",
          "eu-south-2",
          "eu-west-1",
          "eu-west-2",
          "eu-west-3",
          "il-central-1",
          "me-central-1",
          "me-south-1",
          "sa-east-1",
          "us-east-1",
          "us-east-2",
          "us-west-1",
          "us-west-2"
        ],
        "aws-cn": [
          "cn-north-1",
          "cn-northwest-1"
        ],
        "aws-us-gov": [
          "us-gov-east-1",
          "us-gov-west-1"
        ]
      }
    },
    "forecast": {
      "regions": {
        "aws": [
          "ap-northeast-1",
          "ap-northeast-2",
          "ap-south-1",
          "ap-southeast-1",
          "ap-southeast-2",
          "eu-central-1",
          "eu-west-1",
          "us-east-1",
          "us-east-2",
          "us-west-2"
        ],
        "aws-cn": [],
        "aws-us-gov": []
      }
    },
    "forecastquery": {
      "regions": {
        "aws": [
          "ap-northeast-1",
          "ap-northeast-2",
          "ap-south-1",
          "ap-southeast-1",
          "ap-southeast-2",
          "eu-central-1",
          "eu-west-1",
          "us-east-1",
          "us-east-2",
          "us-west-2"
        ],
        "aws-cn": [],
        "aws-us-gov": []
      }
    },
    "frauddetector": {
      "regions": {
        "aws": [
          "ap-southeast-1",
          "ap-southeast-2",
          "eu-west-1",
          "us-east-1",
          "us-east-2",
          "us-west-2"
        ],
        "aws-cn": [],
        "aws-us-gov": []
      }
    },
    "freertosota": {
      "regions": {
        "aws": [
          "ap-east-1",
          "ap-northeast-1",
          "ap-northeast-2",
          "ap-south-1",
          "ap-southeast-1",
          "ap-southeast-2",
          "ca-central-1",
          "eu-central-1",
          "eu-north-1",
          "eu-west-1",
          "eu-west-2",
          "eu-west-3",
          "me-south-1",
          "sa-east-1",
          "us-east-1",
          "us-east-2",
          "us-west-1",
          "us-west-2"
        ],
        "aws-cn": [
          "cn-north-1",
          "cn-northwest-1"
        ],
        "aws-us-gov": []
      }
    },
    "fsx": {
      "regions": {
        "aws": [
          "af-south-1",
          "ap-east-1",
          "ap-northeast-1",
          "ap-northeast-2",
          "ap-northeast-3",
          "ap-south-1",
          "ap-south-2",
          "ap-southeast-1",
          "ap-southeast-2",
          "ap-southeast-3",
          "ap-southeast-4",
          "ca-central-1",
          "ca-west-1",
          "eu-central-1",
          "eu-central-2",
          "eu-north-1",
          "eu-south-1",
          "eu-south-2",
          "eu-west-1",
          "eu-west-2",
          "eu-west-3",
          "il-central-1",
          "me-central-1",
          "me-south-1",
          "sa-east-1",
          "us-east-1",
          "us-east-2",
          "us-west-1",
          "us-west-2"
        ],
        "aws-cn": [
          "cn-north-1",
          "cn-northwest-1"
        ],
        "aws-us-gov": [
          "us-gov-east-1",
          "us-gov-west-1"
        ]
      }
    },
    "fsx-lustre": {
      "regions": {
        "aws": [
          "af-south-1",
          "ap-east-1",
          "ap-northeast-1",
          "ap-northeast-2",
          "ap-northeast-3",
          "ap-south-1",
          "ap-south-2",
          "ap-southeast-1",
          "ap-southeast-2",
          "ap-southeast-3",
          "ap-southeast-4",
          "ca-central-1",
          "ca-west-1",
          "eu-central-1",
          "eu-central-2",
          "eu-north-1",
          "eu-south-1",
          "eu-south-2",
          "eu-west-1",
          "eu-west-2",
          "eu-west-3",
          "il-central-1",
          "me-central-1",
          "me-south-1",
          "sa-east-1",
          "us-east-1",
          "us-east-2",
          "us-west-1",
          "us-west-2"
        ],
        "aws-cn": [
          "cn-north-1",
          "cn-northwest-1"
        ],
        "aws-us-gov": [
          "us-gov-east-1",
          "us-gov-west-1"
        ]
      }
    },
    "fsx-ontap": {
      "regions": {
        "aws": [
          "af-south-1",
          "ap-east-1",
          "ap-northeast-1",
          "ap-northeast-2",
          "ap-northeast-3",
          "ap-south-1",
          "ap-south-2",
          "ap-southeast-1",
          "ap-southeast-2",
          "ap-southeast-3",
          "ap-southeast-4",
          "ca-central-1",
          "ca-west-1",
          "eu-central-1",
          "eu-central-2",
          "eu-north-1",
          "eu-south-1",
          "eu-south-2",
          "eu-west-1",
          "eu-west-2",
          "eu-west-3",
          "il-central-1",
          "me-central-1",
          "me-south-1",
          "sa-east-1",
          "us-east-1",
          "us-east-2",
          "us-west-1",
          "us-west-2"
        ],
        "aws-cn": [
          "cn-north-1",
          "cn-northwest-1"
        ],
        "aws-us-gov": [
          "us-gov-east-1",
          "us-gov-west-1"
        ]
      }
    },
    "fsx-openzfs": {
      "regions": {
        "aws": [
          "af-south-1",
          "ap-east-1",
          "ap-northeast-1",
          "ap-northeast-2",
          "ap-northeast-3",
          "ap-south-1",
          "ap-south-2",
          "ap-southeast-1",
          "ap-southeast-2",
          "ap-southeast-3",
          "ca-central-1",
          "ca-west-1",
          "eu-central-1",
          "eu-central-2",
          "eu-north-1",
          "eu-south-1",
          "eu-south-2",
          "eu-west-1",
          "eu-west-2",
          "eu-west-3",
          "il-central-1",
          "me-central-1",
          "me-south-1",
          "sa-east-1",
          "us-east-1",
          "us-east-2",
          "us-west-1",
          "us-west-2"
        ],
        "aws-cn": [
          "cn-north-1",
          "cn-northwest-1"
        ],
        "aws-us-gov": [
          "us-gov-east-1",
          "us-gov-west-1"
        ]
      }
    },
    "fsx-windows": {
      "regions": {
        "aws": [
          "af-south-1",
          "ap-east-1",
          "ap-northeast-1",
          "ap-northeast-2",
          "ap-northeast-3",
          "ap-south-1",
          "ap-south-2",
          "ap-southeast-1",
          "ap-southeast-2",
          "ap-southeast-3",
          "ap-southeast-4",
          "ca-central-1",
          "ca-west-1",
          "eu-central-1",
          "eu-central-2",
          "eu-north-1",
          "eu-south-1",
          "eu-south-2",
          "eu-west-1",
          "eu-west-2",
          "eu-west-3",
          "il-central-1",
          "me-central-1",
          "me-south-1",
          "sa-east-1",
          "us-east-1",
          "us-east-2",
          "us-west-1",
          "us-west-2"
        ],
        "aws-cn": [
          "cn-north-1",
          "cn-northwest-1"
        ],
        "aws-us-gov": [
          "us-gov-east-1",
          "us-gov-west-1"
        ]
      }
    },
    "gamelift": {
      "regions": {
        "aws": [
          "af-south-1",
          "ap-east-1",
          "ap-northeast-1",
          "ap-northeast-2",
          "ap-northeast-3",
          "ap-south-1",
          "ap-southeast-1",
          "ap-southeast-2",
          "ca-central-1",
          "eu-central-1",
          "eu-north-1",
          "eu-south-1",
          "eu-west-1",
          "eu-west-2",
          "eu-west-3",
          "me-south-1",
          "sa-east-1",
          "us-east-1",
          "us-east-2",
          "us-west-1",
          "us-west-2"
        ],
        "aws-cn": [
          "cn-north-1",
          "cn-northwest-1"
        ],
        "aws-us-gov": []
      }
    },
    "glacier": {
      "regions": {
        "aws": [
          "af-south-1",
          "ap-east-1",
          "ap-northeast-1",
          "ap-northeast-2",
          "ap-northeast-3",
          "ap-south-1",
          "ap-southeast-1",
          "ap-southeast-2",
          "ap-southeast-3",
          "ca-central-1",
          "eu-central-1",
          "eu-north-1",
          "eu-south-1",
          "eu-west-1",
          "eu-west-2",
          "eu-west-3",
          "me-south-1",
          "sa-east-1",
          "us-east-1",
          "us-east-2",
          "us-west-1",
          "us-west-2"
        ],
        "aws-cn": [
          "cn-north-1",
          "cn-northwest-1"
        ],
        "aws-us-gov": [
          "us-gov-east-1",
          "us-gov-west-1"
        ]
      }
    },
    "globalaccelerator": {
      "regions": {
        "aws": [
          "af-south-1",
          "ap-east-1",
          "ap-northeast-1",
          "ap-northeast-2",
          "ap-northeast-3",
          "ap-south-1",
          "ap-south-2",
          "ap-southeast-1",
          "ap-southeast-2",
          "ap-southeast-3",
          "ap-southeast-4",
          "ca-central-1",
          "ca-west-1",
          "eu-central-1",
          "eu-central-2",
          "eu-north-1",
          "eu-south-1",
          "eu-south-2",
          "eu-west-1",
          "eu-west-2",
          "eu-west-3",
          "il-central-1",
          "me-central-1",
          "me-south-1",
          "sa-east-1",
          "us-east-1",
          "us-east-2",
          "us-west-1",
          "us-west-2"
        ],
        "aws-cn": [],
        "aws-us-gov": []
      }
    },
    "glue": {
      "regions": {
        "aws": [
          "af-south-1",
          "ap-east-1",
          "ap-northeast-1",
          "ap-northeast-2",
          "ap-northeast-3",
          "ap-south-1",
          "ap-south-2",
          "ap-southeast-1",
          "ap-southeast-2",
          "ap-southeast-3",
          "ap-southeast-4",
          "ca-central-1",
          "ca-west-1",
          "eu-central-1",
          "eu-central-2",
          "eu-north-1",
          "eu-south-1",
          "eu-south-2",
          "eu-west-1",
          "eu-west-2",
          "eu-west-3",
          "il-central-1",
          "me-central-1",
          "me-south-1",
          "sa-east-1",
          "us-east-1",
          "us-east-2",
          "us-west-1",
          "us-west-2"
        ],
        "aws-cn": [
          "cn-north-1",
          "cn-northwest-1"
        ],
        "aws-us-gov": [
          "us-gov-east-1",
          "us-gov-west-1"
        ]
      }
    },
    "grafana": {
      "regions": {
        "aws": [
          "ap-northeast-1",
          "ap-northeast-2",
          "ap-southeast-1",
          "ap-southeast-2",
          "eu-central-1",
          "eu-west-1",
          "eu-west-2",
          "us-east-1",
          "us-east-2",
          "us-west-2"
        ],
        "aws-cn": [],
        "aws-us-gov": []
      }
    },
    "greengrass": {
      "regions": {
        "aws": [
          "ap-northeast-1",
          "ap-northeast-2",
          "ap-south-1",
          "ap-southeast-1",
          "ap-southeast-2",
          "ca-central-1",
          "eu-central-1",
          "eu-west-1",
          "eu-west-2",
          "us-east-1",
          "us-east-2",
          "us-west-2"
        ],
        "aws-cn": [
          "cn-north-1"
        ],
        "aws-us-gov": [
          "us-gov-east-1",
          "us-gov-west-1"
        ]
      }
    },
    "groundstation": {
      "regions": {
        "aws": [
          "af-south-1",
          "ap-northeast-2",
          "ap-southeast-1",
          "ap-southeast-2",
          "eu-central-1",
          "eu-north-1",
          "eu-west-1",
          "me-south-1",
          "sa-east-1",
          "us-east-1",
          "us-east-2",
          "us-west-2"
        ],
        "aws-cn": [],
        "aws-us-gov": []
      }
    },
    "guardduty": {
      "regions": {
        "aws": [
          "af-south-1",
          "ap-east-1",
          "ap-northeast-1",
          "ap-northeast-2",
          "ap-northeast-3",
          "ap-south-1",
          "ap-south-2",
          "ap-southeast-1",
          "ap-southeast-2",
          "ap-southeast-3",
          "ap-southeast-4",
          "ca-central-1",
          "ca-west-1",
          "eu-central-1",
          "eu-central-2",
          "eu-north-1",
          "eu-south-1",
          "eu-south-2",
          "eu-west-1",
          "eu-west-2",
          "eu-west-3",
          "il-central-1",
          "me-central-1",
          "me-south-1",
          "sa-east-1",
          "us-east-1",
          "us-east-2",
          "us-west-1",
          "us-west-2"
        ],
        "aws-cn": [
          "cn-north-1",
          "cn-northwest-1"
        ],
        "aws-us-gov": [
          "us-gov-east-1",
          "us-gov-west-1"
        ]
      }
    },
    "health": {
      "regions": {
        "aws": [
          "us-east-1",
          "us-east-2"
        ],
        "aws-cn": [
          "cn-north-1",
          "cn-northwest-1"
        ],
        "aws-us-gov": [
          "us-gov-west-1"
        ]
      }
    },
    "honeycode": {
      "regions": {
        "aws": [
          "us-west-2"
        ],
        "aws-cn": [],
        "aws-us-gov": []
      }
    },
    "iam": {
      "regions": {
        "aws": [
          "af-south-1",
          "ap-east-1",
          "ap-northeast-1",
          "ap-northeast-2",
          "ap-northeast-3",
          "ap-south-1",
          "ap-south-2",
          "ap-southeast-1",
          "ap-southeast-2",
          "ap-southeast-3",
          "ap-southeast-4",
          "ca-central-1",
          "ca-west-1",
          "eu-central-1",
          "eu-central-2",
          "eu-north-1",
          "eu-south-1",
          "eu-south-2",
          "eu-west-1",
          "eu-west-2",
          "eu-west-3",
          "il-central-1",
          "me-central-1",
          "me-south-1",
          "sa-east-1",
          "us-east-1",
          "us-east-2",
          "us-west-1",
          "us-west-2"
        ],
        "aws-cn": [
          "cn-north-1",
          "cn-northwest-1"
        ],
        "aws-us-gov": [
          "us-gov-east-1",
          "us-gov-west-1"
        ]
      }
    },
    "identity-center": {
      "regions": {
        "aws": [
          "af-south-1",
          "ap-east-1",
          "ap-northeast-1",
          "ap-northeast-2",
          "ap-northeast-3",
          "ap-south-1",
          "ap-south-2",
          "ap-southeast-1",
          "ap-southeast-2",
          "ap-southeast-3",
          "ap-southeast-4",
          "ca-central-1",
          "ca-west-1",
          "eu-central-1",
          "eu-central-2",
          "eu-north-1",
          "eu-south-1",
          "eu-south-2",
          "eu-west-1",
          "eu-west-2",
          "eu-west-3",
          "il-central-1",
          "me-central-1",
          "me-south-1",
          "sa-east-1",
          "us-east-1",
          "us-east-2",
          "us-west-1",
          "us-west-2"
        ],
        "aws-cn": [
          "cn-north-1",
          "cn-northwest-1"
        ],
        "aws-us-gov": [
          "us-gov-east-1",
          "us-gov-west-1"
        ]
      }
    },
    "identitystore": {
      "regions": {
        "aws": [
          "af-south-1",
          "ap-east-1",
          "ap-northeast-1",
          "ap-northeast-2",
          "ap-northeast-3",
          "ap-south-1",
          "ap-south-2",
          "ap-southeast-1",
          "ap-southeast-2",
          "ap-southeast-3",
          "ap-southeast-4",
          "ca-central-1",
          "ca-west-1",
          "eu-central-1",
          "eu-central-2",
          "eu-north-1",
          "eu-south-1",
          "eu-south-2",
          "eu-west-1",
          "eu-west-2",
          "eu-west-3",
          "il-central-1",
          "me-central-1",
          "me-south-1",
          "sa-east-1",
          "us-east-1",
          "us-east-2",
          "us-west-1",
          "us-west-2"
        ],
        "aws-cn": [
          "cn-north-1",
          "cn-northwest-1"
        ],
        "aws-us-gov": [
          "us-gov-east-1",
          "us-gov-west-1"
        ]
      }
    },
    "imagebuilder": {
      "regions": {
        "aws": [
          "af-south-1",
          "ap-east-1",
          "ap-northeast-1",
          "ap-northeast-2",
          "ap-northeast-3",
          "ap-south-1",
          "ap-south-2",
          "ap-southeast-1",
          "ap-southeast-2",
          "ap-southeast-3",
          "ap-southeast-4",
          "ca-central-1",
          "ca-west-1",
          "eu-central-1",
          "eu-central-2",
          "eu-north-1",
          "eu-south-1",
          "eu-south-2",
          "eu-west-1",
          "eu-west-2",
          "eu-west-3",
          "il-central-1",
          "me-central-1",
          "me-south-1",
          "sa-east-1",
          "us-east-1",
          "us-east-2",
          "us-west-1",
          "us-west-2"
        ],
        "aws-cn": [
          "cn-north-1",
          "cn-northwest-1"
        ],
        "aws-us-gov": [
          "us-gov-east-1",
          "us-gov-west-1"
        ]
      }
    },
    "inspector": {
      "regions": {
        "aws": [
          "ap-northeast-1",
          "ap-northeast-2",
          "ap-south-1",
          "ap-southeast-2",
          "eu-central-1",
          "eu-north-1",
          "eu-west-1",
          "eu-west-2",
          "us-east-1",
          "us-east-2",
          "us-west-1",
          "us-west-2"
        ],
        "aws-cn": [],
        "aws-us-gov": [
          "us-gov-east-1",
          "us-gov-west-1"
        ]
      }
    },
    "inspector-scan": {
      "regions": {
        "aws": [
          "af-south-1",
          "ap-east-1",
          "ap-northeast-1",
          "ap-northeast-2",
          "ap-northeast-3",
          "ap-south-1",
          "ap-southeast-1",
          "ap-southeast-2",
          "ap-southeast-3",
          "ca-central-1",
          "eu-central-1",
          "eu-central-2",
          "eu-north-1",
          "eu-south-1",
          "eu-west-1",
          "eu-west-2",
          "eu-west-3",
          "me-south-1",
          "sa-east-1",
          "us-east-1",
          "us-east-2",
          "us-west-1",
          "us-west-2"
        ],
        "aws-cn": [],
        "aws-us-gov": [
          "us-gov-east-1",
          "us-gov-west-1"
        ]
      }
    },
    "inspector2": {
      "regions": {
        "aws": [
          "af-south-1",
          "ap-east-1",
          "ap-northeast-1",
          "ap-northeast-2",
          "ap-northeast-3",
          "ap-south-1",
          "ap-southeast-1",
          "ap-southeast-2",
          "ap-southeast-3",
          "ca-central-1",
          "eu-central-1",
          "eu-central-2",
          "eu-north-1",
          "eu-south-1",
          "eu-west-1",
          "eu-west-2",
          "eu-west-3",
          "me-south-1",
          "sa-east-1",
          "us-east-1",
          "us-east-2",
          "us-west-1",
          "us-west-2"
        ],
        "aws-cn": [
          "cn-north-1",
          "cn-northwest-1"
        ],
        "aws-us-gov": [
          "us-gov-east-1",
          "us-gov-west-1"
        ]
      }
    },
    "internetmonitor": {
      "regions": {
        "aws": [
          "af-south-1",
          "ap-east-1",
          "ap-northeast-1",
          "ap-northeast-2",
          "ap-northeast-3",
          "ap-south-1",
          "ap-south-2",
          "ap-southeast-1",
          "ap-southeast-2",
          "ap-southeast-3",
          "ap-southeast-4",
          "ca-central-1",
          "eu-central-1",
          "eu-central-2",
          "eu-north-1",
          "eu-south-1",
          "eu-south-2",
          "eu-west-1",
          "eu-west-2",
          "eu-west-3",
          "me-central-1",
          "me-south-1",
          "sa-east-1",
          "us-east-1",
          "us-east-2",
          "us-west-1",
          "us-west-2"
        ],
        "aws-cn": [],
        "aws-us-gov": []
      }
    },
    "iot": {
      "regions": {
        "aws": [
          "ap-east-1",
          "ap-northeast-1",
          "ap-northeast-2",
          "ap-south-1",
          "ap-southeast-1",
          "ap-southeast-2",
          "ca-central-1",
          "eu-central-1",
          "eu-north-1",
          "eu-west-1",
          "eu-west-2",
          "eu-west-3",
          "me-central-1",
          "me-south-1",
          "sa-east-1",
          "us-east-1",
          "us-east-2",
          "us-west-1",
          "us-west-2"
        ],
        "aws-cn": [
          "cn-north-1",
          "cn-northwest-1"
        ],
        "aws-us-gov": [
          "us-gov-east-1",
          "us-gov-west-1"
        ]
      }
    },
    "iot-data": {
      "regions": {
        "aws": [
          "ap-east-1",
          "ap-northeast-1",
          "ap-northeast-2",
          "ap-south-1",
          "ap-southeast-1",
          "ap-southeast-2",
          "ca-central-1",
          "eu-central-1",
          "eu-north-1",
          "eu-west-1",
          "eu-west-2",
          "eu-west-3",
          "me-central-1",
          "me-south-1",
          "sa-east-1",
          "us-east-1",
          "us-east-2",
          "us-west-1",
          "us-west-2"
        ],
        "aws-cn": [
          "cn-north-1",
          "cn-northwest-1"
        ],
        "aws-us-gov": [
          "us-gov-east-1",
          "us-gov-west-1"
        ]
      }
    },
    "iot1click-devices": {
      "regions": {
        "aws": [
          "us-west-2"
        ],
        "aws-cn": [],
        "aws-us-gov": []
      }
    },
    "iot1click-projects": {
      "regions": {
        "aws": [
          "ap-northeast-1",
          "eu-central-1",
          "eu-west-1",
          "eu-west-2",
          "us-east-1",
          "us-east-2",
          "us-west-2"
        ],
        "aws-cn": [],
        "aws-us-gov": []
      }
    },
    "iotanalytics": {
      "regions": {
        "aws": [
          "ap-northeast-1",
          "ap-south-1",
          "ap-southeast-2",
          "eu-central-1",
          "eu-west-1",
          "us-east-1",
          "us-east-2",
          "us-west-2"
        ],
        "aws-cn": [
          "cn-north-1"
        ],
        "aws-us-gov": []
      }
    },
    "iotdeviceadvisor": {
      "regions": {
        "aws": [
          "ap-northeast-1",
          "eu-west-1",
          "us-east-1",
          "us-west-2"
        ],
        "aws-cn": [],
        "aws-us-gov": []
      }
    },
    "iotdevicedefender": {
      "regions": {
        "aws": [
          "ap-east-1",
          "ap-northeast-1",
          "ap-northeast-2",
          "ap-south-1",
          "ap-southeast-1",
          "ap-southeast-2",
          "ca-central-1",
          "eu-central-1",
          "eu-north-1",
          "eu-west-1",
          "eu-west-2",
          "eu-west-3",
          "me-central-1",
          "me-south-1",
          "us-east-1",
          "us-east-2",
          "us-west-1",
          "us-west-2"
        ],
        "aws-cn": [
          "cn-north-1",
          "cn-northwest-1"
        ],
        "aws-us-gov": [
          "us-gov-east-1",
          "us-gov-west-1"
        ]
      }
    },
    "iotdevicemanagement": {
      "regions": {
        "aws": [
          "ap-east-1",
          "ap-northeast-1",
          "ap-northeast-2",
          "ap-south-1",
          "ap-southeast-1",
          "ap-southeast-2",
          "ca-central-1",
          "eu-central-1",
          "eu-north-1",
          "eu-west-1",
          "eu-west-2",
          "eu-west-3",
          "me-central-1",
          "me-south-1",
          "sa-east-1",
          "us-east-1",
          "us-east-2",
          "us-west-1",
          "us-west-2"
        ],
        "aws-cn": [
          "cn-north-1",
          "cn-northwest-1"
        ],
        "aws-us-gov": [
          "us-gov-east-1",
          "us-gov-west-1"
        ]
      }
    },
    "iotevents": {
      "regions": {
        "aws": [
          "ap-northeast-1",
          "ap-northeast-2",
          "ap-south-1",
          "ap-southeast-1",
          "ap-southeast-2",
          "ca-central-1",
          "eu-central-1",
          "eu-west-1",
          "eu-west-2",
          "us-east-1",
          "us-east-2",
          "us-west-2"
        ],
        "aws-cn": [
          "cn-north-1"
        ],
        "aws-us-gov": [
          "us-gov-west-1"
        ]
      }
    },
    "iotevents-data": {
      "regions": {
        "aws": [
          "ap-northeast-1",
          "ap-northeast-2",
          "ap-south-1",
          "ap-southeast-1",
          "ap-southeast-2",
          "ca-central-1",
          "eu-central-1",
          "eu-west-1",
          "eu-west-2",
          "us-east-1",
          "us-east-2",
          "us-west-2"
        ],
        "aws-cn": [
          "cn-north-1"
        ],
        "aws-us-gov": [
          "us-gov-west-1"
        ]
      }
    },
    "iotfleethub": {
      "regions": {
        "aws": [
          "ap-northeast-1",
          "ap-northeast-2",
          "ap-south-1",
          "ap-southeast-1",
          "ap-southeast-2",
          "ca-central-1",
          "eu-central-1",
          "eu-north-1",
          "eu-west-1",
          "eu-west-2",
          "us-east-1",
          "us-east-2",
          "us-west-2"
        ],
        "aws-cn": [],
        "aws-us-gov": []
      }
    },
    "iotfleetwise": {
      "regions": {
        "aws": [
          "eu-central-1",
          "us-east-1"
        ],
        "aws-cn": [],
        "aws-us-gov": []
      }
    },
    "iotsecuretunneling": {
      "regions": {
        "aws": [
          "ap-east-1",
          "ap-northeast-1",
          "ap-northeast-2",
          "ap-south-1",
          "ap-southeast-1",
          "ap-southeast-2",
          "ca-central-1",
          "eu-central-1",
          "eu-north-1",
          "eu-west-1",
          "eu-west-2",
          "eu-west-3",
          "me-central-1",
          "me-south-1",
          "sa-east-1",
          "us-east-1",
          "us-east-2",
          "us-west-1",
          "us-west-2"
        ],
        "aws-cn": [
          "cn-north-1",
          "cn-northwest-1"
        ],
        "aws-us-gov": [
          "us-gov-east-1",
          "us-gov-west-1"
        ]
      }
    },
    "iotsitewise": {
      "regions": {
        "aws": [
          "ap-northeast-1",
          "ap-northeast-2",
          "ap-south-1",
          "ap-southeast-1",
          "ap-southeast-2",
          "ca-central-1",
          "eu-central-1",
          "eu-west-1",
          "us-east-1",
          "us-east-2",
          "us-west-2"
        ],
        "aws-cn": [
          "cn-north-1"
        ],
        "aws-us-gov": [
          "us-gov-west-1"
        ]
      }
    },
    "iottwinmaker": {
      "regions": {
        "aws": [
          "ap-northeast-1",
          "ap-northeast-2",
          "ap-south-1",
          "ap-southeast-1",
          "ap-southeast-2",
          "eu-central-1",
          "eu-west-1",
          "us-east-1",
          "us-west-2"
        ],
        "aws-cn": [
          "cn-north-1"
        ],
        "aws-us-gov": [
          "us-gov-west-1"
        ]
      }
    },
    "iotwireless": {
      "regions": {
        "aws": [
          "ap-northeast-1",
          "ap-southeast-2",
          "eu-central-1",
          "eu-west-1",
          "sa-east-1",
          "us-east-1",
          "us-west-2"
        ],
        "aws-cn": [],
        "aws-us-gov": []
      }
    },
    "ivs": {
      "regions": {
        "aws": [
          "ap-northeast-1",
          "ap-northeast-2",
          "ap-south-1",
          "eu-central-1",
          "eu-west-1",
          "us-east-1",
          "us-west-2"
        ],
        "aws-cn": [],
        "aws-us-gov": []
      }
    },
    "ivs-realtime": {
      "regions": {
        "aws": [
          "ap-northeast-1",
          "ap-northeast-2",
          "ap-south-1",
          "eu-central-1",
          "eu-west-1",
          "us-east-1",
          "us-west-2"
        ],
        "aws-cn": [],
        "aws-us-gov": []
      }
    },
    "ivschat": {
      "regions": {
        "aws": [
          "ap-northeast-1",
          "ap-northeast-2",
          "ap-south-1",
          "eu-central-1",
          "eu-west-1",
          "us-east-1",
          "us-west-2"
        ],
        "aws-cn": [],
        "aws-us-gov": []
      }
    },
    "kafka": {
      "regions": {
        "aws": [
          "af-south-1",
          "ap-east-1",
          "ap-northeast-1",
          "ap-northeast-2",
          "ap-northeast-3",
          "ap-south-1",
          "ap-south-2",
          "ap-southeast-1",
          "ap-southeast-2",
          "ap-southeast-3",
          "ap-southeast-4",
          "ca-central-1",
          "ca-west-1",
          "eu-central-1",
          "eu-central-2",
          "eu-north-1",
          "eu-south-1",
          "eu-south-2",
          "eu-west-1",
          "eu-west-2",
          "eu-west-3",
          "il-central-1",
          "me-central-1",
          "me-south-1",
          "sa-east-1",
          "us-east-1",
          "us-east-2",
          "us-west-1",
          "us-west-2"
        ],
        "aws-cn": [
          "cn-north-1",
          "cn-northwest-1"
        ],
        "aws-us-gov": [
          "us-gov-east-1",
          "us-gov-west-1"
        ]
      }
    },
    "kafkaconnect": {
      "regions": {
        "aws": [
          "ap-northeast-1",
          "ap-northeast-2",
          "ap-south-1",
          "ap-southeast-1",
          "ap-southeast-2",
          "ca-central-1",
          "eu-central-1",
          "eu-north-1",
          "eu-west-1",
          "eu-west-2",
          "eu-west-3",
          "sa-east-1",
          "us-east-1",
          "us-east-2",
          "us-west-1",
          "us-west-2"
        ],
        "aws-cn": [],
        "aws-us-gov": []
      }
    },
    "kendra": {
      "regions": {
        "aws": [
          "ap-northeast-1",
          "ap-south-1",
          "ap-southeast-1",
          "ap-southeast-2",
          "ca-central-1",
          "eu-west-1",
          "eu-west-2",
          "us-east-1",
          "us-east-2",
          "us-west-2"
        ],
        "aws-cn": [],
        "aws-us-gov": [
          "us-gov-west-1"
        ]
      }
    },
    "kendra-ranking": {
      "regions": {
        "aws": [
          "ap-northeast-1",
          "ap-south-1",
          "ap-southeast-1",
          "ap-southeast-2",
          "ca-central-1",
          "eu-west-1",
          "us-east-1",
          "us-east-2",
          "us-west-2"
        ],
        "aws-cn": [],
        "aws-us-gov": []
      }
    },
    "kinesis": {
      "regions": {
        "aws": [
          "af-south-1",
          "ap-east-1",
          "ap-northeast-1",
          "ap-northeast-2",
          "ap-northeast-3",
          "ap-south-1",
          "ap-south-2",
          "ap-southeast-1",
          "ap-southeast-2",
          "ap-southeast-3",
          "ap-southeast-4",
          "ca-central-1",
          "ca-west-1",
          "eu-central-1",
          "eu-central-2",
          "eu-north-1",
          "eu-south-1",
          "eu-south-2",
          "eu-west-1",
          "eu-west-2",
          "eu-west-3",
          "il-central-1",
          "me-central-1",
          "me-south-1",
          "sa-east-1",
          "us-east-1",
          "us-east-2",
          "us-west-1",
          "us-west-2"
        ],
        "aws-cn": [
          "cn-north-1",
          "cn-northwest-1"
        ],
        "aws-us-gov": [
          "us-gov-east-1",
          "us-gov-west-1"
        ]
      }
    },
    "kinesisanalytics": {
      "regions": {
        "aws": [
          "af-south-1",
          "ap-east-1",
          "ap-northeast-1",
          "ap-northeast-2",
          "ap-northeast-3",
          "ap-south-1",
          "ap-south-2",
          "ap-southeast-1",
          "ap-southeast-2",
          "ap-southeast-3",
          "ap-southeast-4",
          "ca-central-1",
          "ca-west-1",
          "eu-central-1",
          "eu-central-2",
          "eu-north-1",
          "eu-south-1",
          "eu-south-2",
          "eu-west-1",
          "eu-west-2",
          "eu-west-3",
          "il-central-1",
          "me-central-1",
          "me-south-1",
          "sa-east-1",
          "us-east-1",
          "us-east-2",
          "us-west-1",
          "us-west-2"
        ],
        "aws-cn": [
          "cn-north-1",
          "cn-northwest-1"
        ],
        "aws-us-gov": [
          "us-gov-east-1",
          "us-gov-west-1"
        ]
      }
    },
    "kinesisvideo": {
      "regions": {
        "aws": [
          "af-south-1",
          "ap-east-1",
          "ap-northeast-1",
          "ap-northeast-2",
          "ap-south-1",
          "ap-southeast-1",
          "ap-southeast-2",
          "ca-central-1",
          "eu-central-1",
          "eu-west-1",
          "eu-west-2",
          "eu-west-3",
          "sa-east-1",
          "us-east-1",
          "us-east-2",
          "us-west-2"
        ],
        "aws-cn": [
          "cn-north-1"
        ],
        "aws-us-gov": [
          "us-gov-east-1",
          "us-gov-west-1"
        ]
      }
    },
    "kms": {
      "regions": {
        "aws": [
          "af-south-1",
          "ap-east-1",
          "ap-northeast-1",
          "ap-northeast-2",
          "ap-northeast-3",
          "ap-south-1",
          "ap-south-2",
          "ap-southeast-1",
          "ap-southeast-2",
          "ap-southeast-3",
          "ap-southeast-4",
          "ca-central-1",
          "ca-west-1",
          "eu-central-1",
          "eu-central-2",
          "eu-north-1",
          "eu-south-1",
          "eu-south-2",
          "eu-west-1",
          "eu-west-2",
          "eu-west-3",
          "il-central-1",
          "me-central-1",
          "me-south-1",
          "sa-east-1",
          "us-east-1",
          "us-east-2",
          "us-west-1",
          "us-west-2"
        ],
        "aws-cn": [
          "cn-north-1",
          "cn-northwest-1"
        ],
        "aws-us-gov": [
          "us-gov-east-1",
          "us-gov-west-1"
        ]
      }
    },
    "lakeformation": {
      "regions": {
        "aws": [
          "af-south-1",
          "ap-east-1",
          "ap-northeast-1",
          "ap-northeast-2",
          "ap-northeast-3",
          "ap-south-1",
          "ap-south-2",
          "ap-southeast-1",
          "ap-southeast-2",
          "ap-southeast-3",
          "ap-southeast-4",
          "ca-central-1",
          "ca-west-1",
          "eu-central-1",
          "eu-central-2",
          "eu-north-1",
          "eu-south-1",
          "eu-south-2",
          "eu-west-1",
          "eu-west-2",
          "eu-west-3",
          "il-central-1",
          "me-central-1",
          "me-south-1",
          "sa-east-1",
          "us-east-1",
          "us-east-2",
          "us-west-1",
          "us-west-2"
        ],
        "aws-cn": [
          "cn-north-1",
          "cn-northwest-1"
        ],
        "aws-us-gov": [
          "us-gov-east-1",
          "us-gov-west-1"
        ]
      }
    },
    "lambda": {
      "regions": {
        "aws": [
          "af-south-1",
          "ap-east-1",
          "ap-northeast-1",
          "ap-northeast-2",
          "ap-northeast-3",
          "ap-south-1",
          "ap-south-2",
          "ap-southeast-1",
          "ap-southeast-2",
          "ap-southeast-3",
          "ap-southeast-4",
          "ca-central-1",
          "ca-west-1",
          "eu-central-1",
          "eu-central-2",
          "eu-north-1",
          "eu-south-1",
          "eu-south-2",
          "eu-west-1",
          "eu-west-2",
          "eu-west-3",
          "il-central-1",
          "me-central-1",
          "me-south-1",
          "sa-east-1",
          "us-east-1",
          "us-east-2",
          "us-west-1",
          "us-west-2"
        ],
        "aws-cn": [
          "cn-north-1",
          "cn-northwest-1"
        ],
        "aws-us-gov": [
          "us-gov-east-1",
          "us-gov-west-1"
        ]
      }
    },
    "launch-wizard": {
      "regions": {
        "aws": [
          "af-south-1",
          "ap-east-1",
          "ap-northeast-1",
          "ap-northeast-2",
          "ap-northeast-3",
          "ap-south-1",
          "ap-south-2",
          "ap-southeast-1",
          "ap-southeast-2",
          "ap-southeast-3",
          "ap-southeast-4",
          "ca-central-1",
          "eu-central-1",
          "eu-central-2",
          "eu-north-1",
          "eu-south-1",
          "eu-south-2",
          "eu-west-1",
          "eu-west-2",
          "eu-west-3",
          "me-central-1",
          "me-south-1",
          "sa-east-1",
          "us-east-1",
          "us-east-2",
          "us-west-1",
          "us-west-2"
        ],
        "aws-cn": [
          "cn-north-1",
          "cn-northwest-1"
        ],
        "aws-us-gov": [
          "us-gov-east-1",
          "us-gov-west-1"
        ]
      }
    },
    "launchwizard": {
      "regions": {
        "aws": [
          "af-south-1",
          "ap-east-1",
          "ap-northeast-1",
          "ap-northeast-2",
          "ap-northeast-3",
          "ap-south-1",
          "ap-south-2",
          "ap-southeast-1",
          "ap-southeast-2",
          "ap-southeast-3",
          "ap-southeast-4",
          "ca-central-1",
          "eu-central-1",
          "eu-central-2",
          "eu-north-1",
          "eu-south-1",
          "eu-south-2",
          "eu-west-1",
          "eu-west-2",
          "eu-west-3",
          "me-central-1",
          "me-south-1",
          "sa-east-1",
          "us-east-1",
          "us-east-2",
          "us-west-1",
          "us-west-2"
        ],
        "aws-cn": [
          "cn-north-1",
          "cn-northwest-1"
        ],
        "aws-us-gov": [
          "us-gov-east-1",
          "us-gov-west-1"
        ]
      }
    },
    "lex-models": {
      "regions": {
        "aws": [
          "ap-northeast-1",
          "ap-southeast-1",
          "ap-southeast-2",
          "eu-central-1",
          "eu-west-1",
          "eu-west-2",
          "us-east-1",
          "us-west-2"
        ],
        "aws-cn": [],
        "aws-us-gov": [
          "us-gov-west-1"
        ]
      }
    },
    "lex-runtime": {
      "regions": {
        "aws": [
          "af-south-1",
          "ap-northeast-1",
          "ap-northeast-2",
          "ap-southeast-1",
          "ap-southeast-2",
          "ca-central-1",
          "eu-central-1",
          "eu-west-1",
          "eu-west-2",
          "us-east-1",
          "us-west-2"
        ],
        "aws-cn": [],
        "aws-us-gov": [
          "us-gov-west-1"
        ]
      }
    },
    "lexv2-models": {
      "regions": {
        "aws": [
          "af-south-1",
          "ap-northeast-1",
          "ap-northeast-2",
          "ap-southeast-1",
          "ap-southeast-2",
          "ca-central-1",
          "eu-central-1",
          "eu-west-1",
          "eu-west-2",
          "us-east-1",
          "us-west-2"
        ],
        "aws-cn": [],
        "aws-us-gov": [
          "us-gov-west-1"
        ]
      }
    },
    "license-manager": {
      "regions": {
        "aws": [
          "af-south-1",
          "ap-east-1",
          "ap-northeast-1",
          "ap-northeast-2",
          "ap-northeast-3",
          "ap-south-1",
          "ap-south-2",
          "ap-southeast-1",
          "ap-southeast-2",
          "ap-southeast-3",
          "ap-southeast-4",
          "ca-central-1",
          "ca-west-1",
          "eu-central-1",
          "eu-central-2",
          "eu-north-1",
          "eu-south-1",
          "eu-south-2",
          "eu-west-1",
          "eu-west-2",
          "eu-west-3",
          "il-central-1",
          "me-central-1",
          "me-south-1",
          "sa-east-1",
          "us-east-1",
          "us-east-2",
          "us-west-1",
          "us-west-2"
        ],
        "aws-cn": [
          "cn-north-1",
          "cn-northwest-1"
        ],
        "aws-us-gov": [
          "us-gov-east-1",
          "us-gov-west-1"
        ]
      }
    },
    "license-manager-linux-subscriptions": {
      "regions": {
        "aws": [
          "af-south-1",
          "ap-east-1",
          "ap-northeast-1",
          "ap-northeast-2",
          "ap-northeast-3",
          "ap-south-1",
          "ap-south-2",
          "ap-southeast-1",
          "ap-southeast-2",
          "ap-southeast-3",
          "ap-southeast-4",
          "ca-central-1",
          "ca-west-1",
          "eu-central-1",
          "eu-central-2",
          "eu-north-1",
          "eu-south-1",
          "eu-south-2",
          "eu-west-1",
          "eu-west-2",
          "eu-west-3",
          "il-central-1",
          "me-central-1",
          "me-south-1",
          "sa-east-1",
          "us-east-1",
          "us-east-2",
          "us-west-1",
          "us-west-2"
        ],
        "aws-cn": [
          "cn-north-1",
          "cn-northwest-1"
        ],
        "aws-us-gov": [
          "us-gov-east-1",
          "us-gov-west-1"
        ]
      }
    },
    "license-manager-user-subscriptions": {
      "regions": {
        "aws": [
          "af-south-1",
          "ap-east-1",
          "ap-northeast-1",
          "ap-northeast-2",
          "ap-northeast-3",
          "ap-south-1",
          "ap-south-2",
          "ap-southeast-1",
          "ap-southeast-2",
          "ap-southeast-3",
          "ap-southeast-4",
          "ca-central-1",
          "ca-west-1",
          "eu-central-1",
          "eu-central-2",
          "eu-north-1",
          "eu-south-1",
          "eu-south-2",
          "eu-west-1",
          "eu-west-2",
          "eu-west-3",
          "il-central-1",
          "me-central-1",
          "me-south-1",
          "sa-east-1",
          "us-east-1",
          "us-east-2",
          "us-west-1",
          "us-west-2"
        ],
        "aws-cn": [],
        "aws-us-gov": [
          "us-gov-east-1",
          "us-gov-west-1"
        ]
      }
    },
    "lightsail": {
      "regions": {
        "aws": [
          "ap-northeast-1",
          "ap-northeast-2",
          "ap-south-1",
          "ap-southeast-1",
          "ap-southeast-2",
          "ca-central-1",
          "eu-central-1",
          "eu-north-1",
          "eu-west-1",
          "eu-west-2",
          "eu-west-3",
          "us-east-1",
          "us-east-2",
          "us-west-2"
        ],
        "aws-cn": [],
        "aws-us-gov": []
      }
    },
    "logs": {
      "regions": {
        "aws": [
          "af-south-1",
          "ap-east-1",
          "ap-northeast-1",
          "ap-northeast-2",
          "ap-northeast-3",
          "ap-south-1",
          "ap-south-2",
          "ap-southeast-1",
          "ap-southeast-2",
          "ap-southeast-3",
          "ap-southeast-4",
          "ca-central-1",
          "ca-west-1",
          "eu-central-1",
          "eu-central-2",
          "eu-north-1",
          "eu-south-1",
          "eu-south-2",
          "eu-west-1",
          "eu-west-2",
          "eu-west-3",
          "il-central-1",
          "me-central-1",
          "me-south-1",
          "sa-east-1",
          "us-east-1",
          "us-east-2",
          "us-west-1",
          "us-west-2"
        ],
        "aws-cn": [
          "cn-north-1",
          "cn-northwest-1"
        ],
        "aws-us-gov": [
          "us-gov-east-1",
          "us-gov-west-1"
        ]
      }
    },
    "lookoutequipment": {
      "regions": {
        "aws": [
          "ap-northeast-2",
          "eu-west-1",
          "us-east-1"
        ],
        "aws-cn": [],
        "aws-us-gov": []
      }
    },
    "lookoutmetrics": {
      "regions": {
        "aws": [
          "ap-northeast-1",
          "ap-southeast-1",
          "ap-southeast-2",
          "eu-central-1",
          "eu-north-1",
          "eu-west-1",
          "us-east-1",
          "us-east-2",
          "us-west-2"
        ],
        "aws-cn": [],
        "aws-us-gov": []
      }
    },
    "lookoutvision": {
      "regions": {
        "aws": [
          "ap-northeast-1",
          "ap-northeast-2",
          "eu-central-1",
          "eu-west-1",
          "us-east-1",
          "us-east-2",
          "us-west-2"
        ],
        "aws-cn": [],
        "aws-us-gov": []
      }
    },
    "lumberyard": {
      "regions": {
        "aws": [
          "ap-east-1",
          "ap-northeast-1",
          "ap-northeast-2",
          "ap-south-1",
          "ap-southeast-1",
          "ap-southeast-2",
          "ca-central-1",
          "eu-central-1",
          "eu-north-1",
          "eu-west-1",
          "eu-west-2",
          "eu-west-3",
          "me-south-1",
          "sa-east-1",
          "us-east-1",
          "us-east-2",
          "us-west-1",
          "us-west-2"
        ],
        "aws-cn": [],
        "aws-us-gov": []
      }
    },
    "m2": {
      "regions": {
        "aws": [
          "af-south-1",
          "ap-northeast-1",
          "ap-northeast-2",
          "ap-northeast-3",
          "ap-south-1",
          "ap-southeast-1",
          "ap-southeast-2",
          "ca-central-1",
          "eu-central-1",
          "eu-north-1",
          "eu-south-1",
          "eu-south-2",
          "eu-west-1",
          "eu-west-2",
          "eu-west-3",
          "il-central-1",
          "sa-east-1",
          "us-east-1",
          "us-east-2",
          "us-west-1",
          "us-west-2"
        ],
        "aws-cn": [],
        "aws-us-gov": [
          "us-gov-east-1",
          "us-gov-west-1"
        ]
      }
    },
    "machinelearning": {
      "regions": {
        "aws": [
          "eu-west-1",
          "us-east-1"
        ],
        "aws-cn": [],
        "aws-us-gov": []
      }
    },
    "macie": {
      "regions": {
        "aws": [
          "af-south-1",
          "ap-east-1",
          "ap-northeast-1",
          "ap-northeast-2",
          "ap-northeast-3",
          "ap-south-1",
          "ap-southeast-1",
          "ap-southeast-2",
          "ca-central-1",
          "eu-central-1",
          "eu-north-1",
          "eu-south-1",
          "eu-west-1",
          "eu-west-2",
          "eu-west-3",
          "il-central-1",
          "me-south-1",
          "sa-east-1",
          "us-east-1",
          "us-east-2",
          "us-west-1",
          "us-west-2"
        ],
        "aws-cn": [],
        "aws-us-gov": []
      }
    },
    "macie2": {
      "regions": {
        "aws": [
          "af-south-1",
          "ap-east-1",
          "ap-northeast-1",
          "ap-northeast-2",
          "ap-northeast-3",
          "ap-south-1",
          "ap-southeast-1",
          "ap-southeast-2",
          "ca-central-1",
          "eu-central-1",
          "eu-north-1",
          "eu-south-1",
          "eu-west-1",
          "eu-west-2",
          "eu-west-3",
          "il-central-1",
          "me-south-1",
          "sa-east-1",
          "us-east-1",
          "us-east-2",
          "us-west-1",
          "us-west-2"
        ],
        "aws-cn": [],
        "aws-us-gov": []
      }
    },
    "managedblockchain": {
      "regions": {
        "aws": [
          "ap-northeast-1",
          "ap-northeast-2",
          "ap-southeast-1",
          "eu-west-1",
          "eu-west-2",
          "us-east-1"
        ],
        "aws-cn": [],
        "aws-us-gov": [
          "us-gov-west-1"
        ]
      }
    },
    "managedblockchain-query": {
      "regions": {
        "aws": [
          "us-east-1"
        ],
        "aws-cn": [],
        "aws-us-gov": []
      }
    },
    "managedservices": {
      "regions": {
        "aws": [
          "af-south-1",
          "ap-east-1",
          "ap-northeast-1",
          "ap-northeast-2",
          "ap-south-1",
          "ap-southeast-1",
          "ap-southeast-2",
          "ap-southeast-3",
          "ca-central-1",
          "eu-central-1",
          "eu-north-1",
          "eu-west-1",
          "eu-west-2",
          "eu-west-3",
          "me-south-1",
          "sa-east-1",
          "us-east-1",
          "us-east-2",
          "us-west-1",
          "us-west-2"
        ],
        "aws-cn": [],
        "aws-us-gov": [
          "us-gov-east-1",
          "us-gov-west-1"
        ]
      }
    },
    "marketplace": {
      "regions": {
        "aws": [
          "af-south-1",
          "ap-east-1",
          "ap-northeast-1",
          "ap-northeast-2",
          "ap-northeast-3",
          "ap-south-1",
          "ap-south-2",
          "ap-southeast-1",
          "ap-southeast-2",
          "ap-southeast-3",
          "ap-southeast-4",
          "ca-central-1",
          "ca-west-1",
          "eu-central-1",
          "eu-central-2",
          "eu-north-1",
          "eu-south-1",
          "eu-south-2",
          "eu-west-1",
          "eu-west-2",
          "eu-west-3",
          "il-central-1",
          "me-central-1",
          "me-south-1",
          "sa-east-1",
          "us-east-1",
          "us-east-2",
          "us-west-1",
          "us-west-2"
        ],
        "aws-cn": [
          "cn-north-1",
          "cn-northwest-1"
        ],
        "aws-us-gov": [
          "us-gov-east-1",
          "us-gov-west-1"
        ]
      }
    },
    "marketplace-catalog": {
      "regions": {
        "aws": [
          "us-east-1"
        ],
        "aws-cn": [],
        "aws-us-gov": []
      }
    },
    "marketplace-entitlement": {
      "regions": {
        "aws": [
          "us-east-1"
        ],
        "aws-cn": [
          "cn-northwest-1"
        ],
        "aws-us-gov": []
      }
    },
    "marketplacecommerceanalytics": {
      "regions": {
        "aws": [
          "us-east-1"
        ],
        "aws-cn": [],
        "aws-us-gov": []
      }
    },
    "mcs": {
      "regions": {
        "aws": [
          "ap-east-1",
          "ap-northeast-1",
          "ap-northeast-2",
          "ap-south-1",
          "ap-southeast-1",
          "ap-southeast-2",
          "ca-central-1",
          "eu-central-1",
          "eu-north-1",
          "eu-west-1",
          "eu-west-2",
          "eu-west-3",
          "me-south-1",
          "sa-east-1",
          "us-east-1",
          "us-east-2",
          "us-west-1",
          "us-west-2"
        ],
        "aws-cn": [
          "cn-north-1",
          "cn-northwest-1"
        ],
        "aws-us-gov": [
          "us-gov-east-1",
          "us-gov-west-1"
        ]
      }
    },
    "mediaconnect": {
      "regions": {
        "aws": [
          "af-south-1",
          "ap-east-1",
          "ap-northeast-1",
          "ap-northeast-2",
          "ap-northeast-3",
          "ap-south-1",
          "ap-south-2",
          "ap-southeast-1",
          "ap-southeast-2",
          "ap-southeast-4",
          "ca-central-1",
          "eu-central-1",
          "eu-north-1",
          "eu-west-1",
          "eu-west-2",
          "eu-west-3",
          "me-central-1",
          "sa-east-1",
          "us-east-1",
          "us-east-2",
          "us-west-1",
          "us-west-2"
        ],
        "aws-cn": [],
        "aws-us-gov": []
      }
    },
    "mediaconvert": {
      "regions": {
        "aws": [
          "af-south-1",
          "ap-northeast-1",
          "ap-northeast-2",
          "ap-northeast-3",
          "ap-south-1",
          "ap-southeast-1",
          "ap-southeast-2",
          "ap-southeast-4",
          "ca-central-1",
          "eu-central-1",
          "eu-north-1",
          "eu-west-1",
          "eu-west-2",
          "eu-west-3",
          "me-central-1",
          "sa-east-1",
          "us-east-1",
          "us-east-2",
          "us-west-1",
          "us-west-2"
        ],
        "aws-cn": [
          "cn-northwest-1"
        ],
        "aws-us-gov": [
          "us-gov-west-1"
        ]
      }
    },
    "medialive": {
      "regions": {
        "aws": [
          "ap-northeast-1",
          "ap-northeast-2",
          "ap-northeast-3",
          "ap-south-1",
          "ap-south-2",
          "ap-southeast-1",
          "ap-southeast-2",
          "ap-southeast-4",
          "ca-central-1",
          "eu-central-1",
          "eu-north-1",
          "eu-west-1",
          "eu-west-2",
          "eu-west-3",
          "me-central-1",
          "sa-east-1",
          "us-east-1",
          "us-east-2",
          "us-west-2"
        ],
        "aws-cn": [],
        "aws-us-gov": []
      }
    },
    "mediapackage": {
      "regions": {
        "aws": [
          "ap-northeast-1",
          "ap-northeast-2",
          "ap-northeast-3",
          "ap-south-1",
          "ap-southeast-1",
          "ap-southeast-2",
          "ap-southeast-4",
          "ca-central-1",
          "eu-central-1",
          "eu-north-1",
          "eu-west-1",
          "eu-west-2",
          "eu-west-3",
          "sa-east-1",
          "us-east-1",
          "us-east-2",
          "us-west-1",
          "us-west-2"
        ],
        "aws-cn": [],
        "aws-us-gov": []
      }
    },
    "mediapackage-vod": {
      "regions": {
        "aws": [
          "ap-northeast-1",
          "ap-northeast-2",
          "ap-northeast-3",
          "ap-south-1",
          "ap-southeast-1",
          "ap-southeast-2",
          "ap-southeast-4",
          "ca-central-1",
          "eu-central-1",
          "eu-north-1",
          "eu-west-1",
          "eu-west-2",
          "eu-west-3",
          "sa-east-1",
          "us-east-1",
          "us-east-2",
          "us-west-1",
          "us-west-2"
        ],
        "aws-cn": [],
        "aws-us-gov": []
      }
    },
    "mediapackagev2": {
      "regions": {
        "aws": [
          "ap-northeast-1",
          "ap-northeast-2",
          "ap-northeast-3",
          "ap-south-1",
          "ap-southeast-1",
          "ap-southeast-2",
          "ap-southeast-4",
          "ca-central-1",
          "eu-central-1",
          "eu-north-1",
          "eu-west-1",
          "eu-west-2",
          "eu-west-3",
          "sa-east-1",
          "us-east-1",
          "us-east-2",
          "us-west-1",
          "us-west-2"
        ],
        "aws-cn": [],
        "aws-us-gov": []
      }
    },
    "mediastore": {
      "regions": {
        "aws": [
          "ap-northeast-1",
          "ap-northeast-2",
          "ap-southeast-2",
          "eu-central-1",
          "eu-north-1",
          "eu-west-1",
          "eu-west-2",
          "us-east-1",
          "us-west-2"
        ],
        "aws-cn": [],
        "aws-us-gov": []
      }
    },
    "mediastore-data": {
      "regions": {
        "aws": [
          "ap-northeast-1",
          "ap-northeast-2",
          "ap-southeast-2",
          "eu-central-1",
          "eu-north-1",
          "eu-west-1",
          "eu-west-2",
          "us-east-1",
          "us-west-2"
        ],
        "aws-cn": [],
        "aws-us-gov": []
      }
    },
    "mediatailor": {
      "regions": {
        "aws": [
          "af-south-1",
          "ap-northeast-1",
          "ap-northeast-2",
          "ap-northeast-3",
          "ap-south-1",
          "ap-south-2",
          "ap-southeast-1",
          "ap-southeast-2",
          "ap-southeast-4",
          "ca-central-1",
          "eu-central-1",
          "eu-north-1",
          "eu-west-1",
          "eu-west-3",
          "me-central-1",
          "sa-east-1",
          "us-east-1",
          "us-east-2",
          "us-west-2"
        ],
        "aws-cn": [],
        "aws-us-gov": []
      }
    },
    "medical-imaging": {
      "regions": {
        "aws": [
          "ap-southeast-2",
          "eu-west-1",
          "us-east-1",
          "us-west-2"
        ],
        "aws-cn": [],
        "aws-us-gov": []
      }
    },
    "memorydb": {
      "regions": {
        "aws": [
          "ap-east-1",
          "ap-northeast-1",
          "ap-northeast-2",
          "ap-south-1",
          "ap-southeast-1",
          "ap-southeast-2",
          "ca-central-1",
          "eu-central-1",
          "eu-north-1",
          "eu-south-1",
          "eu-west-1",
          "eu-west-2",
          "eu-west-3",
          "sa-east-1",
          "us-east-1",
          "us-east-2",
          "us-west-1",
          "us-west-2"
        ],
        "aws-cn": [
          "cn-north-1",
          "cn-northwest-1"
        ],
        "aws-us-gov": []
      }
    },
    "meteringmarketplace": {
      "regions": {
        "aws": [
          "af-south-1",
          "ap-east-1",
          "ap-northeast-1",
          "ap-northeast-2",
          "ap-northeast-3",
          "ap-south-1",
          "ap-south-2",
          "ap-southeast-1",
          "ap-southeast-2",
          "ap-southeast-3",
          "ap-southeast-4",
          "ca-central-1",
          "eu-central-1",
          "eu-central-2",
          "eu-north-1",
          "eu-south-1",
          "eu-south-2",
          "eu-west-1",
          "eu-west-2",
          "eu-west-3",
          "il-central-1",
          "me-central-1",
          "me-south-1",
          "sa-east-1",
          "us-east-1",
          "us-east-2",
          "us-west-1",
          "us-west-2"
        ],
        "aws-cn": [],
        "aws-us-gov": [
          "us-gov-east-1",
          "us-gov-west-1"
        ]
      }
    },
    "mgh": {
      "regions": {
        "aws": [
          "ap-northeast-1",
          "ap-southeast-2",
          "eu-central-1",
          "eu-west-1",
          "eu-west-2",
          "us-east-1",
          "us-west-2"
        ],
        "aws-cn": [],
        "aws-us-gov": []
      }
    },
    "mgn": {
      "regions": {
        "aws": [
          "af-south-1",
          "ap-east-1",
          "ap-northeast-1",
          "ap-northeast-2",
          "ap-northeast-3",
          "ap-south-1",
          "ap-south-2",
          "ap-southeast-1",
          "ap-southeast-2",
          "ap-southeast-3",
          "ap-southeast-4",
          "ca-central-1",
          "eu-central-1",
          "eu-central-2",
          "eu-north-1",
          "eu-south-1",
          "eu-south-2",
          "eu-west-1",
          "eu-west-2",
          "eu-west-3",
          "il-central-1",
          "me-central-1",
          "me-south-1",
          "sa-east-1",
          "us-east-1",
          "us-east-2",
          "us-west-1",
          "us-west-2"
        ],
        "aws-cn": [],
        "aws-us-gov": [
          "us-gov-east-1",
          "us-gov-west-1"
        ]
      }
    },
    "migration-hub-refactor-spaces": {
      "regions": {
        "aws": [
          "ap-northeast-1",
          "ap-northeast-2",
          "ap-northeast-3",
          "ap-south-1",
          "ap-southeast-1",
          "ap-southeast-2",
          "ca-central-1",
          "eu-central-1",
          "eu-north-1",
          "eu-west-1",
          "eu-west-2",
          "eu-west-3",
          "sa-east-1",
          "us-east-1",
          "us-east-2",
          "us-west-1",
          "us-west-2"
        ],
        "aws-cn": [],
        "aws-us-gov": []
      }
    },
    "migrationhuborchestrator": {
      "regions": {
        "aws": [
          "ap-northeast-1",
          "ap-southeast-2",
          "eu-central-1",
          "eu-west-1",
          "eu-west-2",
          "us-east-1",
          "us-west-2"
        ],
        "aws-cn": [],
        "aws-us-gov": []
      }
    },
    "migrationhubstrategy": {
      "regions": {
        "aws": [
          "ap-northeast-1",
          "ap-southeast-2",
          "eu-central-1",
          "eu-west-1",
          "eu-west-2",
          "us-east-1",
          "us-west-2"
        ],
        "aws-cn": [],
        "aws-us-gov": []
      }
    },
    "monitron": {
      "regions": {
        "aws": [
          "ap-southeast-2",
          "eu-west-1",
          "us-east-1"
        ],
        "aws-cn": [],
        "aws-us-gov": []
      }
    },
    "mq": {
      "regions": {
        "aws": [
          "af-south-1",
          "ap-east-1",
          "ap-northeast-1",
          "ap-northeast-2",
          "ap-northeast-3",
          "ap-south-1",
          "ap-south-2",
          "ap-southeast-1",
          "ap-southeast-2",
          "ap-southeast-3",
          "ap-southeast-4",
          "ca-central-1",
          "ca-west-1",
          "eu-central-1",
          "eu-central-2",
          "eu-north-1",
          "eu-south-1",
          "eu-south-2",
          "eu-west-1",
          "eu-west-2",
          "eu-west-3",
          "il-central-1",
          "me-central-1",
          "me-south-1",
          "sa-east-1",
          "us-east-1",
          "us-east-2",
          "us-west-1",
          "us-west-2"
        ],
        "aws-cn": [
          "cn-north-1",
          "cn-northwest-1"
        ],
        "aws-us-gov": [
          "us-gov-east-1",
          "us-gov-west-1"
        ]
      }
    },
    "mturk": {
      "regions": {
        "aws": [
          "us-east-1"
        ],
        "aws-cn": [],
        "aws-us-gov": []
      }
    },
    "mwaa": {
      "regions": {
        "aws": [
          "af-south-1",
          "ap-east-1",
          "ap-northeast-1",
          "ap-northeast-2",
          "ap-northeast-3",
          "ap-south-1",
          "ap-south-2",
          "ap-southeast-1",
          "ap-southeast-2",
          "ap-southeast-3",
          "ap-southeast-4",
          "ca-central-1",
          "ca-west-1",
          "eu-central-1",
          "eu-central-2",
          "eu-north-1",
          "eu-south-1",
          "eu-south-2",
          "eu-west-1",
          "eu-west-2",
          "eu-west-3",
          "il-central-1",
          "me-central-1",
          "me-south-1",
          "sa-east-1",
          "us-east-1",
          "us-east-2",
          "us-west-1",
          "us-west-2"
        ],
        "aws-cn": [
          "cn-north-1",
          "cn-northwest-1"
        ],
        "aws-us-gov": []
      }
    },
    "neptune": {
      "regions": {
        "aws": [
          "af-south-1",
          "ap-east-1",
          "ap-northeast-1",
          "ap-northeast-2",
          "ap-northeast-3",
          "ap-south-1",
          "ap-southeast-1",
          "ap-southeast-2",
          "ca-central-1",
          "eu-central-1",
          "eu-north-1",
          "eu-west-1",
          "eu-west-2",
          "eu-west-3",
          "il-central-1",
          "me-central-1",
          "me-south-1",
          "sa-east-1",
          "us-east-1",
          "us-east-2",
          "us-west-1",
          "us-west-2"
        ],
        "aws-cn": [
          "cn-north-1",
          "cn-northwest-1"
        ],
        "aws-us-gov": [
          "us-gov-east-1",
          "us-gov-west-1"
        ]
      }
    },
    "neptune-graph": {
      "regions": {
        "aws": [
          "ap-northeast-1",
          "ap-southeast-1",
          "eu-central-1",
          "eu-west-1",
          "eu-west-2",
          "us-east-1",
          "us-east-2",
          "us-west-2"
        ],
        "aws-cn": [],
        "aws-us-gov": []
      }
    },
    "network-firewall": {
      "regions": {
        "aws": [
          "af-south-1",
          "ap-east-1",
          "ap-northeast-1",
          "ap-northeast-2",
          "ap-northeast-3",
          "ap-south-1",
          "ap-south-2",
          "ap-southeast-1",
          "ap-southeast-2",
          "ap-southeast-3",
          "ap-southeast-4",
          "ca-central-1",
          "ca-west-1",
          "eu-central-1",
          "eu-central-2",
          "eu-north-1",
          "eu-south-1",
          "eu-south-2",
          "eu-west-1",
          "eu-west-2",
          "eu-west-3",
          "il-central-1",
          "me-central-1",
          "me-south-1",
          "sa-east-1",
          "us-east-1",
          "us-east-2",
          "us-west-1",
          "us-west-2"
        ],
        "aws-cn": [
          "cn-north-1",
          "cn-northwest-1"
        ],
        "aws-us-gov": [
          "us-gov-east-1",
          "us-gov-west-1"
        ]
      }
    },
    "networkmanager": {
      "regions": {
        "aws": [
          "af-south-1",
          "ap-east-1",
          "ap-northeast-1",
          "ap-northeast-2",
          "ap-northeast-3",
          "ap-south-1",
          "ap-southeast-1",
          "ap-southeast-2",
          "ap-southeast-3",
          "ca-central-1",
          "eu-central-1",
          "eu-north-1",
          "eu-south-1",
          "eu-west-1",
          "eu-west-2",
          "eu-west-3",
          "il-central-1",
          "me-south-1",
          "sa-east-1",
          "us-east-1",
          "us-east-2",
          "us-west-1",
          "us-west-2"
        ],
        "aws-cn": [],
        "aws-us-gov": [
          "us-gov-east-1",
          "us-gov-west-1"
        ]
      }
    },
    "networkmonitor": {
      "regions": {
        "aws": [
          "ap-east-1",
          "ap-northeast-1",
          "ap-northeast-2",
          "ap-south-1",
          "ap-southeast-1",
          "ap-southeast-2",
          "ca-central-1",
          "eu-central-1",
          "eu-north-1",
          "eu-west-1",
          "eu-west-2",
          "eu-west-3",
          "me-south-1",
          "sa-east-1",
          "us-east-1",
          "us-east-2",
          "us-west-1",
          "us-west-2"
        ],
        "aws-cn": [],
        "aws-us-gov": []
      }
    },
    "nimble": {
      "regions": {
        "aws": [
          "ap-northeast-1",
          "ap-southeast-1",
          "ap-southeast-2",
          "ca-central-1",
          "eu-central-1",
          "eu-north-1",
          "eu-west-1",
          "eu-west-2",
          "us-east-1",
          "us-east-2",
          "us-west-2"
        ],
        "aws-cn": [],
        "aws-us-gov": []
      }
    },
    "notifications": {
      "regions": {
        "aws": [
          "af-south-1",
          "ap-east-1",
          "ap-northeast-1",
          "ap-northeast-2",
          "ap-northeast-3",
          "ap-south-1",
          "ap-south-2",
          "ap-southeast-1",
          "ap-southeast-2",
          "ap-southeast-3",
          "ap-southeast-4",
          "ca-central-1",
          "ca-west-1",
          "eu-central-1",
          "eu-central-2",
          "eu-north-1",
          "eu-south-1",
          "eu-south-2",
          "eu-west-1",
          "eu-west-2",
          "eu-west-3",
          "il-central-1",
          "me-central-1",
          "me-south-1",
          "sa-east-1",
          "us-east-1",
          "us-east-2",
          "us-west-1",
          "us-west-2"
        ],
        "aws-cn": [],
        "aws-us-gov": []
      }
    },
    "oam": {
      "regions": {
        "aws": [
          "af-south-1",
          "ap-east-1",
          "ap-northeast-1",
          "ap-northeast-2",
          "ap-northeast-3",
          "ap-south-1",
          "ap-south-2",
          "ap-southeast-1",
          "ap-southeast-2",
          "ap-southeast-3",
          "ap-southeast-4",
          "ca-central-1",
          "ca-west-1",
          "eu-central-1",
          "eu-central-2",
          "eu-north-1",
          "eu-south-1",
          "eu-south-2",
          "eu-west-1",
          "eu-west-2",
          "eu-west-3",
          "il-central-1",
          "me-central-1",
          "me-south-1",
          "sa-east-1",
          "us-east-1",
          "us-east-2",
          "us-west-1",
          "us-west-2"
        ],
        "aws-cn": [
          "cn-north-1",
          "cn-northwest-1"
        ],
        "aws-us-gov": [
          "us-gov-east-1",
          "us-gov-west-1"
        ]
      }
    },
    "omics": {
      "regions": {
        "aws": [
          "ap-southeast-1",
          "eu-central-1",
          "eu-west-1",
          "eu-west-2",
          "il-central-1",
          "us-east-1",
          "us-west-2"
        ],
        "aws-cn": [],
        "aws-us-gov": []
      }
    },
    "opensearch": {
      "regions": {
        "aws": [
          "af-south-1",
          "ap-east-1",
          "ap-northeast-1",
          "ap-northeast-2",
          "ap-northeast-3",
          "ap-south-1",
          "ap-south-2",
          "ap-southeast-1",
          "ap-southeast-2",
          "ap-southeast-3",
          "ap-southeast-4",
          "ca-central-1",
          "ca-west-1",
          "eu-central-1",
          "eu-central-2",
          "eu-north-1",
          "eu-south-1",
          "eu-south-2",
          "eu-west-1",
          "eu-west-2",
          "eu-west-3",
          "il-central-1",
          "me-central-1",
          "me-south-1",
          "sa-east-1",
          "us-east-1",
          "us-east-2",
          "us-west-1",
          "us-west-2"
        ],
        "aws-cn": [
          "cn-north-1",
          "cn-northwest-1"
        ],
        "aws-us-gov": [
          "us-gov-east-1",
          "us-gov-west-1"
        ]
      }
    },
    "opensearchserverless": {
      "regions": {
        "aws": [
          "ap-northeast-1",
          "ap-south-1",
          "ap-southeast-1",
          "ap-southeast-2",
          "ca-central-1",
          "eu-central-1",
          "eu-west-1",
          "eu-west-2",
          "eu-west-3",
          "sa-east-1",
          "us-east-1",
          "us-east-2",
          "us-west-2"
        ],
        "aws-cn": [],
        "aws-us-gov": []
      }
    },
    "opsworks": {
      "regions": {
        "aws": [
          "ap-northeast-1",
          "ap-northeast-2",
          "ap-south-1",
          "ap-southeast-1",
          "ap-southeast-2",
          "ca-central-1",
          "eu-central-1",
          "eu-west-1",
          "eu-west-2",
          "eu-west-3",
          "sa-east-1",
          "us-east-1",
          "us-east-2",
          "us-west-1",
          "us-west-2"
        ],
        "aws-cn": [],
        "aws-us-gov": []
      }
    },
    "opsworkschefautomate": {
      "regions": {
        "aws": [
          "ap-northeast-1",
          "ap-southeast-1",
          "ap-southeast-2",
          "eu-central-1",
          "eu-west-1",
          "us-east-1",
          "us-east-2",
          "us-west-1",
          "us-west-2"
        ],
        "aws-cn": [],
        "aws-us-gov": []
      }
    },
    "opsworkscm": {
      "regions": {
        "aws": [
          "ap-northeast-1",
          "ap-southeast-1",
          "ap-southeast-2",
          "eu-central-1",
          "eu-west-1",
          "us-east-1",
          "us-east-2",
          "us-west-1",
          "us-west-2"
        ],
        "aws-cn": [],
        "aws-us-gov": []
      }
    },
    "opsworkspuppetenterprise": {
      "regions": {
        "aws": [
          "ap-northeast-1",
          "ap-southeast-1",
          "ap-southeast-2",
          "eu-central-1",
          "eu-west-1",
          "us-east-1",
          "us-east-2",
          "us-west-1",
          "us-west-2"
        ],
        "aws-cn": [],
        "aws-us-gov": []
      }
    },
    "organizations": {
      "regions": {
        "aws": [
          "af-south-1",
          "ap-east-1",
          "ap-northeast-1",
          "ap-northeast-2",
          "ap-northeast-3",
          "ap-south-1",
          "ap-south-2",
          "ap-southeast-1",
          "ap-southeast-2",
          "ap-southeast-3",
          "ap-southeast-4",
          "ca-central-1",
          "ca-west-1",
          "eu-central-1",
          "eu-central-2",
          "eu-north-1",
          "eu-south-1",
          "eu-south-2",
          "eu-west-1",
          "eu-west-2",
          "eu-west-3",
          "il-central-1",
          "me-central-1",
          "me-south-1",
          "sa-east-1",
          "us-east-1",
          "us-east-2",
          "us-west-1",
          "us-west-2"
        ],
        "aws-cn": [
          "cn-north-1",
          "cn-northwest-1"
        ],
        "aws-us-gov": [
          "us-gov-east-1",
          "us-gov-west-1"
        ]
      }
    },
    "osis": {
      "regions": {
        "aws": [
          "ap-northeast-1",
          "ap-northeast-2",
          "ap-south-1",
          "ap-southeast-1",
          "ap-southeast-2",
          "ca-central-1",
          "eu-central-1",
          "eu-north-1",
          "eu-west-1",
          "eu-west-2",
          "sa-east-1",
          "us-east-1",
          "us-east-2",
          "us-west-1",
          "us-west-2"
        ],
        "aws-cn": [],
        "aws-us-gov": []
      }
    },
    "outposts": {
      "regions": {
        "aws": [
          "af-south-1",
          "ap-east-1",
          "ap-northeast-1",
          "ap-northeast-2",
          "ap-northeast-3",
          "ap-south-1",
          "ap-southeast-1",
          "ap-southeast-2",
          "ap-southeast-3",
          "ca-central-1",
          "eu-central-1",
          "eu-north-1",
          "eu-south-1",
          "eu-west-1",
          "eu-west-2",
          "eu-west-3",
          "il-central-1",
          "me-central-1",
          "me-south-1",
          "sa-east-1",
          "us-east-1",
          "us-east-2",
          "us-west-1",
          "us-west-2"
        ],
        "aws-cn": [],
        "aws-us-gov": [
          "us-gov-east-1",
          "us-gov-west-1"
        ]
      }
    },
    "panorama": {
      "regions": {
        "aws": [
          "ap-southeast-1",
          "ap-southeast-2",
          "ca-central-1",
          "eu-west-1",
          "us-east-1",
          "us-west-2"
        ],
        "aws-cn": [],
        "aws-us-gov": []
      }
    },
    "payment-cryptography": {
      "regions": {
        "aws": [
          "ap-northeast-1",
<<<<<<< HEAD
          "eu-central-1",
=======
          "ap-southeast-1",
          "eu-central-1",
          "eu-west-1",
>>>>>>> 379203df
          "us-east-1",
          "us-east-2",
          "us-west-2"
        ],
        "aws-cn": [],
        "aws-us-gov": []
      }
    },
    "pca-connector-ad": {
      "regions": {
        "aws": [
          "af-south-1",
          "ap-east-1",
          "ap-northeast-1",
          "ap-northeast-2",
          "ap-northeast-3",
          "ap-south-1",
          "ap-south-2",
          "ap-southeast-1",
          "ap-southeast-2",
          "ap-southeast-3",
          "ap-southeast-4",
          "ca-central-1",
          "eu-central-1",
          "eu-central-2",
          "eu-north-1",
          "eu-south-1",
          "eu-south-2",
          "eu-west-1",
          "eu-west-2",
          "eu-west-3",
          "me-central-1",
          "me-south-1",
          "sa-east-1",
          "us-east-1",
          "us-east-2",
          "us-west-1",
          "us-west-2"
        ],
        "aws-cn": [],
        "aws-us-gov": []
      }
    },
    "personalize": {
      "regions": {
        "aws": [
          "ap-northeast-1",
          "ap-northeast-2",
          "ap-south-1",
          "ap-southeast-1",
          "ap-southeast-2",
          "ca-central-1",
          "eu-central-1",
          "eu-west-1",
          "us-east-1",
          "us-east-2",
          "us-west-2"
        ],
        "aws-cn": [
          "cn-north-1"
        ],
        "aws-us-gov": []
      }
    },
    "pi": {
      "regions": {
        "aws": [
          "af-south-1",
          "ap-east-1",
          "ap-northeast-1",
          "ap-northeast-2",
          "ap-northeast-3",
          "ap-south-1",
          "ap-south-2",
          "ap-southeast-1",
          "ap-southeast-2",
          "ap-southeast-3",
          "ap-southeast-4",
          "ca-central-1",
          "ca-west-1",
          "eu-central-1",
          "eu-central-2",
          "eu-north-1",
          "eu-south-1",
          "eu-south-2",
          "eu-west-1",
          "eu-west-2",
          "eu-west-3",
          "il-central-1",
          "me-central-1",
          "me-south-1",
          "sa-east-1",
          "us-east-1",
          "us-east-2",
          "us-west-1",
          "us-west-2"
        ],
        "aws-cn": [
          "cn-north-1",
          "cn-northwest-1"
        ],
        "aws-us-gov": [
          "us-gov-east-1",
          "us-gov-west-1"
        ]
      }
    },
    "pinpoint": {
      "regions": {
        "aws": [
          "ap-northeast-1",
          "ap-northeast-2",
          "ap-south-1",
          "ap-southeast-1",
          "ap-southeast-2",
          "ca-central-1",
          "eu-central-1",
          "eu-west-1",
          "eu-west-2",
          "us-east-1",
          "us-east-2",
          "us-west-2"
        ],
        "aws-cn": [],
        "aws-us-gov": [
          "us-gov-west-1"
        ]
      }
    },
    "pinpoint-email": {
      "regions": {
        "aws": [
          "ap-south-1",
          "ap-southeast-2",
          "eu-central-1",
          "eu-west-1",
          "us-east-1",
          "us-west-2"
        ],
        "aws-cn": [],
        "aws-us-gov": []
      }
    },
    "pinpoint-sms-voice": {
      "regions": {
        "aws": [
          "ap-south-1",
          "ap-southeast-2",
          "eu-central-1",
          "eu-west-1",
          "us-east-1",
          "us-west-2"
        ],
        "aws-cn": [],
        "aws-us-gov": []
      }
    },
    "pinpoint-sms-voice-v2": {
      "regions": {
        "aws": [
          "af-south-1",
          "ap-northeast-1",
          "ap-northeast-2",
          "ap-northeast-3",
          "ap-south-1",
          "ap-south-2",
          "ap-southeast-1",
          "ap-southeast-2",
          "ap-southeast-3",
          "ap-southeast-4",
          "ca-central-1",
          "ca-west-1",
          "eu-central-1",
          "eu-central-2",
          "eu-north-1",
          "eu-south-1",
          "eu-south-2",
          "eu-west-1",
          "eu-west-2",
          "eu-west-3",
          "il-central-1",
          "me-central-1",
          "me-south-1",
          "sa-east-1",
          "us-east-1",
          "us-east-2",
          "us-west-1",
          "us-west-2"
        ],
        "aws-cn": [],
        "aws-us-gov": [
          "us-gov-east-1",
          "us-gov-west-1"
        ]
      }
    },
    "pipes": {
      "regions": {
        "aws": [
          "af-south-1",
          "ap-east-1",
          "ap-northeast-1",
          "ap-northeast-2",
          "ap-northeast-3",
          "ap-south-1",
          "ap-south-2",
          "ap-southeast-1",
          "ap-southeast-2",
          "ap-southeast-3",
          "ca-central-1",
          "eu-central-1",
          "eu-central-2",
          "eu-north-1",
          "eu-south-1",
          "eu-south-2",
          "eu-west-1",
          "eu-west-2",
          "eu-west-3",
          "me-central-1",
          "me-south-1",
          "sa-east-1",
          "us-east-1",
          "us-east-2",
          "us-west-1",
          "us-west-2"
        ],
        "aws-cn": [
          "cn-north-1",
          "cn-northwest-1"
        ],
        "aws-us-gov": []
      }
    },
    "polly": {
      "regions": {
        "aws": [
          "af-south-1",
          "ap-east-1",
          "ap-northeast-1",
          "ap-northeast-2",
          "ap-northeast-3",
          "ap-south-1",
          "ap-southeast-1",
          "ap-southeast-2",
          "ca-central-1",
          "eu-central-1",
          "eu-north-1",
          "eu-west-1",
          "eu-west-2",
          "eu-west-3",
          "me-south-1",
          "sa-east-1",
          "us-east-1",
          "us-east-2",
          "us-west-1",
          "us-west-2"
        ],
        "aws-cn": [
          "cn-northwest-1"
        ],
        "aws-us-gov": [
          "us-gov-west-1"
        ]
      }
    },
    "pricing": {
      "regions": {
        "aws": [
          "ap-south-1",
          "eu-central-1",
          "us-east-1"
        ],
        "aws-cn": [
          "cn-northwest-1"
        ],
        "aws-us-gov": []
      }
    },
    "privatelink": {
      "regions": {
        "aws": [
          "af-south-1",
          "ap-east-1",
          "ap-northeast-1",
          "ap-northeast-2",
          "ap-northeast-3",
          "ap-south-1",
          "ap-south-2",
          "ap-southeast-1",
          "ap-southeast-2",
          "ap-southeast-3",
          "ap-southeast-4",
          "ca-central-1",
          "ca-west-1",
          "eu-central-1",
          "eu-central-2",
          "eu-north-1",
          "eu-south-1",
          "eu-south-2",
          "eu-west-1",
          "eu-west-2",
          "eu-west-3",
          "il-central-1",
          "me-central-1",
          "me-south-1",
          "sa-east-1",
          "us-east-1",
          "us-east-2",
          "us-west-1",
          "us-west-2"
        ],
        "aws-cn": [
          "cn-north-1",
          "cn-northwest-1"
        ],
        "aws-us-gov": [
          "us-gov-east-1",
          "us-gov-west-1"
        ]
      }
    },
    "privatenetworks": {
      "regions": {
        "aws": [
          "us-east-1",
          "us-east-2",
          "us-west-2"
        ],
        "aws-cn": [],
        "aws-us-gov": []
      }
    },
    "proton": {
      "regions": {
        "aws": [
          "ap-northeast-1",
          "ap-northeast-2",
          "ap-southeast-1",
          "ap-southeast-2",
          "ca-central-1",
          "eu-central-1",
          "eu-west-1",
          "eu-west-2",
          "us-east-1",
          "us-east-2",
          "us-west-2"
        ],
        "aws-cn": [],
        "aws-us-gov": []
      }
    },
    "qbusiness": {
      "regions": {
        "aws": [
          "us-east-1",
          "us-west-2"
        ],
        "aws-cn": [],
        "aws-us-gov": []
      }
    },
    "qldb": {
      "regions": {
        "aws": [
          "ap-northeast-1",
          "ap-northeast-2",
          "ap-southeast-1",
          "ap-southeast-2",
          "ca-central-1",
          "eu-central-1",
          "eu-west-1",
          "eu-west-2",
          "us-east-1",
          "us-east-2",
          "us-west-2"
        ],
        "aws-cn": [],
        "aws-us-gov": []
      }
    },
    "qldb-session": {
      "regions": {
        "aws": [
          "ap-northeast-1",
          "ap-northeast-2",
          "ap-southeast-1",
          "ap-southeast-2",
          "ca-central-1",
          "eu-central-1",
          "eu-west-1",
          "eu-west-2",
          "us-east-1",
          "us-east-2",
          "us-west-2"
        ],
        "aws-cn": [],
        "aws-us-gov": []
      }
    },
    "quicksight": {
      "regions": {
        "aws": [
          "af-south-1",
          "ap-northeast-1",
          "ap-northeast-2",
          "ap-south-1",
          "ap-southeast-1",
          "ap-southeast-2",
          "ap-southeast-3",
          "ca-central-1",
          "eu-central-1",
          "eu-central-2",
          "eu-north-1",
          "eu-south-1",
          "eu-west-1",
          "eu-west-2",
          "eu-west-3",
          "sa-east-1",
          "us-east-1",
          "us-east-2",
          "us-west-2"
        ],
        "aws-cn": [
          "cn-north-1"
        ],
        "aws-us-gov": [
          "us-gov-west-1"
        ]
      }
    },
    "ram": {
      "regions": {
        "aws": [
          "af-south-1",
          "ap-east-1",
          "ap-northeast-1",
          "ap-northeast-2",
          "ap-northeast-3",
          "ap-south-1",
          "ap-south-2",
          "ap-southeast-1",
          "ap-southeast-2",
          "ap-southeast-3",
          "ap-southeast-4",
          "ca-central-1",
          "ca-west-1",
          "eu-central-1",
          "eu-central-2",
          "eu-north-1",
          "eu-south-1",
          "eu-south-2",
          "eu-west-1",
          "eu-west-2",
          "eu-west-3",
          "il-central-1",
          "me-central-1",
          "me-south-1",
          "sa-east-1",
          "us-east-1",
          "us-east-2",
          "us-west-1",
          "us-west-2"
        ],
        "aws-cn": [
          "cn-north-1",
          "cn-northwest-1"
        ],
        "aws-us-gov": [
          "us-gov-east-1",
          "us-gov-west-1"
        ]
      }
    },
    "rbin": {
      "regions": {
        "aws": [
          "af-south-1",
          "ap-east-1",
          "ap-northeast-1",
          "ap-northeast-2",
          "ap-northeast-3",
          "ap-south-1",
          "ap-south-2",
          "ap-southeast-1",
          "ap-southeast-2",
          "ap-southeast-3",
          "ap-southeast-4",
          "ca-central-1",
          "ca-west-1",
          "eu-central-1",
          "eu-central-2",
          "eu-north-1",
          "eu-south-1",
          "eu-south-2",
          "eu-west-1",
          "eu-west-2",
          "eu-west-3",
          "il-central-1",
          "me-central-1",
          "me-south-1",
          "sa-east-1",
          "us-east-1",
          "us-east-2",
          "us-west-1",
          "us-west-2"
        ],
        "aws-cn": [
          "cn-north-1",
          "cn-northwest-1"
        ],
        "aws-us-gov": [
          "us-gov-east-1",
          "us-gov-west-1"
        ]
      }
    },
    "rds": {
      "regions": {
        "aws": [
          "af-south-1",
          "ap-east-1",
          "ap-northeast-1",
          "ap-northeast-2",
          "ap-northeast-3",
          "ap-south-1",
          "ap-south-2",
          "ap-southeast-1",
          "ap-southeast-2",
          "ap-southeast-3",
          "ap-southeast-4",
          "ca-central-1",
          "ca-west-1",
          "eu-central-1",
          "eu-central-2",
          "eu-north-1",
          "eu-south-1",
          "eu-south-2",
          "eu-west-1",
          "eu-west-2",
          "eu-west-3",
          "il-central-1",
          "me-central-1",
          "me-south-1",
          "sa-east-1",
          "us-east-1",
          "us-east-2",
          "us-west-1",
          "us-west-2"
        ],
        "aws-cn": [
          "cn-north-1",
          "cn-northwest-1"
        ],
        "aws-us-gov": [
          "us-gov-east-1",
          "us-gov-west-1"
        ]
      }
    },
    "rds-data": {
      "regions": {
        "aws": [
          "ap-northeast-1",
          "ap-northeast-2",
          "ap-south-1",
          "ap-southeast-1",
          "ap-southeast-2",
          "ca-central-1",
          "eu-central-1",
          "eu-west-1",
          "eu-west-2",
          "eu-west-3",
          "us-east-1",
          "us-east-2",
          "us-west-1",
          "us-west-2"
        ],
        "aws-cn": [],
        "aws-us-gov": []
      }
    },
    "rdsvmware": {
      "regions": {
        "aws": [
          "us-east-1"
        ],
        "aws-cn": [],
        "aws-us-gov": []
      }
    },
    "redshift": {
      "regions": {
        "aws": [
          "af-south-1",
          "ap-east-1",
          "ap-northeast-1",
          "ap-northeast-2",
          "ap-northeast-3",
          "ap-south-1",
          "ap-south-2",
          "ap-southeast-1",
          "ap-southeast-2",
          "ap-southeast-3",
          "ap-southeast-4",
          "ca-central-1",
          "ca-west-1",
          "eu-central-1",
          "eu-central-2",
          "eu-north-1",
          "eu-south-1",
          "eu-south-2",
          "eu-west-1",
          "eu-west-2",
          "eu-west-3",
          "il-central-1",
          "me-central-1",
          "me-south-1",
          "sa-east-1",
          "us-east-1",
          "us-east-2",
          "us-west-1",
          "us-west-2"
        ],
        "aws-cn": [
          "cn-north-1",
          "cn-northwest-1"
        ],
        "aws-us-gov": [
          "us-gov-east-1",
          "us-gov-west-1"
        ]
      }
    },
    "redshift-data": {
      "regions": {
        "aws": [
          "af-south-1",
          "ap-east-1",
          "ap-northeast-1",
          "ap-northeast-2",
          "ap-northeast-3",
          "ap-south-1",
          "ap-south-2",
          "ap-southeast-1",
          "ap-southeast-2",
          "ap-southeast-3",
          "ap-southeast-4",
          "ca-central-1",
          "ca-west-1",
          "eu-central-1",
          "eu-central-2",
          "eu-north-1",
          "eu-south-1",
          "eu-south-2",
          "eu-west-1",
          "eu-west-2",
          "eu-west-3",
          "il-central-1",
          "me-central-1",
          "me-south-1",
          "sa-east-1",
          "us-east-1",
          "us-east-2",
          "us-west-1",
          "us-west-2"
        ],
        "aws-cn": [
          "cn-north-1",
          "cn-northwest-1"
        ],
        "aws-us-gov": [
          "us-gov-east-1",
          "us-gov-west-1"
        ]
      }
    },
    "redshift-serverless": {
      "regions": {
        "aws": [
          "ap-south-1",
          "ca-central-1",
          "eu-central-2",
          "eu-south-2",
          "eu-west-3",
          "me-central-1",
          "sa-east-1",
          "us-east-1",
          "us-east-2",
          "us-west-1",
          "us-west-2"
        ],
        "aws-cn": [
          "cn-north-1",
          "cn-northwest-1"
        ],
        "aws-us-gov": []
      }
    },
    "rekognition": {
      "regions": {
        "aws": [
          "ap-northeast-1",
          "ap-northeast-2",
          "ap-south-1",
          "ap-southeast-1",
          "ap-southeast-2",
          "ca-central-1",
          "eu-central-1",
          "eu-west-1",
          "eu-west-2",
          "il-central-1",
          "us-east-1",
          "us-east-2",
          "us-west-1",
          "us-west-2"
        ],
        "aws-cn": [],
        "aws-us-gov": [
          "us-gov-west-1"
        ]
      }
    },
    "repostspace": {
      "regions": {
        "aws": [
          "ap-southeast-1",
          "ap-southeast-2",
          "ca-central-1",
          "eu-central-1",
          "eu-west-1",
          "us-east-1",
          "us-west-2"
        ],
        "aws-cn": [],
        "aws-us-gov": []
      }
    },
    "resiliencehub": {
      "regions": {
        "aws": [
          "af-south-1",
          "ap-east-1",
          "ap-northeast-1",
          "ap-northeast-2",
          "ap-south-1",
          "ap-southeast-1",
          "ap-southeast-2",
          "ca-central-1",
          "eu-central-1",
          "eu-north-1",
          "eu-south-1",
          "eu-west-1",
          "eu-west-2",
          "eu-west-3",
          "me-south-1",
          "sa-east-1",
          "us-east-1",
          "us-east-2",
          "us-west-1",
          "us-west-2"
        ],
        "aws-cn": [],
        "aws-us-gov": [
          "us-gov-east-1",
          "us-gov-west-1"
        ]
      }
    },
    "resource-explorer-2": {
      "regions": {
        "aws": [
          "af-south-1",
          "ap-east-1",
          "ap-northeast-1",
          "ap-northeast-2",
          "ap-northeast-3",
          "ap-south-1",
          "ap-south-2",
          "ap-southeast-1",
          "ap-southeast-2",
          "ap-southeast-3",
          "ap-southeast-4",
          "ca-central-1",
          "ca-west-1",
          "eu-central-1",
          "eu-central-2",
          "eu-north-1",
          "eu-south-1",
          "eu-south-2",
          "eu-west-1",
          "eu-west-2",
          "eu-west-3",
          "il-central-1",
          "me-central-1",
          "me-south-1",
          "sa-east-1",
          "us-east-1",
          "us-east-2",
          "us-west-1",
          "us-west-2"
        ],
        "aws-cn": [],
        "aws-us-gov": []
      }
    },
    "resource-groups": {
      "regions": {
        "aws": [
          "af-south-1",
          "ap-east-1",
          "ap-northeast-1",
          "ap-northeast-2",
          "ap-northeast-3",
          "ap-south-1",
          "ap-south-2",
          "ap-southeast-1",
          "ap-southeast-2",
          "ap-southeast-3",
          "ap-southeast-4",
          "ca-central-1",
          "ca-west-1",
          "eu-central-1",
          "eu-central-2",
          "eu-north-1",
          "eu-south-1",
          "eu-south-2",
          "eu-west-1",
          "eu-west-2",
          "eu-west-3",
          "il-central-1",
          "me-central-1",
          "me-south-1",
          "sa-east-1",
          "us-east-1",
          "us-east-2",
          "us-west-1",
          "us-west-2"
        ],
        "aws-cn": [
          "cn-north-1",
          "cn-northwest-1"
        ],
        "aws-us-gov": [
          "us-gov-east-1",
          "us-gov-west-1"
        ]
      }
    },
    "resourcegroupstaggingapi": {
      "regions": {
        "aws": [
          "af-south-1",
          "ap-east-1",
          "ap-northeast-1",
          "ap-northeast-2",
          "ap-northeast-3",
          "ap-south-1",
          "ap-south-2",
          "ap-southeast-1",
          "ap-southeast-2",
          "ap-southeast-3",
          "ap-southeast-4",
          "ca-central-1",
          "ca-west-1",
          "eu-central-1",
          "eu-central-2",
          "eu-north-1",
          "eu-south-1",
          "eu-south-2",
          "eu-west-1",
          "eu-west-2",
          "eu-west-3",
          "il-central-1",
          "me-central-1",
          "me-south-1",
          "sa-east-1",
          "us-east-1",
          "us-east-2",
          "us-west-1",
          "us-west-2"
        ],
        "aws-cn": [
          "cn-north-1",
          "cn-northwest-1"
        ],
        "aws-us-gov": [
          "us-gov-east-1",
          "us-gov-west-1"
        ]
      }
    },
    "robomaker": {
      "regions": {
        "aws": [
          "ap-northeast-1",
          "ap-southeast-1",
          "eu-central-1",
          "eu-west-1",
          "us-east-1",
          "us-east-2",
          "us-west-2"
        ],
        "aws-cn": [],
        "aws-us-gov": [
          "us-gov-west-1"
        ]
      }
    },
    "rolesanywhere": {
      "regions": {
        "aws": [
          "af-south-1",
          "ap-east-1",
          "ap-northeast-1",
          "ap-northeast-2",
          "ap-northeast-3",
          "ap-south-1",
          "ap-south-2",
          "ap-southeast-1",
          "ap-southeast-2",
          "ap-southeast-3",
          "ap-southeast-4",
          "ca-central-1",
          "ca-west-1",
          "eu-central-1",
          "eu-central-2",
          "eu-north-1",
          "eu-south-1",
          "eu-south-2",
          "eu-west-1",
          "eu-west-2",
          "eu-west-3",
          "il-central-1",
          "me-central-1",
          "me-south-1",
          "sa-east-1",
          "us-east-1",
          "us-east-2",
          "us-west-1",
          "us-west-2"
        ],
        "aws-cn": [
          "cn-north-1",
          "cn-northwest-1"
        ],
        "aws-us-gov": [
          "us-gov-east-1",
          "us-gov-west-1"
        ]
      }
    },
    "rosa": {
      "regions": {
        "aws": [
          "af-south-1",
          "ap-east-1",
          "ap-northeast-1",
          "ap-northeast-2",
          "ap-northeast-3",
          "ap-south-1",
          "ap-south-2",
          "ap-southeast-1",
          "ap-southeast-2",
          "ap-southeast-3",
          "ap-southeast-4",
          "ca-central-1",
          "eu-central-1",
          "eu-central-2",
          "eu-north-1",
          "eu-south-1",
          "eu-south-2",
          "eu-west-1",
          "eu-west-2",
          "eu-west-3",
          "me-central-1",
          "me-south-1",
          "sa-east-1",
          "us-east-1",
          "us-east-2",
          "us-west-1",
          "us-west-2"
        ],
        "aws-cn": [],
        "aws-us-gov": [
          "us-gov-east-1",
          "us-gov-west-1"
        ]
      }
    },
    "route53": {
      "regions": {
        "aws": [
          "af-south-1",
          "ap-east-1",
          "ap-northeast-1",
          "ap-northeast-2",
          "ap-northeast-3",
          "ap-south-1",
          "ap-south-2",
          "ap-southeast-1",
          "ap-southeast-2",
          "ap-southeast-3",
          "ap-southeast-4",
          "ca-central-1",
          "ca-west-1",
          "eu-central-1",
          "eu-central-2",
          "eu-north-1",
          "eu-south-1",
          "eu-south-2",
          "eu-west-1",
          "eu-west-2",
          "eu-west-3",
          "il-central-1",
          "me-central-1",
          "me-south-1",
          "sa-east-1",
          "us-east-1",
          "us-east-2",
          "us-west-1",
          "us-west-2"
        ],
        "aws-cn": [
          "cn-north-1",
          "cn-northwest-1"
        ],
        "aws-us-gov": []
      }
    },
    "route53-recovery-readiness": {
      "regions": {
        "aws": [
          "us-west-2"
        ],
        "aws-cn": [],
        "aws-us-gov": []
      }
    },
    "route53domains": {
      "regions": {
        "aws": [
          "us-east-1"
        ],
        "aws-cn": [],
        "aws-us-gov": []
      }
    },
    "route53resolver": {
      "regions": {
        "aws": [
          "af-south-1",
          "ap-east-1",
          "ap-northeast-1",
          "ap-northeast-2",
          "ap-northeast-3",
          "ap-south-1",
          "ap-south-2",
          "ap-southeast-1",
          "ap-southeast-2",
          "ap-southeast-3",
          "ap-southeast-4",
          "ca-central-1",
          "ca-west-1",
          "eu-central-1",
          "eu-central-2",
          "eu-north-1",
          "eu-south-1",
          "eu-south-2",
          "eu-west-1",
          "eu-west-2",
          "eu-west-3",
          "il-central-1",
          "me-central-1",
          "me-south-1",
          "sa-east-1",
          "us-east-1",
          "us-east-2",
          "us-west-1",
          "us-west-2"
        ],
        "aws-cn": [
          "cn-north-1",
          "cn-northwest-1"
        ],
        "aws-us-gov": [
          "us-gov-east-1",
          "us-gov-west-1"
        ]
      }
    },
    "rum": {
      "regions": {
        "aws": [
          "af-south-1",
          "ap-northeast-1",
          "ap-northeast-2",
          "ap-northeast-3",
          "ap-south-1",
          "ap-south-2",
          "ap-southeast-1",
          "ap-southeast-2",
          "ap-southeast-3",
          "ap-southeast-4",
          "ca-central-1",
          "eu-central-1",
          "eu-central-2",
          "eu-north-1",
          "eu-south-1",
          "eu-south-2",
          "eu-west-1",
          "eu-west-2",
          "eu-west-3",
          "me-central-1",
          "me-south-1",
          "sa-east-1",
          "us-east-1",
          "us-east-2",
          "us-west-1",
          "us-west-2"
        ],
        "aws-cn": [],
        "aws-us-gov": []
      }
    },
    "s3": {
      "regions": {
        "aws": [
          "af-south-1",
          "ap-east-1",
          "ap-northeast-1",
          "ap-northeast-2",
          "ap-northeast-3",
          "ap-south-1",
          "ap-south-2",
          "ap-southeast-1",
          "ap-southeast-2",
          "ap-southeast-3",
          "ap-southeast-4",
          "ca-central-1",
          "ca-west-1",
          "eu-central-1",
          "eu-central-2",
          "eu-north-1",
          "eu-south-1",
          "eu-south-2",
          "eu-west-1",
          "eu-west-2",
          "eu-west-3",
          "il-central-1",
          "me-central-1",
          "me-south-1",
          "sa-east-1",
          "us-east-1",
          "us-east-2",
          "us-west-1",
          "us-west-2"
        ],
        "aws-cn": [
          "cn-north-1",
          "cn-northwest-1"
        ],
        "aws-us-gov": [
          "us-gov-east-1",
          "us-gov-west-1"
        ]
      }
    },
    "s3control": {
      "regions": {
        "aws": [
          "af-south-1",
          "ap-east-1",
          "ap-northeast-1",
          "ap-northeast-2",
          "ap-northeast-3",
          "ap-south-1",
          "ap-south-2",
          "ap-southeast-1",
          "ap-southeast-2",
          "ap-southeast-3",
          "ap-southeast-4",
          "ca-central-1",
          "ca-west-1",
          "eu-central-1",
          "eu-central-2",
          "eu-north-1",
          "eu-south-1",
          "eu-south-2",
          "eu-west-1",
          "eu-west-2",
          "eu-west-3",
          "il-central-1",
          "me-central-1",
          "me-south-1",
          "sa-east-1",
          "us-east-1",
          "us-east-2",
          "us-west-1",
          "us-west-2"
        ],
        "aws-cn": [
          "cn-north-1",
          "cn-northwest-1"
        ],
        "aws-us-gov": [
          "us-gov-east-1",
          "us-gov-west-1"
        ]
      }
    },
    "s3outposts": {
      "regions": {
        "aws": [
          "af-south-1",
          "ap-east-1",
          "ap-northeast-1",
          "ap-northeast-2",
          "ap-northeast-3",
          "ap-south-1",
          "ap-southeast-1",
          "ap-southeast-2",
          "ap-southeast-3",
          "ca-central-1",
          "eu-central-1",
          "eu-north-1",
          "eu-south-1",
          "eu-west-1",
          "eu-west-2",
          "eu-west-3",
          "il-central-1",
          "me-south-1",
          "sa-east-1",
          "us-east-1",
          "us-east-2",
          "us-west-1",
          "us-west-2"
        ],
        "aws-cn": [],
        "aws-us-gov": [
          "us-gov-east-1",
          "us-gov-west-1"
        ]
      }
    },
    "sagemaker": {
      "regions": {
        "aws": [
          "af-south-1",
          "ap-east-1",
          "ap-northeast-1",
          "ap-northeast-2",
          "ap-northeast-3",
          "ap-south-1",
          "ap-south-2",
          "ap-southeast-1",
          "ap-southeast-2",
          "ap-southeast-3",
          "ap-southeast-4",
          "ca-central-1",
          "ca-west-1",
          "eu-central-1",
          "eu-central-2",
          "eu-north-1",
          "eu-south-1",
          "eu-south-2",
          "eu-west-1",
          "eu-west-2",
          "eu-west-3",
          "il-central-1",
          "me-central-1",
          "me-south-1",
          "sa-east-1",
          "us-east-1",
          "us-east-2",
          "us-west-1",
          "us-west-2"
        ],
        "aws-cn": [
          "cn-north-1",
          "cn-northwest-1"
        ],
        "aws-us-gov": [
          "us-gov-east-1",
          "us-gov-west-1"
        ]
      }
    },
    "sagemaker-featurestore-runtime": {
      "regions": {
        "aws": [
          "af-south-1",
          "ap-east-1",
          "ap-northeast-1",
          "ap-northeast-2",
          "ap-northeast-3",
          "ap-south-1",
          "ap-southeast-1",
          "ap-southeast-2",
          "ap-southeast-3",
          "ca-central-1",
          "eu-central-1",
          "eu-north-1",
          "eu-south-1",
          "eu-south-2",
          "eu-west-1",
          "eu-west-2",
          "eu-west-3",
          "me-south-1",
          "sa-east-1",
          "us-east-1",
          "us-east-2",
          "us-west-1",
          "us-west-2"
        ],
        "aws-cn": [
          "cn-north-1",
          "cn-northwest-1"
        ],
        "aws-us-gov": []
      }
    },
    "sagemaker-geospatial": {
      "regions": {
        "aws": [
          "us-west-2"
        ],
        "aws-cn": [],
        "aws-us-gov": []
      }
    },
    "sagemaker-metrics": {
      "regions": {
        "aws": [
          "af-south-1",
          "ap-east-1",
          "ap-northeast-1",
          "ap-northeast-2",
          "ap-northeast-3",
          "ap-south-1",
          "ap-south-2",
          "ap-southeast-1",
          "ap-southeast-2",
          "ap-southeast-3",
          "ap-southeast-4",
          "ca-central-1",
          "ca-west-1",
          "eu-central-1",
          "eu-central-2",
          "eu-north-1",
          "eu-south-1",
          "eu-south-2",
          "eu-west-1",
          "eu-west-2",
          "eu-west-3",
          "il-central-1",
          "me-central-1",
          "me-south-1",
          "sa-east-1",
          "us-east-1",
          "us-east-2",
          "us-west-1",
          "us-west-2"
        ],
        "aws-cn": [
          "cn-north-1",
          "cn-northwest-1"
        ],
        "aws-us-gov": [
          "us-gov-east-1",
          "us-gov-west-1"
        ]
      }
    },
    "sagemaker-runtime": {
      "regions": {
        "aws": [
          "af-south-1",
          "ap-east-1",
          "ap-northeast-1",
          "ap-northeast-2",
          "ap-northeast-3",
          "ap-south-1",
          "ap-south-2",
          "ap-southeast-1",
          "ap-southeast-2",
          "ap-southeast-3",
          "ap-southeast-4",
          "ca-central-1",
          "ca-west-1",
          "eu-central-1",
          "eu-central-2",
          "eu-north-1",
          "eu-south-1",
          "eu-south-2",
          "eu-west-1",
          "eu-west-2",
          "eu-west-3",
          "il-central-1",
          "me-central-1",
          "me-south-1",
          "sa-east-1",
          "us-east-1",
          "us-east-2",
          "us-west-1",
          "us-west-2"
        ],
        "aws-cn": [
          "cn-north-1",
          "cn-northwest-1"
        ],
        "aws-us-gov": [
          "us-gov-east-1",
          "us-gov-west-1"
        ]
      }
    },
    "savingsplans": {
      "regions": {
        "aws": [
          "af-south-1",
          "ap-east-1",
          "ap-northeast-1",
          "ap-northeast-2",
          "ap-northeast-3",
          "ap-south-1",
          "ap-south-2",
          "ap-southeast-1",
          "ap-southeast-2",
          "ap-southeast-3",
          "ap-southeast-4",
          "ca-central-1",
          "ca-west-1",
          "eu-central-1",
          "eu-central-2",
          "eu-north-1",
          "eu-south-1",
          "eu-south-2",
          "eu-west-1",
          "eu-west-2",
          "eu-west-3",
          "il-central-1",
          "me-central-1",
          "me-south-1",
          "sa-east-1",
          "us-east-1",
          "us-east-2",
          "us-west-1",
          "us-west-2"
        ],
        "aws-cn": [
          "cn-north-1",
          "cn-northwest-1"
        ],
        "aws-us-gov": [
          "us-gov-east-1",
          "us-gov-west-1"
        ]
      }
    },
    "scheduler": {
      "regions": {
        "aws": [
          "af-south-1",
          "ap-east-1",
          "ap-northeast-1",
          "ap-northeast-2",
          "ap-northeast-3",
          "ap-south-1",
          "ap-south-2",
          "ap-southeast-1",
          "ap-southeast-2",
          "ap-southeast-3",
          "ap-southeast-4",
          "ca-central-1",
          "eu-central-1",
          "eu-central-2",
          "eu-north-1",
          "eu-south-1",
          "eu-south-2",
          "eu-west-1",
          "eu-west-2",
          "eu-west-3",
          "me-central-1",
          "me-south-1",
          "sa-east-1",
          "us-east-1",
          "us-east-2",
          "us-west-1",
          "us-west-2"
        ],
        "aws-cn": [],
        "aws-us-gov": []
      }
    },
    "schemas": {
      "regions": {
        "aws": [
          "af-south-1",
          "ap-east-1",
          "ap-northeast-1",
          "ap-northeast-2",
          "ap-northeast-3",
          "ap-south-1",
          "ap-southeast-1",
          "ap-southeast-2",
          "ap-southeast-3",
          "ca-central-1",
          "eu-central-1",
          "eu-central-2",
          "eu-north-1",
          "eu-south-1",
          "eu-south-2",
          "eu-west-1",
          "eu-west-2",
          "eu-west-3",
          "me-central-1",
          "me-south-1",
          "sa-east-1",
          "us-east-1",
          "us-east-2",
          "us-west-1",
          "us-west-2"
        ],
        "aws-cn": [
          "cn-north-1",
          "cn-northwest-1"
        ],
        "aws-us-gov": []
      }
    },
    "sdb": {
      "regions": {
        "aws": [
          "ap-northeast-1",
          "ap-southeast-1",
          "ap-southeast-2",
          "eu-west-1",
          "sa-east-1",
          "us-east-1",
          "us-west-1",
          "us-west-2"
        ],
        "aws-cn": [],
        "aws-us-gov": []
      }
    },
    "secretsmanager": {
      "regions": {
        "aws": [
          "af-south-1",
          "ap-east-1",
          "ap-northeast-1",
          "ap-northeast-2",
          "ap-northeast-3",
          "ap-south-1",
          "ap-south-2",
          "ap-southeast-1",
          "ap-southeast-2",
          "ap-southeast-3",
          "ap-southeast-4",
          "ca-central-1",
          "ca-west-1",
          "eu-central-1",
          "eu-central-2",
          "eu-north-1",
          "eu-south-1",
          "eu-south-2",
          "eu-west-1",
          "eu-west-2",
          "eu-west-3",
          "il-central-1",
          "me-central-1",
          "me-south-1",
          "sa-east-1",
          "us-east-1",
          "us-east-2",
          "us-west-1",
          "us-west-2"
        ],
        "aws-cn": [
          "cn-north-1",
          "cn-northwest-1"
        ],
        "aws-us-gov": [
          "us-gov-east-1",
          "us-gov-west-1"
        ]
      }
    },
    "securityhub": {
      "regions": {
        "aws": [
          "af-south-1",
          "ap-east-1",
          "ap-northeast-1",
          "ap-northeast-2",
          "ap-northeast-3",
          "ap-south-1",
          "ap-south-2",
          "ap-southeast-1",
          "ap-southeast-2",
          "ap-southeast-3",
          "ap-southeast-4",
          "ca-central-1",
          "ca-west-1",
          "eu-central-1",
          "eu-central-2",
          "eu-north-1",
          "eu-south-1",
          "eu-south-2",
          "eu-west-1",
          "eu-west-2",
          "eu-west-3",
          "il-central-1",
          "me-central-1",
          "me-south-1",
          "sa-east-1",
          "us-east-1",
          "us-east-2",
          "us-west-1",
          "us-west-2"
        ],
        "aws-cn": [
          "cn-north-1",
          "cn-northwest-1"
        ],
        "aws-us-gov": [
          "us-gov-east-1",
          "us-gov-west-1"
        ]
      }
    },
    "securitylake": {
      "regions": {
        "aws": [
          "ap-northeast-1",
          "ap-northeast-2",
          "ap-northeast-3",
          "ap-south-1",
          "ap-southeast-1",
          "ap-southeast-2",
          "ca-central-1",
          "eu-central-1",
          "eu-north-1",
          "eu-west-1",
          "eu-west-2",
          "eu-west-3",
          "sa-east-1",
          "us-east-1",
          "us-east-2",
          "us-west-1",
          "us-west-2"
        ],
        "aws-cn": [],
        "aws-us-gov": [
          "us-gov-east-1",
          "us-gov-west-1"
        ]
      }
    },
    "serverlessrepo": {
      "regions": {
        "aws": [
          "ap-east-1",
          "ap-northeast-1",
          "ap-northeast-2",
          "ap-south-1",
          "ap-southeast-1",
          "ap-southeast-2",
          "ca-central-1",
          "eu-central-1",
          "eu-north-1",
          "eu-west-1",
          "eu-west-2",
          "eu-west-3",
          "me-south-1",
          "sa-east-1",
          "us-east-1",
          "us-east-2",
          "us-west-1",
          "us-west-2"
        ],
        "aws-cn": [
          "cn-north-1",
          "cn-northwest-1"
        ],
        "aws-us-gov": [
          "us-gov-east-1",
          "us-gov-west-1"
        ]
      }
    },
    "service-quotas": {
      "regions": {
        "aws": [
          "af-south-1",
          "ap-east-1",
          "ap-northeast-1",
          "ap-northeast-2",
          "ap-northeast-3",
          "ap-south-1",
          "ap-south-2",
          "ap-southeast-1",
          "ap-southeast-2",
          "ap-southeast-3",
          "ap-southeast-4",
          "ca-central-1",
          "ca-west-1",
          "eu-central-1",
          "eu-central-2",
          "eu-north-1",
          "eu-south-1",
          "eu-south-2",
          "eu-west-1",
          "eu-west-2",
          "eu-west-3",
          "il-central-1",
          "me-central-1",
          "me-south-1",
          "sa-east-1",
          "us-east-1",
          "us-east-2",
          "us-west-1",
          "us-west-2"
        ],
        "aws-cn": [
          "cn-north-1",
          "cn-northwest-1"
        ],
        "aws-us-gov": [
          "us-gov-east-1",
          "us-gov-west-1"
        ]
      }
    },
    "servicecatalog": {
      "regions": {
        "aws": [
          "af-south-1",
          "ap-east-1",
          "ap-northeast-1",
          "ap-northeast-2",
          "ap-northeast-3",
          "ap-south-1",
          "ap-south-2",
          "ap-southeast-1",
          "ap-southeast-2",
          "ap-southeast-3",
          "ap-southeast-4",
          "ca-central-1",
          "eu-central-1",
          "eu-central-2",
          "eu-north-1",
          "eu-south-1",
          "eu-south-2",
          "eu-west-1",
          "eu-west-2",
          "eu-west-3",
          "il-central-1",
          "me-central-1",
          "me-south-1",
          "sa-east-1",
          "us-east-1",
          "us-east-2",
          "us-west-1",
          "us-west-2"
        ],
        "aws-cn": [
          "cn-north-1",
          "cn-northwest-1"
        ],
        "aws-us-gov": [
          "us-gov-east-1",
          "us-gov-west-1"
        ]
      }
    },
    "servicecatalog-appregistry": {
      "regions": {
        "aws": [
          "af-south-1",
          "ap-east-1",
          "ap-northeast-1",
          "ap-northeast-2",
          "ap-northeast-3",
          "ap-south-1",
          "ap-south-2",
          "ap-southeast-1",
          "ap-southeast-2",
          "ap-southeast-3",
          "ap-southeast-4",
          "ca-central-1",
          "ca-west-1",
          "eu-central-1",
          "eu-central-2",
          "eu-north-1",
          "eu-south-1",
          "eu-south-2",
          "eu-west-1",
          "eu-west-2",
          "eu-west-3",
          "il-central-1",
          "me-central-1",
          "me-south-1",
          "sa-east-1",
          "us-east-1",
          "us-east-2",
          "us-west-1",
          "us-west-2"
        ],
        "aws-cn": [],
        "aws-us-gov": [
          "us-gov-east-1",
          "us-gov-west-1"
        ]
      }
    },
    "servicediscovery": {
      "regions": {
        "aws": [
          "af-south-1",
          "ap-east-1",
          "ap-northeast-1",
          "ap-northeast-2",
          "ap-northeast-3",
          "ap-south-1",
          "ap-south-2",
          "ap-southeast-1",
          "ap-southeast-2",
          "ap-southeast-3",
          "ap-southeast-4",
          "ca-central-1",
          "ca-west-1",
          "eu-central-1",
          "eu-central-2",
          "eu-north-1",
          "eu-south-1",
          "eu-south-2",
          "eu-west-1",
          "eu-west-2",
          "eu-west-3",
          "il-central-1",
          "me-central-1",
          "me-south-1",
          "sa-east-1",
          "us-east-1",
          "us-east-2",
          "us-west-1",
          "us-west-2"
        ],
        "aws-cn": [
          "cn-north-1",
          "cn-northwest-1"
        ],
        "aws-us-gov": [
          "us-gov-east-1",
          "us-gov-west-1"
        ]
      }
    },
    "ses": {
      "regions": {
        "aws": [
          "af-south-1",
          "ap-northeast-1",
          "ap-northeast-2",
          "ap-northeast-3",
          "ap-south-1",
          "ap-southeast-1",
          "ap-southeast-2",
          "ap-southeast-3",
          "ca-central-1",
          "eu-central-1",
          "eu-north-1",
          "eu-south-1",
          "eu-west-1",
          "eu-west-2",
          "eu-west-3",
          "il-central-1",
          "me-south-1",
          "sa-east-1",
          "us-east-1",
          "us-east-2",
          "us-west-1",
          "us-west-2"
        ],
        "aws-cn": [],
        "aws-us-gov": [
          "us-gov-east-1",
          "us-gov-west-1"
        ]
      }
    },
    "shield": {
      "regions": {
        "aws": [
          "af-south-1",
          "ap-east-1",
          "ap-northeast-1",
          "ap-northeast-2",
          "ap-northeast-3",
          "ap-south-1",
          "ap-south-2",
          "ap-southeast-1",
          "ap-southeast-2",
          "ap-southeast-3",
          "ap-southeast-4",
          "ca-central-1",
          "ca-west-1",
          "eu-central-1",
          "eu-central-2",
          "eu-north-1",
          "eu-south-1",
          "eu-south-2",
          "eu-west-1",
          "eu-west-2",
          "eu-west-3",
          "il-central-1",
          "me-central-1",
          "me-south-1",
          "sa-east-1",
          "us-east-1",
          "us-east-2",
          "us-west-1",
          "us-west-2"
        ],
        "aws-cn": [],
        "aws-us-gov": []
      }
    },
    "signer": {
      "regions": {
        "aws": [
          "af-south-1",
          "ap-east-1",
          "ap-northeast-1",
          "ap-northeast-2",
          "ap-south-1",
          "ap-southeast-1",
          "ap-southeast-2",
          "ca-central-1",
          "eu-central-1",
          "eu-north-1",
          "eu-south-1",
          "eu-west-1",
          "eu-west-2",
          "eu-west-3",
          "me-south-1",
          "sa-east-1",
          "us-east-1",
          "us-east-2",
          "us-west-1",
          "us-west-2"
        ],
        "aws-cn": [
          "cn-north-1",
          "cn-northwest-1"
        ],
        "aws-us-gov": [
          "us-gov-east-1",
          "us-gov-west-1"
        ]
      }
    },
    "simspaceweaver": {
      "regions": {
        "aws": [
          "ap-southeast-1",
          "ap-southeast-2",
          "eu-central-1",
          "eu-north-1",
          "eu-west-1",
          "us-east-1",
          "us-east-2",
          "us-west-2"
        ],
        "aws-cn": [],
        "aws-us-gov": [
          "us-gov-east-1",
          "us-gov-west-1"
        ]
      }
    },
    "sms": {
      "regions": {
        "aws": [
          "us-west-2"
        ],
        "aws-cn": [
          "cn-north-1"
        ],
        "aws-us-gov": [
          "us-gov-west-1"
        ]
      }
    },
    "sms-voice": {
      "regions": {
        "aws": [
          "ap-south-1",
          "ap-southeast-2",
          "eu-central-1",
          "eu-west-1",
          "us-east-1",
          "us-west-2"
        ],
        "aws-cn": [],
        "aws-us-gov": []
      }
    },
    "snow-device-management": {
      "regions": {
        "aws": [
          "ap-east-1",
          "ap-northeast-1",
          "ap-northeast-2",
          "ap-south-1",
          "ap-southeast-1",
          "ap-southeast-2",
          "ca-central-1",
          "eu-central-1",
          "eu-north-1",
          "eu-west-1",
          "eu-west-2",
          "eu-west-3",
          "sa-east-1",
          "us-east-1",
          "us-east-2",
          "us-west-1",
          "us-west-2"
        ],
        "aws-cn": [],
        "aws-us-gov": []
      }
    },
    "snowball": {
      "regions": {
        "aws": [
          "af-south-1",
          "ap-east-1",
          "ap-northeast-1",
          "ap-northeast-2",
          "ap-northeast-3",
          "ap-south-1",
          "ap-southeast-1",
          "ap-southeast-2",
          "ap-southeast-3",
          "ca-central-1",
          "eu-central-1",
          "eu-north-1",
          "eu-south-1",
          "eu-west-1",
          "eu-west-2",
          "eu-west-3",
          "il-central-1",
          "me-central-1",
          "sa-east-1",
          "us-east-1",
          "us-east-2",
          "us-west-1",
          "us-west-2"
        ],
        "aws-cn": [
          "cn-north-1",
          "cn-northwest-1"
        ],
        "aws-us-gov": [
          "us-gov-east-1",
          "us-gov-west-1"
        ]
      }
    },
    "snowcone": {
      "regions": {
        "aws": [
          "ap-northeast-1",
          "ap-south-1",
          "ap-southeast-1",
          "ap-southeast-2",
          "ca-central-1",
          "eu-central-1",
          "eu-west-1",
          "eu-west-2",
          "eu-west-3",
          "il-central-1",
          "sa-east-1",
          "us-east-1",
          "us-east-2",
          "us-west-1",
          "us-west-2"
        ],
        "aws-cn": [],
        "aws-us-gov": []
      }
    },
    "sns": {
      "regions": {
        "aws": [
          "af-south-1",
          "ap-east-1",
          "ap-northeast-1",
          "ap-northeast-2",
          "ap-northeast-3",
          "ap-south-1",
          "ap-south-2",
          "ap-southeast-1",
          "ap-southeast-2",
          "ap-southeast-3",
          "ap-southeast-4",
          "ca-central-1",
          "ca-west-1",
          "eu-central-1",
          "eu-central-2",
          "eu-north-1",
          "eu-south-1",
          "eu-south-2",
          "eu-west-1",
          "eu-west-2",
          "eu-west-3",
          "il-central-1",
          "me-central-1",
          "me-south-1",
          "sa-east-1",
          "us-east-1",
          "us-east-2",
          "us-west-1",
          "us-west-2"
        ],
        "aws-cn": [
          "cn-north-1",
          "cn-northwest-1"
        ],
        "aws-us-gov": [
          "us-gov-east-1",
          "us-gov-west-1"
        ]
      }
    },
    "sqs": {
      "regions": {
        "aws": [
          "af-south-1",
          "ap-east-1",
          "ap-northeast-1",
          "ap-northeast-2",
          "ap-northeast-3",
          "ap-south-1",
          "ap-south-2",
          "ap-southeast-1",
          "ap-southeast-2",
          "ap-southeast-3",
          "ap-southeast-4",
          "ca-central-1",
          "ca-west-1",
          "eu-central-1",
          "eu-central-2",
          "eu-north-1",
          "eu-south-1",
          "eu-south-2",
          "eu-west-1",
          "eu-west-2",
          "eu-west-3",
          "il-central-1",
          "me-central-1",
          "me-south-1",
          "sa-east-1",
          "us-east-1",
          "us-east-2",
          "us-west-1",
          "us-west-2"
        ],
        "aws-cn": [
          "cn-north-1",
          "cn-northwest-1"
        ],
        "aws-us-gov": [
          "us-gov-east-1",
          "us-gov-west-1"
        ]
      }
    },
    "ssm": {
      "regions": {
        "aws": [
          "af-south-1",
          "ap-east-1",
          "ap-northeast-1",
          "ap-northeast-2",
          "ap-northeast-3",
          "ap-south-1",
          "ap-south-2",
          "ap-southeast-1",
          "ap-southeast-2",
          "ap-southeast-3",
          "ap-southeast-4",
          "ca-central-1",
          "ca-west-1",
          "eu-central-1",
          "eu-central-2",
          "eu-north-1",
          "eu-south-1",
          "eu-south-2",
          "eu-west-1",
          "eu-west-2",
          "eu-west-3",
          "il-central-1",
          "me-central-1",
          "me-south-1",
          "sa-east-1",
          "us-east-1",
          "us-east-2",
          "us-west-1",
          "us-west-2"
        ],
        "aws-cn": [
          "cn-north-1",
          "cn-northwest-1"
        ],
        "aws-us-gov": [
          "us-gov-east-1",
          "us-gov-west-1"
        ]
      }
    },
    "ssm-contacts": {
      "regions": {
        "aws": [
          "ap-northeast-1",
          "ap-northeast-2",
          "ap-south-1",
          "ap-southeast-1",
          "ap-southeast-2",
          "ca-central-1",
          "eu-central-1",
          "eu-north-1",
          "eu-west-1",
          "eu-west-2",
          "eu-west-3",
          "sa-east-1",
          "us-east-1",
          "us-east-2",
          "us-west-1",
          "us-west-2"
        ],
        "aws-cn": [],
        "aws-us-gov": []
      }
    },
    "ssm-incidents": {
      "regions": {
        "aws": [
          "ap-northeast-1",
          "ap-northeast-2",
          "ap-south-1",
          "ap-southeast-1",
          "ap-southeast-2",
          "ca-central-1",
          "eu-central-1",
          "eu-north-1",
          "eu-west-1",
          "eu-west-2",
          "eu-west-3",
          "sa-east-1",
          "us-east-1",
          "us-east-2",
          "us-west-1",
          "us-west-2"
        ],
        "aws-cn": [],
        "aws-us-gov": []
      }
    },
    "ssm-sap": {
      "regions": {
        "aws": [
          "af-south-1",
          "ap-east-1",
          "ap-northeast-1",
          "ap-northeast-2",
          "ap-northeast-3",
          "ap-south-1",
          "ap-southeast-1",
          "ap-southeast-2",
          "ap-southeast-3",
          "ca-central-1",
          "eu-central-1",
          "eu-north-1",
          "eu-south-1",
          "eu-west-1",
          "eu-west-2",
          "eu-west-3",
          "me-south-1",
          "sa-east-1",
          "us-east-1",
          "us-east-2",
          "us-west-1",
          "us-west-2"
        ],
        "aws-cn": [],
        "aws-us-gov": []
      }
    },
    "sso-oidc": {
      "regions": {
        "aws": [
          "af-south-1",
          "ap-east-1",
          "ap-northeast-1",
          "ap-northeast-2",
          "ap-northeast-3",
          "ap-south-1",
          "ap-south-2",
          "ap-southeast-1",
          "ap-southeast-2",
          "ap-southeast-3",
          "ap-southeast-4",
          "ca-central-1",
          "ca-west-1",
          "eu-central-1",
          "eu-central-2",
          "eu-north-1",
          "eu-south-1",
          "eu-south-2",
          "eu-west-1",
          "eu-west-2",
          "eu-west-3",
          "il-central-1",
          "me-central-1",
          "me-south-1",
          "sa-east-1",
          "us-east-1",
          "us-east-2",
          "us-west-1",
          "us-west-2"
        ],
        "aws-cn": [
          "cn-north-1",
          "cn-northwest-1"
        ],
        "aws-us-gov": [
          "us-gov-east-1",
          "us-gov-west-1"
        ]
      }
    },
    "stepfunctions": {
      "regions": {
        "aws": [
          "af-south-1",
          "ap-east-1",
          "ap-northeast-1",
          "ap-northeast-2",
          "ap-northeast-3",
          "ap-south-1",
          "ap-south-2",
          "ap-southeast-1",
          "ap-southeast-2",
          "ap-southeast-3",
          "ap-southeast-4",
          "ca-central-1",
          "ca-west-1",
          "eu-central-1",
          "eu-central-2",
          "eu-north-1",
          "eu-south-1",
          "eu-south-2",
          "eu-west-1",
          "eu-west-2",
          "eu-west-3",
          "il-central-1",
          "me-central-1",
          "me-south-1",
          "sa-east-1",
          "us-east-1",
          "us-east-2",
          "us-west-1",
          "us-west-2"
        ],
        "aws-cn": [
          "cn-north-1",
          "cn-northwest-1"
        ],
        "aws-us-gov": [
          "us-gov-east-1",
          "us-gov-west-1"
        ]
      }
    },
    "storagegateway": {
      "regions": {
        "aws": [
          "af-south-1",
          "ap-east-1",
          "ap-northeast-1",
          "ap-northeast-2",
          "ap-northeast-3",
          "ap-south-1",
          "ap-south-2",
          "ap-southeast-1",
          "ap-southeast-2",
          "ap-southeast-3",
          "ap-southeast-4",
          "ca-central-1",
          "ca-west-1",
          "eu-central-1",
          "eu-central-2",
          "eu-north-1",
          "eu-south-1",
          "eu-south-2",
          "eu-west-1",
          "eu-west-2",
          "eu-west-3",
          "il-central-1",
          "me-central-1",
          "me-south-1",
          "sa-east-1",
          "us-east-1",
          "us-east-2",
          "us-west-1",
          "us-west-2"
        ],
        "aws-cn": [
          "cn-north-1",
          "cn-northwest-1"
        ],
        "aws-us-gov": [
          "us-gov-east-1",
          "us-gov-west-1"
        ]
      }
    },
    "sts": {
      "regions": {
        "aws": [
          "af-south-1",
          "ap-east-1",
          "ap-northeast-1",
          "ap-northeast-2",
          "ap-northeast-3",
          "ap-south-1",
          "ap-south-2",
          "ap-southeast-1",
          "ap-southeast-2",
          "ap-southeast-3",
          "ap-southeast-4",
          "ca-central-1",
          "ca-west-1",
          "eu-central-1",
          "eu-central-2",
          "eu-north-1",
          "eu-south-1",
          "eu-south-2",
          "eu-west-1",
          "eu-west-2",
          "eu-west-3",
          "il-central-1",
          "me-central-1",
          "me-south-1",
          "sa-east-1",
          "us-east-1",
          "us-east-2",
          "us-west-1",
          "us-west-2"
        ],
        "aws-cn": [
          "cn-north-1",
          "cn-northwest-1"
        ],
        "aws-us-gov": [
          "us-gov-east-1",
          "us-gov-west-1"
        ]
      }
    },
    "support": {
      "regions": {
        "aws": [
          "ap-east-1",
          "ap-northeast-1",
          "ap-northeast-2",
          "ap-northeast-3",
          "ap-south-1",
          "ap-south-2",
          "ap-southeast-1",
          "ap-southeast-2",
          "ap-southeast-3",
          "ap-southeast-4",
          "ca-central-1",
          "ca-west-1",
          "eu-central-1",
          "eu-central-2",
          "eu-north-1",
          "eu-south-1",
          "eu-south-2",
          "eu-west-1",
          "eu-west-2",
          "eu-west-3",
          "il-central-1",
          "me-central-1",
          "me-south-1",
          "sa-east-1",
          "us-east-1",
          "us-east-2",
          "us-west-1",
          "us-west-2"
        ],
        "aws-cn": [
          "cn-north-1",
          "cn-northwest-1"
        ],
        "aws-us-gov": [
          "us-gov-east-1",
          "us-gov-west-1"
        ]
      }
    },
    "support-app": {
      "regions": {
        "aws": [
          "eu-west-1",
          "us-east-1",
          "us-west-2"
        ],
        "aws-cn": [],
        "aws-us-gov": []
      }
    },
    "swf": {
      "regions": {
        "aws": [
          "af-south-1",
          "ap-east-1",
          "ap-northeast-1",
          "ap-northeast-2",
          "ap-northeast-3",
          "ap-south-1",
          "ap-south-2",
          "ap-southeast-1",
          "ap-southeast-2",
          "ap-southeast-3",
          "ap-southeast-4",
          "ca-central-1",
          "ca-west-1",
          "eu-central-1",
          "eu-central-2",
          "eu-north-1",
          "eu-south-1",
          "eu-south-2",
          "eu-west-1",
          "eu-west-2",
          "eu-west-3",
          "il-central-1",
          "me-central-1",
          "me-south-1",
          "sa-east-1",
          "us-east-1",
          "us-east-2",
          "us-west-1",
          "us-west-2"
        ],
        "aws-cn": [
          "cn-north-1",
          "cn-northwest-1"
        ],
        "aws-us-gov": [
          "us-gov-east-1",
          "us-gov-west-1"
        ]
      }
    },
    "synthetics": {
      "regions": {
        "aws": [
          "af-south-1",
          "ap-east-1",
          "ap-northeast-1",
          "ap-northeast-2",
          "ap-northeast-3",
          "ap-south-1",
          "ap-south-2",
          "ap-southeast-1",
          "ap-southeast-2",
          "ap-southeast-3",
          "ap-southeast-4",
          "ca-central-1",
          "ca-west-1",
          "eu-central-1",
          "eu-central-2",
          "eu-north-1",
          "eu-south-1",
          "eu-south-2",
          "eu-west-1",
          "eu-west-2",
          "eu-west-3",
          "il-central-1",
          "me-central-1",
          "me-south-1",
          "sa-east-1",
          "us-east-1",
          "us-east-2",
          "us-west-1",
          "us-west-2"
        ],
        "aws-cn": [
          "cn-north-1",
          "cn-northwest-1"
        ],
        "aws-us-gov": [
          "us-gov-east-1",
          "us-gov-west-1"
        ]
      }
    },
    "taxsettings": {
      "regions": {
        "aws": [
          "us-east-1"
        ],
        "aws-cn": [],
        "aws-us-gov": []
      }
    },
    "textract": {
      "regions": {
        "aws": [
          "ap-northeast-2",
          "ap-south-1",
          "ap-southeast-1",
          "ap-southeast-2",
          "ca-central-1",
          "eu-central-1",
          "eu-west-1",
          "eu-west-2",
          "eu-west-3",
          "us-east-1",
          "us-east-2",
          "us-west-1",
          "us-west-2"
        ],
        "aws-cn": [],
        "aws-us-gov": [
          "us-gov-east-1",
          "us-gov-west-1"
        ]
      }
    },
    "thinclient": {
      "regions": {
        "aws": [
          "ap-south-1",
          "ca-central-1",
          "eu-central-1",
          "eu-west-1",
          "eu-west-2",
          "us-east-1",
          "us-west-2"
        ],
        "aws-cn": [],
        "aws-us-gov": []
      }
    },
    "timestream": {
      "regions": {
        "aws": [
          "ap-northeast-1",
          "ap-southeast-2",
          "eu-central-1",
          "eu-west-1",
          "us-east-1",
          "us-east-2",
          "us-west-2"
        ],
        "aws-cn": [],
        "aws-us-gov": [
          "us-gov-west-1"
        ]
      }
    },
    "timestream-influxdb": {
      "regions": {
        "aws": [
          "ap-northeast-1",
          "ap-south-1",
          "ap-southeast-1",
          "ap-southeast-2",
          "eu-central-1",
          "eu-north-1",
          "eu-west-1",
          "us-east-1",
          "us-east-2",
          "us-west-2"
        ],
        "aws-cn": [],
        "aws-us-gov": []
      }
    },
    "timestream-write": {
      "regions": {
        "aws": [
          "ap-northeast-1",
          "ap-southeast-2",
          "eu-central-1",
          "eu-west-1",
          "us-east-1",
          "us-east-2",
          "us-west-2"
        ],
        "aws-cn": [],
        "aws-us-gov": [
          "us-gov-west-1"
        ]
      }
    },
    "tnb": {
      "regions": {
        "aws": [
          "ap-northeast-2",
          "ap-southeast-2",
          "ca-central-1",
          "eu-central-1",
          "eu-north-1",
          "eu-south-2",
          "eu-west-3",
          "sa-east-1",
          "us-east-1",
          "us-west-2"
        ],
        "aws-cn": [],
        "aws-us-gov": []
      }
    },
    "transcribe": {
      "regions": {
        "aws": [
          "af-south-1",
          "ap-east-1",
          "ap-northeast-1",
          "ap-northeast-2",
          "ap-south-1",
          "ap-southeast-1",
          "ap-southeast-2",
          "ca-central-1",
          "eu-central-1",
          "eu-north-1",
          "eu-west-1",
          "eu-west-2",
          "eu-west-3",
          "me-south-1",
          "sa-east-1",
          "us-east-1",
          "us-east-2",
          "us-west-1",
          "us-west-2"
        ],
        "aws-cn": [
          "cn-north-1",
          "cn-northwest-1"
        ],
        "aws-us-gov": [
          "us-gov-east-1",
          "us-gov-west-1"
        ]
      }
    },
    "transfer": {
      "regions": {
        "aws": [
          "af-south-1",
          "ap-east-1",
          "ap-northeast-1",
          "ap-northeast-2",
          "ap-northeast-3",
          "ap-south-1",
          "ap-south-2",
          "ap-southeast-1",
          "ap-southeast-2",
          "ap-southeast-3",
          "ap-southeast-4",
          "ca-central-1",
          "ca-west-1",
          "eu-central-1",
          "eu-central-2",
          "eu-north-1",
          "eu-south-1",
          "eu-south-2",
          "eu-west-1",
          "eu-west-2",
          "eu-west-3",
          "il-central-1",
          "me-central-1",
          "me-south-1",
          "sa-east-1",
          "us-east-1",
          "us-east-2",
          "us-west-1",
          "us-west-2"
        ],
        "aws-cn": [
          "cn-north-1",
          "cn-northwest-1"
        ],
        "aws-us-gov": [
          "us-gov-east-1",
          "us-gov-west-1"
        ]
      }
    },
    "transitgateway": {
      "regions": {
        "aws": [
          "af-south-1",
          "ap-east-1",
          "ap-northeast-1",
          "ap-northeast-2",
          "ap-northeast-3",
          "ap-south-1",
          "ap-south-2",
          "ap-southeast-1",
          "ap-southeast-2",
          "ap-southeast-3",
          "ap-southeast-4",
          "ca-central-1",
          "ca-west-1",
          "eu-central-1",
          "eu-central-2",
          "eu-north-1",
          "eu-south-1",
          "eu-south-2",
          "eu-west-1",
          "eu-west-2",
          "eu-west-3",
          "il-central-1",
          "me-central-1",
          "me-south-1",
          "sa-east-1",
          "us-east-1",
          "us-east-2",
          "us-west-1",
          "us-west-2"
        ],
        "aws-cn": [
          "cn-north-1",
          "cn-northwest-1"
        ],
        "aws-us-gov": [
          "us-gov-east-1",
          "us-gov-west-1"
        ]
      }
    },
    "translate": {
      "regions": {
        "aws": [
          "ap-east-1",
          "ap-northeast-1",
          "ap-northeast-2",
          "ap-south-1",
          "ap-southeast-1",
          "ap-southeast-2",
          "ca-central-1",
          "eu-central-1",
          "eu-north-1",
          "eu-west-1",
          "eu-west-2",
          "eu-west-3",
          "us-east-1",
          "us-east-2",
          "us-west-1",
          "us-west-2"
        ],
        "aws-cn": [],
        "aws-us-gov": [
          "us-gov-west-1"
        ]
      }
    },
    "trustedadvisor": {
      "regions": {
        "aws": [
          "af-south-1",
          "ap-east-1",
          "ap-northeast-1",
          "ap-northeast-2",
          "ap-northeast-3",
          "ap-south-1",
          "ap-south-2",
          "ap-southeast-1",
          "ap-southeast-2",
          "ap-southeast-3",
          "ap-southeast-4",
          "ca-central-1",
          "ca-west-1",
          "eu-central-1",
          "eu-central-2",
          "eu-north-1",
          "eu-south-1",
          "eu-south-2",
          "eu-west-1",
          "eu-west-2",
          "eu-west-3",
          "il-central-1",
          "me-central-1",
          "me-south-1",
          "sa-east-1",
          "us-east-1",
          "us-east-2",
          "us-west-1",
          "us-west-2"
        ],
        "aws-cn": [
          "cn-north-1",
          "cn-northwest-1"
        ],
        "aws-us-gov": [
          "us-gov-east-1",
          "us-gov-west-1"
        ]
      }
    },
    "verified-access": {
      "regions": {
        "aws": [
          "ap-northeast-1",
          "ap-northeast-2",
          "ap-south-1",
          "ap-southeast-1",
          "ap-southeast-2",
          "ap-southeast-3",
          "ca-central-1",
          "eu-central-1",
          "eu-north-1",
          "eu-south-1",
          "eu-west-1",
          "eu-west-2",
          "il-central-1",
          "sa-east-1",
          "us-east-1",
          "us-east-2",
          "us-west-1",
          "us-west-2"
        ],
        "aws-cn": [],
        "aws-us-gov": [
          "us-gov-east-1",
          "us-gov-west-1"
        ]
      }
    },
    "verifiedpermissions": {
      "regions": {
        "aws": [
          "af-south-1",
          "ap-east-1",
          "ap-northeast-1",
          "ap-northeast-2",
          "ap-northeast-3",
          "ap-south-1",
          "ap-south-2",
          "ap-southeast-1",
          "ap-southeast-2",
          "ap-southeast-3",
          "ap-southeast-4",
          "ca-central-1",
          "ca-west-1",
          "eu-central-1",
          "eu-central-2",
          "eu-north-1",
          "eu-south-1",
          "eu-south-2",
          "eu-west-1",
          "eu-west-2",
          "eu-west-3",
          "il-central-1",
          "me-central-1",
          "me-south-1",
          "sa-east-1",
          "us-east-1",
          "us-east-2",
          "us-west-1",
          "us-west-2"
        ],
        "aws-cn": [],
        "aws-us-gov": [
          "us-gov-east-1",
          "us-gov-west-1"
        ]
      }
    },
    "vmwarecloudonaws": {
      "regions": {
        "aws": [
          "af-south-1",
          "ap-east-1",
          "ap-northeast-1",
          "ap-northeast-2",
          "ap-northeast-3",
          "ap-south-1",
          "ap-south-2",
          "ap-southeast-1",
          "ap-southeast-2",
          "ap-southeast-4",
          "ca-central-1",
          "eu-central-1",
          "eu-central-2",
          "eu-north-1",
          "eu-south-1",
          "eu-west-1",
          "eu-west-2",
          "eu-west-3",
          "me-south-1",
          "sa-east-1",
          "us-east-1",
          "us-east-2",
          "us-west-1",
          "us-west-2"
        ],
        "aws-cn": [],
        "aws-us-gov": [
          "us-gov-east-1",
          "us-gov-west-1"
        ]
      }
    },
    "voice-id": {
      "regions": {
        "aws": [
          "ap-northeast-1",
          "ap-southeast-1",
          "ap-southeast-2",
          "ca-central-1",
          "eu-central-1",
          "eu-west-2",
          "us-east-1",
          "us-west-2"
        ],
        "aws-cn": [],
        "aws-us-gov": []
      }
    },
    "vpc": {
      "regions": {
        "aws": [
          "af-south-1",
          "ap-east-1",
          "ap-northeast-1",
          "ap-northeast-2",
          "ap-northeast-3",
          "ap-south-1",
          "ap-south-2",
          "ap-southeast-1",
          "ap-southeast-2",
          "ap-southeast-3",
          "ap-southeast-4",
          "ca-central-1",
          "ca-west-1",
          "eu-central-1",
          "eu-central-2",
          "eu-north-1",
          "eu-south-1",
          "eu-south-2",
          "eu-west-1",
          "eu-west-2",
          "eu-west-3",
          "il-central-1",
          "me-central-1",
          "me-south-1",
          "sa-east-1",
          "us-east-1",
          "us-east-2",
          "us-west-1",
          "us-west-2"
        ],
        "aws-cn": [
          "cn-north-1",
          "cn-northwest-1"
        ],
        "aws-us-gov": [
          "us-gov-east-1",
          "us-gov-west-1"
        ]
      }
    },
    "vpc-lattice": {
      "regions": {
        "aws": [
          "ap-northeast-1",
          "ap-northeast-2",
          "ap-south-1",
          "ap-southeast-1",
          "ap-southeast-2",
          "ca-central-1",
          "eu-central-1",
          "eu-north-1",
          "eu-west-1",
          "eu-west-2",
          "eu-west-3",
          "sa-east-1",
          "us-east-1",
          "us-east-2",
          "us-west-1",
          "us-west-2"
        ],
        "aws-cn": [],
        "aws-us-gov": []
      }
    },
    "vpn": {
      "regions": {
        "aws": [
          "af-south-1",
          "ap-east-1",
          "ap-northeast-1",
          "ap-northeast-2",
          "ap-northeast-3",
          "ap-south-1",
          "ap-south-2",
          "ap-southeast-1",
          "ap-southeast-2",
          "ap-southeast-3",
          "ap-southeast-4",
          "ca-central-1",
          "ca-west-1",
          "eu-central-1",
          "eu-central-2",
          "eu-north-1",
          "eu-south-1",
          "eu-south-2",
          "eu-west-1",
          "eu-west-2",
          "eu-west-3",
          "il-central-1",
          "me-central-1",
          "me-south-1",
          "sa-east-1",
          "us-east-1",
          "us-east-2",
          "us-west-1",
          "us-west-2"
        ],
        "aws-cn": [],
        "aws-us-gov": [
          "us-gov-east-1",
          "us-gov-west-1"
        ]
      }
    },
    "waf": {
      "regions": {
        "aws": [
          "af-south-1",
          "ap-east-1",
          "ap-northeast-1",
          "ap-northeast-2",
          "ap-northeast-3",
          "ap-south-1",
          "ap-south-2",
          "ap-southeast-1",
          "ap-southeast-2",
          "ap-southeast-3",
          "ap-southeast-4",
          "ca-central-1",
          "ca-west-1",
          "eu-central-1",
          "eu-central-2",
          "eu-north-1",
          "eu-south-1",
          "eu-south-2",
          "eu-west-1",
          "eu-west-2",
          "eu-west-3",
          "il-central-1",
          "me-central-1",
          "me-south-1",
          "sa-east-1",
          "us-east-1",
          "us-east-2",
          "us-west-1",
          "us-west-2"
        ],
        "aws-cn": [
          "cn-north-1",
          "cn-northwest-1"
        ],
        "aws-us-gov": [
          "us-gov-east-1",
          "us-gov-west-1"
        ]
      }
    },
    "waf-regional": {
      "regions": {
        "aws": [
          "af-south-1",
          "ap-east-1",
          "ap-northeast-1",
          "ap-northeast-2",
          "ap-northeast-3",
          "ap-south-1",
          "ap-south-2",
          "ap-southeast-1",
          "ap-southeast-2",
          "ap-southeast-3",
          "ap-southeast-4",
          "ca-central-1",
          "eu-central-1",
          "eu-central-2",
          "eu-north-1",
          "eu-south-1",
          "eu-south-2",
          "eu-west-1",
          "eu-west-2",
          "eu-west-3",
          "il-central-1",
          "me-central-1",
          "me-south-1",
          "sa-east-1",
          "us-east-1",
          "us-east-2",
          "us-west-1",
          "us-west-2"
        ],
        "aws-cn": [
          "cn-north-1",
          "cn-northwest-1"
        ],
        "aws-us-gov": [
          "us-gov-east-1",
          "us-gov-west-1"
        ]
      }
    },
    "wafv2": {
      "regions": {
        "aws": [
          "af-south-1",
          "ap-east-1",
          "ap-northeast-1",
          "ap-northeast-2",
          "ap-northeast-3",
          "ap-south-1",
          "ap-south-2",
          "ap-southeast-1",
          "ap-southeast-2",
          "ap-southeast-3",
          "ap-southeast-4",
          "ca-central-1",
          "ca-west-1",
          "eu-central-1",
          "eu-central-2",
          "eu-north-1",
          "eu-south-1",
          "eu-south-2",
          "eu-west-1",
          "eu-west-2",
          "eu-west-3",
          "il-central-1",
          "me-central-1",
          "me-south-1",
          "sa-east-1",
          "us-east-1",
          "us-east-2",
          "us-west-1",
          "us-west-2"
        ],
        "aws-cn": [
          "cn-north-1",
          "cn-northwest-1"
        ],
        "aws-us-gov": [
          "us-gov-east-1",
          "us-gov-west-1"
        ]
      }
    },
    "wellarchitected": {
      "regions": {
        "aws": [
          "ap-east-1",
          "ap-northeast-1",
          "ap-northeast-2",
          "ap-south-1",
          "ap-southeast-1",
          "ap-southeast-2",
          "ca-central-1",
          "eu-central-1",
          "eu-north-1",
          "eu-west-1",
          "eu-west-2",
          "eu-west-3",
          "me-south-1",
          "sa-east-1",
          "us-east-1",
          "us-east-2",
          "us-west-1",
          "us-west-2"
        ],
        "aws-cn": [],
        "aws-us-gov": [
          "us-gov-east-1",
          "us-gov-west-1"
        ]
      }
    },
    "wellarchitectedtool": {
      "regions": {
        "aws": [
          "ap-east-1",
          "ap-northeast-1",
          "ap-northeast-2",
          "ap-south-1",
          "ap-southeast-1",
          "ap-southeast-2",
          "ca-central-1",
          "eu-central-1",
          "eu-north-1",
          "eu-west-1",
          "eu-west-2",
          "eu-west-3",
          "me-south-1",
          "sa-east-1",
          "us-east-1",
          "us-east-2",
          "us-west-1",
          "us-west-2"
        ],
        "aws-cn": [],
        "aws-us-gov": [
          "us-gov-east-1",
          "us-gov-west-1"
        ]
      }
    },
    "wickr": {
      "regions": {
        "aws": [
          "ap-northeast-1",
          "ap-southeast-1",
          "ap-southeast-2",
          "ca-central-1",
          "eu-central-1",
          "eu-north-1",
          "eu-west-2",
          "us-east-1"
        ],
        "aws-cn": [],
        "aws-us-gov": [
          "us-gov-west-1"
        ]
      }
    },
    "wisdom": {
      "regions": {
        "aws": [
          "ap-northeast-1",
          "ap-northeast-2",
          "ap-southeast-1",
          "ap-southeast-2",
          "ca-central-1",
          "eu-central-1",
          "eu-west-2",
          "us-east-1",
          "us-west-2"
        ],
        "aws-cn": [],
        "aws-us-gov": []
      }
    },
    "workdocs": {
      "regions": {
        "aws": [
          "ap-northeast-1",
          "ap-southeast-1",
          "ap-southeast-2",
          "eu-west-1",
          "us-east-1",
          "us-west-2"
        ],
        "aws-cn": [],
        "aws-us-gov": []
      }
    },
    "workmail": {
      "regions": {
        "aws": [
          "eu-west-1",
          "us-east-1",
          "us-west-2"
        ],
        "aws-cn": [],
        "aws-us-gov": []
      }
    },
    "workmailmessageflow": {
      "regions": {
        "aws": [
          "eu-west-1",
          "us-east-1",
          "us-west-2"
        ],
        "aws-cn": [],
        "aws-us-gov": []
      }
    },
    "workspaces": {
      "regions": {
        "aws": [
          "af-south-1",
          "ap-northeast-1",
          "ap-northeast-2",
          "ap-south-1",
          "ap-southeast-1",
          "ap-southeast-2",
          "ca-central-1",
          "eu-central-1",
          "eu-west-1",
          "eu-west-2",
          "il-central-1",
          "sa-east-1",
          "us-east-1",
          "us-west-2"
        ],
        "aws-cn": [
          "cn-northwest-1"
        ],
        "aws-us-gov": [
          "us-gov-east-1",
          "us-gov-west-1"
        ]
      }
    },
    "workspaces-web": {
      "regions": {
        "aws": [
          "ap-northeast-1",
          "ap-south-1",
          "ap-southeast-1",
          "ap-southeast-2",
          "ca-central-1",
          "eu-central-1",
          "eu-west-1",
          "eu-west-2",
          "us-east-1",
          "us-west-2"
        ],
        "aws-cn": [],
        "aws-us-gov": []
      }
    },
    "xray": {
      "regions": {
        "aws": [
          "af-south-1",
          "ap-east-1",
          "ap-northeast-1",
          "ap-northeast-2",
          "ap-northeast-3",
          "ap-south-1",
          "ap-south-2",
          "ap-southeast-1",
          "ap-southeast-2",
          "ap-southeast-3",
          "ap-southeast-4",
          "ca-central-1",
          "ca-west-1",
          "eu-central-1",
          "eu-central-2",
          "eu-north-1",
          "eu-south-1",
          "eu-south-2",
          "eu-west-1",
          "eu-west-2",
          "eu-west-3",
          "il-central-1",
          "me-central-1",
          "me-south-1",
          "sa-east-1",
          "us-east-1",
          "us-east-2",
          "us-west-1",
          "us-west-2"
        ],
        "aws-cn": [
          "cn-north-1",
          "cn-northwest-1"
        ],
        "aws-us-gov": [
          "us-gov-east-1",
          "us-gov-west-1"
        ]
      }
    }
  }
}<|MERGE_RESOLUTION|>--- conflicted
+++ resolved
@@ -7664,13 +7664,9 @@
       "regions": {
         "aws": [
           "ap-northeast-1",
-<<<<<<< HEAD
-          "eu-central-1",
-=======
-          "ap-southeast-1",
-          "eu-central-1",
-          "eu-west-1",
->>>>>>> 379203df
+          "ap-southeast-1",
+          "eu-central-1",
+          "eu-west-1",
           "us-east-1",
           "us-east-2",
           "us-west-2"
