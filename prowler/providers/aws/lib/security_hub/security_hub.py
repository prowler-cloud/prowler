<<<<<<< HEAD
from concurrent.futures import ThreadPoolExecutor, as_completed
=======
import os
>>>>>>> ea6d04ed
from dataclasses import dataclass
from typing import Optional

from boto3 import Session
from botocore.client import ClientError
from botocore.exceptions import NoCredentialsError, ProfileNotFound

from prowler.config.config import timestamp_utc
from prowler.lib.logger import logger
from prowler.lib.outputs.asff.asff import AWSSecurityFindingFormat
from prowler.providers.aws.aws_provider import AwsProvider
from prowler.providers.aws.config import (
    AWS_STS_GLOBAL_ENDPOINT_REGION,
    ROLE_SESSION_NAME,
)
from prowler.providers.aws.exceptions.exceptions import (
    AWSAccessKeyIDInvalidError,
    AWSArgumentTypeValidationError,
    AWSAssumeRoleError,
    AWSIAMRoleARNEmptyResourceError,
    AWSIAMRoleARNInvalidAccountIDError,
    AWSIAMRoleARNInvalidResourceTypeError,
    AWSIAMRoleARNPartitionEmptyError,
    AWSIAMRoleARNRegionNotEmtpyError,
    AWSIAMRoleARNServiceNotIAMnorSTSError,
    AWSNoCredentialsError,
    AWSProfileNotFoundError,
    AWSSecretAccessKeyInvalidError,
    AWSSessionTokenExpiredError,
    AWSSetUpSessionError,
)
from prowler.providers.aws.lib.arguments.arguments import (
    validate_role_session_name,
    validate_session_duration,
)
from prowler.providers.aws.lib.arn.arn import parse_iam_credentials_arn
from prowler.providers.aws.lib.security_hub.exceptions.exceptions import (
    SecurityHubInvalidRegionError,
    SecurityHubNoEnabledRegionsError,
)
from prowler.providers.aws.lib.session.aws_set_up_session import AwsSetUpSession
from prowler.providers.aws.models import AWSAssumeRoleInfo
from prowler.providers.common.models import Connection

SECURITY_HUB_INTEGRATION_NAME = "prowler/prowler"
SECURITY_HUB_MAX_BATCH = 100


@dataclass
class SecurityHubConnection(Connection):
    """
    Represents a Security Hub connection object.
    Attributes:
        enabled_regions (set): Set of regions where Security Hub is enabled.
        disabled_regions (set): Set of regions where Security Hub is disabled.
        partition (str): AWS partition (e.g., aws, aws-cn, aws-us-gov) where SecurityHub is deployed.
    """

    enabled_regions: set = None
    disabled_regions: set = None
    partition: str = ""


class SecurityHub:
    """
    Class representing a SecurityHub object for managing findings and interactions with AWS Security Hub.

    Attributes:
        _session (Session): AWS session object for authentication and communication with AWS services.
        _aws_account_id (str): AWS account ID associated with the SecurityHub instance.
        _aws_partition (str): AWS partition (e.g., aws, aws-cn, aws-us-gov) where SecurityHub is deployed.
        _findings_per_region (dict): Dictionary containing findings per region.
        _enabled_regions (dict): Dictionary containing enabled regions with SecurityHub clients.

    Methods:
        __init__: Initializes the SecurityHub object with necessary attributes.
        filter: Filters findings based on region, returning a dictionary with findings per region.
        verify_enabled_per_region: Verifies and stores enabled regions with SecurityHub clients.
        batch_send_to_security_hub: Sends findings to Security Hub and returns the count of successfully sent findings.
        archive_previous_findings: Archives findings that are not present in the current execution.
        _send_findings_to_security_hub: Sends findings to AWS Security Hub in batches and returns the count of successfully sent findings.
    """

    _session: Session
    _aws_account_id: str
    _aws_partition: str
    _findings_per_region: dict[str, list[AWSSecurityFindingFormat]]
    _enabled_regions: dict[str, Session]

    def __init__(
        self,
        aws_account_id: str,
        aws_partition: str = None,
        aws_session: Session = None,
        findings: list[AWSSecurityFindingFormat] = [],
        aws_security_hub_available_regions: list[str] = [],
        send_only_fails: bool = False,
        role_arn: str = None,
        session_duration: int = 3600,
        external_id: str = None,
        role_session_name: str = ROLE_SESSION_NAME,
        mfa: bool = None,
        profile: str = None,
        aws_access_key_id: str = None,
        aws_secret_access_key: str = None,
        aws_session_token: Optional[str] = None,
        retries_max_attempts: int = 3,
        regions: set = set(),
    ) -> "SecurityHub":
        """
        Initializes the SecurityHub object with the necessary attributes.

        Args:
        - aws_session (Session): AWS session object for authentication and communication with AWS services.
        - aws_account_id (str): AWS account ID associated with the SecurityHub instance.
        - aws_partition (str): AWS partition (e.g., aws, aws-cn, aws-us-gov) where SecurityHub is deployed.
        - findings (list[AWSSecurityFindingFormat]): List of findings to filter and send to Security Hub.
        - aws_security_hub_available_regions (list[str]): List of regions where Security Hub is available.
        - send_only_fails (bool): Flag indicating whether to send only findings with status 'FAILED'.
        - role_arn: The ARN of the IAM role to assume.
        - session_duration: The duration of the session in seconds, between 900 and 43200.
        - external_id: The external ID to use when assuming the IAM role.
        - role_session_name: The name of the session when assuming the IAM role.
        - mfa: A boolean indicating whether MFA is enabled.
        - profile: The name of the AWS CLI profile to use.
        - aws_access_key_id: The AWS access key ID.
        - aws_secret_access_key: The AWS secret access key.
        - aws_session_token: The AWS session token, optional.
        - retries_max_attempts: The maximum number of retries for the AWS client.
        - regions: A set of regions to audit.
        """
        if aws_session:
            self._session = aws_session
        else:
            aws_setup_session = AwsSetUpSession(
                role_arn=role_arn,
                session_duration=session_duration,
                external_id=external_id,
                role_session_name=role_session_name,
                mfa=mfa,
                profile=profile,
                aws_access_key_id=aws_access_key_id,
                aws_secret_access_key=aws_secret_access_key,
                aws_session_token=aws_session_token,
                retries_max_attempts=retries_max_attempts,
                regions=regions,
            )
            self._session = aws_setup_session._session.current_session
        self._aws_account_id = aws_account_id
        if not aws_partition:
            aws_partition = AwsProvider.validate_credentials(
                self._session, AWS_STS_GLOBAL_ENDPOINT_REGION
            ).arn.partition
        self._aws_partition = aws_partition

        self._enabled_regions = None
        self._findings_per_region = {}

        if aws_security_hub_available_regions:
            self._enabled_regions = self.verify_enabled_per_region(
                aws_security_hub_available_regions,
                self._session,
                aws_account_id,
                aws_partition,
            )
        if findings and self._enabled_regions:
            self._findings_per_region = self.filter(findings, send_only_fails)

    def filter(
        self,
        findings: list[AWSSecurityFindingFormat],
        send_only_fails: bool,
    ) -> dict:
        """
        Filters the given list of findings based on the provided criteria and returns a dictionary containing findings per region.

        Args:
            findings (list[AWSSecurityFindingFormat]): List of findings to filter.
            send_only_fails (bool): Flag indicating whether to send only findings with status 'FAILED'.

        Returns:
            dict: A dictionary containing findings per region after applying the filtering criteria.
        """

        findings_per_region = {}
        try:
            # Create a key per audited region
            for region in self._enabled_regions.keys():
                findings_per_region[region] = []

            for finding in findings:
                # We don't send findings to not enabled regions
                if finding.Resources[0].Region not in findings_per_region:
                    continue

                if (
                    finding.Compliance.Status != "FAILED"
                    or finding.Compliance.Status == "WARNING"
                ) and send_only_fails:
                    continue

                # Get the finding region
                # We can do that since the finding always stores just one finding
                region = finding.Resources[0].Region

                # Include that finding within their region
                findings_per_region[region].append(finding)
        except Exception as error:
            logger.error(
                f"{error.__class__.__name__} -- [{error.__traceback__.tb_lineno}]: {error}"
            )
        return findings_per_region

    @staticmethod
    def _check_region_security_hub(
        region: str,
        session: Session,
        aws_account_id: str,
        aws_partition: str,
    ) -> tuple[str, Session | None]:
        """
        Check if Security Hub is enabled in a specific region and if Prowler integration is active.

        Args:
            region (str): AWS region to check.
            session (Session): AWS session object.
            aws_account_id (str): AWS account ID.
            aws_partition (str): AWS partition.

        Returns:
            tuple: (region, client or None) - Returns client if enabled, None otherwise.
        """
        try:
            logger.info(
                f"Checking if the {SECURITY_HUB_INTEGRATION_NAME} is enabled in the {region} region."
            )
            # Check if security hub is enabled in current region
            security_hub_client = session.client("securityhub", region_name=region)
            security_hub_client.describe_hub()

            # Check if Prowler integration is enabled in Security Hub
            security_hub_prowler_integration_arn = f"arn:{aws_partition}:securityhub:{region}:{aws_account_id}:product-subscription/{SECURITY_HUB_INTEGRATION_NAME}"
            if security_hub_prowler_integration_arn not in str(
                security_hub_client.list_enabled_products_for_import()
            ):
                logger.warning(
                    f"Security Hub is enabled in {region} but Prowler integration does not accept findings. More info: https://docs.prowler.cloud/en/latest/tutorials/aws/securityhub/"
                )
                return region, None
            else:
                return region, session.client("securityhub", region_name=region)

        # Handle all the permissions / configuration errors
        except ClientError as client_error:
            # Check if Account is subscribed to Security Hub
            error_code = client_error.response["Error"]["Code"]
            error_message = client_error.response["Error"]["Message"]
            if (
                error_code == "InvalidAccessException"
                and f"Account {aws_account_id} is not subscribed to AWS Security Hub"
                in error_message
            ):
                logger.warning(
                    f"{client_error.__class__.__name__} -- [{client_error.__traceback__.tb_lineno}]: {client_error}"
                )
            else:
                logger.error(
                    f"{client_error.__class__.__name__} -- [{client_error.__traceback__.tb_lineno}]: {client_error}"
                )
            return region, None
        except Exception as error:
            logger.error(
                f"{error.__class__.__name__} -- [{error.__traceback__.tb_lineno}]: {error}"
            )
            return region, None

    @staticmethod
    def verify_enabled_per_region(
        aws_security_hub_available_regions: list[str],
        session: Session,
        aws_account_id: str,
        aws_partition: str,
    ) -> dict[str, Session]:
        """
        Filters the given list of regions where AWS Security Hub is enabled and returns a dictionary containing the region and their boto3 client if the region and the Prowler integration is enabled.

        Args:
            aws_security_hub_available_regions (list[str]): List of AWS regions to check for Security Hub integration.

        Returns:
            dict: A dictionary containing enabled regions with SecurityHub clients.
        """
        enabled_regions = {}

        # Use ThreadPoolExecutor to check regions in parallel
        with ThreadPoolExecutor(
            max_workers=min(len(aws_security_hub_available_regions), 20)
        ) as executor:
            # Submit all region checks
            future_to_region = {
                executor.submit(
                    SecurityHub._check_region_security_hub,
                    region,
                    session,
                    aws_account_id,
                    aws_partition,
                ): region
                for region in aws_security_hub_available_regions
            }

            # Collect results as they complete
            for future in as_completed(future_to_region):
                try:
                    region, client = future.result()
                    if client is not None:
                        enabled_regions[region] = client
                except Exception as error:
                    logger.error(
                        f"Error checking region {future_to_region[future]}: {error.__class__.__name__} -- [{error.__traceback__.tb_lineno}]: {error}"
                    )

        return enabled_regions

    def batch_send_to_security_hub(
        self,
    ) -> int:
        """
        Sends the findings to AWS Security Hub in batches for each region and returns the count of successfully sent findings.

        Returns:
            int: Number of successfully sent findings to AWS Security Hub.
        """
        success_count = 0
        try:
            # Iterate findings by region
            for region, findings in self._findings_per_region.items():
                # Send findings to Security Hub
                logger.info(
                    f"Sending {len(findings)} findings to Security Hub in the region {region}"
                )

                # Convert findings to dict
                findings = [finding.dict(exclude_none=True) for finding in findings]
                success_count += self._send_findings_in_batches(
                    findings,
                    region,
                )

        except Exception as error:
            logger.error(
                f"{error.__class__.__name__} -- [{error.__traceback__.tb_lineno}]:{error} in region {region}"
            )
        return success_count

    def archive_previous_findings(self) -> int:
        """
        Checks previous findings in Security Hub to archive them.

        Returns:
            int: Number of successfully archived findings.
        """
        logger.info("Checking previous findings in Security Hub to archive them.")
        success_count = 0
        for region in self._findings_per_region.keys():
            try:
                current_findings = self._findings_per_region[region]
                # Get current findings IDs
                current_findings_ids = []
                for finding in current_findings:
                    current_findings_ids.append(finding.Id)
                # Get findings of that region
                findings_filter = {
                    "ProductName": [{"Value": "Prowler", "Comparison": "EQUALS"}],
                    "RecordState": [{"Value": "ACTIVE", "Comparison": "EQUALS"}],
                    "AwsAccountId": [
                        {"Value": self._aws_account_id, "Comparison": "EQUALS"}
                    ],
                    "Region": [{"Value": region, "Comparison": "EQUALS"}],
                }
                get_findings_paginator = self._enabled_regions[region].get_paginator(
                    "get_findings"
                )
                findings_to_archive = []
                for page in get_findings_paginator.paginate(
                    Filters=findings_filter, PaginationConfig={"PageSize": 100}
                ):
                    # Archive findings that have not appear in this execution
                    for finding in page["Findings"]:
                        if finding["Id"] not in current_findings_ids:
                            finding["RecordState"] = "ARCHIVED"
                            finding["UpdatedAt"] = timestamp_utc.strftime(
                                "%Y-%m-%dT%H:%M:%SZ"
                            )

                            findings_to_archive.append(finding)
                logger.info(f"Archiving {len(findings_to_archive)} findings.")

                # Send archive findings to SHub
                success_count += self._send_findings_in_batches(
                    findings_to_archive,
                    region,
                )
            except Exception as error:
                logger.error(
                    f"{error.__class__.__name__} -- [{error.__traceback__.tb_lineno}]:{error} in region {region}"
                )
        return success_count

    def _send_findings_in_batches(
        self, findings: list[AWSSecurityFindingFormat], region: str
    ) -> int:
        """
        Sends the given findings to AWS Security Hub in batches for a specific region and returns the count of successfully sent findings.

        Args:
            findings (list[AWSSecurityFindingFormat]): List of findings to send to AWS Security Hub.
            region (str): The AWS region where the findings will be sent.

        Returns:
            int: Number of successfully sent findings to AWS Security Hub.
        """
        success_count = 0
        try:
            list_chunked = [
                findings[i : i + SECURITY_HUB_MAX_BATCH]
                for i in range(0, len(findings), SECURITY_HUB_MAX_BATCH)
            ]
            for findings in list_chunked:
                batch_import = self._enabled_regions[region].batch_import_findings(
                    Findings=findings
                )
                if batch_import["FailedCount"] > 0:
                    failed_import = batch_import["FailedFindings"][0]
                    logger.error(
                        f"Failed to send findings to AWS Security Hub -- {failed_import['ErrorCode']} -- {failed_import['ErrorMessage']}"
                    )
                success_count += batch_import["SuccessCount"]
            return success_count
        except Exception as error:
            logger.error(
                f"{error.__class__.__name__} -- [{error.__traceback__.tb_lineno}]:{error} in region {region}"
            )
            return success_count

    @staticmethod
    def test_connection(
        aws_account_id: str,
        aws_partition: str = None,
        regions: set = None,
        raise_on_exception: bool = True,
        profile: str = None,
        aws_region: str = AWS_STS_GLOBAL_ENDPOINT_REGION,
        role_arn: str = None,
        role_session_name: str = ROLE_SESSION_NAME,
        session_duration: int = 3600,
        external_id: str = None,
        mfa_enabled: bool = False,
        aws_access_key_id: str = None,
        aws_secret_access_key: str = None,
        aws_session_token: Optional[str] = None,
    ) -> SecurityHubConnection:
        """
        Test the connection to AWS Security Hub by checking if Security Hub is enabled in the provided region
        and if the Prowler integration is active.

        Args:
            aws_account_id (str): AWS account ID to check for Prowler integration.
            aws_partition (str): AWS partition (e.g., aws, aws-cn, aws-us-gov).
            regions (set): Set of regions to check for Security Hub integration.
            raise_on_exception (bool): Whether to raise an exception if an error occurs.
            profile (str): AWS profile name to use for authentication.
            aws_region (str): AWS region to use for the session.
            role_arn (str): ARN of the IAM role to assume.
            role_session_name (str): Name for the role session.
            session_duration (int): Duration of the role session in seconds.
            external_id (str): External ID to use when assuming the role.
            mfa_enabled (bool): Whether MFA is enabled.
            aws_access_key_id (str): AWS access key ID.
            aws_secret_access_key (str): AWS secret access key.
            aws_session_token (str): AWS session token.

        Returns:
            SecurityHubConnection: An object that contains the result of the test connection operation.
                - is_connected (bool): Indicates whether the connection was successful.
                - error (Exception): An exception object if an error occurs during the connection test.
                - enabled_regions (set): Set of regions where Security Hub is enabled.
                - disabled_regions (set): Set of regions where Security Hub is disabled.
        """
        try:
            disabled_regions = set()
            enabled_regions = set()

            # Set up AWS session
            session = AwsProvider.setup_session(
                mfa=mfa_enabled,
                profile=profile,
                aws_access_key_id=aws_access_key_id,
                aws_secret_access_key=aws_secret_access_key,
                aws_session_token=aws_session_token,
            )
            if not aws_partition:
                aws_partition = AwsProvider.validate_credentials(
                    session, aws_region
                ).arn.partition

            # Handle role assumption if role_arn is provided
            if role_arn:
                session_duration = validate_session_duration(session_duration)
                role_session_name = validate_role_session_name(
                    role_session_name or ROLE_SESSION_NAME
                )
                role_arn = parse_iam_credentials_arn(role_arn)
                assumed_role_information = AWSAssumeRoleInfo(
                    role_arn=role_arn,
                    session_duration=session_duration,
                    external_id=external_id,
                    mfa_enabled=mfa_enabled,
                    role_session_name=role_session_name,
                )
                assumed_role_credentials = AwsProvider.assume_role(
                    session,
                    assumed_role_information,
                )
                session = Session(
                    aws_access_key_id=assumed_role_credentials.aws_access_key_id,
                    aws_secret_access_key=assumed_role_credentials.aws_secret_access_key,
                    aws_session_token=assumed_role_credentials.aws_session_token,
                    region_name=aws_region,
                    profile_name=profile,
                )

            all_regions = AwsProvider.get_available_aws_service_regions(
                service="securityhub", partition=aws_partition
            )

            enabled_regions = SecurityHub.verify_enabled_per_region(
                aws_security_hub_available_regions=all_regions,
                session=session,
                aws_account_id=aws_account_id,
                aws_partition=aws_partition,
            ).keys()
            disabled_regions = all_regions - enabled_regions
            if regions:
                if not any(region in enabled_regions for region in regions):
                    logger.warning(
                        f"Prowler integration is not enabled in regions: {regions - enabled_regions}."
                    )
                    invalid_region_error = SecurityHubInvalidRegionError(
                        message="Given regions have not Security Hub enabled."
                    )
                    if raise_on_exception:
                        raise invalid_region_error
                    return SecurityHubConnection(
                        is_connected=False,
                        error=invalid_region_error,
                        enabled_regions=enabled_regions,
                        disabled_regions=disabled_regions,
                    )
                else:
                    logger.info(
                        f"Prowler integration is enabled in regions: {', '.join(regions)}."
                    )
                    return SecurityHubConnection(
                        is_connected=True,
                        error=None,
                        enabled_regions=enabled_regions,
                        disabled_regions=disabled_regions,
                        partition=aws_partition,
                    )

            if len(enabled_regions) == 0:
                error_str = (
                    "No regions found with the Security Hub integration enabled."
                )
                logger.warning(error_str)
                no_enabled_regions_error = SecurityHubNoEnabledRegionsError(
                    message=error_str
                )
                if raise_on_exception:
                    raise no_enabled_regions_error
                return SecurityHubConnection(
                    is_connected=False,
                    error=no_enabled_regions_error,
                    enabled_regions=enabled_regions,
                    disabled_regions=disabled_regions,
                )
            else:
                logger.info(
                    f"Security Hub is enabled in the following regions: {', '.join(enabled_regions)}."
                )
                return SecurityHubConnection(
                    is_connected=True,
                    error=None,
                    enabled_regions=enabled_regions,
                    disabled_regions=disabled_regions,
                    partition=aws_partition,
                )

        except AWSSetUpSessionError as setup_session_error:
            logger.error(
                f"{setup_session_error.__class__.__name__}[{setup_session_error.__traceback__.tb_lineno}]: {setup_session_error}"
            )
            if raise_on_exception:
                raise setup_session_error
            return SecurityHubConnection(
                is_connected=False,
                error=setup_session_error,
                enabled_regions=set(),
                disabled_regions=set(),
            )

        except AWSArgumentTypeValidationError as validation_error:
            logger.error(
                f"{validation_error.__class__.__name__}[{validation_error.__traceback__.tb_lineno}]: {validation_error}"
            )
            if raise_on_exception:
                raise validation_error
            return SecurityHubConnection(
                is_connected=False,
                error=validation_error,
                enabled_regions=set(),
                disabled_regions=set(),
            )

        except AWSIAMRoleARNRegionNotEmtpyError as arn_region_not_empty_error:
            logger.error(
                f"{arn_region_not_empty_error.__class__.__name__}[{arn_region_not_empty_error.__traceback__.tb_lineno}]: {arn_region_not_empty_error}"
            )
            if raise_on_exception:
                raise arn_region_not_empty_error
            return SecurityHubConnection(
                is_connected=False,
                error=arn_region_not_empty_error,
                enabled_regions=set(),
                disabled_regions=set(),
            )

        except AWSIAMRoleARNPartitionEmptyError as arn_partition_empty_error:
            logger.error(
                f"{arn_partition_empty_error.__class__.__name__}[{arn_partition_empty_error.__traceback__.tb_lineno}]: {arn_partition_empty_error}"
            )
            if raise_on_exception:
                raise arn_partition_empty_error
            return SecurityHubConnection(
                is_connected=False,
                error=arn_partition_empty_error,
                enabled_regions=set(),
                disabled_regions=set(),
            )

        except AWSIAMRoleARNServiceNotIAMnorSTSError as arn_service_not_iam_sts_error:
            logger.error(
                f"{arn_service_not_iam_sts_error.__class__.__name__}[{arn_service_not_iam_sts_error.__traceback__.tb_lineno}]: {arn_service_not_iam_sts_error}"
            )
            if raise_on_exception:
                raise arn_service_not_iam_sts_error
            return SecurityHubConnection(
                is_connected=False,
                error=arn_service_not_iam_sts_error,
                enabled_regions=set(),
                disabled_regions=set(),
            )

        except AWSIAMRoleARNInvalidAccountIDError as arn_invalid_account_id_error:
            logger.error(
                f"{arn_invalid_account_id_error.__class__.__name__}[{arn_invalid_account_id_error.__traceback__.tb_lineno}]: {arn_invalid_account_id_error}"
            )
            if raise_on_exception:
                raise arn_invalid_account_id_error
            return SecurityHubConnection(
                is_connected=False,
                error=arn_invalid_account_id_error,
                enabled_regions=set(),
                disabled_regions=set(),
            )

        except AWSIAMRoleARNInvalidResourceTypeError as arn_invalid_resource_type_error:
            logger.error(
                f"{arn_invalid_resource_type_error.__class__.__name__}[{arn_invalid_resource_type_error.__traceback__.tb_lineno}]: {arn_invalid_resource_type_error}"
            )
            if raise_on_exception:
                raise arn_invalid_resource_type_error
            return SecurityHubConnection(
                is_connected=False,
                error=arn_invalid_resource_type_error,
                enabled_regions=set(),
                disabled_regions=set(),
            )

        except AWSIAMRoleARNEmptyResourceError as arn_empty_resource_error:
            logger.error(
                f"{arn_empty_resource_error.__class__.__name__}[{arn_empty_resource_error.__traceback__.tb_lineno}]: {arn_empty_resource_error}"
            )
            if raise_on_exception:
                raise arn_empty_resource_error
            return SecurityHubConnection(
                is_connected=False,
                error=arn_empty_resource_error,
                enabled_regions=set(),
                disabled_regions=set(),
            )

        except AWSAssumeRoleError as assume_role_error:
            logger.error(
                f"{assume_role_error.__class__.__name__}[{assume_role_error.__traceback__.tb_lineno}]: {assume_role_error}"
            )
            if raise_on_exception:
                raise assume_role_error
            return SecurityHubConnection(
                is_connected=False,
                error=assume_role_error,
                enabled_regions=set(),
                disabled_regions=set(),
            )

        except ProfileNotFound as profile_not_found_error:
            logger.error(
                f"AWSProfileNotFoundError[{profile_not_found_error.__traceback__.tb_lineno}]: {profile_not_found_error}"
            )
            if raise_on_exception:
                raise AWSProfileNotFoundError(
                    file=os.path.basename(__file__),
                    original_exception=profile_not_found_error,
                ) from profile_not_found_error
            return SecurityHubConnection(
                is_connected=False,
                error=profile_not_found_error,
                enabled_regions=set(),
                disabled_regions=set(),
            )

        except NoCredentialsError as no_credentials_error:
            logger.error(
                f"AWSNoCredentialsError[{no_credentials_error.__traceback__.tb_lineno}]: {no_credentials_error}"
            )
            if raise_on_exception:
                raise AWSNoCredentialsError(
                    file=os.path.basename(__file__),
                    original_exception=no_credentials_error,
                ) from no_credentials_error
            return SecurityHubConnection(
                is_connected=False,
                error=no_credentials_error,
                enabled_regions=set(),
                disabled_regions=set(),
            )

        except AWSAccessKeyIDInvalidError as access_key_id_invalid_error:
            logger.error(
                f"{access_key_id_invalid_error.__class__.__name__}[{access_key_id_invalid_error.__traceback__.tb_lineno}]: {access_key_id_invalid_error}"
            )
            if raise_on_exception:
                raise access_key_id_invalid_error
            return SecurityHubConnection(
                is_connected=False,
                error=access_key_id_invalid_error,
                enabled_regions=set(),
                disabled_regions=set(),
            )

        except AWSSecretAccessKeyInvalidError as secret_access_key_invalid_error:
            logger.error(
                f"{secret_access_key_invalid_error.__class__.__name__}[{secret_access_key_invalid_error.__traceback__.tb_lineno}]: {secret_access_key_invalid_error}"
            )
            if raise_on_exception:
                raise secret_access_key_invalid_error
            return SecurityHubConnection(
                is_connected=False,
                error=secret_access_key_invalid_error,
                enabled_regions=set(),
                disabled_regions=set(),
            )

        except AWSSessionTokenExpiredError as session_token_expired:
            logger.error(
                f"{session_token_expired.__class__.__name__}[{session_token_expired.__traceback__.tb_lineno}]: {session_token_expired}"
            )
            if raise_on_exception:
                raise session_token_expired
            return SecurityHubConnection(
                is_connected=False,
                error=session_token_expired,
                enabled_regions=set(),
                disabled_regions=set(),
            )

        except Exception as error:
            logger.error(
                f"{error.__class__.__name__}[{error.__traceback__.tb_lineno}]: {error}"
            )
            if raise_on_exception:
                raise error
            return SecurityHubConnection(
                is_connected=False,
                error=error,
                enabled_regions=set(),
                disabled_regions=set(),
            )<|MERGE_RESOLUTION|>--- conflicted
+++ resolved
@@ -1,8 +1,5 @@
-<<<<<<< HEAD
+import os
 from concurrent.futures import ThreadPoolExecutor, as_completed
-=======
-import os
->>>>>>> ea6d04ed
 from dataclasses import dataclass
 from typing import Optional
 
