--- conflicted
+++ resolved
@@ -29,8 +29,6 @@
         # Pending ARN validation
     )
     aws_auth_subparser.add_argument(
-<<<<<<< HEAD
-=======
         "--role-session-name",
         nargs="?",
         default=ROLE_SESSION_NAME,
@@ -38,13 +36,6 @@
         type=validate_role_session_name,
     )
     aws_auth_subparser.add_argument(
-        "--sts-endpoint-region",
-        nargs="?",
-        default=None,
-        help="Specify the AWS STS endpoint region to use. Read more at https://docs.aws.amazon.com/IAM/latest/UserGuide/id_credentials_temp_enable-regions.html",
-    )
-    aws_auth_subparser.add_argument(
->>>>>>> 06f988b8
         "--mfa",
         action="store_true",
         help="IAM entity enforces MFA so you need to input the MFA ARN and the TOTP",
