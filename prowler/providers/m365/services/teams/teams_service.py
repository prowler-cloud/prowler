from pydantic import BaseModel

from prowler.lib.logger import logger
from prowler.providers.m365.lib.service.service import M365Service
from prowler.providers.m365.m365_provider import M365Provider


class Teams(M365Service):
    def __init__(self, provider: M365Provider):
        super().__init__(provider)
<<<<<<< HEAD
        self.powershell.connect_microsoft_teams()
        self.teams_settings = self._get_teams_client_configuration()
        self.global_meeting_policy = self._get_global_meeting_policy()
        self.global_messaging_policy = self._get_global_messaging_policy()
        self.user_settings = self._get_user_settings()
        self.powershell.close()
=======
        self.teams_settings = None
        self.global_meeting_policy = None
        self.user_settings = None

        if self.powershell:
            self.powershell.connect_microsoft_teams()
            self.teams_settings = self._get_teams_client_configuration()
            self.global_meeting_policy = self._get_global_meeting_policy()
            self.user_settings = self._get_user_settings()
            self.powershell.close()
>>>>>>> 5a0fb13e

    def _get_teams_client_configuration(self):
        logger.info("M365 - Getting Teams settings...")
        teams_settings = None
        try:
            settings = self.powershell.get_teams_settings()
            if settings:
                teams_settings = TeamsSettings(
                    cloud_storage_settings=CloudStorageSettings(
                        allow_box=settings.get("AllowBox", True),
                        allow_drop_box=settings.get("AllowDropBox", True),
                        allow_egnyte=settings.get("AllowEgnyte", True),
                        allow_google_drive=settings.get("AllowGoogleDrive", True),
                        allow_share_file=settings.get("AllowShareFile", True),
                    ),
                    allow_email_into_channel=settings.get(
                        "AllowEmailIntoChannel", True
                    ),
                )

        except Exception as error:
            logger.error(
                f"{error.__class__.__name__}[{error.__traceback__.tb_lineno}]: {error}"
            )
        return teams_settings

    def _get_global_meeting_policy(self):
        logger.info("M365 - Getting Teams global (org-wide default) meeting policy...")
        global_meeting_policy = None
        try:
            global_meeting_policy = self.powershell.get_global_meeting_policy()
            if global_meeting_policy:
                global_meeting_policy = GlobalMeetingPolicy(
                    allow_anonymous_users_to_join_meeting=global_meeting_policy.get(
                        "AllowAnonymousUsersToJoinMeeting", True
                    ),
                    allow_anonymous_users_to_start_meeting=global_meeting_policy.get(
                        "AllowAnonymousUsersToStartMeeting", True
                    ),
                    allow_external_participant_give_request_control=global_meeting_policy.get(
                        "AllowExternalParticipantGiveRequestControl", True
                    ),
                    allow_external_users_to_bypass_lobby=global_meeting_policy.get(
                        "AutoAdmittedUsers", "Everyone"
                    ),
                    allow_pstn_users_to_bypass_lobby=global_meeting_policy.get(
                        "AllowPSTNUsersToBypassLobby", True
                    ),
                    allow_external_non_trusted_meeting_chat=global_meeting_policy.get(
                        "AllowExternalNonTrustedMeetingChat", True
                    ),
                    allow_cloud_recording=global_meeting_policy.get(
                        "AllowCloudRecording", True
                    ),
                    designated_presenter_role_mode=global_meeting_policy.get(
                        "DesignatedPresenterRoleMode", "EveryoneUserOverride"
                    ),
<<<<<<< HEAD
                    allow_security_end_user_reporting=global_meeting_policy.get(
                        "AllowSecurityEndUserReporting", True
=======
                    meeting_chat_enabled_type=global_meeting_policy.get(
                        "MeetingChatEnabledType", "EnabledForEveryone"
>>>>>>> 5a0fb13e
                    ),
                )
        except Exception as error:
            logger.error(
                f"{error.__class__.__name__}[{error.__traceback__.tb_lineno}]: {error}"
            )
        return global_meeting_policy

    def _get_global_messaging_policy(self):
        logger.info("M365 - Getting Teams global messaging policy...")
        global_messaging_policy = None
        try:
            global_messaging_policy = self.powershell.get_global_messaging_policy()
            if global_messaging_policy:
                global_messaging_policy = GlobalMessagingPolicy(
                    allow_security_end_user_reporting=global_messaging_policy.get(
                        "AllowSecurityEndUserReporting", True
                    ),
                )
        except Exception as error:
            logger.error(
                f"{error.__class__.__name__}[{error.__traceback__.tb_lineno}]: {error}"
            )
        return global_messaging_policy

    def _get_user_settings(self):
        logger.info("M365 - Getting Teams user settings...")
        user_settings = None
        try:
            settings = self.powershell.get_user_settings()
            if settings:
                user_settings = UserSettings(
                    allow_external_access=settings.get("AllowFederatedUsers", True),
                    allow_teams_consumer=settings.get("AllowTeamsConsumer", True),
                    allow_teams_consumer_inbound=settings.get(
                        "AllowTeamsConsumerInbound", True
                    ),
                )
        except Exception as error:
            logger.error(
                f"{error.__class__.__name__}[{error.__traceback__.tb_lineno}]: {error}"
            )
        return user_settings


class CloudStorageSettings(BaseModel):
    allow_box: bool
    allow_drop_box: bool
    allow_egnyte: bool
    allow_google_drive: bool
    allow_share_file: bool


class TeamsSettings(BaseModel):
    cloud_storage_settings: CloudStorageSettings
    allow_email_into_channel: bool = True


class GlobalMeetingPolicy(BaseModel):
    allow_anonymous_users_to_join_meeting: bool = True
    allow_anonymous_users_to_start_meeting: bool = True
    allow_external_participant_give_request_control: bool = True
    allow_external_non_trusted_meeting_chat: bool = True
    allow_cloud_recording: bool = True
    designated_presenter_role_mode: str = "EveryoneUserOverride"
    allow_external_users_to_bypass_lobby: str = "Everyone"
    allow_pstn_users_to_bypass_lobby: bool = True
<<<<<<< HEAD
    allow_security_end_user_reporting: bool = True


class GlobalMessagingPolicy(BaseModel):
    allow_security_end_user_reporting: bool = True
=======
    meeting_chat_enabled_type: str = "EnabledForEveryone"
>>>>>>> 5a0fb13e


class UserSettings(BaseModel):
    allow_external_access: bool = True
    allow_teams_consumer: bool = True
    allow_teams_consumer_inbound: bool = True<|MERGE_RESOLUTION|>--- conflicted
+++ resolved
@@ -8,25 +8,18 @@
 class Teams(M365Service):
     def __init__(self, provider: M365Provider):
         super().__init__(provider)
-<<<<<<< HEAD
-        self.powershell.connect_microsoft_teams()
-        self.teams_settings = self._get_teams_client_configuration()
-        self.global_meeting_policy = self._get_global_meeting_policy()
-        self.global_messaging_policy = self._get_global_messaging_policy()
-        self.user_settings = self._get_user_settings()
-        self.powershell.close()
-=======
         self.teams_settings = None
         self.global_meeting_policy = None
+        self.global_messaging_policy = None
         self.user_settings = None
 
         if self.powershell:
             self.powershell.connect_microsoft_teams()
             self.teams_settings = self._get_teams_client_configuration()
             self.global_meeting_policy = self._get_global_meeting_policy()
+            self.global_messaging_policy = self._get_global_messaging_policy()
             self.user_settings = self._get_user_settings()
             self.powershell.close()
->>>>>>> 5a0fb13e
 
     def _get_teams_client_configuration(self):
         logger.info("M365 - Getting Teams settings...")
@@ -84,13 +77,11 @@
                     designated_presenter_role_mode=global_meeting_policy.get(
                         "DesignatedPresenterRoleMode", "EveryoneUserOverride"
                     ),
-<<<<<<< HEAD
                     allow_security_end_user_reporting=global_meeting_policy.get(
                         "AllowSecurityEndUserReporting", True
-=======
+                    ),
                     meeting_chat_enabled_type=global_meeting_policy.get(
                         "MeetingChatEnabledType", "EnabledForEveryone"
->>>>>>> 5a0fb13e
                     ),
                 )
         except Exception as error:
@@ -158,15 +149,11 @@
     designated_presenter_role_mode: str = "EveryoneUserOverride"
     allow_external_users_to_bypass_lobby: str = "Everyone"
     allow_pstn_users_to_bypass_lobby: bool = True
-<<<<<<< HEAD
-    allow_security_end_user_reporting: bool = True
+    meeting_chat_enabled_type: str = "EnabledForEveryone"
 
 
 class GlobalMessagingPolicy(BaseModel):
     allow_security_end_user_reporting: bool = True
-=======
-    meeting_chat_enabled_type: str = "EnabledForEveryone"
->>>>>>> 5a0fb13e
 
 
 class UserSettings(BaseModel):
