--- conflicted
+++ resolved
@@ -54,6 +54,7 @@
                     ),
                     allow_external_participant_give_request_control=global_meeting_policy.get(
                         "AllowExternalParticipantGiveRequestControl", True
+                    ),
                     allow_external_users_to_bypass_lobby=global_meeting_policy.get(
                         "AutoAdmittedUsers", "Everyone"
                     ),
@@ -107,12 +108,9 @@
     allow_anonymous_users_to_join_meeting: bool = True
     allow_anonymous_users_to_start_meeting: bool = True
     allow_external_participant_give_request_control: bool = True
-<<<<<<< HEAD
     allow_external_non_trusted_meeting_chat: bool = True
-=======
     allow_external_users_to_bypass_lobby: str = "Everyone"
     allow_pstn_users_to_bypass_lobby: bool = True
->>>>>>> f6cf35a6
 
 
 class UserSettings(BaseModel):
