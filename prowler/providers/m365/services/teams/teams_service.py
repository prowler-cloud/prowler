from pydantic import BaseModel

from prowler.lib.logger import logger
from prowler.providers.m365.lib.service.service import M365Service
from prowler.providers.m365.m365_provider import M365Provider


class Teams(M365Service):
    def __init__(self, provider: M365Provider):
        super().__init__(provider)
        self.teams_settings = None
        self.global_meeting_policy = None
        self.user_settings = None

        if self.powershell:
            self.powershell.connect_microsoft_teams()
            self.teams_settings = self._get_teams_client_configuration()
            self.global_meeting_policy = self._get_global_meeting_policy()
            self.user_settings = self._get_user_settings()
            self.powershell.close()

    def _get_teams_client_configuration(self):
        logger.info("M365 - Getting Teams settings...")
        teams_settings = None
        try:
            settings = self.powershell.get_teams_settings()
            if settings:
                teams_settings = TeamsSettings(
                    cloud_storage_settings=CloudStorageSettings(
                        allow_box=settings.get("AllowBox", True),
                        allow_drop_box=settings.get("AllowDropBox", True),
                        allow_egnyte=settings.get("AllowEgnyte", True),
                        allow_google_drive=settings.get("AllowGoogleDrive", True),
                        allow_share_file=settings.get("AllowShareFile", True),
                    ),
                    allow_email_into_channel=settings.get(
                        "AllowEmailIntoChannel", True
                    ),
                )

        except Exception as error:
            logger.error(
                f"{error.__class__.__name__}[{error.__traceback__.tb_lineno}]: {error}"
            )
        return teams_settings

    def _get_global_meeting_policy(self):
        logger.info("M365 - Getting Teams global (org-wide default) meeting policy...")
        global_meeting_policy = None
        try:
            global_meeting_policy = self.powershell.get_global_meeting_policy()
            if global_meeting_policy:
                global_meeting_policy = GlobalMeetingPolicy(
                    allow_anonymous_users_to_join_meeting=global_meeting_policy.get(
                        "AllowAnonymousUsersToJoinMeeting", True
                    ),
                    allow_anonymous_users_to_start_meeting=global_meeting_policy.get(
                        "AllowAnonymousUsersToStartMeeting", True
                    ),
                    allow_external_participant_give_request_control=global_meeting_policy.get(
                        "AllowExternalParticipantGiveRequestControl", True
                    ),
                    allow_external_users_to_bypass_lobby=global_meeting_policy.get(
                        "AutoAdmittedUsers", "Everyone"
                    ),
                    allow_pstn_users_to_bypass_lobby=global_meeting_policy.get(
                        "AllowPSTNUsersToBypassLobby", True
                    ),
                    allow_external_non_trusted_meeting_chat=global_meeting_policy.get(
                        "AllowExternalNonTrustedMeetingChat", True
                    ),
<<<<<<< HEAD
                    allow_cloud_recording=global_meeting_policy.get(
                        "AllowCloudRecording", True
=======
                    meeting_chat_enabled_type=global_meeting_policy.get(
                        "MeetingChatEnabledType", "EnabledForEveryone"
>>>>>>> cdcc5c6e
                    ),
                )
        except Exception as error:
            logger.error(
                f"{error.__class__.__name__}[{error.__traceback__.tb_lineno}]: {error}"
            )
        return global_meeting_policy

    def _get_user_settings(self):
        logger.info("M365 - Getting Teams user settings...")
        user_settings = None
        try:
            settings = self.powershell.get_user_settings()
            if settings:
                user_settings = UserSettings(
                    allow_external_access=settings.get("AllowFederatedUsers", True),
                    allow_teams_consumer=settings.get("AllowTeamsConsumer", True),
                    allow_teams_consumer_inbound=settings.get(
                        "AllowTeamsConsumerInbound", True
                    ),
                )
        except Exception as error:
            logger.error(
                f"{error.__class__.__name__}[{error.__traceback__.tb_lineno}]: {error}"
            )
        return user_settings


class CloudStorageSettings(BaseModel):
    allow_box: bool
    allow_drop_box: bool
    allow_egnyte: bool
    allow_google_drive: bool
    allow_share_file: bool


class TeamsSettings(BaseModel):
    cloud_storage_settings: CloudStorageSettings
    allow_email_into_channel: bool = True


class GlobalMeetingPolicy(BaseModel):
    allow_anonymous_users_to_join_meeting: bool = True
    allow_anonymous_users_to_start_meeting: bool = True
    allow_external_participant_give_request_control: bool = True
    allow_external_non_trusted_meeting_chat: bool = True
<<<<<<< HEAD
    allow_cloud_recording: bool = True
=======
>>>>>>> cdcc5c6e
    allow_external_users_to_bypass_lobby: str = "Everyone"
    allow_pstn_users_to_bypass_lobby: bool = True
    meeting_chat_enabled_type: str = "EnabledForEveryone"


class UserSettings(BaseModel):
    allow_external_access: bool = True
    allow_teams_consumer: bool = True
    allow_teams_consumer_inbound: bool = True<|MERGE_RESOLUTION|>--- conflicted
+++ resolved
@@ -69,13 +69,11 @@
                     allow_external_non_trusted_meeting_chat=global_meeting_policy.get(
                         "AllowExternalNonTrustedMeetingChat", True
                     ),
-<<<<<<< HEAD
                     allow_cloud_recording=global_meeting_policy.get(
                         "AllowCloudRecording", True
-=======
+                    ),
                     meeting_chat_enabled_type=global_meeting_policy.get(
                         "MeetingChatEnabledType", "EnabledForEveryone"
->>>>>>> cdcc5c6e
                     ),
                 )
         except Exception as error:
@@ -122,10 +120,7 @@
     allow_anonymous_users_to_start_meeting: bool = True
     allow_external_participant_give_request_control: bool = True
     allow_external_non_trusted_meeting_chat: bool = True
-<<<<<<< HEAD
     allow_cloud_recording: bool = True
-=======
->>>>>>> cdcc5c6e
     allow_external_users_to_bypass_lobby: str = "Everyone"
     allow_pstn_users_to_bypass_lobby: bool = True
     meeting_chat_enabled_type: str = "EnabledForEveryone"
