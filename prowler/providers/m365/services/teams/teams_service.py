--- conflicted
+++ resolved
@@ -98,13 +98,10 @@
 class GlobalMeetingPolicy(BaseModel):
     allow_anonymous_users_to_join_meeting: bool = True
     allow_anonymous_users_to_start_meeting: bool = True
-<<<<<<< HEAD
     allow_external_users_to_bypass_lobby: str = "Everyone"
-=======
 
 
 class UserSettings(BaseModel):
     allow_external_access: bool = True
     allow_teams_consumer: bool = True
-    allow_teams_consumer_inbound: bool = True
->>>>>>> 839953dc
+    allow_teams_consumer_inbound: bool = True