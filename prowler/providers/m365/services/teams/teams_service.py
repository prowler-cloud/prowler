--- conflicted
+++ resolved
@@ -52,16 +52,13 @@
                     allow_anonymous_users_to_start_meeting=global_meeting_policy.get(
                         "AllowAnonymousUsersToStartMeeting", True
                     ),
-<<<<<<< HEAD
                     allow_external_participant_give_request_control=global_meeting_policy.get(
                         "AllowExternalParticipantGiveRequestControl", True
-=======
                     allow_external_users_to_bypass_lobby=global_meeting_policy.get(
                         "AutoAdmittedUsers", "Everyone"
                     ),
                     allow_pstn_users_to_bypass_lobby=global_meeting_policy.get(
                         "AllowPSTNUsersToBypassLobby", True
->>>>>>> d13d2677
                     ),
                 )
         except Exception as error:
@@ -106,12 +103,9 @@
 class GlobalMeetingPolicy(BaseModel):
     allow_anonymous_users_to_join_meeting: bool = True
     allow_anonymous_users_to_start_meeting: bool = True
-<<<<<<< HEAD
     allow_external_participant_give_request_control: bool = True
-=======
     allow_external_users_to_bypass_lobby: str = "Everyone"
     allow_pstn_users_to_bypass_lobby: bool = True
->>>>>>> d13d2677
 
 
 class UserSettings(BaseModel):
