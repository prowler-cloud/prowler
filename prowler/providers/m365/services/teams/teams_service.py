from pydantic import BaseModel

from prowler.lib.logger import logger
from prowler.providers.m365.lib.service.service import M365Service
from prowler.providers.m365.m365_provider import M365Provider


class Teams(M365Service):
    def __init__(self, provider: M365Provider):
        super().__init__(provider)
        self.powershell.connect_microsoft_teams()
        self.teams_settings = self._get_teams_client_configuration()
        self.global_meeting_policy = self._get_global_meeting_policy()
        self.user_settings = self._get_user_settings()
        self.powershell.close()

    def _get_teams_client_configuration(self):
        logger.info("M365 - Getting Teams settings...")
        teams_settings = None
        try:
            settings = self.powershell.get_teams_settings()
            if settings:
                teams_settings = TeamsSettings(
                    cloud_storage_settings=CloudStorageSettings(
                        allow_box=settings.get("AllowBox", True),
                        allow_drop_box=settings.get("AllowDropBox", True),
                        allow_egnyte=settings.get("AllowEgnyte", True),
                        allow_google_drive=settings.get("AllowGoogleDrive", True),
                        allow_share_file=settings.get("AllowShareFile", True),
                    ),
                    allow_email_into_channel=settings.get(
                        "AllowEmailIntoChannel", True
                    ),
                )

        except Exception as error:
            logger.error(
                f"{error.__class__.__name__}[{error.__traceback__.tb_lineno}]: {error}"
            )
        return teams_settings

    def _get_global_meeting_policy(self):
        logger.info("M365 - Getting Teams global (org-wide default) meeting policy...")
        global_meeting_policy = None
        try:
            global_meeting_policy = self.powershell.get_global_meeting_policy()
            if global_meeting_policy:
                global_meeting_policy = GlobalMeetingPolicy(
                    allow_anonymous_users_to_join_meeting=global_meeting_policy.get(
                        "AllowAnonymousUsersToJoinMeeting", True
                    ),
                    allow_anonymous_users_to_start_meeting=global_meeting_policy.get(
                        "AllowAnonymousUsersToStartMeeting", True
                    ),
                    allow_external_participant_give_request_control=global_meeting_policy.get(
                        "AllowExternalParticipantGiveRequestControl", True
                    ),
                    allow_external_users_to_bypass_lobby=global_meeting_policy.get(
                        "AutoAdmittedUsers", "Everyone"
                    ),
                    allow_pstn_users_to_bypass_lobby=global_meeting_policy.get(
                        "AllowPSTNUsersToBypassLobby", True
                    ),
                    allow_external_non_trusted_meeting_chat=global_meeting_policy.get(
                        "AllowExternalNonTrustedMeetingChat", True
                    ),
                    allow_cloud_recording=global_meeting_policy.get(
                        "AllowCloudRecording", True
                    ),
                )
        except Exception as error:
            logger.error(
                f"{error.__class__.__name__}[{error.__traceback__.tb_lineno}]: {error}"
            )
        return global_meeting_policy

    def _get_user_settings(self):
        logger.info("M365 - Getting Teams user settings...")
        user_settings = None
        try:
            settings = self.powershell.get_user_settings()
            if settings:
                user_settings = UserSettings(
                    allow_external_access=settings.get("AllowFederatedUsers", True),
                    allow_teams_consumer=settings.get("AllowTeamsConsumer", True),
                    allow_teams_consumer_inbound=settings.get(
                        "AllowTeamsConsumerInbound", True
                    ),
                )
        except Exception as error:
            logger.error(
                f"{error.__class__.__name__}[{error.__traceback__.tb_lineno}]: {error}"
            )
        return user_settings


class CloudStorageSettings(BaseModel):
    allow_box: bool
    allow_drop_box: bool
    allow_egnyte: bool
    allow_google_drive: bool
    allow_share_file: bool


class TeamsSettings(BaseModel):
    cloud_storage_settings: CloudStorageSettings
    allow_email_into_channel: bool = True


class GlobalMeetingPolicy(BaseModel):
    allow_anonymous_users_to_join_meeting: bool = True
    allow_anonymous_users_to_start_meeting: bool = True
    allow_external_participant_give_request_control: bool = True
    allow_external_non_trusted_meeting_chat: bool = True
<<<<<<< HEAD
    allow_cloud_recording: bool = True
=======
    allow_external_users_to_bypass_lobby: str = "Everyone"
    allow_pstn_users_to_bypass_lobby: bool = True
>>>>>>> 1e5cb475


class UserSettings(BaseModel):
    allow_external_access: bool = True
    allow_teams_consumer: bool = True
    allow_teams_consumer_inbound: bool = True<|MERGE_RESOLUTION|>--- conflicted
+++ resolved
@@ -112,12 +112,9 @@
     allow_anonymous_users_to_start_meeting: bool = True
     allow_external_participant_give_request_control: bool = True
     allow_external_non_trusted_meeting_chat: bool = True
-<<<<<<< HEAD
     allow_cloud_recording: bool = True
-=======
     allow_external_users_to_bypass_lobby: str = "Everyone"
     allow_pstn_users_to_bypass_lobby: bool = True
->>>>>>> 1e5cb475
 
 
 class UserSettings(BaseModel):
