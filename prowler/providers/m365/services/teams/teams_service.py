--- conflicted
+++ resolved
@@ -72,13 +72,11 @@
                     allow_cloud_recording=global_meeting_policy.get(
                         "AllowCloudRecording", True
                     ),
-<<<<<<< HEAD
                     designated_presenter_role_mode=global_meeting_policy.get(
                         "DesignatedPresenterRoleMode", "EveryoneUserOverride"
-=======
+                    ),
                     meeting_chat_enabled_type=global_meeting_policy.get(
                         "MeetingChatEnabledType", "EnabledForEveryone"
->>>>>>> 793c2ae9
                     ),
                 )
         except Exception as error:
@@ -126,10 +124,7 @@
     allow_external_participant_give_request_control: bool = True
     allow_external_non_trusted_meeting_chat: bool = True
     allow_cloud_recording: bool = True
-<<<<<<< HEAD
     designated_presenter_role_mode: str = "EveryoneUserOverride"
-=======
->>>>>>> 793c2ae9
     allow_external_users_to_bypass_lobby: str = "Everyone"
     allow_pstn_users_to_bypass_lobby: bool = True
     meeting_chat_enabled_type: str = "EnabledForEveryone"
