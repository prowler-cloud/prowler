--- conflicted
+++ resolved
@@ -17,10 +17,7 @@
         self.antiphishing_policies = self._get_antiphising_policy()
         self.antiphising_rules = self._get_antiphising_rules()
         self.connection_filter_policy = self._get_connection_filter_policy()
-<<<<<<< HEAD
-=======
         self.dkim_configurations = self._get_dkim_config()
->>>>>>> d816d731
         self.powershell.close()
 
     def _get_malware_filter_policy(self):
@@ -107,22 +104,13 @@
                 connection_filter_policy = ConnectionFilterPolicy(
                     ip_allow_list=policy.get("IPAllowList", []),
                     identity=policy.get("Identity", ""),
-<<<<<<< HEAD
                     enable_safe_list=policy.get("EnableSafeList", False),
                 )
-
-=======
-                )
->>>>>>> d816d731
         except Exception as error:
             logger.error(
                 f"{error.__class__.__name__}[{error.__traceback__.tb_lineno}]: {error}"
             )
         return connection_filter_policy
-<<<<<<< HEAD
-
-=======
->>>>>>> d816d731
 
     def _get_dkim_config(self):
         logger.info("Microsoft365 - Getting DKIM settings...")
@@ -218,9 +206,6 @@
 class ConnectionFilterPolicy(BaseModel):
     ip_allow_list: list
     identity: str
-<<<<<<< HEAD
-    enable_safe_list: bool
-=======
 
 
 class DkimConfig(BaseModel):
@@ -237,5 +222,4 @@
 
 
 class OutboundSpamRule(BaseModel):
-    state: str
->>>>>>> d816d731
+    state: str