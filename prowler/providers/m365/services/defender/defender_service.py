--- conflicted
+++ resolved
@@ -10,19 +10,6 @@
 class Defender(M365Service):
     def __init__(self, provider: M365Provider):
         super().__init__(provider)
-<<<<<<< HEAD
-        self.powershell.connect_exchange_online()
-        self.malware_policies = self._get_malware_filter_policy()
-        self.outbound_spam_policies = self._get_outbound_spam_filter_policy()
-        self.outbound_spam_rules = self._get_outbound_spam_filter_rule()
-        self.antiphishing_policies = self._get_antiphising_policy()
-        self.antiphising_rules = self._get_antiphising_rules()
-        self.inbound_spam_policies = self._get_inbound_spam_filter_policy()
-        self.report_submission_policy = self._get_report_submission_policy()
-        self.connection_filter_policy = self._get_connection_filter_policy()
-        self.dkim_configurations = self._get_dkim_config()
-        self.powershell.close()
-=======
         self.malware_policies = []
         self.outbound_spam_policies = {}
         self.outbound_spam_rules = {}
@@ -31,7 +18,7 @@
         self.connection_filter_policy = None
         self.dkim_configurations = []
         self.inbound_spam_policies = []
-
+        self.report_submission_policy = None
         if self.powershell:
             self.powershell.connect_exchange_online()
             self.malware_policies = self._get_malware_filter_policy()
@@ -42,8 +29,8 @@
             self.connection_filter_policy = self._get_connection_filter_policy()
             self.dkim_configurations = self._get_dkim_config()
             self.inbound_spam_policies = self._get_inbound_spam_filter_policy()
+            self.report_submission_policy = self._get_report_submission_policy()
             self.powershell.close()
->>>>>>> 5a0fb13e
 
     def _get_malware_filter_policy(self):
         logger.info("M365 - Getting Defender malware filter policy...")
