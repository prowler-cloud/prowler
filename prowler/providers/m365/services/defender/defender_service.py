--- conflicted
+++ resolved
@@ -94,7 +94,52 @@
             )
         return antiphishing_rules
 
-<<<<<<< HEAD
+    def _get_outbound_spam_filter_policy(self):
+        logger.info("Microsoft365 - Getting Defender outbound spam filter policy...")
+        outbound_spam_policies = {}
+        try:
+            outbound_spam_policy = self.powershell.get_outbound_spam_filter_policy()
+            if isinstance(outbound_spam_policy, dict):
+                outbound_spam_policy = [outbound_spam_policy]
+            for policy in outbound_spam_policy:
+                if policy:
+                    outbound_spam_policies[policy.get("Name", "")] = OutboundSpamPolicy(
+                        notify_sender_blocked=policy.get("NotifyOutboundSpam", True),
+                        notify_limit_exceeded=policy.get(
+                            "BccSuspiciousOutboundMail", True
+                        ),
+                        notify_limit_exceeded_addresses=policy.get(
+                            "BccSuspiciousOutboundAdditionalRecipients", []
+                        ),
+                        notify_sender_blocked_addresses=policy.get(
+                            "NotifyOutboundSpamRecipients", []
+                        ),
+                        default=policy.get("IsDefault", False),
+                    )
+        except Exception as error:
+            logger.error(
+                f"{error.__class__.__name__}[{error.__traceback__.tb_lineno}]: {error}"
+            )
+        return outbound_spam_policies
+
+    def _get_outbound_spam_filter_rule(self):
+        logger.info("Microsoft365 - Getting Defender outbound spam filter rule...")
+        outbound_spam_rules = {}
+        try:
+            outbound_spam_rule = self.powershell.get_outbound_spam_filter_rule()
+            if isinstance(outbound_spam_rule, dict):
+                outbound_spam_rule = [outbound_spam_rule]
+            for rule in outbound_spam_rule:
+                if rule:
+                    outbound_spam_rules[rule.get("Name", "")] = OutboundSpamRule(
+                        state=rule.get("State", "Disabled"),
+                    )
+        except Exception as error:
+            logger.error(
+                f"{error.__class__.__name__}[{error.__traceback__.tb_lineno}]: {error}"
+            )
+        return outbound_spam_rules
+
     def _get_inbound_spam_filter_policy(self):
         logger.info("Microsoft365 - Getting Defender inbound spam filter policy...")
         inbound_spam_policies = []
@@ -113,58 +158,12 @@
                                 "AllowedSenderDomains", []
                             ),
                         )
-=======
-    def _get_outbound_spam_filter_policy(self):
-        logger.info("Microsoft365 - Getting Defender outbound spam filter policy...")
-        outbound_spam_policies = {}
-        try:
-            outbound_spam_policy = self.powershell.get_outbound_spam_filter_policy()
-            if isinstance(outbound_spam_policy, dict):
-                outbound_spam_policy = [outbound_spam_policy]
-            for policy in outbound_spam_policy:
-                if policy:
-                    outbound_spam_policies[policy.get("Name", "")] = OutboundSpamPolicy(
-                        notify_sender_blocked=policy.get("NotifyOutboundSpam", True),
-                        notify_limit_exceeded=policy.get(
-                            "BccSuspiciousOutboundMail", True
-                        ),
-                        notify_limit_exceeded_addresses=policy.get(
-                            "BccSuspiciousOutboundAdditionalRecipients", []
-                        ),
-                        notify_sender_blocked_addresses=policy.get(
-                            "NotifyOutboundSpamRecipients", []
-                        ),
-                        default=policy.get("IsDefault", False),
->>>>>>> 2478555f
-                    )
-        except Exception as error:
-            logger.error(
-                f"{error.__class__.__name__}[{error.__traceback__.tb_lineno}]: {error}"
-            )
-<<<<<<< HEAD
+                    )
+        except Exception as error:
+            logger.error(
+                f"{error.__class__.__name__}[{error.__traceback__.tb_lineno}]: {error}"
+            )
         return inbound_spam_policies
-
-=======
-        return outbound_spam_policies
-
-    def _get_outbound_spam_filter_rule(self):
-        logger.info("Microsoft365 - Getting Defender outbound spam filter rule...")
-        outbound_spam_rules = {}
-        try:
-            outbound_spam_rule = self.powershell.get_outbound_spam_filter_rule()
-            if isinstance(outbound_spam_rule, dict):
-                outbound_spam_rule = [outbound_spam_rule]
-            for rule in outbound_spam_rule:
-                if rule:
-                    outbound_spam_rules[rule.get("Name", "")] = OutboundSpamRule(
-                        state=rule.get("State", "Disabled"),
-                    )
-        except Exception as error:
-            logger.error(
-                f"{error.__class__.__name__}[{error.__traceback__.tb_lineno}]: {error}"
-            )
-        return outbound_spam_rules
->>>>>>> 2478555f
 
 
 class MalwarePolicy(BaseModel):
@@ -190,11 +189,6 @@
     state: str
 
 
-<<<<<<< HEAD
-class DefenderInboundSpamPolicy(BaseModel):
-    identity: str
-    allowed_sender_domains: list[str] = []
-=======
 class OutboundSpamPolicy(BaseModel):
     notify_sender_blocked: bool
     notify_limit_exceeded: bool
@@ -205,4 +199,8 @@
 
 class OutboundSpamRule(BaseModel):
     state: str
->>>>>>> 2478555f
+
+
+class DefenderInboundSpamPolicy(BaseModel):
+    identity: str
+    allowed_sender_domains: list[str] = []