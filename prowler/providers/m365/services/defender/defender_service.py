--- conflicted
+++ resolved
@@ -16,12 +16,9 @@
         self.outbound_spam_rules = self._get_outbound_spam_filter_rule()
         self.antiphishing_policies = self._get_antiphising_policy()
         self.antiphising_rules = self._get_antiphising_rules()
-<<<<<<< HEAD
         self.inbound_spam_policies = self._get_inbound_spam_filter_policy()
-=======
         self.connection_filter_policy = self._get_connection_filter_policy()
         self.dkim_configurations = self._get_dkim_config()
->>>>>>> d816d731
         self.powershell.close()
 
     def _get_malware_filter_policy(self):
