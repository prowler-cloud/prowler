from enum import Enum
from typing import Optional

from pydantic import BaseModel

from prowler.lib.logger import logger
from prowler.providers.m365.lib.service.service import M365Service
from prowler.providers.m365.m365_provider import M365Provider


class Exchange(M365Service):
    def __init__(self, provider: M365Provider):
        super().__init__(provider)
        self.organization_config = None
        self.mailboxes_config = []
        self.external_mail_config = []
        self.transport_rules = []
        self.transport_config = None
        self.mailbox_policy = None
<<<<<<< HEAD
        self.role_assignment_policies = []
=======
        self.mailbox_audit_properties = []
>>>>>>> 3949806b

        if self.powershell:
            self.powershell.connect_exchange_online()
            self.organization_config = self._get_organization_config()
            self.mailboxes_config = self._get_mailbox_audit_config()
            self.external_mail_config = self._get_external_mail_config()
            self.transport_rules = self._get_transport_rules()
            self.transport_config = self._get_transport_config()
            self.mailbox_policy = self._get_mailbox_policy()
<<<<<<< HEAD
            self.role_assignment_policies = self._get_role_assignment_policies()
=======
            self.mailbox_audit_properties = self._get_mailbox_audit_properties()
>>>>>>> 3949806b
            self.powershell.close()

    def _get_organization_config(self):
        logger.info("Microsoft365 - Getting Exchange Organization configuration...")
        organization_config = None
        try:
            organization_configuration = self.powershell.get_organization_config()
            if organization_configuration:
                organization_config = Organization(
                    name=organization_configuration.get("Name", ""),
                    guid=organization_configuration.get("Guid", ""),
                    audit_disabled=organization_configuration.get(
                        "AuditDisabled", False
                    ),
                    mailtips_enabled=organization_configuration.get(
                        "MailTipsAllTipsEnabled", True
                    ),
                    mailtips_external_recipient_enabled=organization_configuration.get(
                        "MailTipsExternalRecipientsTipsEnabled", False
                    ),
                    mailtips_group_metrics_enabled=organization_configuration.get(
                        "MailTipsGroupMetricsEnabled", True
                    ),
                    mailtips_large_audience_threshold=organization_configuration.get(
                        "MailTipsLargeAudienceThreshold", 25
                    ),
                )
        except Exception as error:
            logger.error(
                f"{error.__class__.__name__}[{error.__traceback__.tb_lineno}]: {error}"
            )
        return organization_config

    def _get_mailbox_audit_config(self):
        logger.info("Microsoft365 - Getting mailbox audit configuration...")
        mailboxes_config = []
        try:
            mailbox_audit_data = self.powershell.get_mailbox_audit_config()
            for mailbox_audit_config in mailbox_audit_data:
                mailboxes_config.append(
                    MailboxAuditConfig(
                        name=mailbox_audit_config.get("Name", ""),
                        id=mailbox_audit_config.get("Id", ""),
                        audit_bypass_enabled=mailbox_audit_config.get(
                            "AuditBypassEnabled", True
                        ),
                    )
                )
        except Exception as error:
            logger.error(
                f"{error.__class__.__name__}[{error.__traceback__.tb_lineno}]: {error}"
            )
        return mailboxes_config

    def _get_external_mail_config(self):
        logger.info("Microsoft365 - Getting external mail configuration...")
        external_mail_config = []
        try:
            external_mail_configuration = self.powershell.get_external_mail_config()
            if not external_mail_configuration:
                return external_mail_config
            if isinstance(external_mail_configuration, dict):
                external_mail_configuration = [external_mail_configuration]
            for external_mail in external_mail_configuration:
                if external_mail:
                    external_mail_config.append(
                        ExternalMailConfig(
                            identity=external_mail.get("Identity", ""),
                            external_mail_tag_enabled=external_mail.get(
                                "Enabled", False
                            ),
                        )
                    )
        except Exception as error:
            logger.error(
                f"{error.__class__.__name__}[{error.__traceback__.tb_lineno}]: {error}"
            )
        return external_mail_config

    def _get_transport_rules(self):
        logger.info("Microsoft365 - Getting transport rules configuration...")
        transport_rules = []
        try:
            rules_data = self.powershell.get_transport_rules()
            if not rules_data:
                return transport_rules
            if isinstance(rules_data, dict):
                rules_data = [rules_data]
            for rule in rules_data:
                if rule:
                    transport_rules.append(
                        TransportRule(
                            name=rule.get("Name", ""),
                            scl=rule.get("SetSCL", None),
                            sender_domain_is=rule.get("SenderDomainIs", []),
                        )
                    )
        except Exception as error:
            logger.error(
                f"{error.__class__.__name__}[{error.__traceback__.tb_lineno}]: {error}"
            )
        return transport_rules

    def _get_transport_config(self):
        logger.info("Microsoft365 - Getting transport configuration...")
        transport_config = []
        try:
            transport_configuration = self.powershell.get_transport_config()
            if transport_configuration:
                transport_config = TransportConfig(
                    smtp_auth_disabled=transport_configuration.get(
                        "SmtpClientAuthenticationDisabled", False
                    ),
                )
        except Exception as error:
            logger.error(
                f"{error.__class__.__name__}[{error.__traceback__.tb_lineno}]: {error}"
            )
        return transport_config

    def _get_mailbox_policy(self):
        logger.info("Microsoft365 - Getting mailbox policy configuration...")
        mailboxes_policy = None
        try:
            mailbox_policy = self.powershell.get_mailbox_policy()
            if mailbox_policy:
                mailboxes_policy = MailboxPolicy(
                    id=mailbox_policy.get("Id", ""),
                    additional_storage_enabled=mailbox_policy.get(
                        "AdditionalStorageProvidersAvailable", True
                    ),
                )
        except Exception as error:
            logger.error(
                f"{error.__class__.__name__}[{error.__traceback__.tb_lineno}]: {error}"
            )
        return mailboxes_policy

<<<<<<< HEAD
    def _get_role_assignment_policies(self):
        logger.info("Microsoft365 - Getting role assignment policies...")
        role_assignment_policies = []
        try:
            policies_data = self.powershell.get_role_assignment_policies()
            if not policies_data:
                return role_assignment_policies
            if isinstance(policies_data, dict):
                policies_data = [policies_data]
            for policy in policies_data:
                if policy:
                    role_assignment_policies.append(
                        RoleAssignmentPolicy(
                            name=policy.get("Name", ""),
                            id=policy.get("Guid", ""),
                            assigned_roles=policy.get("AssignedRoles", []),
=======
    def _get_mailbox_audit_properties(self):
        logger.info("Microsoft365 - Getting mailbox audit properties...")
        mailbox_audit_properties = []
        try:
            mailbox_audit_properties_info = (
                self.powershell.get_mailbox_audit_properties()
            )
            if not mailbox_audit_properties_info:
                return mailbox_audit_properties
            if isinstance(mailbox_audit_properties_info, dict):
                mailbox_audit_properties_info = [mailbox_audit_properties_info]
            for mailbox_audit_property in mailbox_audit_properties_info:
                if mailbox_audit_property:
                    mailbox_audit_properties.append(
                        MailboxAuditProperties(
                            name=mailbox_audit_property.get("UserPrincipalName", ""),
                            audit_enabled=mailbox_audit_property.get(
                                "AuditEnabled", False
                            ),
                            audit_admin=mailbox_audit_property.get("AuditAdmin", []),
                            audit_delegate=mailbox_audit_property.get(
                                "AuditDelegate", []
                            ),
                            audit_owner=mailbox_audit_property.get("AuditOwner", []),
                            audit_log_age=int(
                                mailbox_audit_property.get(
                                    "AuditLogAgeLimit", "90.00:00:00"
                                ).split(".")[0]
                            ),
                            identity=mailbox_audit_property.get("Identity", ""),
>>>>>>> 3949806b
                        )
                    )
        except Exception as error:
            logger.error(
                f"{error.__class__.__name__}[{error.__traceback__.tb_lineno}]: {error}"
            )
<<<<<<< HEAD
        return role_assignment_policies
=======
        return mailbox_audit_properties
>>>>>>> 3949806b


class Organization(BaseModel):
    name: str
    guid: str
    audit_disabled: bool
    mailtips_enabled: bool
    mailtips_external_recipient_enabled: bool
    mailtips_group_metrics_enabled: bool
    mailtips_large_audience_threshold: int


class MailboxAuditConfig(BaseModel):
    name: str
    id: str
    audit_bypass_enabled: bool


class ExternalMailConfig(BaseModel):
    identity: str
    external_mail_tag_enabled: bool


class TransportRule(BaseModel):
    name: str
    scl: Optional[int]
    sender_domain_is: list[str]


class TransportConfig(BaseModel):
    smtp_auth_disabled: bool


class MailboxPolicy(BaseModel):
    id: str
    additional_storage_enabled: bool


<<<<<<< HEAD
class RoleAssignmentPolicy(BaseModel):
    name: str
    id: str
    assigned_roles: list[str]


class AddinRoles(Enum):
    MY_CUSTOM_APPS = "My Custom Apps"
    MY_MARKETPLACE_APPS = "My Marketplace Apps"
    MY_READWRITE_MAILBOX_APPS = "My ReadWriteMailbox Apps"
=======
class MailboxAuditProperties(BaseModel):
    name: str
    audit_enabled: bool
    audit_admin: list[str]
    audit_delegate: list[str]
    audit_owner: list[str]
    audit_log_age: int
    identity: str


class AuditAdmin(Enum):
    APPLY_RECORD = "ApplyRecord"
    COPY = "Copy"
    CREATE = "Create"
    FOLDER_BIND = "FolderBind"
    HARD_DELETE = "HardDelete"
    MOVE = "Move"
    MOVE_TO_DELETED_ITEMS = "MoveToDeletedItems"
    SEND_AS = "SendAs"
    SEND_ON_BEHALF = "SendOnBehalf"
    SOFT_DELETE = "SoftDelete"
    UPDATE = "Update"
    UPDATE_CALENDAR_DELEGATION = "UpdateCalendarDelegation"
    UPDATE_FOLDER_PERMISSIONS = "UpdateFolderPermissions"
    UPDATE_INBOX_RULES = "UpdateInboxRules"


class AuditDelegate(Enum):
    APPLY_RECORD = "ApplyRecord"
    CREATE = "Create"
    FOLDER_BIND = "FolderBind"
    HARD_DELETE = "HardDelete"
    MOVE = "Move"
    MOVE_TO_DELETED_ITEMS = "MoveToDeletedItems"
    SEND_AS = "SendAs"
    SEND_ON_BEHALF = "SendOnBehalf"
    SOFT_DELETE = "SoftDelete"
    UPDATE = "Update"
    UPDATE_FOLDER_PERMISSIONS = "UpdateFolderPermissions"
    UPDATE_INBOX_RULES = "UpdateInboxRules"


class AuditOwner(Enum):
    APPLY_RECORD = "ApplyRecord"
    CREATE = "Create"
    HARD_DELETE = "HardDelete"
    MAILBOX_LOGIN = "MailboxLogin"
    MOVE = "Move"
    MOVE_TO_DELETED_ITEMS = "MoveToDeletedItems"
    SOFT_DELETE = "SoftDelete"
    UPDATE = "Update"
    UPDATE_CALENDAR_DELEGATION = "UpdateCalendarDelegation"
    UPDATE_FOLDER_PERMISSIONS = "UpdateFolderPermissions"
    UPDATE_INBOX_RULES = "UpdateInboxRules"
>>>>>>> 3949806b
<|MERGE_RESOLUTION|>--- conflicted
+++ resolved
@@ -17,11 +17,8 @@
         self.transport_rules = []
         self.transport_config = None
         self.mailbox_policy = None
-<<<<<<< HEAD
         self.role_assignment_policies = []
-=======
         self.mailbox_audit_properties = []
->>>>>>> 3949806b
 
         if self.powershell:
             self.powershell.connect_exchange_online()
@@ -31,11 +28,8 @@
             self.transport_rules = self._get_transport_rules()
             self.transport_config = self._get_transport_config()
             self.mailbox_policy = self._get_mailbox_policy()
-<<<<<<< HEAD
             self.role_assignment_policies = self._get_role_assignment_policies()
-=======
             self.mailbox_audit_properties = self._get_mailbox_audit_properties()
->>>>>>> 3949806b
             self.powershell.close()
 
     def _get_organization_config(self):
@@ -174,7 +168,6 @@
             )
         return mailboxes_policy
 
-<<<<<<< HEAD
     def _get_role_assignment_policies(self):
         logger.info("Microsoft365 - Getting role assignment policies...")
         role_assignment_policies = []
@@ -191,7 +184,14 @@
                             name=policy.get("Name", ""),
                             id=policy.get("Guid", ""),
                             assigned_roles=policy.get("AssignedRoles", []),
-=======
+                        )
+                    )
+        except Exception as error:
+            logger.error(
+                f"{error.__class__.__name__}[{error.__traceback__.tb_lineno}]: {error}"
+            )
+        return role_assignment_policies
+
     def _get_mailbox_audit_properties(self):
         logger.info("Microsoft365 - Getting mailbox audit properties...")
         mailbox_audit_properties = []
@@ -222,18 +222,13 @@
                                 ).split(".")[0]
                             ),
                             identity=mailbox_audit_property.get("Identity", ""),
->>>>>>> 3949806b
                         )
                     )
         except Exception as error:
             logger.error(
                 f"{error.__class__.__name__}[{error.__traceback__.tb_lineno}]: {error}"
             )
-<<<<<<< HEAD
-        return role_assignment_policies
-=======
         return mailbox_audit_properties
->>>>>>> 3949806b
 
 
 class Organization(BaseModel):
@@ -272,7 +267,6 @@
     additional_storage_enabled: bool
 
 
-<<<<<<< HEAD
 class RoleAssignmentPolicy(BaseModel):
     name: str
     id: str
@@ -283,7 +277,8 @@
     MY_CUSTOM_APPS = "My Custom Apps"
     MY_MARKETPLACE_APPS = "My Marketplace Apps"
     MY_READWRITE_MAILBOX_APPS = "My ReadWriteMailbox Apps"
-=======
+
+
 class MailboxAuditProperties(BaseModel):
     name: str
     audit_enabled: bool
@@ -337,5 +332,4 @@
     UPDATE = "Update"
     UPDATE_CALENDAR_DELEGATION = "UpdateCalendarDelegation"
     UPDATE_FOLDER_PERMISSIONS = "UpdateFolderPermissions"
-    UPDATE_INBOX_RULES = "UpdateInboxRules"
->>>>>>> 3949806b
+    UPDATE_INBOX_RULES = "UpdateInboxRules"