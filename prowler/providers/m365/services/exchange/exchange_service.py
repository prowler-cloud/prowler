from typing import Optional

from pydantic import BaseModel

from prowler.lib.logger import logger
from prowler.providers.m365.lib.service.service import M365Service
from prowler.providers.m365.m365_provider import M365Provider


class Exchange(M365Service):
    def __init__(self, provider: M365Provider):
        super().__init__(provider)
        self.organization_config = None
        self.mailboxes_config = []
        self.external_mail_config = []
        self.transport_rules = []
<<<<<<< HEAD
        self.transport_config = None
=======
        self.mailbox_policy = None
>>>>>>> c56bd519

        if self.powershell:
            self.powershell.connect_exchange_online()
            self.organization_config = self._get_organization_config()
            self.mailboxes_config = self._get_mailbox_audit_config()
            self.external_mail_config = self._get_external_mail_config()
            self.transport_rules = self._get_transport_rules()
<<<<<<< HEAD
            self.transport_config = self._get_transport_config()
=======
            self.mailbox_policy = self._get_mailbox_policy()
>>>>>>> c56bd519
            self.powershell.close()

    def _get_organization_config(self):
        logger.info("Microsoft365 - Getting Exchange Organization configuration...")
        organization_config = None
        try:
            organization_configuration = self.powershell.get_organization_config()
            if organization_configuration:
                organization_config = Organization(
                    name=organization_configuration.get("Name", ""),
                    guid=organization_configuration.get("Guid", ""),
                    audit_disabled=organization_configuration.get(
                        "AuditDisabled", False
                    ),
                )
        except Exception as error:
            logger.error(
                f"{error.__class__.__name__}[{error.__traceback__.tb_lineno}]: {error}"
            )
        return organization_config

    def _get_mailbox_audit_config(self):
        logger.info("Microsoft365 - Getting mailbox audit configuration...")
        mailboxes_config = []
        try:
            mailbox_audit_data = self.powershell.get_mailbox_audit_config()
            for mailbox_audit_config in mailbox_audit_data:
                mailboxes_config.append(
                    MailboxAuditConfig(
                        name=mailbox_audit_config.get("Name", ""),
                        id=mailbox_audit_config.get("Id", ""),
                        audit_bypass_enabled=mailbox_audit_config.get(
                            "AuditBypassEnabled", True
                        ),
                    )
                )
        except Exception as error:
            logger.error(
                f"{error.__class__.__name__}[{error.__traceback__.tb_lineno}]: {error}"
            )
        return mailboxes_config

    def _get_external_mail_config(self):
        logger.info("Microsoft365 - Getting external mail configuration...")
        external_mail_config = []
        try:
            external_mail_configuration = self.powershell.get_external_mail_config()
            if not external_mail_configuration:
                return external_mail_config
            if isinstance(external_mail_configuration, dict):
                external_mail_configuration = [external_mail_configuration]
            for external_mail in external_mail_configuration:
                if external_mail:
                    external_mail_config.append(
                        ExternalMailConfig(
                            identity=external_mail.get("Identity", ""),
                            external_mail_tag_enabled=external_mail.get(
                                "Enabled", False
                            ),
                        )
                    )
        except Exception as error:
            logger.error(
                f"{error.__class__.__name__}[{error.__traceback__.tb_lineno}]: {error}"
            )
        return external_mail_config

    def _get_transport_rules(self):
        logger.info("Microsoft365 - Getting transport rules configuration...")
        transport_rules = []
        try:
            rules_data = self.powershell.get_transport_rules()
            if not rules_data:
                return transport_rules
            if isinstance(rules_data, dict):
                rules_data = [rules_data]
            for rule in rules_data:
                if rule:
                    transport_rules.append(
                        TransportRule(
                            name=rule.get("Name", ""),
                            scl=rule.get("SetSCL", None),
                            sender_domain_is=rule.get("SenderDomainIs", []),
                        )
                    )
        except Exception as error:
            logger.error(
                f"{error.__class__.__name__}[{error.__traceback__.tb_lineno}]: {error}"
            )
        return transport_rules

<<<<<<< HEAD
    def _get_transport_config(self):
        logger.info("Microsoft365 - Getting transport configuration...")
        transport_config = []
        try:
            transport_configuration = self.powershell.get_transport_config()
            if transport_configuration:
                transport_config = TransportConfig(
                    smtp_auth_disabled=transport_configuration.get(
                        "SmtpClientAuthenticationDisabled", False
=======
    def _get_mailbox_policy(self):
        logger.info("Microsoft365 - Getting mailbox policy configuration...")
        mailboxes_policy = None
        try:
            mailbox_policy = self.powershell.get_mailbox_policy()
            if mailbox_policy:
                mailboxes_policy = MailboxPolicy(
                    id=mailbox_policy.get("Id", ""),
                    additional_storage_enabled=mailbox_policy.get(
                        "AdditionalStorageProvidersAvailable", True
>>>>>>> c56bd519
                    ),
                )
        except Exception as error:
            logger.error(
                f"{error.__class__.__name__}[{error.__traceback__.tb_lineno}]: {error}"
            )
<<<<<<< HEAD
        return transport_config
=======
        return mailboxes_policy
>>>>>>> c56bd519


class Organization(BaseModel):
    name: str
    guid: str
    audit_disabled: bool


class MailboxAuditConfig(BaseModel):
    name: str
    id: str
    audit_bypass_enabled: bool


class ExternalMailConfig(BaseModel):
    identity: str
    external_mail_tag_enabled: bool


class TransportRule(BaseModel):
    name: str
    scl: Optional[int]
    sender_domain_is: list[str]


<<<<<<< HEAD
class TransportConfig(BaseModel):
    smtp_auth_disabled: bool
=======
class MailboxPolicy(BaseModel):
    id: str
    additional_storage_enabled: bool
>>>>>>> c56bd519
<|MERGE_RESOLUTION|>--- conflicted
+++ resolved
@@ -14,11 +14,8 @@
         self.mailboxes_config = []
         self.external_mail_config = []
         self.transport_rules = []
-<<<<<<< HEAD
         self.transport_config = None
-=======
         self.mailbox_policy = None
->>>>>>> c56bd519
 
         if self.powershell:
             self.powershell.connect_exchange_online()
@@ -26,11 +23,8 @@
             self.mailboxes_config = self._get_mailbox_audit_config()
             self.external_mail_config = self._get_external_mail_config()
             self.transport_rules = self._get_transport_rules()
-<<<<<<< HEAD
             self.transport_config = self._get_transport_config()
-=======
             self.mailbox_policy = self._get_mailbox_policy()
->>>>>>> c56bd519
             self.powershell.close()
 
     def _get_organization_config(self):
@@ -122,7 +116,6 @@
             )
         return transport_rules
 
-<<<<<<< HEAD
     def _get_transport_config(self):
         logger.info("Microsoft365 - Getting transport configuration...")
         transport_config = []
@@ -132,7 +125,14 @@
                 transport_config = TransportConfig(
                     smtp_auth_disabled=transport_configuration.get(
                         "SmtpClientAuthenticationDisabled", False
-=======
+                    ),
+                )
+        except Exception as error:
+            logger.error(
+                f"{error.__class__.__name__}[{error.__traceback__.tb_lineno}]: {error}"
+            )
+        return transport_config
+
     def _get_mailbox_policy(self):
         logger.info("Microsoft365 - Getting mailbox policy configuration...")
         mailboxes_policy = None
@@ -143,18 +143,13 @@
                     id=mailbox_policy.get("Id", ""),
                     additional_storage_enabled=mailbox_policy.get(
                         "AdditionalStorageProvidersAvailable", True
->>>>>>> c56bd519
                     ),
                 )
         except Exception as error:
             logger.error(
                 f"{error.__class__.__name__}[{error.__traceback__.tb_lineno}]: {error}"
             )
-<<<<<<< HEAD
-        return transport_config
-=======
         return mailboxes_policy
->>>>>>> c56bd519
 
 
 class Organization(BaseModel):
@@ -180,11 +175,10 @@
     sender_domain_is: list[str]
 
 
-<<<<<<< HEAD
 class TransportConfig(BaseModel):
     smtp_auth_disabled: bool
-=======
+
+
 class MailboxPolicy(BaseModel):
     id: str
-    additional_storage_enabled: bool
->>>>>>> c56bd519
+    additional_storage_enabled: bool