from enum import Enum
from typing import Optional

from pydantic import BaseModel

from prowler.lib.logger import logger
from prowler.providers.m365.lib.service.service import M365Service
from prowler.providers.m365.m365_provider import M365Provider


class Exchange(M365Service):
    def __init__(self, provider: M365Provider):
        super().__init__(provider)
        self.organization_config = None
        self.mailboxes_config = []
        self.external_mail_config = []
        self.transport_rules = []
        self.transport_config = None
        self.mailbox_policy = None
        self.role_assignment_policies = []
        self.mailbox_audit_properties = []

        if self.powershell:
            self.powershell.connect_exchange_online()
            self.organization_config = self._get_organization_config()
            self.mailboxes_config = self._get_mailbox_audit_config()
            self.external_mail_config = self._get_external_mail_config()
            self.transport_rules = self._get_transport_rules()
            self.transport_config = self._get_transport_config()
            self.mailbox_policy = self._get_mailbox_policy()
            self.role_assignment_policies = self._get_role_assignment_policies()
            self.mailbox_audit_properties = self._get_mailbox_audit_properties()
            self.powershell.close()

    def _get_organization_config(self):
        logger.info("Microsoft365 - Getting Exchange Organization configuration...")
        organization_config = None
        try:
            organization_configuration = self.powershell.get_organization_config()
            if organization_configuration:
                organization_config = Organization(
                    name=organization_configuration.get("Name", ""),
                    guid=organization_configuration.get("Guid", ""),
                    audit_disabled=organization_configuration.get(
                        "AuditDisabled", False
                    ),
<<<<<<< HEAD
                    oauth_enabled=organization_configuration.get(
                        "OAuth2ClientProfileEnabled", True
=======
                    mailtips_enabled=organization_configuration.get(
                        "MailTipsAllTipsEnabled", True
                    ),
                    mailtips_external_recipient_enabled=organization_configuration.get(
                        "MailTipsExternalRecipientsTipsEnabled", False
                    ),
                    mailtips_group_metrics_enabled=organization_configuration.get(
                        "MailTipsGroupMetricsEnabled", True
                    ),
                    mailtips_large_audience_threshold=organization_configuration.get(
                        "MailTipsLargeAudienceThreshold", 25
>>>>>>> cccd69f2
                    ),
                )
        except Exception as error:
            logger.error(
                f"{error.__class__.__name__}[{error.__traceback__.tb_lineno}]: {error}"
            )
        return organization_config

    def _get_mailbox_audit_config(self):
        logger.info("Microsoft365 - Getting mailbox audit configuration...")
        mailboxes_config = []
        try:
            mailbox_audit_data = self.powershell.get_mailbox_audit_config()
            for mailbox_audit_config in mailbox_audit_data:
                mailboxes_config.append(
                    MailboxAuditConfig(
                        name=mailbox_audit_config.get("Name", ""),
                        id=mailbox_audit_config.get("Id", ""),
                        audit_bypass_enabled=mailbox_audit_config.get(
                            "AuditBypassEnabled", True
                        ),
                    )
                )
        except Exception as error:
            logger.error(
                f"{error.__class__.__name__}[{error.__traceback__.tb_lineno}]: {error}"
            )
        return mailboxes_config

    def _get_external_mail_config(self):
        logger.info("Microsoft365 - Getting external mail configuration...")
        external_mail_config = []
        try:
            external_mail_configuration = self.powershell.get_external_mail_config()
            if not external_mail_configuration:
                return external_mail_config
            if isinstance(external_mail_configuration, dict):
                external_mail_configuration = [external_mail_configuration]
            for external_mail in external_mail_configuration:
                if external_mail:
                    external_mail_config.append(
                        ExternalMailConfig(
                            identity=external_mail.get("Identity", ""),
                            external_mail_tag_enabled=external_mail.get(
                                "Enabled", False
                            ),
                        )
                    )
        except Exception as error:
            logger.error(
                f"{error.__class__.__name__}[{error.__traceback__.tb_lineno}]: {error}"
            )
        return external_mail_config

    def _get_transport_rules(self):
        logger.info("Microsoft365 - Getting transport rules configuration...")
        transport_rules = []
        try:
            rules_data = self.powershell.get_transport_rules()
            if not rules_data:
                return transport_rules
            if isinstance(rules_data, dict):
                rules_data = [rules_data]
            for rule in rules_data:
                if rule:
                    transport_rules.append(
                        TransportRule(
                            name=rule.get("Name", ""),
                            scl=rule.get("SetSCL", None),
                            sender_domain_is=rule.get("SenderDomainIs", []),
                        )
                    )
        except Exception as error:
            logger.error(
                f"{error.__class__.__name__}[{error.__traceback__.tb_lineno}]: {error}"
            )
        return transport_rules

    def _get_transport_config(self):
        logger.info("Microsoft365 - Getting transport configuration...")
        transport_config = []
        try:
            transport_configuration = self.powershell.get_transport_config()
            if transport_configuration:
                transport_config = TransportConfig(
                    smtp_auth_disabled=transport_configuration.get(
                        "SmtpClientAuthenticationDisabled", False
                    ),
                )
        except Exception as error:
            logger.error(
                f"{error.__class__.__name__}[{error.__traceback__.tb_lineno}]: {error}"
            )
        return transport_config

    def _get_mailbox_policy(self):
        logger.info("Microsoft365 - Getting mailbox policy configuration...")
        mailboxes_policy = None
        try:
            mailbox_policy = self.powershell.get_mailbox_policy()
            if mailbox_policy:
                mailboxes_policy = MailboxPolicy(
                    id=mailbox_policy.get("Id", ""),
                    additional_storage_enabled=mailbox_policy.get(
                        "AdditionalStorageProvidersAvailable", True
                    ),
                )
        except Exception as error:
            logger.error(
                f"{error.__class__.__name__}[{error.__traceback__.tb_lineno}]: {error}"
            )
        return mailboxes_policy

    def _get_role_assignment_policies(self):
        logger.info("Microsoft365 - Getting role assignment policies...")
        role_assignment_policies = []
        try:
            policies_data = self.powershell.get_role_assignment_policies()
            if not policies_data:
                return role_assignment_policies
            if isinstance(policies_data, dict):
                policies_data = [policies_data]
            for policy in policies_data:
                if policy:
                    role_assignment_policies.append(
                        RoleAssignmentPolicy(
                            name=policy.get("Name", ""),
                            id=policy.get("Guid", ""),
                            assigned_roles=policy.get("AssignedRoles", []),
                        )
                    )
        except Exception as error:
            logger.error(
                f"{error.__class__.__name__}[{error.__traceback__.tb_lineno}]: {error}"
            )
        return role_assignment_policies

    def _get_mailbox_audit_properties(self):
        logger.info("Microsoft365 - Getting mailbox audit properties...")
        mailbox_audit_properties = []
        try:
            mailbox_audit_properties_info = (
                self.powershell.get_mailbox_audit_properties()
            )
            if not mailbox_audit_properties_info:
                return mailbox_audit_properties
            if isinstance(mailbox_audit_properties_info, dict):
                mailbox_audit_properties_info = [mailbox_audit_properties_info]
            for mailbox_audit_property in mailbox_audit_properties_info:
                if mailbox_audit_property:
                    mailbox_audit_properties.append(
                        MailboxAuditProperties(
                            name=mailbox_audit_property.get("UserPrincipalName", ""),
                            audit_enabled=mailbox_audit_property.get(
                                "AuditEnabled", False
                            ),
                            audit_admin=mailbox_audit_property.get("AuditAdmin", []),
                            audit_delegate=mailbox_audit_property.get(
                                "AuditDelegate", []
                            ),
                            audit_owner=mailbox_audit_property.get("AuditOwner", []),
                            audit_log_age=int(
                                mailbox_audit_property.get(
                                    "AuditLogAgeLimit", "90.00:00:00"
                                ).split(".")[0]
                            ),
                            identity=mailbox_audit_property.get("Identity", ""),
                        )
                    )
        except Exception as error:
            logger.error(
                f"{error.__class__.__name__}[{error.__traceback__.tb_lineno}]: {error}"
            )
        return mailbox_audit_properties


class Organization(BaseModel):
    name: str
    guid: str
    audit_disabled: bool
<<<<<<< HEAD
    oauth_enabled: bool
=======
    mailtips_enabled: bool
    mailtips_external_recipient_enabled: bool
    mailtips_group_metrics_enabled: bool
    mailtips_large_audience_threshold: int
>>>>>>> cccd69f2


class MailboxAuditConfig(BaseModel):
    name: str
    id: str
    audit_bypass_enabled: bool


class ExternalMailConfig(BaseModel):
    identity: str
    external_mail_tag_enabled: bool


class TransportRule(BaseModel):
    name: str
    scl: Optional[int]
    sender_domain_is: list[str]


class TransportConfig(BaseModel):
    smtp_auth_disabled: bool


class MailboxPolicy(BaseModel):
    id: str
    additional_storage_enabled: bool


class RoleAssignmentPolicy(BaseModel):
    name: str
    id: str
    assigned_roles: list[str]


class AddinRoles(Enum):
    MY_CUSTOM_APPS = "My Custom Apps"
    MY_MARKETPLACE_APPS = "My Marketplace Apps"
    MY_READWRITE_MAILBOX_APPS = "My ReadWriteMailbox Apps"


class MailboxAuditProperties(BaseModel):
    name: str
    audit_enabled: bool
    audit_admin: list[str]
    audit_delegate: list[str]
    audit_owner: list[str]
    audit_log_age: int
    identity: str


class AuditAdmin(Enum):
    APPLY_RECORD = "ApplyRecord"
    COPY = "Copy"
    CREATE = "Create"
    FOLDER_BIND = "FolderBind"
    HARD_DELETE = "HardDelete"
    MOVE = "Move"
    MOVE_TO_DELETED_ITEMS = "MoveToDeletedItems"
    SEND_AS = "SendAs"
    SEND_ON_BEHALF = "SendOnBehalf"
    SOFT_DELETE = "SoftDelete"
    UPDATE = "Update"
    UPDATE_CALENDAR_DELEGATION = "UpdateCalendarDelegation"
    UPDATE_FOLDER_PERMISSIONS = "UpdateFolderPermissions"
    UPDATE_INBOX_RULES = "UpdateInboxRules"


class AuditDelegate(Enum):
    APPLY_RECORD = "ApplyRecord"
    CREATE = "Create"
    FOLDER_BIND = "FolderBind"
    HARD_DELETE = "HardDelete"
    MOVE = "Move"
    MOVE_TO_DELETED_ITEMS = "MoveToDeletedItems"
    SEND_AS = "SendAs"
    SEND_ON_BEHALF = "SendOnBehalf"
    SOFT_DELETE = "SoftDelete"
    UPDATE = "Update"
    UPDATE_FOLDER_PERMISSIONS = "UpdateFolderPermissions"
    UPDATE_INBOX_RULES = "UpdateInboxRules"


class AuditOwner(Enum):
    APPLY_RECORD = "ApplyRecord"
    CREATE = "Create"
    HARD_DELETE = "HardDelete"
    MAILBOX_LOGIN = "MailboxLogin"
    MOVE = "Move"
    MOVE_TO_DELETED_ITEMS = "MoveToDeletedItems"
    SOFT_DELETE = "SoftDelete"
    UPDATE = "Update"
    UPDATE_CALENDAR_DELEGATION = "UpdateCalendarDelegation"
    UPDATE_FOLDER_PERMISSIONS = "UpdateFolderPermissions"
    UPDATE_INBOX_RULES = "UpdateInboxRules"<|MERGE_RESOLUTION|>--- conflicted
+++ resolved
@@ -44,10 +44,9 @@
                     audit_disabled=organization_configuration.get(
                         "AuditDisabled", False
                     ),
-<<<<<<< HEAD
                     oauth_enabled=organization_configuration.get(
                         "OAuth2ClientProfileEnabled", True
-=======
+                    ),
                     mailtips_enabled=organization_configuration.get(
                         "MailTipsAllTipsEnabled", True
                     ),
@@ -59,7 +58,6 @@
                     ),
                     mailtips_large_audience_threshold=organization_configuration.get(
                         "MailTipsLargeAudienceThreshold", 25
->>>>>>> cccd69f2
                     ),
                 )
         except Exception as error:
@@ -240,14 +238,11 @@
     name: str
     guid: str
     audit_disabled: bool
-<<<<<<< HEAD
     oauth_enabled: bool
-=======
     mailtips_enabled: bool
     mailtips_external_recipient_enabled: bool
     mailtips_group_metrics_enabled: bool
     mailtips_large_audience_threshold: int
->>>>>>> cccd69f2
 
 
 class MailboxAuditConfig(BaseModel):
