from typing import Optional

from pydantic import BaseModel

from prowler.lib.logger import logger
from prowler.providers.m365.lib.service.service import M365Service
from prowler.providers.m365.m365_provider import M365Provider


class Exchange(M365Service):
    def __init__(self, provider: M365Provider):
        super().__init__(provider)
<<<<<<< HEAD
        self.organization_config = None
        self.mailboxes_config = None

        if self.powershell:
            self.powershell.connect_exchange_online()
            self.organization_config = self._get_organization_config()
            self.mailboxes_config = self._get_mailbox_audit_config()
            self.powershell.close()
=======
        self.powershell.connect_exchange_online()
        self.organization_config = self._get_organization_config()
        self.mailboxes_config = self._get_mailbox_audit_config()
        self.external_mail_config = self._get_external_mail_config()
        self.transport_rules = self._get_transport_rules()
        self.powershell.close()
>>>>>>> 87f3e0a1

    def _get_organization_config(self):
        logger.info("Microsoft365 - Getting Exchange Organization configuration...")
        organization_config = None
        try:
            organization_configuration = self.powershell.get_organization_config()
            if organization_configuration:
                organization_config = Organization(
                    name=organization_configuration.get("Name", ""),
                    guid=organization_configuration.get("Guid", ""),
                    audit_disabled=organization_configuration.get(
                        "AuditDisabled", False
                    ),
                )
        except Exception as error:
            logger.error(
                f"{error.__class__.__name__}[{error.__traceback__.tb_lineno}]: {error}"
            )
        return organization_config

    def _get_mailbox_audit_config(self):
        logger.info("Microsoft365 - Getting mailbox audit configuration...")
        mailboxes_config = []
        try:
            mailbox_audit_data = self.powershell.get_mailbox_audit_config()
            for mailbox_audit_config in mailbox_audit_data:
                mailboxes_config.append(
                    MailboxAuditConfig(
                        name=mailbox_audit_config.get("Name", ""),
                        id=mailbox_audit_config.get("Id", ""),
                        audit_bypass_enabled=mailbox_audit_config.get(
                            "AuditBypassEnabled", True
                        ),
                    )
                )
        except Exception as error:
            logger.error(
                f"{error.__class__.__name__}[{error.__traceback__.tb_lineno}]: {error}"
            )
        return mailboxes_config

    def _get_external_mail_config(self):
        logger.info("Microsoft365 - Getting external mail configuration...")
        external_mail_config = []
        try:
            external_mail_configuration = self.powershell.get_external_mail_config()
            if not external_mail_configuration:
                return external_mail_config
            if isinstance(external_mail_configuration, dict):
                external_mail_configuration = [external_mail_configuration]
            for external_mail in external_mail_configuration:
                if external_mail:
                    external_mail_config.append(
                        ExternalMailConfig(
                            identity=external_mail.get("Identity", ""),
                            external_mail_tag_enabled=external_mail.get(
                                "Enabled", False
                            ),
                        )
                    )
        except Exception as error:
            logger.error(
                f"{error.__class__.__name__}[{error.__traceback__.tb_lineno}]: {error}"
            )
        return external_mail_config

    def _get_transport_rules(self):
        logger.info("Microsoft365 - Getting transport rules configuration...")
        transport_rules = []
        try:
            rules_data = self.powershell.get_transport_rules()
            if not rules_data:
                return transport_rules
            if isinstance(rules_data, dict):
                rules_data = [rules_data]
            for rule in rules_data:
                if rule:
                    transport_rules.append(
                        TransportRule(
                            name=rule.get("Name", ""),
                            scl=rule.get("SetSCL", None),
                            sender_domain_is=rule.get("SenderDomainIs", []),
                        )
                    )
        except Exception as error:
            logger.error(
                f"{error.__class__.__name__}[{error.__traceback__.tb_lineno}]: {error}"
            )
        return transport_rules


class Organization(BaseModel):
    name: str
    guid: str
    audit_disabled: bool


class MailboxAuditConfig(BaseModel):
    name: str
    id: str
    audit_bypass_enabled: bool


class ExternalMailConfig(BaseModel):
    identity: str
    external_mail_tag_enabled: bool


class TransportRule(BaseModel):
    name: str
    scl: Optional[int]
    sender_domain_is: list[str]<|MERGE_RESOLUTION|>--- conflicted
+++ resolved
@@ -10,23 +10,18 @@
 class Exchange(M365Service):
     def __init__(self, provider: M365Provider):
         super().__init__(provider)
-<<<<<<< HEAD
         self.organization_config = None
         self.mailboxes_config = None
+        self.external_mail_config = None
+        self.transport_rules = None
 
         if self.powershell:
             self.powershell.connect_exchange_online()
             self.organization_config = self._get_organization_config()
             self.mailboxes_config = self._get_mailbox_audit_config()
+            self.external_mail_config = self._get_external_mail_config()
+            self.transport_rules = self._get_transport_rules()
             self.powershell.close()
-=======
-        self.powershell.connect_exchange_online()
-        self.organization_config = self._get_organization_config()
-        self.mailboxes_config = self._get_mailbox_audit_config()
-        self.external_mail_config = self._get_external_mail_config()
-        self.transport_rules = self._get_transport_rules()
-        self.powershell.close()
->>>>>>> 87f3e0a1
 
     def _get_organization_config(self):
         logger.info("Microsoft365 - Getting Exchange Organization configuration...")
