--- conflicted
+++ resolved
@@ -487,7 +487,6 @@
             "Get-HostedContentFilterPolicy | ConvertTo-Json", json_parse=True
         )
 
-<<<<<<< HEAD
     def get_mailbox_audit_properties(self) -> dict:
         """
         Get Mailbox Properties.
@@ -553,7 +552,7 @@
             "Get-EXOMailbox -PropertySets Audit -ResultSize Unlimited | ConvertTo-Json",
             json_parse=True,
         )
-=======
+
     def get_transport_config(self) -> dict:
         """
         Get Exchange Online Transport Configuration.
@@ -570,7 +569,6 @@
             }
         """
         return self.execute("Get-TransportConfig | ConvertTo-Json", json_parse=True)
->>>>>>> e7d24978
 
 
 # This function is used to install the required M365 PowerShell modules in Docker containers
