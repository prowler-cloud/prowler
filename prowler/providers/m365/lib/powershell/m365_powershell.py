import os

import msal

from prowler.lib.powershell.powershell import PowerShellSession
from prowler.providers.m365.exceptions.exceptions import (
    M365UserNotBelongingToTenantError,
)
from prowler.providers.m365.models import M365Credentials


class M365PowerShell(PowerShellSession):
    """
    Microsoft 365 specific PowerShell session management implementation.

    This class extends the base PowerShellSession to provide Microsoft 365 specific
    functionality, including authentication, Teams management, and Exchange Online
    operations.

    Features:
    - Microsoft 365 credential management
    - Teams client configuration
    - Exchange Online connectivity
    - Audit log configuration
    - Secure credential handling

    Attributes:
        credentials (M365Credentials): The Microsoft 365 credentials used for authentication.

    Note:
        This class requires the Microsoft Teams and Exchange Online PowerShell modules
        to be installed and available in the PowerShell environment.
    """

    def __init__(self, credentials: M365Credentials):
        """
        Initialize a Microsoft 365 PowerShell session.

        Sets up the PowerShell session and initializes the provided credentials
        for Microsoft 365 authentication.

        Args:
            credentials (M365Credentials): The Microsoft 365 credentials to use
                for authentication.
        """
        super().__init__()
        self.init_credential(credentials)

    def init_credential(self, credentials: M365Credentials) -> None:
        """
        Initialize PowerShell credential object for Microsoft 365 authentication.

        Sanitizes the username and password, then creates a PSCredential object
        in the PowerShell session for use with Microsoft 365 cmdlets.

        Args:
            credentials (M365Credentials): The credentials object containing
                username and password.

        Note:
            The credentials are sanitized to prevent command injection and
            stored securely in the PowerShell session.
        """
        # Sanitize user and password
        user = self.sanitize(credentials.user)
        passwd = self.sanitize(credentials.passwd)

        # Securely convert encrypted password to SecureString
        self.execute(f'$user = "{user}"')
        self.execute(f'$secureString = "{passwd}" | ConvertTo-SecureString')
        self.execute(
            "$credential = New-Object System.Management.Automation.PSCredential ($user, $secureString)"
        )

    def test_credentials(self, credentials: M365Credentials) -> bool:
        """
        Test Microsoft 365 credentials by attempting to authenticate against Entra ID.

        Args:
            credentials (M365Credentials): The credentials object containing
                username and password to test.

        Returns:
            bool: True if credentials are valid and authentication succeeds, False otherwise.
        """
        self.execute(
            f'$securePassword = "{credentials.passwd}" | ConvertTo-SecureString'
        )
        self.execute(
            f'$credential = New-Object System.Management.Automation.PSCredential("{credentials.user}", $securePassword)\n'
        )
        decrypted_password = self.execute(
            'Write-Output "$($credential.GetNetworkCredential().Password)"'
        )

        app = msal.ConfidentialClientApplication(
            client_id=credentials.client_id,
            client_credential=credentials.client_secret,
            authority=f"https://login.microsoftonline.com/{credentials.tenant_id}",
        )

        result = app.acquire_token_by_username_password(
            username=credentials.user,
            password=decrypted_password,  # Needs to be in plain text
            scopes=["https://graph.microsoft.com/.default"],
        )

        if result is None:
            return False

        if "access_token" not in result:
            return False

        # Validate user credentials belong to tenant
        user_domain = credentials.user.split("@")[1]
        if not credentials.provider_id.endswith(user_domain):
            raise M365UserNotBelongingToTenantError(
                file=os.path.basename(__file__),
                message="The provided M365 User does not belong to the specified tenant.",
            )

        return True

    def connect_microsoft_teams(self) -> dict:
        """
        Connect to Microsoft Teams Module PowerShell Module.

        Establishes a connection to Microsoft Teams using the initialized credentials.

        Returns:
            dict: Connection status information in JSON format.

        Note:
            This method requires the Microsoft Teams PowerShell module to be installed.
        """
        return self.execute("Connect-MicrosoftTeams -Credential $credential")

    def get_teams_settings(self) -> dict:
        """
        Get Teams Client Settings.

        Retrieves the current Microsoft Teams client configuration settings.

        Returns:
            dict: Teams client configuration settings in JSON format.

        Example:
            >>> get_teams_settings()
            {
                "AllowBox": true,
                "AllowDropBox": true,
                "AllowGoogleDrive": true
            }
        """
        return self.execute(
            "Get-CsTeamsClientConfiguration | ConvertTo-Json", json_parse=True
        )

    def get_global_meeting_policy(self) -> dict:
        """
        Get Teams Global Meeting Policy.

        Retrieves the current Microsoft Teams global meeting policy settings.

        Returns:
            dict: Teams global meeting policy settings in JSON format.

        Example:
            >>> get_global_meeting_policy()
            {
                "AllowAnonymousUsersToJoinMeeting": true
            }
        """
        return self.execute(
            "Get-CsTeamsMeetingPolicy -Identity Global | ConvertTo-Json",
            json_parse=True,
        )

    def get_user_settings(self) -> dict:
        """
        Get Teams User Settings.

        Retrieves the current Microsoft Teams user settings.

        Returns:
            dict: Teams user settings in JSON format.

        Example:
            >>> get_user_settings()
            {
                "AllowExternalAccess": true
            }
        """
        return self.execute(
            "Get-CsTenantFederationConfiguration | ConvertTo-Json", json_parse=True
        )

    def connect_exchange_online(self) -> dict:
        """
        Connect to Exchange Online PowerShell Module.

        Establishes a connection to Exchange Online using the initialized credentials.

        Returns:
            dict: Connection status information in JSON format.

        Note:
            This method requires the Exchange Online PowerShell module to be installed.
        """
        return self.execute("Connect-ExchangeOnline -Credential $credential")

    def get_audit_log_config(self) -> dict:
        """
        Get Purview Admin Audit Log Settings.

        Retrieves the current audit log configuration settings for Microsoft Purview.

        Returns:
            dict: Audit log configuration settings in JSON format.

        Example:
            >>> get_audit_log_config()
            {
                "UnifiedAuditLogIngestionEnabled": true
            }
        """
        return self.execute(
            "Get-AdminAuditLogConfig | Select-Object UnifiedAuditLogIngestionEnabled | ConvertTo-Json",
            json_parse=True,
        )

    def get_malware_filter_policy(self) -> dict:
        """
        Get Defender Malware Filter Policy.

        Retrieves the current Defender anti-malware filter policy settings.

        Returns:
            dict: Malware filter policy settings in JSON format.

        Example:
            >>> get_malware_filter_policy()
            {
                "EnableFileFilter": true,
                "Identity": "Default"
            }
        """
        return self.execute("Get-MalwareFilterPolicy | ConvertTo-Json", json_parse=True)

    def get_outbound_spam_filter_policy(self) -> dict:
        """
        Get Defender Outbound Spam Filter Policy.

        Retrieves the current Defender outbound spam filter policy settings.

        Returns:
            dict: Outbound spam filter policy settings in JSON format.

        Example:
            >>> get_outbound_spam_filter_policy()
            {
                "NotifyOutboundSpam": true,
                "BccSuspiciousOutboundMail": true,
                "BccSuspiciousOutboundAdditionalRecipients": [],
                "NotifyOutboundSpamRecipients": []
            }
        """
        return self.execute(
            "Get-HostedOutboundSpamFilterPolicy | ConvertTo-Json", json_parse=True
        )

    def get_outbound_spam_filter_rule(self) -> dict:
        """
        Get Defender Outbound Spam Filter Rule.

        Retrieves the current Defender outbound spam filter rule settings.

        Returns:
            dict: Outbound spam filter rule settings in JSON format.

        Example:
            >>> get_outbound_spam_filter_rule()
            {
                "State": "Enabled"
            }
        """
        return self.execute(
            "Get-HostedOutboundSpamFilterRule | ConvertTo-Json", json_parse=True
        )

    def get_antiphishing_policy(self) -> dict:
        """
        Get Defender Antiphishing Policy.

        Retrieves the current Defender anti-phishing policy settings.

        Returns:
            dict: Antiphishing policy settings in JSON format.

        Example:
            >>> get_antiphishing_policy()
            {
                "EnableSpoofIntelligence": true,
                "AuthenticationFailAction": "Quarantine",
                "DmarcRejectAction": "Quarantine",
                "DmarcQuarantineAction": "Quarantine",
                "EnableFirstContactSafetyTips": true,
                "EnableUnauthenticatedSender": true,
                "EnableViaTag": true,
                "HonorDmarcPolicy": true,
                "IsDefault": false
            }
        """
        return self.execute("Get-AntiPhishPolicy | ConvertTo-Json", json_parse=True)

    def get_antiphishing_rules(self) -> dict:
        """
        Get Defender Antiphishing Rules.

        Retrieves the current Defender anti-phishing rules.

        Returns:
            dict: Antiphishing rules in JSON format.

        Example:
            >>> get_antiphishing_rules()
            {
                "Name": "Rule1",
                "State": Enabled,
            }
        """
        return self.execute("Get-AntiPhishRule | ConvertTo-Json", json_parse=True)

    def get_organization_config(self) -> dict:
        """
        Get Exchange Online Organization Configuration.

        Retrieves the current Exchange Online organization configuration settings.

        Returns:
            dict: Organization configuration settings in JSON format.

        Example:
            >>> get_organization_config()
            {
                "Name": "MyOrganization",
                "Guid": "12345678-1234-1234-1234-123456789012"
                "AuditDisabled": false
            }
        """
        return self.execute("Get-OrganizationConfig | ConvertTo-Json", json_parse=True)

    def get_mailbox_audit_config(self) -> dict:
        """
        Get Exchange Online Mailbox Audit Configuration.

        Retrieves the current mailbox audit configuration settings for Exchange Online.

        Returns:
            dict: Mailbox audit configuration settings in JSON format.

        Example:
            >>> get_mailbox_audit_config()
            {
                "Name": "MyMailbox",
                "Id": "12345678-1234-1234-1234-123456789012",
                "AuditBypassEnabled": false
            }
        """
        return self.execute(
            "Get-MailboxAuditBypassAssociation | ConvertTo-Json", json_parse=True
        )

    def get_external_mail_config(self) -> dict:
        """
        Get Exchange Online External Mail Configuration.

        Retrieves the current external mail configuration settings for Exchange Online.

        Returns:
            dict: External mail configuration settings in JSON format.

        Example:
            >>> get_external_mail_config()
            {
                "Identity": "MyExternalMail",
                "ExternalMailTagEnabled": true
            }
        """
        return self.execute("Get-ExternalInOutlook | ConvertTo-Json", json_parse=True)

    def get_transport_rules(self) -> dict:
        """
        Get Exchange Online Transport Rules.

        Retrieves the current transport rules configured in Exchange Online.

        Returns:
            dict: Transport rules in JSON format.

        Example:
            >>> get_transport_rules()
            {
                "Name": "Rule1",
                "SetSCL": -1,
                "SenderDomainIs": ["example.com"]
            }
        """
        return self.execute("Get-TransportRule | ConvertTo-Json", json_parse=True)

    def get_connection_filter_policy(self) -> dict:
        """
        Get Exchange Online Connection Filter Policy.

        Retrieves the current connection filter policy settings for Exchange Online.

        Returns:
            dict: Connection filter policy settings in JSON format.

        Example:
            >>> get_connection_filter_policy()
            {
                "Identity": "Default",
                "IPAllowList": []"
            }
        """
        return self.execute(
            "Get-HostedConnectionFilterPolicy -Identity Default | ConvertTo-Json",
            json_parse=True,
        )

    def get_dkim_config(self) -> dict:
        """
        Get DKIM Signing Configuration.

        Retrieves the current DKIM signing configuration settings for Exchange Online.

        Returns:
            dict: DKIM signing configuration settings in JSON format.

        Example:
            >>> get_dkim_config()
            {
                "Id": "12345678-1234-1234-1234-123456789012",
                "Enabled": true
            }
        """
        return self.execute("Get-DkimSigningConfig | ConvertTo-Json", json_parse=True)

    def get_inbound_spam_filter_policy(self) -> dict:
        """
        Get Inbound Spam Filter Policy.

        Retrieves the current inbound spam filter policy settings for Exchange Online.

        Returns:
            dict: Inbound spam filter policy settings in JSON format.

        Example:
            >>> get_inbound_spam_filter_policy()
            {
                "Identity": "Default",
                "AllowedSenderDomains": "[]"
            }
        """
        return self.execute(
            "Get-HostedContentFilterPolicy | ConvertTo-Json", json_parse=True
        )

<<<<<<< HEAD
    def get_transport_config(self) -> dict:
        """
        Get Exchange Online Transport Configuration.

        Retrieves the current transport configuration settings for Exchange Online.

        Returns:
            dict: Transport configuration settings in JSON format.

        Example:
            >>> get_transport_config()
            {
                "SmtpClientAuthenticationDisabled": True,
            }
        """
        return self.execute("Get-TransportConfig | ConvertTo-Json", json_parse=True)
=======
    def get_mailbox_policy(self) -> dict:
        """
        Get Mailbox Policy.

        Retrieves the current mailbox policy settings for Exchange Online.

        Returns:
            dict: Mailbox policy settings in JSON format.

        Example:
            >>> get_mailbox_policy()
            {
                "Id": "OwaMailboxPolicy-Default",
                "AdditionalStorageProvidersAvailable": True
            }
        """
        return self.execute("Get-OwaMailboxPolicy | ConvertTo-Json", json_parse=True)
>>>>>>> c56bd519
<|MERGE_RESOLUTION|>--- conflicted
+++ resolved
@@ -467,7 +467,6 @@
             "Get-HostedContentFilterPolicy | ConvertTo-Json", json_parse=True
         )
 
-<<<<<<< HEAD
     def get_transport_config(self) -> dict:
         """
         Get Exchange Online Transport Configuration.
@@ -484,7 +483,7 @@
             }
         """
         return self.execute("Get-TransportConfig | ConvertTo-Json", json_parse=True)
-=======
+
     def get_mailbox_policy(self) -> dict:
         """
         Get Mailbox Policy.
@@ -501,5 +500,4 @@
                 "AdditionalStorageProvidersAvailable": True
             }
         """
-        return self.execute("Get-OwaMailboxPolicy | ConvertTo-Json", json_parse=True)
->>>>>>> c56bd519
+        return self.execute("Get-OwaMailboxPolicy | ConvertTo-Json", json_parse=True)