--- conflicted
+++ resolved
@@ -188,7 +188,6 @@
         """
         return self.execute("Get-MalwareFilterPolicy | ConvertTo-Json")
 
-<<<<<<< HEAD
     def get_outbound_spam_filter_policy(self) -> dict:
         """
         Get Defender Outbound Spam Filter Policy.
@@ -225,7 +224,7 @@
             }
         """
         return self.execute("Get-HostedOutboundSpamFilterRule | ConvertTo-Json")
-=======
+
     def get_antiphishing_policy(self) -> dict:
         """
         Get Defender Antiphishing Policy.
@@ -305,5 +304,4 @@
                 "AuditBypassEnabled": false
             }
         """
-        return self.execute("Get-MailboxAuditBypassAssociation | ConvertTo-Json")
->>>>>>> 29d3bb9f
+        return self.execute("Get-MailboxAuditBypassAssociation | ConvertTo-Json")