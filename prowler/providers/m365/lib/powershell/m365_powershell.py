import msal

from prowler.lib.powershell.powershell import PowerShellSession
from prowler.providers.m365.models import M365Credentials


class M365PowerShell(PowerShellSession):
    """
    Microsoft 365 specific PowerShell session management implementation.

    This class extends the base PowerShellSession to provide Microsoft 365 specific
    functionality, including authentication, Teams management, and Exchange Online
    operations.

    Features:
    - Microsoft 365 credential management
    - Teams client configuration
    - Exchange Online connectivity
    - Audit log configuration
    - Secure credential handling

    Attributes:
        credentials (M365Credentials): The Microsoft 365 credentials used for authentication.

    Note:
        This class requires the Microsoft Teams and Exchange Online PowerShell modules
        to be installed and available in the PowerShell environment.
    """

    def __init__(self, credentials: M365Credentials):
        """
        Initialize a Microsoft 365 PowerShell session.

        Sets up the PowerShell session and initializes the provided credentials
        for Microsoft 365 authentication.

        Args:
            credentials (M365Credentials): The Microsoft 365 credentials to use
                for authentication.
        """
        super().__init__()
        self.init_credential(credentials)

    def init_credential(self, credentials: M365Credentials) -> None:
        """
        Initialize PowerShell credential object for Microsoft 365 authentication.

        Sanitizes the username and password, then creates a PSCredential object
        in the PowerShell session for use with Microsoft 365 cmdlets.

        Args:
            credentials (M365Credentials): The credentials object containing
                username and password.

        Note:
            The credentials are sanitized to prevent command injection and
            stored securely in the PowerShell session.
        """
        # Sanitize user and password
        user = self.sanitize(credentials.user)
        passwd = self.sanitize(credentials.passwd)

        # Securely convert encrypted password to SecureString
        self.execute(f'$user = "{user}"')
        self.execute(f'$secureString = "{passwd}" | ConvertTo-SecureString')
        self.execute(
            "$credential = New-Object System.Management.Automation.PSCredential ($user, $secureString)"
        )

    def test_credentials(self, credentials: M365Credentials) -> bool:
        """
        Test Microsoft 365 credentials by attempting to authenticate against Entra ID.

        Args:
            credentials (M365Credentials): The credentials object containing
                username and password to test.

        Returns:
            bool: True if credentials are valid and authentication succeeds, False otherwise.
        """
        self.execute(
            f'$securePassword = "{credentials.passwd}" | ConvertTo-SecureString\n'
        )
        self.execute(
            f'$credential = New-Object System.Management.Automation.PSCredential("{credentials.user}", $securePassword)\n'
        )
        self.process.stdin.write(
            'Write-Output "$($credential.GetNetworkCredential().Password)"\n'
        )
        self.process.stdin.write(f"Write-Output '{self.END}'\n")
        decrypted_password = self.read_output()

        app = msal.ConfidentialClientApplication(
            client_id=credentials.client_id,
            client_credential=credentials.client_secret,
            authority=f"https://login.microsoftonline.com/{credentials.tenant_id}",
        )

        result = app.acquire_token_by_username_password(
            username=credentials.user,
            password=decrypted_password,  # Needs to be in plain text
            scopes=["https://graph.microsoft.com/.default"],
        )

        return "access_token" in result

    def connect_microsoft_teams(self) -> dict:
        """
        Connect to Microsoft Teams Module PowerShell Module.

        Establishes a connection to Microsoft Teams using the initialized credentials.

        Returns:
            dict: Connection status information in JSON format.

        Note:
            This method requires the Microsoft Teams PowerShell module to be installed.
        """
        return self.execute("Connect-MicrosoftTeams -Credential $credential")

    def get_teams_settings(self) -> dict:
        """
        Get Teams Client Settings.

        Retrieves the current Microsoft Teams client configuration settings.

        Returns:
            dict: Teams client configuration settings in JSON format.

        Example:
            >>> get_teams_settings()
            {
                "AllowBox": true,
                "AllowDropBox": true,
                "AllowGoogleDrive": true
            }
        """
        return self.execute("Get-CsTeamsClientConfiguration | ConvertTo-Json")

    def get_global_meeting_policy(self) -> dict:
        """
        Get Teams Global Meeting Policy.

        Retrieves the current Microsoft Teams global meeting policy settings.

        Returns:
            dict: Teams global meeting policy settings in JSON format.

        Example:
            >>> get_global_meeting_policy()
            {
                "AllowAnonymousUsersToJoinMeeting": true
            }
        """
        return self.execute(
            "Get-CsTeamsMeetingPolicy -Identity Global | ConvertTo-Json"
        )

<<<<<<< HEAD
=======
    def get_user_settings(self) -> dict:
        """
        Get Teams User Settings.

        Retrieves the current Microsoft Teams user settings.

        Returns:
            dict: Teams user settings in JSON format.

        Example:
            >>> get_user_settings()
            {
                "AllowExternalAccess": true
            }
        """
        return self.execute("Get-CsTenantFederationConfiguration | ConvertTo-Json")

>>>>>>> 02349579
    def connect_exchange_online(self) -> dict:
        """
        Connect to Exchange Online PowerShell Module.

        Establishes a connection to Exchange Online using the initialized credentials.

        Returns:
            dict: Connection status information in JSON format.

        Note:
            This method requires the Exchange Online PowerShell module to be installed.
        """
        return self.execute("Connect-ExchangeOnline -Credential $credential")

    def get_audit_log_config(self) -> dict:
        """
        Get Purview Admin Audit Log Settings.

        Retrieves the current audit log configuration settings for Microsoft Purview.

        Returns:
            dict: Audit log configuration settings in JSON format.

        Example:
            >>> get_audit_log_config()
            {
                "UnifiedAuditLogIngestionEnabled": true
            }
        """
        return self.execute(
            "Get-AdminAuditLogConfig | Select-Object UnifiedAuditLogIngestionEnabled | ConvertTo-Json"
        )

    def get_malware_filter_policy(self) -> dict:
        """
        Get Defender Malware Filter Policy.

        Retrieves the current Defender anti-malware filter policy settings.

        Returns:
            dict: Malware filter policy settings in JSON format.

        Example:
            >>> get_malware_filter_policy()
            {
                "EnableFileFilter": true,
                "Identity": "Default"
            }
        """
        return self.execute("Get-MalwareFilterPolicy | ConvertTo-Json")

    def get_outbound_spam_filter_policy(self) -> dict:
        """
        Get Defender Outbound Spam Filter Policy.

        Retrieves the current Defender outbound spam filter policy settings.

        Returns:
            dict: Outbound spam filter policy settings in JSON format.

        Example:
            >>> get_outbound_spam_filter_policy()
            {
                "NotifyOutboundSpam": true,
                "BccSuspiciousOutboundMail": true,
                "BccSuspiciousOutboundAdditionalRecipients": [],
                "NotifyOutboundSpamRecipients": []
            }
        """
        return self.execute("Get-HostedOutboundSpamFilterPolicy | ConvertTo-Json")

    def get_outbound_spam_filter_rule(self) -> dict:
        """
        Get Defender Outbound Spam Filter Rule.

        Retrieves the current Defender outbound spam filter rule settings.

        Returns:
            dict: Outbound spam filter rule settings in JSON format.

        Example:
            >>> get_outbound_spam_filter_rule()
            {
                "State": "Enabled"
            }
        """
        return self.execute("Get-HostedOutboundSpamFilterRule | ConvertTo-Json")

    def get_antiphishing_policy(self) -> dict:
        """
        Get Defender Antiphishing Policy.

        Retrieves the current Defender anti-phishing policy settings.

        Returns:
            dict: Antiphishing policy settings in JSON format.

        Example:
            >>> get_antiphishing_policy()
            {
                "EnableSpoofIntelligence": true,
                "AuthenticationFailAction": "Quarantine",
                "DmarcRejectAction": "Quarantine",
                "DmarcQuarantineAction": "Quarantine",
                "EnableFirstContactSafetyTips": true,
                "EnableUnauthenticatedSender": true,
                "EnableViaTag": true,
                "HonorDmarcPolicy": true,
                "IsDefault": false
            }
        """
        return self.execute("Get-AntiPhishPolicy | ConvertTo-Json")

    def get_antiphishing_rules(self) -> dict:
        """
        Get Defender Antiphishing Rules.

        Retrieves the current Defender anti-phishing rules.

        Returns:
            dict: Antiphishing rules in JSON format.

        Example:
            >>> get_antiphishing_rules()
            {
                "Name": "Rule1",
                "State": Enabled,
            }
        """
        return self.execute("Get-AntiPhishRule | ConvertTo-Json")

    def get_organization_config(self) -> dict:
        """
        Get Exchange Online Organization Configuration.

        Retrieves the current Exchange Online organization configuration settings.

        Returns:
            dict: Organization configuration settings in JSON format.

        Example:
            >>> get_organization_config()
            {
                "Name": "MyOrganization",
                "Guid": "12345678-1234-1234-1234-123456789012"
                "AuditDisabled": false
            }
        """
        return self.execute("Get-OrganizationConfig | ConvertTo-Json")

    def get_mailbox_audit_config(self) -> dict:
        """
        Get Exchange Online Mailbox Audit Configuration.

        Retrieves the current mailbox audit configuration settings for Exchange Online.

        Returns:
            dict: Mailbox audit configuration settings in JSON format.

        Example:
            >>> get_mailbox_audit_config()
            {
                "Name": "MyMailbox",
                "Id": "12345678-1234-1234-1234-123456789012",
                "AuditBypassEnabled": false
            }
        """
        return self.execute("Get-MailboxAuditBypassAssociation | ConvertTo-Json")

    def get_connection_filter_policy(self) -> dict:
        """
        Get Exchange Online Connection Filter Policy.

        Retrieves the current connection filter policy settings for Exchange Online.

        Returns:
            dict: Connection filter policy settings in JSON format.

        Example:
            >>> get_connection_filter_policy()
            {
                "Identity": "Default",
                "IPAllowList": []"
            }
        """
        return self.execute(
            "Get-HostedConnectionFilterPolicy -Identity Default | ConvertTo-Json"
        )

    def get_dkim_config(self) -> dict:
        """
        Get DKIM Signing Configuration.

        Retrieves the current DKIM signing configuration settings for Exchange Online.

        Returns:
            dict: DKIM signing configuration settings in JSON format.

        Example:
            >>> get_dkim_config()
            {
                "Id": "12345678-1234-1234-1234-123456789012",
                "Enabled": true
            }
        """
        return self.execute("Get-DkimSigningConfig | ConvertTo-Json")<|MERGE_RESOLUTION|>--- conflicted
+++ resolved
@@ -156,8 +156,6 @@
             "Get-CsTeamsMeetingPolicy -Identity Global | ConvertTo-Json"
         )
 
-<<<<<<< HEAD
-=======
     def get_user_settings(self) -> dict:
         """
         Get Teams User Settings.
@@ -175,7 +173,6 @@
         """
         return self.execute("Get-CsTenantFederationConfiguration | ConvertTo-Json")
 
->>>>>>> 02349579
     def connect_exchange_online(self) -> dict:
         """
         Connect to Exchange Online PowerShell Module.
