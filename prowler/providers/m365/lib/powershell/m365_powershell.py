--- conflicted
+++ resolved
@@ -342,7 +342,6 @@
         """
         return self.execute("Get-MailboxAuditBypassAssociation | ConvertTo-Json")
 
-<<<<<<< HEAD
     def get_transport_rules(self) -> dict:
         """
         Get Exchange Online Transport Rules.
@@ -361,7 +360,7 @@
             }
         """
         return self.execute("Get-TransportRule | ConvertTo-Json")
-=======
+
     def get_connection_filter_policy(self) -> dict:
         """
         Get Exchange Online Connection Filter Policy.
@@ -398,5 +397,4 @@
                 "Enabled": true
             }
         """
-        return self.execute("Get-DkimSigningConfig | ConvertTo-Json")
->>>>>>> 808e8297
+        return self.execute("Get-DkimSigningConfig | ConvertTo-Json")