import msal

from prowler.lib.powershell.powershell import PowerShellSession
from prowler.providers.m365.models import M365Credentials


class M365PowerShell(PowerShellSession):
    """
    Microsoft 365 specific PowerShell session management implementation.

    This class extends the base PowerShellSession to provide Microsoft 365 specific
    functionality, including authentication, Teams management, and Exchange Online
    operations.

    Features:
    - Microsoft 365 credential management
    - Teams client configuration
    - Exchange Online connectivity
    - Audit log configuration
    - Secure credential handling

    Attributes:
        credentials (M365Credentials): The Microsoft 365 credentials used for authentication.

    Note:
        This class requires the Microsoft Teams and Exchange Online PowerShell modules
        to be installed and available in the PowerShell environment.
    """

    def __init__(self, credentials: M365Credentials):
        """
        Initialize a Microsoft 365 PowerShell session.

        Sets up the PowerShell session and initializes the provided credentials
        for Microsoft 365 authentication.

        Args:
            credentials (M365Credentials): The Microsoft 365 credentials to use
                for authentication.
        """
        super().__init__()
        self.init_credential(credentials)

    def init_credential(self, credentials: M365Credentials) -> None:
        """
        Initialize PowerShell credential object for Microsoft 365 authentication.

        Sanitizes the username and password, then creates a PSCredential object
        in the PowerShell session for use with Microsoft 365 cmdlets.

        Args:
            credentials (M365Credentials): The credentials object containing
                username and password.

        Note:
            The credentials are sanitized to prevent command injection and
            stored securely in the PowerShell session.
        """
        # Sanitize user and password
        user = self.sanitize(credentials.user)
        passwd = self.sanitize(credentials.passwd)

        # Securely convert encrypted password to SecureString
        self.execute(f'$user = "{user}"')
        self.execute(f'$secureString = "{passwd}" | ConvertTo-SecureString')
        self.execute(
            "$credential = New-Object System.Management.Automation.PSCredential ($user, $secureString)"
        )

    def test_credentials(self, credentials: M365Credentials) -> bool:
        """
        Test Microsoft 365 credentials by attempting to authenticate against Entra ID.

        Args:
            credentials (M365Credentials): The credentials object containing
                username and password to test.

        Returns:
            bool: True if credentials are valid and authentication succeeds, False otherwise.
        """
        self.execute(
            f'$securePassword = "{credentials.passwd}" | ConvertTo-SecureString\n'
        )
        self.execute(
            f'$credential = New-Object System.Management.Automation.PSCredential("{credentials.user}", $securePassword)\n'
        )
        decrypted_password = self.execute(
            'Write-Output "$($credential.GetNetworkCredential().Password)"'
        )

        app = msal.ConfidentialClientApplication(
            client_id=credentials.client_id,
            client_credential=credentials.client_secret,
            authority=f"https://login.microsoftonline.com/{credentials.tenant_id}",
        )

        result = app.acquire_token_by_username_password(
            username=credentials.user,
            password=decrypted_password,  # Needs to be in plain text
            scopes=["https://graph.microsoft.com/.default"],
        )

        return "access_token" in result

    def connect_microsoft_teams(self) -> dict:
        """
        Connect to Microsoft Teams Module PowerShell Module.

        Establishes a connection to Microsoft Teams using the initialized credentials.

        Returns:
            dict: Connection status information in JSON format.

        Note:
            This method requires the Microsoft Teams PowerShell module to be installed.
        """
        return self.execute("Connect-MicrosoftTeams -Credential $credential")

    def get_teams_settings(self) -> dict:
        """
        Get Teams Client Settings.

        Retrieves the current Microsoft Teams client configuration settings.

        Returns:
            dict: Teams client configuration settings in JSON format.

        Example:
            >>> get_teams_settings()
            {
                "AllowBox": true,
                "AllowDropBox": true,
                "AllowGoogleDrive": true
            }
        """
        return self.execute(
            "Get-CsTeamsClientConfiguration | ConvertTo-Json", json_parse=True
        )

    def get_global_meeting_policy(self) -> dict:
        """
        Get Teams Global Meeting Policy.

        Retrieves the current Microsoft Teams global meeting policy settings.

        Returns:
            dict: Teams global meeting policy settings in JSON format.

        Example:
            >>> get_global_meeting_policy()
            {
                "AllowAnonymousUsersToJoinMeeting": true
            }
        """
        return self.execute(
            "Get-CsTeamsMeetingPolicy -Identity Global | ConvertTo-Json",
            json_parse=True,
        )

    def get_user_settings(self) -> dict:
        """
        Get Teams User Settings.

        Retrieves the current Microsoft Teams user settings.

        Returns:
            dict: Teams user settings in JSON format.

        Example:
            >>> get_user_settings()
            {
                "AllowExternalAccess": true
            }
        """
        return self.execute(
            "Get-CsTenantFederationConfiguration | ConvertTo-Json", json_parse=True
        )

    def connect_exchange_online(self) -> dict:
        """
        Connect to Exchange Online PowerShell Module.

        Establishes a connection to Exchange Online using the initialized credentials.

        Returns:
            dict: Connection status information in JSON format.

        Note:
            This method requires the Exchange Online PowerShell module to be installed.
        """
        return self.execute("Connect-ExchangeOnline -Credential $credential")

    def get_audit_log_config(self) -> dict:
        """
        Get Purview Admin Audit Log Settings.

        Retrieves the current audit log configuration settings for Microsoft Purview.

        Returns:
            dict: Audit log configuration settings in JSON format.

        Example:
            >>> get_audit_log_config()
            {
                "UnifiedAuditLogIngestionEnabled": true
            }
        """
        return self.execute(
            "Get-AdminAuditLogConfig | Select-Object UnifiedAuditLogIngestionEnabled | ConvertTo-Json",
            json_parse=True,
        )

    def get_malware_filter_policy(self) -> dict:
        """
        Get Defender Malware Filter Policy.

        Retrieves the current Defender anti-malware filter policy settings.

        Returns:
            dict: Malware filter policy settings in JSON format.

        Example:
            >>> get_malware_filter_policy()
            {
                "EnableFileFilter": true,
                "Identity": "Default"
            }
        """
        return self.execute("Get-MalwareFilterPolicy | ConvertTo-Json", json_parse=True)

    def get_outbound_spam_filter_policy(self) -> dict:
        """
        Get Defender Outbound Spam Filter Policy.

        Retrieves the current Defender outbound spam filter policy settings.

        Returns:
            dict: Outbound spam filter policy settings in JSON format.

        Example:
            >>> get_outbound_spam_filter_policy()
            {
                "NotifyOutboundSpam": true,
                "BccSuspiciousOutboundMail": true,
                "BccSuspiciousOutboundAdditionalRecipients": [],
                "NotifyOutboundSpamRecipients": []
            }
        """
        return self.execute(
            "Get-HostedOutboundSpamFilterPolicy | ConvertTo-Json", json_parse=True
        )

    def get_outbound_spam_filter_rule(self) -> dict:
        """
        Get Defender Outbound Spam Filter Rule.

        Retrieves the current Defender outbound spam filter rule settings.

        Returns:
            dict: Outbound spam filter rule settings in JSON format.

        Example:
            >>> get_outbound_spam_filter_rule()
            {
                "State": "Enabled"
            }
        """
        return self.execute(
            "Get-HostedOutboundSpamFilterRule | ConvertTo-Json", json_parse=True
        )

    def get_antiphishing_policy(self) -> dict:
        """
        Get Defender Antiphishing Policy.

        Retrieves the current Defender anti-phishing policy settings.

        Returns:
            dict: Antiphishing policy settings in JSON format.

        Example:
            >>> get_antiphishing_policy()
            {
                "EnableSpoofIntelligence": true,
                "AuthenticationFailAction": "Quarantine",
                "DmarcRejectAction": "Quarantine",
                "DmarcQuarantineAction": "Quarantine",
                "EnableFirstContactSafetyTips": true,
                "EnableUnauthenticatedSender": true,
                "EnableViaTag": true,
                "HonorDmarcPolicy": true,
                "IsDefault": false
            }
        """
        return self.execute("Get-AntiPhishPolicy | ConvertTo-Json", json_parse=True)

    def get_antiphishing_rules(self) -> dict:
        """
        Get Defender Antiphishing Rules.

        Retrieves the current Defender anti-phishing rules.

        Returns:
            dict: Antiphishing rules in JSON format.

        Example:
            >>> get_antiphishing_rules()
            {
                "Name": "Rule1",
                "State": Enabled,
            }
        """
        return self.execute("Get-AntiPhishRule | ConvertTo-Json", json_parse=True)

    def get_organization_config(self) -> dict:
        """
        Get Exchange Online Organization Configuration.

        Retrieves the current Exchange Online organization configuration settings.

        Returns:
            dict: Organization configuration settings in JSON format.

        Example:
            >>> get_organization_config()
            {
                "Name": "MyOrganization",
                "Guid": "12345678-1234-1234-1234-123456789012"
                "AuditDisabled": false
            }
        """
        return self.execute("Get-OrganizationConfig | ConvertTo-Json", json_parse=True)

    def get_mailbox_audit_config(self) -> dict:
        """
        Get Exchange Online Mailbox Audit Configuration.

        Retrieves the current mailbox audit configuration settings for Exchange Online.

        Returns:
            dict: Mailbox audit configuration settings in JSON format.

        Example:
            >>> get_mailbox_audit_config()
            {
                "Name": "MyMailbox",
                "Id": "12345678-1234-1234-1234-123456789012",
                "AuditBypassEnabled": false
            }
        """
        return self.execute(
            "Get-MailboxAuditBypassAssociation | ConvertTo-Json", json_parse=True
        )

    def get_external_mail_config(self) -> dict:
        """
        Get Exchange Online External Mail Configuration.

        Retrieves the current external mail configuration settings for Exchange Online.

        Returns:
            dict: External mail configuration settings in JSON format.

        Example:
            >>> get_external_mail_config()
            {
                "Identity": "MyExternalMail",
                "ExternalMailTagEnabled": true
            }
        """
        return self.execute("Get-ExternalInOutlook | ConvertTo-Json")

    def get_transport_rules(self) -> dict:
        """
        Get Exchange Online Transport Rules.

        Retrieves the current transport rules configured in Exchange Online.

        Returns:
            dict: Transport rules in JSON format.

        Example:
            >>> get_transport_rules()
            {
                "Name": "Rule1",
                "SetSCL": -1,
                "SenderDomainIs": ["example.com"]
            }
        """
        return self.execute("Get-TransportRule | ConvertTo-Json")

    def get_connection_filter_policy(self) -> dict:
        """
        Get Exchange Online Connection Filter Policy.

        Retrieves the current connection filter policy settings for Exchange Online.

        Returns:
            dict: Connection filter policy settings in JSON format.

        Example:
            >>> get_connection_filter_policy()
            {
                "Identity": "Default",
                "IPAllowList": []"
            }
        """
        return self.execute(
            "Get-HostedConnectionFilterPolicy -Identity Default | ConvertTo-Json",
            json_parse=True,
        )

    def get_dkim_config(self) -> dict:
        """
        Get DKIM Signing Configuration.

        Retrieves the current DKIM signing configuration settings for Exchange Online.

        Returns:
            dict: DKIM signing configuration settings in JSON format.

        Example:
            >>> get_dkim_config()
            {
                "Id": "12345678-1234-1234-1234-123456789012",
                "Enabled": true
            }
        """
<<<<<<< HEAD
        return self.execute("Get-DkimSigningConfig | ConvertTo-Json", json_parse=True)
=======
        return self.execute("Get-DkimSigningConfig | ConvertTo-Json")

    def get_inbound_spam_filter_policy(self) -> dict:
        """
        Get Inbound Spam Filter Policy.

        Retrieves the current inbound spam filter policy settings for Exchange Online.

        Returns:
            dict: Inbound spam filter policy settings in JSON format.

        Example:
            >>> get_inbound_spam_filter_policy()
            {
                "Identity": "Default",
                "AllowedSenderDomains": "[]"
            }
        """
        return self.execute("Get-HostedContentFilterPolicy | ConvertTo-Json")
>>>>>>> 87f3e0a1
<|MERGE_RESOLUTION|>--- conflicted
+++ resolved
@@ -368,7 +368,7 @@
                 "ExternalMailTagEnabled": true
             }
         """
-        return self.execute("Get-ExternalInOutlook | ConvertTo-Json")
+        return self.execute("Get-ExternalInOutlook | ConvertTo-Json", json_parse=True)
 
     def get_transport_rules(self) -> dict:
         """
@@ -387,7 +387,7 @@
                 "SenderDomainIs": ["example.com"]
             }
         """
-        return self.execute("Get-TransportRule | ConvertTo-Json")
+        return self.execute("Get-TransportRule | ConvertTo-Json", json_parse=True)
 
     def get_connection_filter_policy(self) -> dict:
         """
@@ -426,10 +426,7 @@
                 "Enabled": true
             }
         """
-<<<<<<< HEAD
         return self.execute("Get-DkimSigningConfig | ConvertTo-Json", json_parse=True)
-=======
-        return self.execute("Get-DkimSigningConfig | ConvertTo-Json")
 
     def get_inbound_spam_filter_policy(self) -> dict:
         """
@@ -447,5 +444,6 @@
                 "AllowedSenderDomains": "[]"
             }
         """
-        return self.execute("Get-HostedContentFilterPolicy | ConvertTo-Json")
->>>>>>> 87f3e0a1
+        return self.execute(
+            "Get-HostedContentFilterPolicy | ConvertTo-Json", json_parse=True
+        )