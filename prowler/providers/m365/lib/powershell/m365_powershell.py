import os

import msal

from prowler.lib.logger import logger
from prowler.lib.powershell.powershell import PowerShellSession
from prowler.providers.m365.exceptions.exceptions import (
    M365UserNotBelongingToTenantError,
)
from prowler.providers.m365.models import M365Credentials


class M365PowerShell(PowerShellSession):
    """
    Microsoft 365 specific PowerShell session management implementation.

    This class extends the base PowerShellSession to provide Microsoft 365 specific
    functionality, including authentication, Teams management, and Exchange Online
    operations.

    Features:
    - Microsoft 365 credential management
    - Teams client configuration
    - Exchange Online connectivity
    - Audit log configuration
    - Secure credential handling

    Attributes:
        credentials (M365Credentials): The Microsoft 365 credentials used for authentication.
        required_modules (list): List of required PowerShell modules for M365 operations.

    Note:
        This class requires the Microsoft Teams and Exchange Online PowerShell modules
        to be installed and available in the PowerShell environment.
    """

    def __init__(self, credentials: M365Credentials):
        """
        Initialize a Microsoft 365 PowerShell session.

        Sets up the PowerShell session and initializes the provided credentials
        for Microsoft 365 authentication.

        Args:
            credentials (M365Credentials): The Microsoft 365 credentials to use
                for authentication.
        """
        super().__init__()
        self.init_credential(credentials)

    def init_credential(self, credentials: M365Credentials) -> None:
        """
        Initialize PowerShell credential object for Microsoft 365 authentication.

        Sanitizes the username and password, then creates a PSCredential object
        in the PowerShell session for use with Microsoft 365 cmdlets.

        Args:
            credentials (M365Credentials): The credentials object containing
                username and password.

        Note:
            The credentials are sanitized to prevent command injection and
            stored securely in the PowerShell session.
        """
        # Sanitize user and password
        user = self.sanitize(credentials.user)
        passwd = self.sanitize(credentials.passwd)

        # Securely convert encrypted password to SecureString
        self.execute(f'$user = "{user}"')
        self.execute(f'$secureString = "{passwd}" | ConvertTo-SecureString')
        self.execute(
            "$credential = New-Object System.Management.Automation.PSCredential ($user, $secureString)"
        )

    def test_credentials(self, credentials: M365Credentials) -> bool:
        """
        Test Microsoft 365 credentials by attempting to authenticate against Entra ID.

        Args:
            credentials (M365Credentials): The credentials object containing
                username and password to test.

        Returns:
            bool: True if credentials are valid and authentication succeeds, False otherwise.
        """
        self.execute(
            f'$securePassword = "{credentials.passwd}" | ConvertTo-SecureString'
        )
        self.execute(
            f'$credential = New-Object System.Management.Automation.PSCredential("{credentials.user}", $securePassword)\n'
        )
        decrypted_password = self.execute(
            'Write-Output "$($credential.GetNetworkCredential().Password)"'
        )

        app = msal.ConfidentialClientApplication(
            client_id=credentials.client_id,
            client_credential=credentials.client_secret,
            authority=f"https://login.microsoftonline.com/{credentials.tenant_id}",
        )

        result = app.acquire_token_by_username_password(
            username=credentials.user,
            password=decrypted_password,  # Needs to be in plain text
            scopes=["https://graph.microsoft.com/.default"],
        )

        if result is None:
            return False

        if "access_token" not in result:
            return False

        # Validate user credentials belong to tenant
        user_domain = credentials.user.split("@")[1]
        if not credentials.provider_id.endswith(user_domain):
            raise M365UserNotBelongingToTenantError(
                file=os.path.basename(__file__),
                message="The provided M365 User does not belong to the specified tenant.",
            )

        return True

    def connect_microsoft_teams(self) -> dict:
        """
        Connect to Microsoft Teams Module PowerShell Module.

        Establishes a connection to Microsoft Teams using the initialized credentials.

        Returns:
            dict: Connection status information in JSON format.

        Note:
            This method requires the Microsoft Teams PowerShell module to be installed.
        """
        return self.execute("Connect-MicrosoftTeams -Credential $credential")

    def get_teams_settings(self) -> dict:
        """
        Get Teams Client Settings.

        Retrieves the current Microsoft Teams client configuration settings.

        Returns:
            dict: Teams client configuration settings in JSON format.

        Example:
            >>> get_teams_settings()
            {
                "AllowBox": true,
                "AllowDropBox": true,
                "AllowGoogleDrive": true
            }
        """
        return self.execute(
            "Get-CsTeamsClientConfiguration | ConvertTo-Json", json_parse=True
        )

    def get_global_meeting_policy(self) -> dict:
        """
        Get Teams Global Meeting Policy.

        Retrieves the current Microsoft Teams global meeting policy settings.

        Returns:
            dict: Teams global meeting policy settings in JSON format.

        Example:
            >>> get_global_meeting_policy()
            {
                "AllowAnonymousUsersToJoinMeeting": true
            }
        """
        return self.execute(
            "Get-CsTeamsMeetingPolicy -Identity Global | ConvertTo-Json",
            json_parse=True,
        )

    def get_user_settings(self) -> dict:
        """
        Get Teams User Settings.

        Retrieves the current Microsoft Teams user settings.

        Returns:
            dict: Teams user settings in JSON format.

        Example:
            >>> get_user_settings()
            {
                "AllowExternalAccess": true
            }
        """
        return self.execute(
            "Get-CsTenantFederationConfiguration | ConvertTo-Json", json_parse=True
        )

    def connect_exchange_online(self) -> dict:
        """
        Connect to Exchange Online PowerShell Module.

        Establishes a connection to Exchange Online using the initialized credentials.

        Returns:
            dict: Connection status information in JSON format.

        Note:
            This method requires the Exchange Online PowerShell module to be installed.
        """
        return self.execute("Connect-ExchangeOnline -Credential $credential")

    def get_audit_log_config(self) -> dict:
        """
        Get Purview Admin Audit Log Settings.

        Retrieves the current audit log configuration settings for Microsoft Purview.

        Returns:
            dict: Audit log configuration settings in JSON format.

        Example:
            >>> get_audit_log_config()
            {
                "UnifiedAuditLogIngestionEnabled": true
            }
        """
        return self.execute(
            "Get-AdminAuditLogConfig | Select-Object UnifiedAuditLogIngestionEnabled | ConvertTo-Json",
            json_parse=True,
        )

    def get_malware_filter_policy(self) -> dict:
        """
        Get Defender Malware Filter Policy.

        Retrieves the current Defender anti-malware filter policy settings.

        Returns:
            dict: Malware filter policy settings in JSON format.

        Example:
            >>> get_malware_filter_policy()
            {
                "EnableFileFilter": true,
                "Identity": "Default"
            }
        """
        return self.execute("Get-MalwareFilterPolicy | ConvertTo-Json", json_parse=True)

    def get_outbound_spam_filter_policy(self) -> dict:
        """
        Get Defender Outbound Spam Filter Policy.

        Retrieves the current Defender outbound spam filter policy settings.

        Returns:
            dict: Outbound spam filter policy settings in JSON format.

        Example:
            >>> get_outbound_spam_filter_policy()
            {
                "NotifyOutboundSpam": true,
                "BccSuspiciousOutboundMail": true,
                "BccSuspiciousOutboundAdditionalRecipients": [],
                "NotifyOutboundSpamRecipients": []
            }
        """
        return self.execute(
            "Get-HostedOutboundSpamFilterPolicy | ConvertTo-Json", json_parse=True
        )

    def get_outbound_spam_filter_rule(self) -> dict:
        """
        Get Defender Outbound Spam Filter Rule.

        Retrieves the current Defender outbound spam filter rule settings.

        Returns:
            dict: Outbound spam filter rule settings in JSON format.

        Example:
            >>> get_outbound_spam_filter_rule()
            {
                "State": "Enabled"
            }
        """
        return self.execute(
            "Get-HostedOutboundSpamFilterRule | ConvertTo-Json", json_parse=True
        )

    def get_antiphishing_policy(self) -> dict:
        """
        Get Defender Antiphishing Policy.

        Retrieves the current Defender anti-phishing policy settings.

        Returns:
            dict: Antiphishing policy settings in JSON format.

        Example:
            >>> get_antiphishing_policy()
            {
                "EnableSpoofIntelligence": true,
                "AuthenticationFailAction": "Quarantine",
                "DmarcRejectAction": "Quarantine",
                "DmarcQuarantineAction": "Quarantine",
                "EnableFirstContactSafetyTips": true,
                "EnableUnauthenticatedSender": true,
                "EnableViaTag": true,
                "HonorDmarcPolicy": true,
                "IsDefault": false
            }
        """
        return self.execute("Get-AntiPhishPolicy | ConvertTo-Json", json_parse=True)

    def get_antiphishing_rules(self) -> dict:
        """
        Get Defender Antiphishing Rules.

        Retrieves the current Defender anti-phishing rules.

        Returns:
            dict: Antiphishing rules in JSON format.

        Example:
            >>> get_antiphishing_rules()
            {
                "Name": "Rule1",
                "State": Enabled,
            }
        """
        return self.execute("Get-AntiPhishRule | ConvertTo-Json", json_parse=True)

    def get_organization_config(self) -> dict:
        """
        Get Exchange Online Organization Configuration.

        Retrieves the current Exchange Online organization configuration settings.

        Returns:
            dict: Organization configuration settings in JSON format.

        Example:
            >>> get_organization_config()
            {
                "Name": "MyOrganization",
                "Guid": "12345678-1234-1234-1234-123456789012"
                "AuditDisabled": false
            }
        """
        return self.execute("Get-OrganizationConfig | ConvertTo-Json", json_parse=True)

    def get_mailbox_audit_config(self) -> dict:
        """
        Get Exchange Online Mailbox Audit Configuration.

        Retrieves the current mailbox audit configuration settings for Exchange Online.

        Returns:
            dict: Mailbox audit configuration settings in JSON format.

        Example:
            >>> get_mailbox_audit_config()
            {
                "Name": "MyMailbox",
                "Id": "12345678-1234-1234-1234-123456789012",
                "AuditBypassEnabled": false
            }
        """
        return self.execute(
            "Get-MailboxAuditBypassAssociation | ConvertTo-Json", json_parse=True
        )

    def get_mailbox_policy(self) -> dict:
        """
        Get Mailbox Policy.

        Retrieves the current mailbox policy settings for Exchange Online.

        Returns:
            dict: Mailbox policy settings in JSON format.

        Example:
            >>> get_mailbox_policy()
            {
                "Id": "OwaMailboxPolicy-Default",
                "AdditionalStorageProvidersAvailable": True
            }
        """
        return self.execute("Get-OwaMailboxPolicy | ConvertTo-Json", json_parse=True)

    def get_external_mail_config(self) -> dict:
        """
        Get Exchange Online External Mail Configuration.

        Retrieves the current external mail configuration settings for Exchange Online.

        Returns:
            dict: External mail configuration settings in JSON format.

        Example:
            >>> get_external_mail_config()
            {
                "Identity": "MyExternalMail",
                "ExternalMailTagEnabled": true
            }
        """
        return self.execute("Get-ExternalInOutlook | ConvertTo-Json", json_parse=True)

    def get_transport_rules(self) -> dict:
        """
        Get Exchange Online Transport Rules.

        Retrieves the current transport rules configured in Exchange Online.

        Returns:
            dict: Transport rules in JSON format.

        Example:
            >>> get_transport_rules()
            {
                "Name": "Rule1",
                "SetSCL": -1,
                "SenderDomainIs": ["example.com"]
            }
        """
        return self.execute("Get-TransportRule | ConvertTo-Json", json_parse=True)

    def get_connection_filter_policy(self) -> dict:
        """
        Get Exchange Online Connection Filter Policy.

        Retrieves the current connection filter policy settings for Exchange Online.

        Returns:
            dict: Connection filter policy settings in JSON format.

        Example:
            >>> get_connection_filter_policy()
            {
                "Identity": "Default",
                "IPAllowList": []"
            }
        """
        return self.execute(
            "Get-HostedConnectionFilterPolicy -Identity Default | ConvertTo-Json",
            json_parse=True,
        )

    def get_dkim_config(self) -> dict:
        """
        Get DKIM Signing Configuration.

        Retrieves the current DKIM signing configuration settings for Exchange Online.

        Returns:
            dict: DKIM signing configuration settings in JSON format.

        Example:
            >>> get_dkim_config()
            {
                "Id": "12345678-1234-1234-1234-123456789012",
                "Enabled": true
            }
        """
        return self.execute("Get-DkimSigningConfig | ConvertTo-Json", json_parse=True)

    def get_inbound_spam_filter_policy(self) -> dict:
        """
        Get Inbound Spam Filter Policy.

        Retrieves the current inbound spam filter policy settings for Exchange Online.

        Returns:
            dict: Inbound spam filter policy settings in JSON format.

        Example:
            >>> get_inbound_spam_filter_policy()
            {
                "Identity": "Default",
                "AllowedSenderDomains": "[]"
            }
        """
        return self.execute(
            "Get-HostedContentFilterPolicy | ConvertTo-Json", json_parse=True
        )


# This function is used to install the required M365 PowerShell modules in Docker containers
def initialize_m365_powershell_modules():
    """
    Initialize required PowerShell modules.

    Checks if the required PowerShell modules are installed and installs them if necessary.
    This method ensures that all required modules for M365 operations are available.

<<<<<<< HEAD
        Example:
            >>> get_mailbox_policy()
            {
                "Id": "OwaMailboxPolicy-Default",
                "AdditionalStorageProvidersAvailable": True
            }
        """
        return self.execute("Get-OwaMailboxPolicy | ConvertTo-Json", json_parse=True)

    def get_mailbox_audit_properties(self) -> dict:
        """
        Get Mailbox Properties.

        Retrieves the properties of a specific mailbox in Exchange Online.

        Args:
            mailbox (str): The email address or identifier of the mailbox.

        Returns:
            dict: Mailbox properties in JSON format.

        Example:
            >>> get_mailbox_properties()
            {
                "UserPrincipalName": "User1",
                "AuditEnabled": "false"
                "AuditAdmin": [
                    "Update",
                    "MoveToDeletedItems",
                    "SoftDelete",
                    "HardDelete",
                    "SendAs",
                    "SendOnBehalf",
                    "Create",
                    "UpdateFolderPermissions",
                    "UpdateInboxRules",
                    "UpdateCalendarDelegation",
                    "ApplyRecord",
                    "MailItemsAccessed",
                    "Send"
                ],
                "AuditDelegate": [
                    "Update",
                    "MoveToDeletedItems",
                    "SoftDelete",
                    "HardDelete",
                    "SendAs",
                    "SendOnBehalf",
                    "Create",
                    "UpdateFolderPermissions",
                    "UpdateInboxRules",
                    "ApplyRecord",
                    "MailItemsAccessed"
                ],
                "AuditOwner": [
                    "Update",
                    "MoveToDeletedItems",
                    "SoftDelete",
                    "HardDelete",
                    "UpdateFolderPermissions",
                    "UpdateInboxRules",
                    "UpdateCalendarDelegation",
                    "ApplyRecord",
                    "MailItemsAccessed",
                    "Send"
                ],
                "AuditLogAgeLimit": "90",
                "Identity": "User1",
            }
        """
        return self.execute(
            "Get-EXOMailbox -PropertySets Audit -ResultSize Unlimited | ConvertTo-Json",
            json_parse=True,
        )
=======
    Returns:
        bool: True if all modules were successfully initialized, False otherwise
    """

    REQUIRED_MODULES = [
        "ExchangeOnlineManagement",
        "MicrosoftTeams",
    ]

    pwsh = PowerShellSession()
    try:
        for module in REQUIRED_MODULES:
            try:
                # Check if module is already installed
                result = pwsh.execute(
                    f"Get-Module -ListAvailable -Name {module}", timeout=5
                )

                # Install module if not installed
                if not result:
                    install_result = pwsh.execute(
                        f'Install-Module -Name "{module}" -Force -AllowClobber -Scope CurrentUser',
                        timeout=30,
                    )
                    if install_result:
                        logger.warning(
                            f"Unexpected output while installing module {module}: {install_result}"
                        )
                    else:
                        logger.info(f"Successfully installed module {module}")

                    # Import module
                    pwsh.execute(f'Import-Module -Name "{module}" -Force', timeout=1)

            except Exception as error:
                logger.error(f"Failed to initialize module {module}: {str(error)}")
                return False

        return True
    finally:
        pwsh.close()


def main():
    if initialize_m365_powershell_modules():
        logger.info("M365 PowerShell modules initialized successfully")
    else:
        logger.error("Failed to initialize M365 PowerShell modules")


if __name__ == "__main__":
    main()
>>>>>>> c289ddac
<|MERGE_RESOLUTION|>--- conflicted
+++ resolved
@@ -486,25 +486,6 @@
         return self.execute(
             "Get-HostedContentFilterPolicy | ConvertTo-Json", json_parse=True
         )
-
-
-# This function is used to install the required M365 PowerShell modules in Docker containers
-def initialize_m365_powershell_modules():
-    """
-    Initialize required PowerShell modules.
-
-    Checks if the required PowerShell modules are installed and installs them if necessary.
-    This method ensures that all required modules for M365 operations are available.
-
-<<<<<<< HEAD
-        Example:
-            >>> get_mailbox_policy()
-            {
-                "Id": "OwaMailboxPolicy-Default",
-                "AdditionalStorageProvidersAvailable": True
-            }
-        """
-        return self.execute("Get-OwaMailboxPolicy | ConvertTo-Json", json_parse=True)
 
     def get_mailbox_audit_properties(self) -> dict:
         """
@@ -571,7 +552,16 @@
             "Get-EXOMailbox -PropertySets Audit -ResultSize Unlimited | ConvertTo-Json",
             json_parse=True,
         )
-=======
+
+
+# This function is used to install the required M365 PowerShell modules in Docker containers
+def initialize_m365_powershell_modules():
+    """
+    Initialize required PowerShell modules.
+
+    Checks if the required PowerShell modules are installed and installs them if necessary.
+    This method ensures that all required modules for M365 operations are available.
+
     Returns:
         bool: True if all modules were successfully initialized, False otherwise
     """
@@ -623,5 +613,4 @@
 
 
 if __name__ == "__main__":
-    main()
->>>>>>> c289ddac
+    main()