--- conflicted
+++ resolved
@@ -130,11 +130,7 @@
             bool: True if credentials are valid and authentication succeeds, False otherwise.
         """
         self.execute(
-<<<<<<< HEAD
             f'$securePassword = "{credentials.encrypted_passwd}" | ConvertTo-SecureString'  # encrypted password already sanitized
-=======
-            f'$securePassword = "{self.sanitize(credentials.passwd)}" | ConvertTo-SecureString'
->>>>>>> 021e243a
         )
         self.execute(
             f'$credential = New-Object System.Management.Automation.PSCredential("{self.sanitize(credentials.user)}", $securePassword)'
