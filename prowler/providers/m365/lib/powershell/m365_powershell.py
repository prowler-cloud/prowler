--- conflicted
+++ resolved
@@ -186,9 +186,6 @@
                 "Identity": "Default"
             }
         """
-<<<<<<< HEAD
-        return self.execute("Get-MalwareFilterPolicy | ConvertTo-Json")
-=======
         return self.execute("Get-MalwareFilterPolicy | ConvertTo-Json")
 
     def get_organization_config(self) -> dict:
@@ -227,5 +224,4 @@
                 "AuditBypassEnabled": false
             }
         """
-        return self.execute("Get-MailboxAuditBypassAssociation | ConvertTo-Json")
->>>>>>> 56d7431d
+        return self.execute("Get-MailboxAuditBypassAssociation | ConvertTo-Json")