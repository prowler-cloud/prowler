from pydantic import BaseModel

from prowler.config.config import output_file_timestamp
from prowler.providers.common.models import ProviderOutputOptions


class M365IdentityInfo(BaseModel):
    identity_id: str = ""
    identity_type: str = ""
    tenant_id: str = ""
    tenant_domain: str = "Unknown tenant domain (missing Entra permissions)"
    tenant_domains: list[str] = []
    location: str = ""
    user: str = None


class M365RegionConfig(BaseModel):
    name: str = ""
    authority: str = None
    base_url: str = ""
    credential_scopes: list = []


class M365Credentials(BaseModel):
<<<<<<< HEAD
    user: str = ""
    passwd: str = ""
    encrypted_passwd: str = ""
=======
>>>>>>> 40f24b4d
    client_id: str = ""
    client_secret: str = ""
    tenant_id: str = ""
    tenant_domains: list[str] = []
    user: str = ""
    passwd: str = ""


class M365OutputOptions(ProviderOutputOptions):
    def __init__(self, arguments, bulk_checks_metadata, identity):
        # First call Provider_Output_Options init
        super().__init__(arguments, bulk_checks_metadata)

        # Check if custom output filename was input, if not, set the default
        if (
            not hasattr(arguments, "output_filename")
            or arguments.output_filename is None
        ):
            if (
                identity.tenant_domain
                != "Unknown tenant domain (missing AAD permissions)"
            ):
                self.output_filename = (
                    f"prowler-output-{identity.tenant_domain}-{output_file_timestamp}"
                )
            else:
                self.output_filename = (
                    f"prowler-output-{identity.tenant_id}-{output_file_timestamp}"
                )
        else:
            self.output_filename = arguments.output_filename<|MERGE_RESOLUTION|>--- conflicted
+++ resolved
@@ -22,18 +22,13 @@
 
 
 class M365Credentials(BaseModel):
-<<<<<<< HEAD
     user: str = ""
     passwd: str = ""
     encrypted_passwd: str = ""
-=======
->>>>>>> 40f24b4d
     client_id: str = ""
     client_secret: str = ""
     tenant_id: str = ""
     tenant_domains: list[str] = []
-    user: str = ""
-    passwd: str = ""
 
 
 class M365OutputOptions(ProviderOutputOptions):
