import importlib
import sys
from dataclasses import dataclass
from os import makedirs
from os.path import isdir

from prowler.config.config import change_config_var, output_file_timestamp
from prowler.lib.logger import logger


def set_provider_output_options(
    provider: str, arguments, audit_info, mutelist_file, bulk_checks_metadata
):
    """
    set_provider_output_options configures automatically the outputs based on the selected provider and returns the Provider_Output_Options object.
    """
    try:
        # Dynamically load the Provider_Output_Options class
        provider_output_class = f"{provider.capitalize()}_Output_Options"
        provider_output_options = getattr(
            importlib.import_module(__name__), provider_output_class
        )(arguments, audit_info, mutelist_file, bulk_checks_metadata)
    except Exception as error:
        logger.critical(
            f"{error.__class__.__name__}[{error.__traceback__.tb_lineno}]: {error}"
        )
        sys.exit(1)
    else:
        return provider_output_options


def get_provider_output_model(audit_info_class_name):
    """
    get_provider_output_model returns the model _Check_Output_CSV for each provider
    """
    # from AWS_Audit_Info -> AWS -> aws -> Aws
    output_provider = audit_info_class_name.split("_", 1)[0].lower().capitalize()
    output_provider_model_name = f"{output_provider}_Check_Output_CSV"
    output_provider_models_path = "prowler.lib.outputs.models"
    output_provider_model = getattr(
        importlib.import_module(output_provider_models_path), output_provider_model_name
    )

    return output_provider_model


@dataclass
class Provider_Output_Options:
    status: bool
    output_modes: list
    output_directory: str
    mutelist_file: str
    bulk_checks_metadata: dict
    verbose: str
    output_filename: str
    only_logs: bool
    unix_timestamp: bool

    def __init__(self, arguments, mutelist_file, bulk_checks_metadata):
        self.status = arguments.status
        self.output_modes = arguments.output_modes
        self.output_directory = arguments.output_directory
        self.verbose = arguments.verbose
        self.bulk_checks_metadata = bulk_checks_metadata
        self.mutelist_file = mutelist_file
        self.only_logs = arguments.only_logs
        self.unix_timestamp = arguments.unix_timestamp
        # Check output directory, if it is not created -> create it
        if arguments.output_directory:
            if not isdir(arguments.output_directory):
                if arguments.output_modes:
<<<<<<< HEAD
                    makedirs(arguments.output_directory)
            if not isdir(arguments.output_directory + "/compliance"):
                if arguments.output_modes:
                    makedirs(arguments.output_directory + "/compliance")
=======
                    # exist_ok is set to True not to raise FileExistsError
                    makedirs(arguments.output_directory, exist_ok=True)
>>>>>>> 06f988b8


class Azure_Output_Options(Provider_Output_Options):
    def __init__(self, arguments, audit_info, mutelist_file, bulk_checks_metadata):
        # First call Provider_Output_Options init
        super().__init__(arguments, mutelist_file, bulk_checks_metadata)

        # Confire Shodan API
        if arguments.shodan:
            audit_info = change_config_var(
                "shodan_api_key", arguments.shodan, audit_info
            )

        # Check if custom output filename was input, if not, set the default
        if (
            not hasattr(arguments, "output_filename")
            or arguments.output_filename is None
        ):
            if (
                audit_info.identity.domain
                != "Unknown tenant domain (missing AAD permissions)"
            ):
                self.output_filename = f"prowler-output-{audit_info.identity.domain}-{output_file_timestamp}"
            else:
                self.output_filename = f"prowler-output-{'-'.join(audit_info.identity.tenant_ids)}-{output_file_timestamp}"
        else:
            self.output_filename = arguments.output_filename


class Gcp_Output_Options(Provider_Output_Options):
    def __init__(self, arguments, audit_info, mutelist_file, bulk_checks_metadata):
        # First call Provider_Output_Options init
        super().__init__(arguments, mutelist_file, bulk_checks_metadata)

        # Check if custom output filename was input, if not, set the default
        if (
            not hasattr(arguments, "output_filename")
            or arguments.output_filename is None
        ):
            self.output_filename = f"prowler-output-{getattr(audit_info.credentials, '_service_account_email', 'default')}-{output_file_timestamp}"
        else:
            self.output_filename = arguments.output_filename


class Kubernetes_Output_Options(Provider_Output_Options):
    def __init__(self, arguments, audit_info, mutelist_file, bulk_checks_metadata):
        # First call Provider_Output_Options init
        super().__init__(arguments, mutelist_file, bulk_checks_metadata)
        # TODO move the below if to Provider_Output_Options
        # Check if custom output filename was input, if not, set the default
        if (
            not hasattr(arguments, "output_filename")
            or arguments.output_filename is None
        ):
            self.output_filename = f"prowler-output-{audit_info.context['name'].replace(':', '_').replace('/', '_')}-{output_file_timestamp}"
        else:
            self.output_filename = arguments.output_filename


class Aws_Output_Options(Provider_Output_Options):
    security_hub_enabled: bool

    def __init__(self, arguments, audit_info, mutelist_file, bulk_checks_metadata):
        # First call Provider_Output_Options init
        super().__init__(arguments, mutelist_file, bulk_checks_metadata)

        # Confire Shodan API
        if arguments.shodan:
            audit_info = change_config_var(
                "shodan_api_key", arguments.shodan, audit_info
            )

        # Check if custom output filename was input, if not, set the default
        if (
            not hasattr(arguments, "output_filename")
            or arguments.output_filename is None
        ):
            self.output_filename = (
                f"prowler-output-{audit_info.audited_account}-{output_file_timestamp}"
            )
        else:
            self.output_filename = arguments.output_filename

        # Security Hub Outputs
        self.security_hub_enabled = arguments.security_hub
        self.send_sh_only_fails = arguments.send_sh_only_fails
        if arguments.security_hub:
            if not self.output_modes:
                self.output_modes = ["json-asff"]
            else:
                self.output_modes.append("json-asff")<|MERGE_RESOLUTION|>--- conflicted
+++ resolved
@@ -69,15 +69,10 @@
         if arguments.output_directory:
             if not isdir(arguments.output_directory):
                 if arguments.output_modes:
-<<<<<<< HEAD
-                    makedirs(arguments.output_directory)
+                    makedirs(arguments.output_directory, exist_ok=True)
             if not isdir(arguments.output_directory + "/compliance"):
                 if arguments.output_modes:
-                    makedirs(arguments.output_directory + "/compliance")
-=======
-                    # exist_ok is set to True not to raise FileExistsError
-                    makedirs(arguments.output_directory, exist_ok=True)
->>>>>>> 06f988b8
+                    makedirs(arguments.output_directory + "/compliance", exist_ok=True)
 
 
 class Azure_Output_Options(Provider_Output_Options):
