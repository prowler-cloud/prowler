import importlib
import pkgutil
import sys
from abc import ABC, abstractmethod
from importlib import import_module
from typing import Any, Optional

from prowler.lib.logger import logger
from prowler.lib.mutelist.mutelist import Mutelist

providers_path = "prowler.providers"


# TODO: with this we can enforce that all classes ending with "Provider" needs to inherint from the Provider class
# class ProviderMeta:
#     def __init__(cls, name, bases, dct):
#         # Check if the class name ends with 'Provider'
#         if name.endswith("Provider"):
#             # Check if any base class is a subclass of Provider (or is Provider itself)
#             if not any(issubclass(b, Provider) for b in bases if b is not object):
#                 raise TypeError(f"{name} must inherit from Provider")
#         super().__init__(name, bases, dct)
# class Provider(metaclass=ProviderMeta):


# TODO: enforce audit_metadata for all the providers
class Provider(ABC):
    _global: Optional["Provider"] = None
    mutelist: Mutelist
    """
    The Provider class is an abstract base class that defines the interface for all provider classes in the auditing system.

    Attributes:
        type (property): The type of the provider.
        identity (property): The identity of the provider for auditing.
        session (property): The session of the provider for auditing.
        audit_config (property): The audit configuration of the provider.
        output_options (property): The output configuration of the provider for auditing.

    Methods:
        print_credentials(): Displays the provider's credentials used for auditing in the command-line interface.
        setup_session(): Sets up the session for the provider.
        get_output_mapping(): Returns the output mapping between the provider and the generic model.
        validate_arguments(): Validates the arguments for the provider.
        get_checks_to_execute_by_audit_resources(): Returns a set of checks based on the input resources to scan.

    Note:
        This is an abstract base class and should not be instantiated directly. Each provider should implement its own
        version of the Provider class by inheriting from this base class and implementing the required methods and properties.
    """

    @property
    @abstractmethod
    def type(self) -> str:
        """
        type method stores the provider's type.

        This method needs to be created in each provider.
        """
        raise NotImplementedError()

    @property
    @abstractmethod
    def identity(self) -> str:
        """
        identity method stores the provider's identity to audit.

        This method needs to be created in each provider.
        """
        raise NotImplementedError()

    @abstractmethod
    def setup_session(self) -> Any:
        """
        setup_session sets up the session for the provider.

        This method needs to be created in each provider.
        """
        raise NotImplementedError()

    @property
    @abstractmethod
    def session(self) -> str:
        """
        session method stores the provider's session to audit.

        This method needs to be created in each provider.
        """
        raise NotImplementedError()

    @property
    @abstractmethod
    def audit_config(self) -> str:
        """
        audit_config method stores the provider's audit configuration.

        This method needs to be created in each provider.
        """
        raise NotImplementedError()

    @abstractmethod
    def print_credentials(self) -> None:
        """
        print_credentials is used to display in the CLI the provider's credentials used to audit.

        This method needs to be created in each provider.
        """
        raise NotImplementedError()

    @property
    @abstractmethod
    def output_options(self) -> str:
        """
        output_options method returns the provider's audit output configuration.

        This method needs to be created in each provider.
        """
        raise NotImplementedError()

    @output_options.setter
    @abstractmethod
    def output_options(self, value: str) -> Any:
        """
        output_options.setter sets the provider's audit output configuration.

        This method needs to be created in each provider.
        """
        raise NotImplementedError()

    @abstractmethod
    def get_output_mapping(self) -> dict:
        """
        get_output_mapping returns the output mapping between the provider and the generic model.

        This method needs to be created in each provider.
        """
        raise NotImplementedError()

    # TODO: uncomment this once all the providers have implemented the test_connection method
    # @abstractmethod
    def test_connection(self) -> Any:
        """
        test_connection tests the connection to the provider.

        This method needs to be created in each provider.
        """
        raise NotImplementedError()

    # TODO: probably this won't be here since we want to do the arguments validation during the parse()
    def validate_arguments(self) -> None:
        """
        validate_arguments validates the arguments for the provider.

        This method can be overridden in each provider if needed.
        """
        raise NotImplementedError()

    # TODO: review this since it is only used for AWS
    def get_checks_to_execute_by_audit_resources(self) -> set:
        """
        get_checks_to_execute_by_audit_resources returns a set of checks based on the input resources to scan.

        This is a fallback that returns None if the service has not implemented this function.
        """
        return set()

    @staticmethod
    def get_global_provider() -> "Provider":
        return Provider._global

    @staticmethod
    def set_global_provider(arguments):
        try:
            provider_class_path = (
                f"{providers_path}.{arguments.provider}.{arguments.provider}_provider"
            )
            provider_class_name = f"{arguments.provider.capitalize()}Provider"
            provider_class = getattr(
                import_module(provider_class_path), provider_class_name
            )

            if not isinstance(Provider._global, provider_class):
<<<<<<< HEAD
                if "Azure" in provider_class_name:
                    global_provider = provider_class(
                        arguments.az_cli_auth,
                        arguments.sp_env_auth,
                        arguments.browser_auth,
                        arguments.managed_identity_auth,
                        arguments.tenant_id,
                        arguments.azure_region,
                        arguments.subscription_id,
=======
                if "aws" in provider_class_name.lower():
                    global_provider = provider_class(
                        arguments.aws_retries_max_attempts,
                        arguments.role,
                        arguments.session_duration,
                        arguments.external_id,
                        arguments.role_session_name,
                        arguments.mfa,
                        arguments.profile,
                        set(arguments.region) if arguments.region else None,
                        arguments.organizations_role,
                        arguments.scan_unused_services,
                        arguments.resource_tag,
                        arguments.resource_arn,
                        arguments.config_file,
                        arguments.fixer_config,
                    )
                elif "Kubernetes" in provider_class_name:
                    global_provider = provider_class(
                        arguments.kubeconfig_file,
                        arguments.context,
                        arguments.namespace,
                        arguments.config_file,
                        arguments.fixer_config,
                    )
                elif "Gcp" in provider_class_name:
                    global_provider = provider_class(
                        arguments.project_id,
                        arguments.excluded_project_id,
                        arguments.credentials_file,
                        arguments.impersonate_service_account,
                        arguments.list_project_id,
>>>>>>> 2fda2388
                        arguments.config_file,
                        arguments.fixer_config,
                    )
                else:
                    global_provider = provider_class(arguments)

            Provider._global = global_provider
        except TypeError as error:
            logger.critical(
                f"{error.__class__.__name__}[{error.__traceback__.tb_lineno}]: {error}"
            )
            sys.exit(1)
        except Exception as error:
            logger.critical(
                f"{error.__class__.__name__}[{error.__traceback__.tb_lineno}]: {error}"
            )
            sys.exit(1)

    @staticmethod
    def get_available_providers() -> list[str]:
        """get_available_providers returns a list of the available providers"""
        providers = []
        # Dynamically import the package based on its string path
        prowler_providers = importlib.import_module(providers_path)
        # Iterate over all modules found in the prowler_providers package
        for _, provider, ispkg in pkgutil.iter_modules(prowler_providers.__path__):
            if provider != "common" and ispkg:
                providers.append(provider)
        return providers

    @staticmethod
    def update_provider_config(audit_config: dict, variable: str, value: str):
        try:
            if audit_config and variable in audit_config:
                audit_config[variable] = value

            return audit_config
        except Exception as error:
            logger.error(
                f"{error.__class__.__name__}[{error.__traceback__.tb_lineno}] -- {error}"
            )<|MERGE_RESOLUTION|>--- conflicted
+++ resolved
@@ -180,17 +180,6 @@
             )
 
             if not isinstance(Provider._global, provider_class):
-<<<<<<< HEAD
-                if "Azure" in provider_class_name:
-                    global_provider = provider_class(
-                        arguments.az_cli_auth,
-                        arguments.sp_env_auth,
-                        arguments.browser_auth,
-                        arguments.managed_identity_auth,
-                        arguments.tenant_id,
-                        arguments.azure_region,
-                        arguments.subscription_id,
-=======
                 if "aws" in provider_class_name.lower():
                     global_provider = provider_class(
                         arguments.aws_retries_max_attempts,
@@ -208,26 +197,37 @@
                         arguments.config_file,
                         arguments.fixer_config,
                     )
-                elif "Kubernetes" in provider_class_name:
-                    global_provider = provider_class(
-                        arguments.kubeconfig_file,
-                        arguments.context,
-                        arguments.namespace,
-                        arguments.config_file,
-                        arguments.fixer_config,
-                    )
-                elif "Gcp" in provider_class_name:
+                elif "azure" in provider_class_name.lower():
+                    global_provider = provider_class(
+                        arguments.az_cli_auth,
+                        arguments.sp_env_auth,
+                        arguments.browser_auth,
+                        arguments.managed_identity_auth,
+                        arguments.tenant_id,
+                        arguments.azure_region,
+                        arguments.subscription_id,
+                        arguments.config_file,
+                        arguments.fixer_config,
+                    )
+                elif "gcp" in provider_class_name.lower():
                     global_provider = provider_class(
                         arguments.project_id,
                         arguments.excluded_project_id,
                         arguments.credentials_file,
                         arguments.impersonate_service_account,
                         arguments.list_project_id,
->>>>>>> 2fda2388
-                        arguments.config_file,
-                        arguments.fixer_config,
-                    )
-                else:
+                        arguments.config_file,
+                        arguments.fixer_config,
+                    )
+                elif "kubernetes" in provider_class_name.lower():
+                    global_provider = provider_class(
+                        arguments.kubeconfig_file,
+                        arguments.context,
+                        arguments.namespace,
+                        arguments.config_file,
+                        arguments.fixer_config,
+                    )
+                 else:
                     global_provider = provider_class(arguments)
 
             Provider._global = global_provider
