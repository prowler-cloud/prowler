--- conflicted
+++ resolved
@@ -244,15 +244,6 @@
                         init_modules=arguments.init_modules,
                         fixer_config=fixer_config,
                     )
-                elif "nhn" in provider_class_name.lower():
-                    provider_class(
-                        username=arguments.nhn_username,
-                        password=arguments.nhn_password,
-                        tenant_id=arguments.nhn_tenant_id,
-                        config_path=arguments.config_file,
-                        mutelist_path=arguments.mutelist_file,
-                        fixer_config=fixer_config,
-                    )
                 elif "github" in provider_class_name.lower():
                     provider_class(
                         personal_access_token=arguments.personal_access_token,
@@ -276,17 +267,6 @@
                         personal_access_token=arguments.personal_access_token,
                         oauth_app_token=arguments.oauth_app_token,
                     )
-<<<<<<< HEAD
-                elif "ionos" in provider_class_name.lower():
-                    provider_class(
-                        ionos_username=arguments.ionos_username,
-                        ionos_password=arguments.ionos_password,
-                        ionos_datacenter_name=arguments.ionos_datacenter_name,
-                        mutelist_path=arguments.mutelist_file,
-                        config_path=arguments.config_file,
-                        use_ionosctl=arguments.ionosctl,
-                        use_env_vars=arguments.ionos_user_env_vars,
-=======
                 elif "llm" in provider_class_name.lower():
                     provider_class(
                         max_concurrency=arguments.max_concurrency,
@@ -312,7 +292,26 @@
                         mutelist_path=arguments.mutelist_file,
                         fixer_config=fixer_config,
                         use_instance_principal=arguments.use_instance_principal,
->>>>>>> 30ab5f52
+                    )
+                elif "nhn" in provider_class_name.lower():
+                    provider_class(
+                        username=arguments.nhn_username,
+                        password=arguments.nhn_password,
+                        tenant_id=arguments.nhn_tenant_id,
+                        config_path=arguments.config_file,
+                        mutelist_path=arguments.mutelist_file,
+                        fixer_config=fixer_config,
+                    )
+                elif "ionos" in provider_class_name.lower():
+                    provider_class(
+                        ionos_username=arguments.ionos_username,
+                        ionos_password=arguments.ionos_password,
+                        ionos_datacenter_name=arguments.ionos_datacenter_name,
+                        mutelist_path=arguments.mutelist_file,
+                        config_path=arguments.config_file,
+                        use_ionosctl=arguments.ionosctl,
+                        use_env_vars=arguments.ionos_user_env_vars,
+                        fixer_config=fixer_config,
                     )
 
         except TypeError as error:
