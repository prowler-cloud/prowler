import importlib
import pkgutil
import sys
from abc import ABC, abstractmethod
from importlib import import_module
from typing import Any, Optional

from prowler.lib.logger import logger
from prowler.lib.mutelist.mutelist import Mutelist

providers_path = "prowler.providers"


# TODO: with this we can enforce that all classes ending with "Provider" needs to inherint from the Provider class
# class ProviderMeta:
#     def __init__(cls, name, bases, dct):
#         # Check if the class name ends with 'Provider'
#         if name.endswith("Provider"):
#             # Check if any base class is a subclass of Provider (or is Provider itself)
#             if not any(issubclass(b, Provider) for b in bases if b is not object):
#                 raise TypeError(f"{name} must inherit from Provider")
#         super().__init__(name, bases, dct)
# class Provider(metaclass=ProviderMeta):


# TODO: enforce audit_metadata for all the providers
class Provider(ABC):
    _global: Optional["Provider"] = None
    mutelist: Mutelist
    """
    The Provider class is an abstract base class that defines the interface for all provider classes in the auditing system.

    Attributes:
        type (property): The type of the provider.
        identity (property): The identity of the provider for auditing.
        session (property): The session of the provider for auditing.
        audit_config (property): The audit configuration of the provider.
        output_options (property): The output configuration of the provider for auditing.

    Methods:
        print_credentials(): Displays the provider's credentials used for auditing in the command-line interface.
        setup_session(): Sets up the session for the provider.
        get_output_mapping(): Returns the output mapping between the provider and the generic model.
        validate_arguments(): Validates the arguments for the provider.
        get_checks_to_execute_by_audit_resources(): Returns a set of checks based on the input resources to scan.

    Note:
        This is an abstract base class and should not be instantiated directly. Each provider should implement its own
        version of the Provider class by inheriting from this base class and implementing the required methods and properties.
    """

    @property
    @abstractmethod
    def type(self) -> str:
        """
        type method stores the provider's type.

        This method needs to be created in each provider.
        """
        raise NotImplementedError()

    @property
    @abstractmethod
    def identity(self) -> str:
        """
        identity method stores the provider's identity to audit.

        This method needs to be created in each provider.
        """
        raise NotImplementedError()

    @abstractmethod
    def setup_session(self) -> Any:
        """
        setup_session sets up the session for the provider.

        This method needs to be created in each provider.
        """
        raise NotImplementedError()

    @property
    @abstractmethod
    def session(self) -> str:
        """
        session method stores the provider's session to audit.

        This method needs to be created in each provider.
        """
        raise NotImplementedError()

    @property
    @abstractmethod
    def audit_config(self) -> str:
        """
        audit_config method stores the provider's audit configuration.

        This method needs to be created in each provider.
        """
        raise NotImplementedError()

    @abstractmethod
    def print_credentials(self) -> None:
        """
        print_credentials is used to display in the CLI the provider's credentials used to audit.

        This method needs to be created in each provider.
        """
        raise NotImplementedError()

    @property
    @abstractmethod
    def output_options(self) -> str:
        """
        output_options method returns the provider's audit output configuration.

        This method needs to be created in each provider.
        """
        raise NotImplementedError()

    @output_options.setter
    @abstractmethod
    def output_options(self, value: str) -> Any:
        """
        output_options.setter sets the provider's audit output configuration.

        This method needs to be created in each provider.
        """
        raise NotImplementedError()

    @abstractmethod
    def get_output_mapping(self) -> dict:
        """
        get_output_mapping returns the output mapping between the provider and the generic model.

        This method needs to be created in each provider.
        """
        raise NotImplementedError()

    # TODO: uncomment this once all the providers have implemented the test_connection method
    # @abstractmethod
    def test_connection(self) -> Any:
        """
        test_connection tests the connection to the provider.

        This method needs to be created in each provider.
        """
        raise NotImplementedError()

    # TODO: probably this won't be here since we want to do the arguments validation during the parse()
    def validate_arguments(self) -> None:
        """
        validate_arguments validates the arguments for the provider.

        This method can be overridden in each provider if needed.
        """
        raise NotImplementedError()

    # TODO: review this since it is only used for AWS
    def get_checks_to_execute_by_audit_resources(self) -> set:
        """
        get_checks_to_execute_by_audit_resources returns a set of checks based on the input resources to scan.

        This is a fallback that returns None if the service has not implemented this function.
        """
        return set()

    @staticmethod
    def get_global_provider() -> "Provider":
        return Provider._global

    @staticmethod
    def set_global_provider(arguments):
        try:
            provider_class_path = (
                f"{providers_path}.{arguments.provider}.{arguments.provider}_provider"
            )
            provider_class_name = f"{arguments.provider.capitalize()}Provider"
            provider_class = getattr(
                import_module(provider_class_path), provider_class_name
            )

            if not isinstance(Provider._global, provider_class):
<<<<<<< HEAD
                if "Kubernetes" in provider_class_name:
                    global_provider = provider_class(
                        arguments.kubeconfig_file,
                        arguments.context,
                        arguments.namespace,
=======
                if "Gcp" in provider_class_name:
                    global_provider = provider_class(
                        arguments.project_id,
                        arguments.excluded_project_id,
                        arguments.credentials_file,
                        arguments.impersonate_service_account,
                        arguments.list_project_id,
>>>>>>> 05da5d17
                        arguments.config_file,
                        arguments.fixer_config,
                    )
                else:
                    global_provider = provider_class(arguments)

            Provider._global = global_provider
        except TypeError as error:
            logger.critical(
                f"{error.__class__.__name__}[{error.__traceback__.tb_lineno}]: {error}"
            )
            sys.exit(1)
        except Exception as error:
            logger.critical(
                f"{error.__class__.__name__}[{error.__traceback__.tb_lineno}]: {error}"
            )
            sys.exit(1)

    @staticmethod
    def get_available_providers() -> list[str]:
        """get_available_providers returns a list of the available providers"""
        providers = []
        # Dynamically import the package based on its string path
        prowler_providers = importlib.import_module(providers_path)
        # Iterate over all modules found in the prowler_providers package
        for _, provider, ispkg in pkgutil.iter_modules(prowler_providers.__path__):
            if provider != "common" and ispkg:
                providers.append(provider)
        return providers

    @staticmethod
    def update_provider_config(audit_config: dict, variable: str, value: str):
        try:
            if audit_config and variable in audit_config:
                audit_config[variable] = value

            return audit_config
        except Exception as error:
            logger.error(
                f"{error.__class__.__name__}[{error.__traceback__.tb_lineno}] -- {error}"
            )<|MERGE_RESOLUTION|>--- conflicted
+++ resolved
@@ -180,21 +180,20 @@
             )
 
             if not isinstance(Provider._global, provider_class):
-<<<<<<< HEAD
                 if "Kubernetes" in provider_class_name:
                     global_provider = provider_class(
                         arguments.kubeconfig_file,
                         arguments.context,
                         arguments.namespace,
-=======
-                if "Gcp" in provider_class_name:
+                        arguments.config_file,
+                        arguments.fixer_config,
+                elif "Gcp" in provider_class_name:
                     global_provider = provider_class(
                         arguments.project_id,
                         arguments.excluded_project_id,
                         arguments.credentials_file,
                         arguments.impersonate_service_account,
                         arguments.list_project_id,
->>>>>>> 05da5d17
                         arguments.config_file,
                         arguments.fixer_config,
                     )
