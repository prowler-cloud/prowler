import importlib
import pkgutil
import sys
from abc import ABC, abstractmethod
from argparse import Namespace
from importlib import import_module
from typing import Any, Optional

from prowler.config.config import load_and_validate_config_file
from prowler.lib.logger import logger
from prowler.lib.mutelist.mutelist import Mutelist

providers_path = "prowler.providers"


# TODO: with this we can enforce that all classes ending with "Provider" needs to inherint from the Provider class
# class ProviderMeta:
#     def __init__(cls, name, bases, dct):
#         # Check if the class name ends with 'Provider'
#         if name.endswith("Provider"):
#             # Check if any base class is a subclass of Provider (or is Provider itself)
#             if not any(issubclass(b, Provider) for b in bases if b is not object):
#                 raise TypeError(f"{name} must inherit from Provider")
#         super().__init__(name, bases, dct)
# class Provider(metaclass=ProviderMeta):


# TODO: enforce audit_metadata for all the providers
class Provider(ABC):
    _global: Optional["Provider"] = None
    mutelist: Mutelist
    """
    The Provider class is an abstract base class that defines the interface for all provider classes in the auditing system.

    Attributes:
        type (property): The type of the provider.
        identity (property): The identity of the provider for auditing.
        session (property): The session of the provider for auditing.
        audit_config (property): The audit configuration of the provider.

    Methods:
        print_credentials(): Displays the provider's credentials used for auditing in the command-line interface.
        setup_session(): Sets up the session for the provider.
        validate_arguments(): Validates the arguments for the provider.
        get_checks_to_execute_by_audit_resources(): Returns a set of checks based on the input resources to scan.

    Note:
        This is an abstract base class and should not be instantiated directly. Each provider should implement its own
        version of the Provider class by inheriting from this base class and implementing the required methods and properties.
    """

    @property
    @abstractmethod
    def type(self) -> str:
        """
        type method stores the provider's type.

        This method needs to be created in each provider.
        """
        raise NotImplementedError()

    @property
    @abstractmethod
    def identity(self) -> str:
        """
        identity method stores the provider's identity to audit.

        This method needs to be created in each provider.
        """
        raise NotImplementedError()

    @abstractmethod
    def setup_session(self) -> Any:
        """
        setup_session sets up the session for the provider.

        This method needs to be created in each provider.
        """
        raise NotImplementedError()

    @property
    @abstractmethod
    def session(self) -> str:
        """
        session method stores the provider's session to audit.

        This method needs to be created in each provider.
        """
        raise NotImplementedError()

    @property
    @abstractmethod
    def audit_config(self) -> str:
        """
        audit_config method stores the provider's audit configuration.

        This method needs to be created in each provider.
        """
        raise NotImplementedError()

    @abstractmethod
    def print_credentials(self) -> None:
        """
        print_credentials is used to display in the CLI the provider's credentials used to audit.

        This method needs to be created in each provider.
        """
        raise NotImplementedError()

    # TODO: uncomment this once all the providers have implemented the test_connection method
    # @abstractmethod
    def test_connection(self) -> Any:
        """
        test_connection tests the connection to the provider.

        This method needs to be created in each provider.
        """
        raise NotImplementedError()

    # TODO: probably this won't be here since we want to do the arguments validation during the parse()
    def validate_arguments(self) -> None:
        """
        validate_arguments validates the arguments for the provider.

        This method can be overridden in each provider if needed.
        """
        raise NotImplementedError()

    # TODO: review this since it is only used for AWS
    def get_checks_to_execute_by_audit_resources(self) -> set:
        """
        get_checks_to_execute_by_audit_resources returns a set of checks based on the input resources to scan.

        This is a fallback that returns None if the service has not implemented this function.
        """
        return set()

    @staticmethod
    def get_global_provider() -> "Provider":
        return Provider._global

    @staticmethod
    def set_global_provider(global_provider: "Provider") -> None:
        Provider._global = global_provider

    @staticmethod
    def init_global_provider(arguments: Namespace) -> None:
        try:
            provider_class_path = (
                f"{providers_path}.{arguments.provider}.{arguments.provider}_provider"
            )
            provider_class_name = f"{arguments.provider.capitalize()}Provider"
            provider_class = getattr(
                import_module(provider_class_path), provider_class_name
            )

            fixer_config = load_and_validate_config_file(
                arguments.provider, arguments.fixer_config
            )

            if not isinstance(Provider._global, provider_class):
                if "aws" in provider_class_name.lower():
                    provider_class(
                        retries_max_attempts=arguments.aws_retries_max_attempts,
                        role_arn=arguments.role,
                        session_duration=arguments.session_duration,
                        external_id=arguments.external_id,
                        role_session_name=arguments.role_session_name,
                        mfa=arguments.mfa,
                        profile=arguments.profile,
                        regions=set(arguments.region) if arguments.region else None,
                        organizations_role_arn=arguments.organizations_role,
                        scan_unused_services=arguments.scan_unused_services,
                        resource_tags=arguments.resource_tag,
                        resource_arn=arguments.resource_arn,
                        config_path=arguments.config_file,
                        mutelist_path=arguments.mutelist_file,
                        fixer_config=fixer_config,
                    )
                elif "azure" in provider_class_name.lower():
                    provider_class(
                        az_cli_auth=arguments.az_cli_auth,
                        sp_env_auth=arguments.sp_env_auth,
                        browser_auth=arguments.browser_auth,
                        managed_identity_auth=arguments.managed_identity_auth,
                        tenant_id=arguments.tenant_id,
                        region=arguments.azure_region,
                        subscription_ids=arguments.subscription_id,
                        config_path=arguments.config_file,
                        mutelist_path=arguments.mutelist_file,
                        fixer_config=fixer_config,
                    )
                elif "gcp" in provider_class_name.lower():
                    provider_class(
                        organization_id=arguments.organization_id,
                        project_ids=arguments.project_id,
                        excluded_project_ids=arguments.excluded_project_id,
                        credentials_file=arguments.credentials_file,
                        impersonate_service_account=arguments.impersonate_service_account,
                        list_project_ids=arguments.list_project_id,
                        config_path=arguments.config_file,
                        mutelist_path=arguments.mutelist_file,
                        fixer_config=fixer_config,
                    )
                elif "kubernetes" in provider_class_name.lower():
                    provider_class(
                        kubeconfig_file=arguments.kubeconfig_file,
                        context=arguments.context,
                        namespace=arguments.namespace,
                        cluster_name=arguments.cluster_name,
                        config_path=arguments.config_file,
                        mutelist_path=arguments.mutelist_file,
                        fixer_config=fixer_config,
                    )
<<<<<<< HEAD
=======
                elif "m365" in provider_class_name.lower():
                    provider_class(
                        region=arguments.region,
                        config_path=arguments.config_file,
                        mutelist_path=arguments.mutelist_file,
                        sp_env_auth=arguments.sp_env_auth,
                        env_auth=arguments.env_auth,
                        az_cli_auth=arguments.az_cli_auth,
                        browser_auth=arguments.browser_auth,
                        tenant_id=arguments.tenant_id,
                        init_modules=arguments.init_modules,
                        fixer_config=fixer_config,
                    )
                elif "nhn" in provider_class_name.lower():
                    provider_class(
                        username=arguments.nhn_username,
                        password=arguments.nhn_password,
                        tenant_id=arguments.nhn_tenant_id,
                        config_path=arguments.config_file,
                        mutelist_path=arguments.mutelist_file,
                        fixer_config=fixer_config,
                    )
>>>>>>> a765c154
                elif "github" in provider_class_name.lower():
                    provider_class(
                        personal_access_token=arguments.personal_access_token,
                        oauth_app_token=arguments.oauth_app_token,
                        github_app_key=arguments.github_app_key,
                        github_app_id=arguments.github_app_id,
                        mutelist_path=arguments.mutelist_file,
                        config_path=arguments.config_file,
                    )

        except TypeError as error:
            logger.critical(
                f"{error.__class__.__name__}[{error.__traceback__.tb_lineno}]: {error}"
            )
            sys.exit(1)
        except Exception as error:
            logger.critical(
                f"{error.__class__.__name__}[{error.__traceback__.tb_lineno}]: {error}"
            )
            sys.exit(1)

    @staticmethod
    def get_available_providers() -> list[str]:
        """get_available_providers returns a list of the available providers"""
        providers = []
        # Dynamically import the package based on its string path
        prowler_providers = importlib.import_module(providers_path)
        # Iterate over all modules found in the prowler_providers package
        for _, provider, ispkg in pkgutil.iter_modules(prowler_providers.__path__):
            if provider != "common" and ispkg:
                providers.append(provider)
        return providers

    @staticmethod
    def update_provider_config(audit_config: dict, variable: str, value: str):
        try:
            if audit_config and variable in audit_config:
                audit_config[variable] = value

            return audit_config
        except Exception as error:
            logger.error(
                f"{error.__class__.__name__}[{error.__traceback__.tb_lineno}] -- {error}"
            )<|MERGE_RESOLUTION|>--- conflicted
+++ resolved
@@ -212,8 +212,6 @@
                         mutelist_path=arguments.mutelist_file,
                         fixer_config=fixer_config,
                     )
-<<<<<<< HEAD
-=======
                 elif "m365" in provider_class_name.lower():
                     provider_class(
                         region=arguments.region,
@@ -236,7 +234,6 @@
                         mutelist_path=arguments.mutelist_file,
                         fixer_config=fixer_config,
                     )
->>>>>>> a765c154
                 elif "github" in provider_class_name.lower():
                     provider_class(
                         personal_access_token=arguments.personal_access_token,
