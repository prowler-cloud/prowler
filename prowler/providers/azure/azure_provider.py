import asyncio
import sys
from os import getenv

import requests
from azure.identity import DefaultAzureCredential, InteractiveBrowserCredential
from azure.mgmt.subscription import SubscriptionClient
from colorama import Fore, Style
from msgraph import GraphServiceClient

from prowler.config.config import load_and_validate_config_file
from prowler.lib.logger import logger
from prowler.providers.azure.lib.regions.regions import get_regions_config
from prowler.providers.azure.models import (
    AzureIdentityInfo,
    AzureOutputOptions,
    AzureRegionConfig,
)
from prowler.providers.common.models import Audit_Metadata
from prowler.providers.common.provider import Provider


class AzureProvider(Provider):
    _type: str = "azure"
    _session: DefaultAzureCredential
    _identity: AzureIdentityInfo
    _audit_config: dict
    _region_config: AzureRegionConfig
    _locations: dict
    _output_options: AzureOutputOptions
    # TODO: enforce the mutelist for the Provider class
    # _mutelist: dict = {}
    # TODO: this is not optional, enforce for all providers
    audit_metadata: Audit_Metadata

    def __init__(self, arguments):
        logger.info("Setting Azure provider ...")
        subscription_ids = arguments.subscription_ids

        logger.info("Checking if any credentials mode is set ...")
        az_cli_auth = arguments.az_cli_auth
        sp_env_auth = arguments.sp_env_auth
        browser_auth = arguments.browser_auth
        managed_entity_auth = arguments.managed_identity_auth
        tenant_id = arguments.tenant_id

        logger.info("Checking if region is different than default one")
        region = arguments.azure_region
        self.validate_arguments(
            az_cli_auth, sp_env_auth, browser_auth, managed_entity_auth, tenant_id
        )
        self._region_config = self.setup_region_config(region)
        self._session = self.setup_session(
            az_cli_auth, sp_env_auth, browser_auth, managed_entity_auth, tenant_id
        )
        self._identity = self.setup_identity(
            az_cli_auth,
            sp_env_auth,
            browser_auth,
            managed_entity_auth,
            subscription_ids,
        )

        # TODO: should we keep this here or within the identity?
        self._locations = self.get_locations(self.session, self.region_config)

        # TODO: move this to the providers, pending for AWS, GCP, AZURE and K8s
        # Audit Config
        self._audit_config = load_and_validate_config_file(
            self._type, arguments.config_file
        )

    @property
    def identity(self):
        return self._identity

    @property
    def type(self):
        return self._type

    @property
    def session(self):
        return self._session

    @property
    def region_config(self):
        return self._region_config

    @property
    def locations(self):
        return self._locations

    @property
    def audit_config(self):
        return self._audit_config

    @property
    def output_options(self):
        return self._output_options

    @output_options.setter
    def output_options(self, options: tuple):
        arguments, bulk_checks_metadata = options
        self._output_options = AzureOutputOptions(
            arguments, bulk_checks_metadata, self._identity
        )

    @property
    def get_output_mapping(self):
        return {
            # identity_type: identity_id
            # "auth_method": "identity.profile",
            "provider": "type",
            # "account_uid": "identity.account",
            # TODO: store subscription_name + id pairs
            # "account_name": "organizations_metadata.account_details_name",
            # "account_email": "organizations_metadata.account_details_email",
            # TODO: check the tenant_ids
            # TODO: we have to get the account organization, the tenant is not that
            "account_organization_uid": "identity.tenant_ids",
<<<<<<< HEAD
            "account_organization_name": "identity.tenant_domain",
=======
            "account_organization": "identity.tenant_domain",
>>>>>>> bda5d62c
            # TODO: pending to get the subscription tags
            # "account_tags": "organizations_metadata.account_details_tags",
            "partition": "region_config.name",
        }

    # TODO: pending to implement
    # @property
    # def mutelist(self):
    #     return self._mutelist

    # @mutelist.setter
    # def mutelist(self, mutelist_path):
    #     if mutelist_path:
    #         mutelist = parse_mutelist_file(
    #             self._session.current_session, self._identity.account, mutelist_path
    #         )
    #     else:
    #         mutelist = {}
    #     self._mutelist = mutelist

    # TODO: this should be moved to the argparse, if not we need to enforce it from the Provider
    def validate_arguments(
        self, az_cli_auth, sp_env_auth, browser_auth, managed_entity_auth, tenant_id
    ):
        if (
            not az_cli_auth
            and not sp_env_auth
            and not browser_auth
            and not managed_entity_auth
        ):
            raise SystemExit(
                "Azure provider requires at least one authentication method set: [--az-cli-auth | --sp-env-auth | --browser-auth | --managed-identity-auth]"
            )
        elif browser_auth and not tenant_id:
            raise SystemExit(
                "Azure Tenant ID (--tenant-id) is required for browser authentication mode"
            )
        # There is no need to handle that since it won't get here
        elif not browser_auth and tenant_id:
            raise SystemExit(
                "Azure Tenant ID (--tenant-id) is required only for browser authentication mode"
            )

    def setup_region_config(self, region):
        config = get_regions_config(region)
        return AzureRegionConfig(
            name=region,
            authority=config["authority"],
            base_url=config["base_url"],
            credential_scopes=config["credential_scopes"],
        )

    def print_credentials(self):
        printed_subscriptions = []
        for key, value in self._identity.subscriptions.items():
            intermediate = key + ": " + value
            printed_subscriptions.append(intermediate)
        report = f"""
This report is being generated using the identity below:

Azure Tenant ID: {Fore.YELLOW}[{self._identity.tenant_ids[0]}]{Style.RESET_ALL} Azure Tenant Domain: {Fore.YELLOW}[{self._identity.tenant_domain}]{Style.RESET_ALL} Azure Region: {Fore.YELLOW}[{self.region_config.name}]{Style.RESET_ALL}
Azure Subscriptions: {Fore.YELLOW}{printed_subscriptions}{Style.RESET_ALL}
Azure Identity Type: {Fore.YELLOW}[{self._identity.identity_type}]{Style.RESET_ALL} Azure Identity ID: {Fore.YELLOW}[{self._identity.identity_id}]{Style.RESET_ALL}
"""
        print(report)

    # TODO: setup_session or setup_credentials?
    def setup_session(
        self, az_cli_auth, sp_env_auth, browser_auth, managed_entity_auth, tenant_id
    ):
        # Browser auth creds cannot be set with DefaultAzureCredentials()
        if not browser_auth:
            if sp_env_auth:
                self.__check_service_principal_creds_env_vars__()
            try:
                # Since the input vars come as True when it is wanted to be used, we need to inverse it since
                # DefaultAzureCredential sets the auth method excluding the others
                credentials = DefaultAzureCredential(
                    exclude_environment_credential=not sp_env_auth,
                    exclude_cli_credential=not az_cli_auth,
                    exclude_managed_identity_credential=not managed_entity_auth,
                    # Azure Auth using Visual Studio is not supported
                    exclude_visual_studio_code_credential=True,
                    # Azure Auth using Shared Token Cache is not supported
                    exclude_shared_token_cache_credential=True,
                    # Azure Auth using PowerShell is not supported
                    exclude_powershell_credential=True,
                    # set Authority of a Microsoft Entra endpoint
                    authority=self.region_config.authority,
                )
            except Exception as error:
                logger.critical("Failed to retrieve azure credentials")
                logger.critical(
                    f"{error.__class__.__name__}[{error.__traceback__.tb_lineno}] -- {error}"
                )
                sys.exit(1)
        else:
            try:
                credentials = InteractiveBrowserCredential(tenant_id=tenant_id)
            except Exception as error:
                logger.critical("Failed to retrieve azure credentials")
                logger.critical(
                    f"{error.__class__.__name__}[{error.__traceback__.tb_lineno}] -- {error}"
                )
                sys.exit(1)

        return credentials

    def __check_service_principal_creds_env_vars__(self):
        logger.info(
            "Azure provider: checking service principal environment variables  ..."
        )
        for env_var in ["AZURE_CLIENT_ID", "AZURE_TENANT_ID", "AZURE_CLIENT_SECRET"]:
            if not getenv(env_var):
                logger.critical(
                    f"Azure provider: Missing environment variable {env_var} needed to autenticate against Azure"
                )
                sys.exit(1)

    def setup_identity(
        self,
        az_cli_auth,
        sp_env_auth,
        browser_auth,
        managed_entity_auth,
        subscription_ids,
    ):
        credentials = self.session
        # TODO: fill this object with real values not default and set to none
        identity = AzureIdentityInfo()

        # If credentials comes from service principal or browser, if the required permissions are assigned
        # the identity can access AAD and retrieve the tenant domain name.
        # With cli also should be possible but right now it does not work, azure python package issue is coming
        # At the time of writting this with az cli creds is not working, despite that is included
        if sp_env_auth or browser_auth or az_cli_auth:

            async def get_azure_identity():
                # Trying to recover tenant domain info
                try:
                    logger.info(
                        "Trying to retrieve tenant domain from AAD to populate identity structure ..."
                    )
                    client = GraphServiceClient(credentials=credentials)

                    domain_result = await client.domains.get()
                    if getattr(domain_result, "value"):
                        if getattr(domain_result.value[0], "id"):
                            identity.tenant_domain = domain_result.value[0].id

                except Exception as error:
                    logger.error(
                        f"{error.__class__.__name__}[{error.__traceback__.tb_lineno}] -- {error}"
                    )
                # since that exception is not considered as critical, we keep filling another identity fields
                if sp_env_auth:
                    # The id of the sp can be retrieved from environment variables
                    identity.identity_id = getenv("AZURE_CLIENT_ID")
                    identity.identity_type = "Service Principal"
                # Same here, if user can access AAD, some fields are retrieved if not, default value, for az cli
                # should work but it doesn't, pending issue
                else:
                    identity.identity_id = "Unknown user id (Missing AAD permissions)"
                    identity.identity_type = "User"
                    try:
                        logger.info(
                            "Trying to retrieve user information from AAD to populate identity structure ..."
                        )
                        client = GraphServiceClient(credentials=credentials)

                        me = await client.me.get()
                        if me:
                            if getattr(me, "user_principal_name"):
                                identity.identity_id = me.user_principal_name

                    except Exception as error:
                        logger.error(
                            f"{error.__class__.__name__}[{error.__traceback__.tb_lineno}] -- {error}"
                        )

            asyncio.run(get_azure_identity())
        # Managed identities only can be assigned resource, resource group and subscription scope permissions
        elif managed_entity_auth:
            identity.identity_id = "Default Managed Identity ID"
            identity.identity_type = "Managed Identity"
            # Pending extracting info from managed identity

        # once we have populated the id, type, and domain fields, time to retrieve the subscriptions and finally the tenants
        try:
            logger.info(
                "Trying to subscriptions and tenant ids to populate identity structure ..."
            )
            subscriptions_client = SubscriptionClient(
                credential=credentials,
                base_url=self.region_config.base_url,
                credential_scopes=self.region_config.credential_scopes,
            )
            if not subscription_ids:
                logger.info("Scanning all the Azure subscriptions...")
                for subscription in subscriptions_client.subscriptions.list():
                    # TODO: get tags or labels
                    # TODO: fill with AzureSubscription
                    identity.subscriptions.update(
                        {subscription.display_name: subscription.subscription_id}
                    )
            else:
                logger.info("Scanning the subscriptions passed as argument ...")
                for id in subscription_ids:
                    subscription = subscriptions_client.subscriptions.get(
                        subscription_id=id
                    )
                    identity.subscriptions.update({subscription.display_name: id})

            # If there are no subscriptions listed -> checks are not going to be run against any resource
            if not identity.subscriptions:
                logger.critical(
                    "It was not possible to retrieve any subscriptions, please check your permission assignments"
                )
                sys.exit(1)

            tenants = subscriptions_client.tenants.list()
            for tenant in tenants:
                identity.tenant_ids.append(tenant.tenant_id)
        # This error is critical, since it implies something is wrong with the credentials provided
        except Exception as error:
            logger.critical(
                "Error with credentials provided getting subscriptions and tenants to scan"
            )
            logger.critical(
                f"{error.__class__.__name__}[{error.__traceback__.tb_lineno}] -- {error}"
            )
            sys.exit(1)

        return identity

    def get_locations(self, credentials, region_config) -> dict[str, list[str]]:
        locations = None
        if credentials and region_config:
            subscriptions_client = SubscriptionClient(
                credential=credentials,
                base_url=region_config.base_url,
                credential_scopes=region_config.credential_scopes,
            )
            list_subscriptions = subscriptions_client.subscriptions.list()
            # TODO: use the identity subscritions
            list_subscriptions_ids = [
                subscription.subscription_id for subscription in list_subscriptions
            ]
            locations = {}
            token = credentials.get_token("https://management.azure.com/.default").token
            for subscription_id in list_subscriptions_ids:
                locations.update({subscription_id: []})
                url = f"https://management.azure.com/subscriptions/{subscription_id}/locations?api-version=2022-12-01"
                headers = {
                    "Authorization": f"Bearer {token}",
                    "Content-Type": "application/json",
                }
                response = requests.get(url, headers=headers)
                if response.status_code == 200:
                    data = response.json()
                    for location in data["value"]:
                        locations[subscription_id].append(location["name"])
        return locations<|MERGE_RESOLUTION|>--- conflicted
+++ resolved
@@ -118,11 +118,7 @@
             # TODO: check the tenant_ids
             # TODO: we have to get the account organization, the tenant is not that
             "account_organization_uid": "identity.tenant_ids",
-<<<<<<< HEAD
             "account_organization_name": "identity.tenant_domain",
-=======
-            "account_organization": "identity.tenant_domain",
->>>>>>> bda5d62c
             # TODO: pending to get the subscription tags
             # "account_tags": "organizations_metadata.account_details_tags",
             "partition": "region_config.name",
