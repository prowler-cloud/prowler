--- conflicted
+++ resolved
@@ -89,24 +89,6 @@
         fixer_config: str,
     ):
         logger.info("Setting Azure provider ...")
-<<<<<<< HEAD
-
-        # Set up the Azure provider using the specified authentication method
-        test_connection = self.test_connection(
-            az_cli_auth,
-            sp_env_auth,
-            browser_auth,
-            managed_entity_auth,
-            tenant_id,
-            region,
-        )
-        # If the connection test fails, exit the program
-        if not test_connection[0]:
-            sys.exit(1)
-        self._session = test_connection[1]
-        self._region_config = test_connection[2]
-
-=======
         subscription_ids = arguments.subscription_id
 
         logger.info("Checking if any credentials mode is set ...")
@@ -136,7 +118,6 @@
         )
 
         # Set up the identity
->>>>>>> bf139138
         self._identity = self.setup_identity(
             az_cli_auth,
             sp_env_auth,
@@ -155,123 +136,49 @@
 
     @property
     def identity(self):
-<<<<<<< HEAD
-        """
-        Returns the identity of the Azure provider.
-
-        :return: The identity of the Azure provider.
-        """
-=======
         """Returns the identity of the Azure provider."""
->>>>>>> bf139138
         return self._identity
 
     @property
     def type(self):
-<<<<<<< HEAD
-        """
-        Returns the type of the Azure provider.
-
-        :return: The type of the Azure provider.
-        """
-        return self._type
-
-    @property
-    def session(self) -> DefaultAzureCredential:
-        """
-        Returns the Azure credentials object.
-
-        Returns:
-            DefaultAzureCredential: The Azure credentials object.
-        """
-=======
         """Returns the type of the Azure provider."""
         return self._type
 
     @property
     def session(self):
         """Returns the session object associated with the Azure provider."""
->>>>>>> bf139138
         return self._session
 
     @property
     def region_config(self):
-<<<<<<< HEAD
-        """
-        Returns the region configuration for the Azure provider.
-
-        Returns:
-            dict: A dictionary containing the region configuration.
-        """
-=======
         """Returns the region configuration for the Azure provider."""
->>>>>>> bf139138
         return self._region_config
 
     @property
     def locations(self):
-<<<<<<< HEAD
-        """
-        Returns a list of available locations for the Azure provider.
-
-        Returns:
-            list: A list of available locations.
-        """
-=======
         """Returns a list of available locations for the Azure provider."""
->>>>>>> bf139138
         return self._locations
 
     @property
     def audit_config(self):
-<<<<<<< HEAD
-        """
-        Returns the audit configuration for the Azure provider.
-
-        :return: The audit configuration.
-        """
-=======
         """Returns the audit configuration for the Azure provider."""
->>>>>>> bf139138
         return self._audit_config
 
     @property
     def fixer_config(self):
-<<<<<<< HEAD
-        """
-        Returns the fixer configuration.
-
-        Returns:
-            dict: The fixer configuration.
-        """
-=======
         """Returns the fixer configuration."""
->>>>>>> bf139138
         return self._fixer_config
 
     @property
     def output_options(self):
-<<<<<<< HEAD
-        """
-        Returns the output options for the Azure provider.
-
-        :return: A dictionary containing the output options.
-        """
-=======
         """Returns the output options for the Azure provider."""
->>>>>>> bf139138
         return self._output_options
 
     @output_options.setter
     def output_options(self, options: tuple):
-<<<<<<< HEAD
-        """
-        Sets the output options for the Azure provider.
-=======
         """Set output options for the Azure provider.
 
         Sets the output options for the Azure provider using the provided arguments and bulk checks metadata.
->>>>>>> bf139138
 
         Args:
             options (tuple): A tuple containing the arguments and bulk checks metadata.
@@ -286,16 +193,7 @@
 
     @property
     def mutelist(self) -> AzureMutelist:
-<<<<<<< HEAD
-        """
-        Returns the AzureMutelist object associated with this Azure provider.
-
-        Returns:
-            AzureMutelist: The AzureMutelist object.
-        """
-=======
         """Mutelist object associated with this Azure provider."""
->>>>>>> bf139138
         return self._mutelist
 
     @mutelist.setter
@@ -311,16 +209,7 @@
 
     @property
     def get_output_mapping(self):
-<<<<<<< HEAD
-        """
-        Returns a dictionary that maps output keys to their corresponding values.
-
-        Returns:
-            dict: A dictionary containing the output mapping.
-        """
-=======
         """Dictionary that maps output keys to their corresponding values."""
->>>>>>> bf139138
         return {
             # identity_type: identity_id
             # "auth_method": "identity.profile",
@@ -342,15 +231,11 @@
     # previously was using the AzureException
     @staticmethod
     def validate_arguments(
-<<<<<<< HEAD
-        az_cli_auth, sp_env_auth, browser_auth, managed_entity_auth, tenant_id
-=======
         az_cli_auth: bool,
         sp_env_auth: bool,
         browser_auth: bool,
         managed_identity_auth: bool,
         tenant_id: str,
->>>>>>> bf139138
     ):
         """
         Validates the authentication arguments for the Azure provider.
@@ -359,11 +244,7 @@
             az_cli_auth (bool): Flag indicating whether AZ CLI authentication is enabled.
             sp_env_auth (bool): Flag indicating whether Service Principal environment authentication is enabled.
             browser_auth (bool): Flag indicating whether browser authentication is enabled.
-<<<<<<< HEAD
-            managed_entity_auth (bool): Flag indicating whether managed identity authentication is enabled.
-=======
             managed_identity_auth (bool): Flag indicating whether managed identity authentication is enabled.
->>>>>>> bf139138
             tenant_id (str): The Azure Tenant ID.
 
         Raises:
@@ -402,19 +283,6 @@
             AzureRegionConfig: The region configuration object.
 
         """
-<<<<<<< HEAD
-        config = get_regions_config(region)
-        return AzureRegionConfig(
-            name=region,
-            authority=config["authority"],
-            base_url=config["base_url"],
-            credential_scopes=config["credential_scopes"],
-        )
-
-    def print_credentials(self):
-        """
-        Prints the Azure credentials information.
-=======
         try:
             validate_azure_region(region)
             config = get_regions_config(region)
@@ -438,7 +306,6 @@
 
     def print_credentials(self):
         """Azure credentials information.
->>>>>>> bf139138
 
         This method prints the Azure Tenant Domain, Azure Tenant ID, Azure Region,
         Azure Subscriptions, Azure Identity Type, and Azure Identity ID.
@@ -464,19 +331,6 @@
         )
         print_boxes(report_lines, report_title)
 
-<<<<<<< HEAD
-    @staticmethod
-    def setup_session(
-        az_cli_auth,
-        sp_env_auth,
-        browser_auth,
-        managed_entity_auth,
-        tenant_id,
-        region_config,
-    ):
-        """
-        Sets up the Azure credentials based on the authentication method.
-=======
     # TODO: setup_session or setup_credentials?
     # This should be setup_credentials, since it is setting up the credentials for the provider
     @staticmethod
@@ -491,17 +345,12 @@
         """Returns the Azure credentials object.
 
         Set up the Azure session with the specified authentication method.
->>>>>>> bf139138
 
         Args:
             az_cli_auth (bool): Flag indicating whether to use Azure CLI authentication.
             sp_env_auth (bool): Flag indicating whether to use Service Principal authentication with environment variables.
             browser_auth (bool): Flag indicating whether to use interactive browser authentication.
-<<<<<<< HEAD
-            managed_entity_auth (bool): Flag indicating whether to use managed identity authentication.
-=======
             managed_identity_auth (bool): Flag indicating whether to use managed identity authentication.
->>>>>>> bf139138
             tenant_id (str): The Azure Active Directory tenant ID.
             region_config (AzureRegionConfig): The region configuration object.
 
@@ -512,13 +361,6 @@
             Exception: If failed to retrieve Azure credentials.
 
         """
-<<<<<<< HEAD
-        # Validate the authentication arguments
-        AzureProvider.validate_arguments(
-            az_cli_auth, sp_env_auth, browser_auth, managed_entity_auth, tenant_id
-        )
-=======
->>>>>>> bf139138
         # Browser auth creds cannot be set with DefaultAzureCredentials()
         if not browser_auth:
             if sp_env_auth:
@@ -559,37 +401,6 @@
 
     @staticmethod
     def test_connection(
-<<<<<<< HEAD
-        az_cli_auth,
-        sp_env_auth,
-        browser_auth,
-        managed_entity_auth,
-        tenant_id,
-        region,
-    ) -> tuple[bool, DefaultAzureCredential | Exception, AzureRegionConfig]:
-        """
-        Tests the connection to Azure using the specified authentication method.
-
-        Args:
-            az_cli_auth (bool): Flag indicating whether to use Azure CLI authentication.
-            sp_env_auth (bool): Flag indicating whether to use Service Principal authentication with environment variables.
-            browser_auth (bool): Flag indicating whether to use interactive browser authentication.
-            managed_entity_auth (bool): Flag indicating whether to use managed identity authentication.
-            tenant_id (str): The Azure Active Directory tenant ID.
-            region (str): The Azure region.
-
-        Returns:
-            tuple: A tuple containing the connection status, the credentials object, and the region configuration object.
-        """
-        try:
-            logger.info("Checking if region is different than default one")
-
-            region_config = AzureProvider.setup_region_config(
-                validate_azure_region(region)
-            )
-
-            # Set up the Azure credentials
-=======
         az_cli_auth=False,
         sp_env_auth=False,
         browser_auth=False,
@@ -627,16 +438,11 @@
             )
             region_config = AzureProvider.setup_region_config(region)
             # Set up the Azure session
->>>>>>> bf139138
             credentials = AzureProvider.setup_session(
                 az_cli_auth,
                 sp_env_auth,
                 browser_auth,
-<<<<<<< HEAD
-                managed_entity_auth,
-=======
                 managed_identity_auth,
->>>>>>> bf139138
                 tenant_id,
                 region_config,
             )
@@ -647,53 +453,14 @@
             subscription = next(subscription_client.subscriptions.list())
 
             logger.info(f"Connected to Azure subscription: {subscription.display_name}")
-<<<<<<< HEAD
-            return True, credentials, region_config
-
-        except HttpResponseError as error:
-            logger.error(
-                f"{error.__class__.__name__}[{error.__traceback__.tb_lineno}]: {error}"
-            )
-            return False, error, None
-=======
-            return Connection(is_connected=True)
-
-        except HttpResponseError as credentials_error:
-            logger.error(
-                f"{credentials_error.__class__.__name__}[{credentials_error.__traceback__.tb_lineno}]: {credentials_error}"
-            )
-            if raise_on_exception:
-                raise credentials_error
-            return Connection(error=credentials_error)
-
-        except ArgumentTypeError as validation_error:
-            logger.error(
-                f"{validation_error.__class__.__name__}[{validation_error.__traceback__.tb_lineno}]: {validation_error}"
-            )
-            if raise_on_exception:
-                raise validation_error
-            return Connection(error=validation_error)
-
-        except SystemExit as exit_error:
-            logger.error(
-                f"{exit_error.__class__.__name__}[{exit_error.__traceback__.tb_lineno}]: {exit_error}"
-            )
-            if raise_on_exception:
-                raise exit_error
-            return Connection(error=exit_error)
->>>>>>> bf139138
 
         except Exception as error:
             logger.critical(
                 f"{error.__class__.__name__}[{error.__traceback__.tb_lineno}]: {error}"
             )
-<<<<<<< HEAD
-            raise error
-=======
             if raise_on_exception:
                 raise error
             return Connection(error=error)
->>>>>>> bf139138
 
     @staticmethod
     def check_service_principal_creds_env_vars():
@@ -732,11 +499,7 @@
             az_cli_auth (bool): Flag indicating if Azure CLI authentication is used.
             sp_env_auth (bool): Flag indicating if Service Principal environment authentication is used.
             browser_auth (bool): Flag indicating if browser authentication is used.
-<<<<<<< HEAD
-            managed_entity_auth (bool): Flag indicating if managed entity authentication is used.
-=======
             managed_identity_auth (bool): Flag indicating if managed entity authentication is used.
->>>>>>> bf139138
             subscription_ids (list): List of subscription IDs.
 
         Returns:
