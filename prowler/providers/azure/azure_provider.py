--- conflicted
+++ resolved
@@ -8,11 +8,7 @@
 from msgraph import GraphServiceClient
 
 from prowler.lib.logger import logger
-<<<<<<< HEAD
 from prowler.providers.azure.lib.audit_info.models import AzureIdentityInfo
-=======
-from prowler.providers.azure.lib.audit_info.models import Azure_Identity_Info
->>>>>>> 06f988b8
 from prowler.providers.azure.lib.regions.regions import get_regions_config
 
 
@@ -105,12 +101,8 @@
         managed_entity_auth,
         subscription_ids,
     ):
-<<<<<<< HEAD
         identity = AzureIdentityInfo()
 
-=======
-        identity = Azure_Identity_Info()
->>>>>>> 06f988b8
         # If credentials comes from service principal or browser, if the required permissions are assigned
         # the identity can access AAD and retrieve the tenant domain name.
         # With cli also should be possible but right now it does not work, azure python package issue is coming
@@ -221,9 +213,6 @@
         return self.identity
 
     def get_region_config(self):
-<<<<<<< HEAD
-        return self.region_config
-=======
         return self.region_config
 
     def get_locations(self, credentials, region_config):
@@ -252,5 +241,4 @@
                     data = response.json()
                     for location in data["value"]:
                         locations[subscription_id].append(location["name"])
-        return locations
->>>>>>> 06f988b8
+        return locations