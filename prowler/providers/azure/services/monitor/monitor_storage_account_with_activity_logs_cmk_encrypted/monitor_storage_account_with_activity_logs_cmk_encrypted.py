--- conflicted
+++ resolved
@@ -20,10 +20,6 @@
                             metadata=self.metadata(), resource_metadata=storage_account
                         )
                         report.subscription = subscription_name
-<<<<<<< HEAD
-
-=======
->>>>>>> f94d3cbc
                         if storage_account.encryption_type == "Microsoft.Storage":
                             report.status = "FAIL"
                             report.status_extended = f"Storage account {storage_account.name} storing activity log in subscription {subscription_name} is not encrypted with Customer Managed Key."
