from dataclasses import dataclass

from azure.mgmt.monitor import MonitorManagementClient
from azure.mgmt.monitor.models import LogSettings

from prowler.lib.logger import logger
from prowler.providers.azure.lib.service.service import AzureService


########################## Monitor
class Monitor(AzureService):
    def __init__(self, audit_info):
        super().__init__(MonitorManagementClient, audit_info)

        self.diagnostics_settings = self.__get_diagnostics_settings__()

    def __get_diagnostics_settings__(self):
        logger.info("Monitor - Getting diagnostics settings...")
        diagnostics_settings = {}
        for subscription, client in self.clients.items():
            try:
                diagnostics_settings.update({subscription: []})
                settings = client.diagnostic_settings.list(
                    resource_uri=f"subscriptions/{self.subscriptions[subscription]}/"
                )
                for setting in settings:
                    diagnostics_settings[subscription].append(
                        DiagnosticSetting(
                            id=setting.id,
                            storage_account_name=setting.storage_account_id.split("/")[
                                -1
                            ],
                            logs=setting.logs,
                            storage_account_id=setting.storage_account_id,
                            type=setting.type,
                        )
                    )

            except Exception as error:
                logger.error(
                    f"Subscription name: {subscription} -- {error.__class__.__name__}[{error.__traceback__.tb_lineno}]: {error}"
                )
        return diagnostics_settings


@dataclass
class DiagnosticSetting:
    id: str
    storage_account_id: str
<<<<<<< HEAD
    logs: LogSettings
    type: str
=======
    storage_account_name: str
    logs: LogSettings
>>>>>>> b4a05f4b
<|MERGE_RESOLUTION|>--- conflicted
+++ resolved
@@ -47,10 +47,6 @@
 class DiagnosticSetting:
     id: str
     storage_account_id: str
-<<<<<<< HEAD
-    logs: LogSettings
-    type: str
-=======
     storage_account_name: str
     logs: LogSettings
->>>>>>> b4a05f4b
+    type: str