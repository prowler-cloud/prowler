from dataclasses import dataclass

from azure.mgmt.monitor import MonitorManagementClient
from azure.mgmt.monitor.models import AlertRuleAllOfCondition, LogSettings

from prowler.lib.logger import logger
from prowler.providers.azure.lib.service.service import AzureService


########################## Monitor
class Monitor(AzureService):
    def __init__(self, audit_info):
        super().__init__(MonitorManagementClient, audit_info)

        self.diagnostics_settings = self.__get_diagnostics_settings__()
        self.alert_rules = self.get_alert_rules()

    def __get_diagnostics_settings__(self):
        logger.info("Monitor - Getting diagnostics settings...")
        diagnostics_settings_list = []
        diagnostics_settings = {}
        for subscription, client in self.clients.items():
            try:
                diagnostics_settings_list = self.diagnostic_settings_with_uri(
                    subscription,
                    f"subscriptions/{self.subscriptions[subscription]}/",
                    client,
                )
                diagnostics_settings.update({subscription: diagnostics_settings_list})
            except Exception as error:
                logger.error(
                    f"Subscription name: {subscription} -- {error.__class__.__name__}[{error.__traceback__.tb_lineno}]: {error}"
                )
        return diagnostics_settings

<<<<<<< HEAD
    def diagnostic_settings_with_uri(self, subscription, uri, client):
        diagnostics_settings = []
        try:
            settings = client.diagnostic_settings.list(resource_uri=uri)
            for setting in settings:
                diagnostics_settings.append(
                    DiagnosticSetting(
                        id=setting.id,
                        name=setting.id.split("/")[-1],
                        storage_account_name=setting.storage_account_id.split("/")[-1],
                        logs=setting.logs,
                        storage_account_id=setting.storage_account_id,
                    )
                )
        except Exception as error:
            logger.error(
                f"Subscription name: {subscription} -- {error.__class__.__name__}[{error.__traceback__.tb_lineno}]: {error}"
            )
        return diagnostics_settings
=======
    def get_alert_rules(self):
        logger.info("Monitor - Getting alert rules...")
        alert_rules = {}
        for subscription, client in self.clients.items():
            try:
                alert_rules.update({subscription: []})
                rules = client.activity_log_alerts.list_by_subscription_id()
                for rule in rules:
                    alert_rules[subscription].append(
                        AlertRule(
                            id=rule.id,
                            name=rule.name,
                            condition=rule.condition,
                            enabled=rule.enabled,
                            description=rule.description,
                        )
                    )
            except Exception as error:
                logger.error(
                    f"Subscription name: {subscription} -- {error.__class__.__name__}[{error.__traceback__.tb_lineno}]: {error}"
                )
        return alert_rules
>>>>>>> d1602a06


@dataclass
class DiagnosticSetting:
    id: str
    storage_account_id: str
    storage_account_name: str
    logs: LogSettings
<<<<<<< HEAD
    name: str
=======


@dataclass
class AlertRule:
    id: str
    name: str
    condition: AlertRuleAllOfCondition
    enabled: bool
    description: str
>>>>>>> d1602a06
<|MERGE_RESOLUTION|>--- conflicted
+++ resolved
@@ -33,7 +33,6 @@
                 )
         return diagnostics_settings
 
-<<<<<<< HEAD
     def diagnostic_settings_with_uri(self, subscription, uri, client):
         diagnostics_settings = []
         try:
@@ -53,7 +52,7 @@
                 f"Subscription name: {subscription} -- {error.__class__.__name__}[{error.__traceback__.tb_lineno}]: {error}"
             )
         return diagnostics_settings
-=======
+
     def get_alert_rules(self):
         logger.info("Monitor - Getting alert rules...")
         alert_rules = {}
@@ -76,7 +75,6 @@
                     f"Subscription name: {subscription} -- {error.__class__.__name__}[{error.__traceback__.tb_lineno}]: {error}"
                 )
         return alert_rules
->>>>>>> d1602a06
 
 
 @dataclass
@@ -85,9 +83,7 @@
     storage_account_id: str
     storage_account_name: str
     logs: LogSettings
-<<<<<<< HEAD
     name: str
-=======
 
 
 @dataclass
@@ -96,5 +92,4 @@
     name: str
     condition: AlertRuleAllOfCondition
     enabled: bool
-    description: str
->>>>>>> d1602a06
+    description: str