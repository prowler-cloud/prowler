--- conflicted
+++ resolved
@@ -56,11 +56,8 @@
                                 ),
                                 https_only=getattr(app, "https_only", False),
                                 identity=getattr(app, "identity", None),
-<<<<<<< HEAD
                                 location=app.location,
-=======
                                 kind=getattr(app, "kind", "app"),
->>>>>>> 245512d3
                             )
                         }
                     )
