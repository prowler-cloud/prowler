--- conflicted
+++ resolved
@@ -11,40 +11,21 @@
             functions,
         ) in app_client.functions.items():
             for function in functions.values():
-<<<<<<< HEAD
-                report = Check_Report_Azure(metadata=self.metadata(), resource=function)
-                report.subscription = subscription_name
-                report.status = "FAIL"
-                report.status_extended = (
-                    f"Function {function.name} is not using Application Insights."
-                )
-
-                if function.enviroment_variables.get(
-                    "APPINSIGHTS_INSTRUMENTATIONKEY", None
-                ) or function.enviroment_variables.get(
-                    "APPLICATIONINSIGHTS_CONNECTION_STRING", None
-                ):
-                    report.status = "PASS"
-=======
                 if function.enviroment_variables is not None:
                     report = Check_Report_Azure(
                         metadata=self.metadata(), resource=function
                     )
                     report.subscription = subscription_name
                     report.status = "FAIL"
->>>>>>> f254a4bc
                     report.status_extended = (
                         f"Function {function.name} is not using Application Insights."
                     )
 
                     if function.enviroment_variables.get(
-                        "APPINSIGHTS_INSTRUMENTATIONKEY", ""
-                    ) in [
-                        component.instrumentation_key
-                        for component in appinsights_client.components[
-                            subscription_name
-                        ].values()
-                    ]:
+                        "APPINSIGHTS_INSTRUMENTATIONKEY", None
+                    ) or function.enviroment_variables.get(
+                        "APPLICATIONINSIGHTS_CONNECTION_STRING", None
+                    ):
                         report.status = "PASS"
                         report.status_extended = (
                             f"Function {function.name} is using Application Insights."
