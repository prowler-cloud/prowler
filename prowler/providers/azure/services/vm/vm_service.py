--- conflicted
+++ resolved
@@ -73,16 +73,8 @@
                                     else None
                                 ),
                                 location=vm.location,
-<<<<<<< HEAD
-                                security_profile=vm.security_profile,
+                                security_profile=getattr(vm, "security_profile", None),
                                 extensions=extensions,
-=======
-                                security_profile=getattr(vm, "security_profile", None),
-                                extensions=[
-                                    VirtualMachineExtension(id=extension.id)
-                                    for extension in getattr(vm, "resources", [])
-                                ],
->>>>>>> 76a8e2be
                             )
                         }
                     )
