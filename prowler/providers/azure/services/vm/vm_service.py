--- conflicted
+++ resolved
@@ -193,16 +193,11 @@
     id: str
 
 
-<<<<<<< HEAD
 class LinuxConfiguration(BaseModel):
     disable_password_authentication: bool
 
 
-@dataclass
-class VirtualMachine:
-=======
 class VirtualMachine(BaseModel):
->>>>>>> 233ae745
     resource_id: str
     resource_name: str
     location: str
