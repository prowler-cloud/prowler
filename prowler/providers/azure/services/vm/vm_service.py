from dataclasses import dataclass
from enum import Enum
from typing import List, Optional

from azure.mgmt.compute import ComputeManagementClient
from pydantic import BaseModel

from prowler.lib.logger import logger
from prowler.providers.azure.azure_provider import AzureProvider
from prowler.providers.azure.lib.service.service import AzureService


class VirtualMachines(AzureService):
    def __init__(self, provider: AzureProvider):
        super().__init__(ComputeManagementClient, provider)
        self.virtual_machines = self._get_virtual_machines()
        self.disks = self._get_disks()
        self.vm_scale_sets = self._get_vm_scale_sets()

    def _get_virtual_machines(self):
        logger.info("VirtualMachines - Getting virtual machines...")
        virtual_machines = {}

        for subscription_name, client in self.clients.items():
            try:
                virtual_machines_list = client.virtual_machines.list_all()
                virtual_machines.update({subscription_name: {}})

                for vm in virtual_machines_list:
                    storage_profile = getattr(vm, "storage_profile", None)
                    os_disk = (
                        getattr(storage_profile, "os_disk", None)
                        if storage_profile
                        else None
                    )
                    data_disks = []

                    if storage_profile and getattr(storage_profile, "data_disks", []):
                        data_disks = [
                            DataDisk(
                                lun=data_disk.lun,
                                name=data_disk.name,
                                managed_disk=ManagedDiskParameters(
                                    id=(
                                        getattr(
                                            getattr(data_disk, "managed_disk", None),
                                            "id",
                                            None,
                                        )
                                        if data_disk.managed_disk
                                        else None
                                    )
                                ),
                            )
                            for data_disk in getattr(storage_profile, "data_disks", [])
                        ]

                    extensions = []
                    if getattr(vm, "resources", []):
                        extensions = [
                            VirtualMachineExtension(id=extension.id)
                            for extension in vm.resources
                            if extension
                        ]

                    # Collect LinuxConfiguration.disablePasswordAuthentication if available
                    linux_configuration = None
                    os_profile = getattr(vm, "os_profile", None)
                    if os_profile:
                        linux_conf = getattr(os_profile, "linux_configuration", None)
                        if linux_conf:
                            linux_configuration = LinuxConfiguration(
                                disable_password_authentication=getattr(
                                    linux_conf, "disable_password_authentication", False
                                )
                            )

                    virtual_machines[subscription_name].update(
                        {
                            vm.id: VirtualMachine(
                                resource_id=vm.id,
                                resource_name=vm.name,
                                storage_profile=(
                                    StorageProfile(
                                        os_disk=OSDisk(
                                            name=getattr(os_disk, "name", None),
                                            operating_system_type=getattr(
                                                os_disk, "os_type", None
                                            ),
                                            managed_disk=ManagedDiskParameters(
                                                id=getattr(
                                                    getattr(
                                                        os_disk, "managed_disk", None
                                                    ),
                                                    "id",
                                                    None,
                                                )
                                            ),
                                        ),
                                        data_disks=data_disks,
                                    )
                                    if storage_profile
                                    else None
                                ),
                                location=vm.location,
                                security_profile=getattr(vm, "security_profile", None),
                                extensions=extensions,
<<<<<<< HEAD
                                vm_size=getattr(
                                    getattr(vm, "hardware_profile", None),
                                    "vm_size",
                                    None,
                                ),
=======
                                image_reference=getattr(
                                    getattr(storage_profile, "image_reference", None),
                                    "id",
                                    None,
                                ),
                                linux_configuration=linux_configuration,
>>>>>>> 285aea34
                            )
                        }
                    )
            except Exception as error:
                logger.error(
                    f"Subscription name: {subscription_name} -- {error.__class__.__name__}[{error.__traceback__.tb_lineno}]: {error}"
                )

        return virtual_machines

    def _get_disks(self):
        logger.info("VirtualMachines - Getting disks...")
        disks = {}

        for subscription_name, client in self.clients.items():
            try:
                disks_list = client.disks.list()
                disks.update({subscription_name: {}})

                for disk in disks_list:
                    vms_attached = []
                    if disk.managed_by:
                        vms_attached.append(disk.managed_by)
                    if disk.managed_by_extended:
                        vms_attached.extend(disk.managed_by_extended)
                    disks[subscription_name].update(
                        {
                            disk.unique_id: Disk(
                                resource_id=disk.id,
                                resource_name=disk.name,
                                location=disk.location,
                                vms_attached=vms_attached,
                                encryption_type=getattr(
                                    getattr(disk, "encryption", None), "type", None
                                ),
                            )
                        }
                    )
            except Exception as error:
                logger.error(
                    f"Subscription name: {subscription_name} -- {error.__class__.__name__}[{error.__traceback__.tb_lineno}]: {error}"
                )

        return disks

    def _get_vm_scale_sets(self) -> dict[str, dict]:
        """
        Get all needed information about VM scale sets.

        Returns:
            A nested dictionary with the following structure:
            {
                "subscription_name": {
                    "vm_scale_set_id": VirtualMachineScaleSet()
                }
            }
        """
        logger.info(
            "VirtualMachines - Getting VM scale sets and their load balancer associations..."
        )
        vm_scale_sets = {}
        for subscription_name, client in self.clients.items():
            try:
                scale_sets = client.virtual_machine_scale_sets.list_all()
                vm_scale_sets[subscription_name] = {}
                for scale_set in scale_sets:
                    backend_pools = []
                    nic_configs = []
                    virtual_machine_profile = getattr(
                        scale_set, "virtual_machine_profile", None
                    )
                    if virtual_machine_profile:
                        network_profile = getattr(
                            virtual_machine_profile, "network_profile", None
                        )
                        if network_profile:
                            nic_configs = (
                                getattr(
                                    network_profile,
                                    "network_interface_configurations",
                                    [],
                                )
                                or []
                            )
                    for nic in nic_configs:
                        ip_confs = getattr(nic, "ip_configurations", [])
                        for ipconf in ip_confs:
                            pools = getattr(
                                ipconf, "load_balancer_backend_address_pools", []
                            )
                            if pools:
                                for pool in pools:
                                    if getattr(pool, "id", None):
                                        backend_pools.append(pool.id)
                    vm_scale_sets[subscription_name][scale_set.id] = (
                        VirtualMachineScaleSet(
                            resource_id=scale_set.id,
                            resource_name=scale_set.name,
                            location=scale_set.location,
                            load_balancer_backend_pools=backend_pools,
                        )
                    )
            except Exception as error:
                logger.error(
                    f"Subscription name: {subscription_name} -- {error.__class__.__name__}[{error.__traceback__.tb_lineno}]: {error}"
                )
        return vm_scale_sets


@dataclass
class UefiSettings:
    secure_boot_enabled: bool
    v_tpm_enabled: bool


@dataclass
class SecurityProfile:
    security_type: str
    uefi_settings: Optional[UefiSettings]


class OperatingSystemType(Enum):
    WINDOWS = "Windows"
    LINUX = "Linux"


class ManagedDiskParameters(BaseModel):
    id: str


class OSDisk(BaseModel):
    name: str
    operating_system_type: OperatingSystemType
    managed_disk: Optional[ManagedDiskParameters]


class DataDisk(BaseModel):
    lun: int
    name: str
    managed_disk: Optional[ManagedDiskParameters]


class StorageProfile(BaseModel):
    os_disk: Optional[OSDisk]
    data_disks: List[DataDisk]


class VirtualMachineExtension(BaseModel):
    id: str


class LinuxConfiguration(BaseModel):
    disable_password_authentication: bool


class VirtualMachine(BaseModel):
    resource_id: str
    resource_name: str
    location: str
    security_profile: Optional[SecurityProfile]
    extensions: list[VirtualMachineExtension]
    storage_profile: Optional[StorageProfile] = None
<<<<<<< HEAD
    vm_size: Optional[str] = None
=======
    image_reference: Optional[str] = None
    linux_configuration: Optional[LinuxConfiguration] = None
>>>>>>> 285aea34


class Disk(BaseModel):
    resource_id: str
    resource_name: str
    vms_attached: list[str]
    encryption_type: str
    location: str


class VirtualMachineScaleSet(BaseModel):
    resource_id: str
    resource_name: str
    location: str
    load_balancer_backend_pools: list[str]<|MERGE_RESOLUTION|>--- conflicted
+++ resolved
@@ -105,20 +105,17 @@
                                 location=vm.location,
                                 security_profile=getattr(vm, "security_profile", None),
                                 extensions=extensions,
-<<<<<<< HEAD
                                 vm_size=getattr(
                                     getattr(vm, "hardware_profile", None),
                                     "vm_size",
                                     None,
                                 ),
-=======
                                 image_reference=getattr(
                                     getattr(storage_profile, "image_reference", None),
                                     "id",
                                     None,
                                 ),
                                 linux_configuration=linux_configuration,
->>>>>>> 285aea34
                             )
                         }
                     )
@@ -281,12 +278,9 @@
     security_profile: Optional[SecurityProfile]
     extensions: list[VirtualMachineExtension]
     storage_profile: Optional[StorageProfile] = None
-<<<<<<< HEAD
     vm_size: Optional[str] = None
-=======
     image_reference: Optional[str] = None
     linux_configuration: Optional[LinuxConfiguration] = None
->>>>>>> 285aea34
 
 
 class Disk(BaseModel):
