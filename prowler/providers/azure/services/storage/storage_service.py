from dataclasses import dataclass
from typing import List, Optional

from azure.mgmt.storage import StorageManagementClient

from prowler.lib.logger import logger
from prowler.providers.azure.azure_provider import AzureProvider
from prowler.providers.azure.lib.service.service import AzureService


class Storage(AzureService):
    def __init__(self, provider: AzureProvider):
        super().__init__(StorageManagementClient, provider)
        self.storage_accounts = self._get_storage_accounts()
        self._get_blob_properties()
        self._get_file_share_properties()

    def _get_storage_accounts(self):
        logger.info("Storage - Getting storage accounts...")
        storage_accounts = {}
        for subscription, client in self.clients.items():
            try:
                storage_accounts.update({subscription: []})
                storage_accounts_list = client.storage_accounts.list()
                for storage_account in storage_accounts_list:
                    parts = storage_account.id.split("/")
                    if "resourceGroups" in parts:
                        resouce_name_index = parts.index("resourceGroups") + 1
                        resouce_group_name = parts[resouce_name_index]
                    else:
                        resouce_group_name = None
                    key_expiration_period_in_days = None
                    if storage_account.key_policy:
                        key_expiration_period_in_days = (
                            storage_account.key_policy.key_expiration_period_in_days
                        )
                    storage_accounts[subscription].append(
                        Account(
                            id=storage_account.id,
                            name=storage_account.name,
                            resouce_group_name=resouce_group_name,
                            enable_https_traffic_only=storage_account.enable_https_traffic_only,
                            infrastructure_encryption=storage_account.encryption.require_infrastructure_encryption,
                            allow_blob_public_access=storage_account.allow_blob_public_access,
                            network_rule_set=NetworkRuleSet(
                                bypass=getattr(
                                    storage_account.network_rule_set,
                                    "bypass",
                                    "AzureServices",
                                ),
                                default_action=getattr(
                                    storage_account.network_rule_set,
                                    "default_action",
                                    "Allow",
                                ),
                            ),
                            encryption_type=storage_account.encryption.key_source,
                            minimum_tls_version=storage_account.minimum_tls_version,
                            private_endpoint_connections=[
                                PrivateEndpointConnection(
                                    id=pec.id,
                                    name=pec.name,
                                    type=pec.type,
                                )
                                for pec in getattr(
                                    storage_account, "private_endpoint_connections", []
                                )
                            ],
                            key_expiration_period_in_days=key_expiration_period_in_days,
                            location=storage_account.location,
<<<<<<< HEAD
                            allow_cross_tenant_replication=getattr(
                                storage_account, "allow_cross_tenant_replication", True
=======
                            allow_shared_key_access=getattr(
                                storage_account, "allow_shared_key_access", True
>>>>>>> cc8f6131
                            ),
                        )
                    )
            except Exception as error:
                logger.error(
                    f"Subscription name: {subscription} -- {error.__class__.__name__}[{error.__traceback__.tb_lineno}]: {error}"
                )
        return storage_accounts

    def _get_blob_properties(self):
        logger.info("Storage - Getting blob properties...")
        try:
            for subscription, accounts in self.storage_accounts.items():
                client = self.clients[subscription]
                for account in accounts:
                    try:
                        properties = client.blob_services.get_service_properties(
                            account.resouce_group_name, account.name
                        )
                        container_delete_retention_policy = getattr(
                            properties, "container_delete_retention_policy", None
                        )
                        versioning_enabled = getattr(
                            properties, "is_versioning_enabled", False
                        )
                        account.blob_properties = BlobProperties(
                            id=properties.id,
                            name=properties.name,
                            type=properties.type,
                            default_service_version=properties.default_service_version,
                            container_delete_retention_policy=DeleteRetentionPolicy(
                                enabled=getattr(
                                    container_delete_retention_policy,
                                    "enabled",
                                    False,
                                ),
                                days=getattr(
                                    container_delete_retention_policy, "days", 0
                                ),
                            ),
                            versioning_enabled=versioning_enabled,
                        )
                    except Exception as error:
                        if (
                            "Blob is not supported for the account."
                            in str(error).strip()
                        ):
                            logger.warning(
                                f"Subscription name: {subscription} -- {error.__class__.__name__}[{error.__traceback__.tb_lineno}]: {error}"
                            )
                            continue
                        logger.error(
                            f"Subscription name: {subscription} -- {error.__class__.__name__}[{error.__traceback__.tb_lineno}]: {error}"
                        )

        except Exception as error:
            logger.error(
                f"Subscription name: {subscription} -- {error.__class__.__name__}[{error.__traceback__.tb_lineno}]: {error}"
            )

    def _get_file_share_properties(self):
        logger.info("Storage - Getting file share properties...")
        for subscription, accounts in self.storage_accounts.items():
            client = self.clients[subscription]
            for account in accounts:
                try:
                    service_properties = client.file_services.get_service_properties(
                        account.resouce_group_name, account.name
                    )
                    soft_delete_enabled = False
                    retention_days = 0
                    if (
                        hasattr(service_properties, "share_delete_retention_policy")
                        and service_properties.share_delete_retention_policy
                    ):
                        soft_delete_enabled = getattr(
                            service_properties.share_delete_retention_policy,
                            "enabled",
                            False,
                        )
                        retention_days = (
                            getattr(
                                service_properties.share_delete_retention_policy,
                                "days",
                                0,
                            )
                            if soft_delete_enabled
                            else 0
                        )

                    file_shares = client.file_shares.list(
                        account.resouce_group_name, account.name
                    )
                    account.file_shares = []
                    for file_share in file_shares:
                        account.file_shares.append(
                            FileShare(
                                id=file_share.id,
                                name=file_share.name,
                                soft_delete_enabled=soft_delete_enabled,
                                retention_days=retention_days,
                            )
                        )
                except Exception as error:
                    logger.error(
                        f"Subscription name: {subscription} -- {error.__class__.__name__}[{error.__traceback__.tb_lineno}]: {error}"
                    )


@dataclass
class DeleteRetentionPolicy:
    enabled: bool
    days: int


@dataclass
class BlobProperties:
    id: str
    name: str
    type: str
    default_service_version: str
    container_delete_retention_policy: DeleteRetentionPolicy
    versioning_enabled: bool = False


@dataclass
class NetworkRuleSet:
    bypass: str
    default_action: str


@dataclass
class PrivateEndpointConnection:
    id: str
    name: str
    type: str


@dataclass
class Account:
    id: str
    name: str
    resouce_group_name: str
    enable_https_traffic_only: bool
    infrastructure_encryption: bool
    allow_blob_public_access: bool
    network_rule_set: NetworkRuleSet
    encryption_type: str
    minimum_tls_version: str
    private_endpoint_connections: List[PrivateEndpointConnection]
    key_expiration_period_in_days: str
    location: str
<<<<<<< HEAD
    allow_cross_tenant_replication: bool = True
    blob_properties: Optional[BlobProperties] = None
=======
    allow_shared_key_access: bool = True
    blob_properties: Optional[BlobProperties] = None
    file_shares: list = None


@dataclass
class FileShare:
    id: str
    name: str
    soft_delete_enabled: bool
    retention_days: int
>>>>>>> cc8f6131
<|MERGE_RESOLUTION|>--- conflicted
+++ resolved
@@ -68,13 +68,11 @@
                             ],
                             key_expiration_period_in_days=key_expiration_period_in_days,
                             location=storage_account.location,
-<<<<<<< HEAD
                             allow_cross_tenant_replication=getattr(
                                 storage_account, "allow_cross_tenant_replication", True
-=======
+                            ),
                             allow_shared_key_access=getattr(
                                 storage_account, "allow_shared_key_access", True
->>>>>>> cc8f6131
                             ),
                         )
                     )
@@ -227,10 +225,7 @@
     private_endpoint_connections: List[PrivateEndpointConnection]
     key_expiration_period_in_days: str
     location: str
-<<<<<<< HEAD
     allow_cross_tenant_replication: bool = True
-    blob_properties: Optional[BlobProperties] = None
-=======
     allow_shared_key_access: bool = True
     blob_properties: Optional[BlobProperties] = None
     file_shares: list = None
@@ -241,5 +236,4 @@
     id: str
     name: str
     soft_delete_enabled: bool
-    retention_days: int
->>>>>>> cc8f6131
+    retention_days: int