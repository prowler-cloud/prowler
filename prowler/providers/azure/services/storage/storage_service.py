--- conflicted
+++ resolved
@@ -70,19 +70,17 @@
                             ],
                             key_expiration_period_in_days=key_expiration_period_in_days,
                             location=storage_account.location,
-<<<<<<< HEAD
                             default_to_entra_authorization=getattr(
                                 storage_account,
                                 "default_to_o_auth_authentication",
                                 False,
-=======
+                            ),
                             replication_settings=replication_settings,
                             allow_cross_tenant_replication=getattr(
                                 storage_account, "allow_cross_tenant_replication", True
                             ),
                             allow_shared_key_access=getattr(
                                 storage_account, "allow_shared_key_access", True
->>>>>>> f9aed36d
                             ),
                         )
                     )
@@ -246,14 +244,11 @@
     private_endpoint_connections: List[PrivateEndpointConnection]
     key_expiration_period_in_days: str
     location: str
-<<<<<<< HEAD
-    blob_properties: Optional[BlobProperties] = None
-    default_to_entra_authorization: bool = False
-=======
     replication_settings: ReplicationSettings = ReplicationSettings.STANDARD_LRS
     allow_cross_tenant_replication: bool = True
     allow_shared_key_access: bool = True
     blob_properties: Optional[BlobProperties] = None
+    default_to_entra_authorization: bool = False
     file_shares: list = None
 
 
@@ -262,5 +257,4 @@
     id: str
     name: str
     soft_delete_enabled: bool
-    retention_days: int
->>>>>>> f9aed36d
+    retention_days: int