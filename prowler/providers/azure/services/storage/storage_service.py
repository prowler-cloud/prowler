--- conflicted
+++ resolved
@@ -50,9 +50,5 @@
     allow_blob_public_access: bool
     network_rule_set: NetworkRuleSet
     encryption_type: str
-<<<<<<< HEAD
     minimum_tls_version: str
-    key_expiration_period_in_days: str = None
-=======
-    minimum_tls_version: str
->>>>>>> cd9c1922
+    key_expiration_period_in_days: str = None