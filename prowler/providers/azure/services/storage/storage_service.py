from dataclasses import dataclass
from typing import List, Optional

from azure.mgmt.storage import StorageManagementClient

from prowler.lib.logger import logger
from prowler.providers.azure.azure_provider import AzureProvider
from prowler.providers.azure.lib.service.service import AzureService


class Storage(AzureService):
    def __init__(self, provider: AzureProvider):
        super().__init__(StorageManagementClient, provider)
        self.storage_accounts = self._get_storage_accounts()
        self._get_blob_properties()
        self._get_file_share_properties()

    def _get_storage_accounts(self):
        logger.info("Storage - Getting storage accounts...")
        storage_accounts = {}
        for subscription, client in self.clients.items():
            try:
                storage_accounts.update({subscription: []})
                storage_accounts_list = client.storage_accounts.list()
                for storage_account in storage_accounts_list:
                    parts = storage_account.id.split("/")
                    if "resourceGroups" in parts:
                        resouce_name_index = parts.index("resourceGroups") + 1
                        resouce_group_name = parts[resouce_name_index]
                    else:
                        resouce_group_name = None
                    key_expiration_period_in_days = None
                    if storage_account.key_policy:
                        key_expiration_period_in_days = (
                            storage_account.key_policy.key_expiration_period_in_days
                        )
                    storage_accounts[subscription].append(
                        Account(
                            id=storage_account.id,
                            name=storage_account.name,
                            resouce_group_name=resouce_group_name,
                            enable_https_traffic_only=storage_account.enable_https_traffic_only,
                            infrastructure_encryption=storage_account.encryption.require_infrastructure_encryption,
                            allow_blob_public_access=storage_account.allow_blob_public_access,
                            network_rule_set=NetworkRuleSet(
                                bypass=getattr(
                                    storage_account.network_rule_set,
                                    "bypass",
                                    "AzureServices",
                                ),
                                default_action=getattr(
                                    storage_account.network_rule_set,
                                    "default_action",
                                    "Allow",
                                ),
                            ),
                            encryption_type=storage_account.encryption.key_source,
                            minimum_tls_version=storage_account.minimum_tls_version,
                            private_endpoint_connections=[
                                PrivateEndpointConnection(
                                    id=pec.id,
                                    name=pec.name,
                                    type=pec.type,
                                )
                                for pec in getattr(
                                    storage_account, "private_endpoint_connections", []
                                )
                            ],
                            key_expiration_period_in_days=key_expiration_period_in_days,
                            location=storage_account.location,
                            allow_shared_key_access=getattr(
                                storage_account, "allow_shared_key_access", True
                            ),
                        )
                    )
            except Exception as error:
                logger.error(
                    f"Subscription name: {subscription} -- {error.__class__.__name__}[{error.__traceback__.tb_lineno}]: {error}"
                )
        return storage_accounts

    def _get_blob_properties(self):
        logger.info("Storage - Getting blob properties...")
        try:
            for subscription, accounts in self.storage_accounts.items():
                client = self.clients[subscription]
                for account in accounts:
                    try:
                        properties = client.blob_services.get_service_properties(
                            account.resouce_group_name, account.name
                        )
                        container_delete_retention_policy = getattr(
                            properties, "container_delete_retention_policy", None
                        )
                        account.blob_properties = BlobProperties(
                            id=properties.id,
                            name=properties.name,
                            type=properties.type,
                            default_service_version=properties.default_service_version,
                            container_delete_retention_policy=DeleteRetentionPolicy(
                                enabled=getattr(
                                    container_delete_retention_policy,
                                    "enabled",
                                    False,
                                ),
                                days=getattr(
                                    container_delete_retention_policy, "days", 0
                                ),
                            ),
                        )
                    except Exception as error:
                        if (
                            "Blob is not supported for the account."
                            in str(error).strip()
                        ):
                            logger.warning(
                                f"Subscription name: {subscription} -- {error.__class__.__name__}[{error.__traceback__.tb_lineno}]: {error}"
                            )
                            continue
                        logger.error(
                            f"Subscription name: {subscription} -- {error.__class__.__name__}[{error.__traceback__.tb_lineno}]: {error}"
                        )

        except Exception as error:
            logger.error(
                f"Subscription name: {subscription} -- {error.__class__.__name__}[{error.__traceback__.tb_lineno}]: {error}"
            )

    def _get_file_share_properties(self):
        logger.info("Storage - Getting file share properties...")
        for subscription, accounts in self.storage_accounts.items():
            client = self.clients[subscription]
            for account in accounts:
                try:
                    service_properties = client.file_services.get_service_properties(
                        account.resouce_group_name, account.name
                    )
                    soft_delete_enabled = False
                    retention_days = 0
                    if (
                        hasattr(service_properties, "share_delete_retention_policy")
                        and service_properties.share_delete_retention_policy
                    ):
                        soft_delete_enabled = getattr(
                            service_properties.share_delete_retention_policy,
                            "enabled",
                            False,
                        )
                        retention_days = (
                            getattr(
                                service_properties.share_delete_retention_policy,
                                "days",
                                0,
                            )
                            if soft_delete_enabled
                            else 0
                        )

                    file_shares = client.file_shares.list(
                        account.resouce_group_name, account.name
                    )
                    account.file_shares = []
                    for file_share in file_shares:
                        account.file_shares.append(
                            FileShare(
                                id=file_share.id,
                                name=file_share.name,
                                soft_delete_enabled=soft_delete_enabled,
                                retention_days=retention_days,
                            )
                        )
                except Exception as error:
                    logger.error(
                        f"Subscription name: {subscription} -- {error.__class__.__name__}[{error.__traceback__.tb_lineno}]: {error}"
                    )


@dataclass
class DeleteRetentionPolicy:
    enabled: bool
    days: int


@dataclass
class BlobProperties:
    id: str
    name: str
    type: str
    default_service_version: str
    container_delete_retention_policy: DeleteRetentionPolicy


@dataclass
class NetworkRuleSet:
    bypass: str
    default_action: str


@dataclass
class PrivateEndpointConnection:
    id: str
    name: str
    type: str


@dataclass
class Account:
    id: str
    name: str
    resouce_group_name: str
    enable_https_traffic_only: bool
    infrastructure_encryption: bool
    allow_blob_public_access: bool
    network_rule_set: NetworkRuleSet
    encryption_type: str
    minimum_tls_version: str
    private_endpoint_connections: List[PrivateEndpointConnection]
    key_expiration_period_in_days: str
    location: str
<<<<<<< HEAD
    allow_shared_key_access: bool = True
    blob_properties: Optional[BlobProperties] = None
=======
    blob_properties: Optional[BlobProperties] = None
    file_shares: list = None


@dataclass
class FileShare:
    id: str
    name: str
    soft_delete_enabled: bool
    retention_days: int
>>>>>>> 7e4f1a73
<|MERGE_RESOLUTION|>--- conflicted
+++ resolved
@@ -217,11 +217,8 @@
     private_endpoint_connections: List[PrivateEndpointConnection]
     key_expiration_period_in_days: str
     location: str
-<<<<<<< HEAD
     allow_shared_key_access: bool = True
     blob_properties: Optional[BlobProperties] = None
-=======
-    blob_properties: Optional[BlobProperties] = None
     file_shares: list = None
 
 
@@ -230,5 +227,4 @@
     id: str
     name: str
     soft_delete_enabled: bool
-    retention_days: int
->>>>>>> 7e4f1a73
+    retention_days: int