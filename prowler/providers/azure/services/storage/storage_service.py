--- conflicted
+++ resolved
@@ -32,11 +32,8 @@
                             network_rule_set=storage_account.network_rule_set,
                             encryption_type=storage_account.encryption.key_source,
                             minimum_tls_version=storage_account.minimum_tls_version,
-<<<<<<< HEAD
                             private_endpoint_connections=storage_account.private_endpoint_connections,
-=======
                             key_expiration_period_in_days=storage_account.key_policy.key_expiration_period_in_days,
->>>>>>> ae1ab1d9
                         )
                     )
             except Exception as error:
@@ -56,8 +53,5 @@
     network_rule_set: NetworkRuleSet
     encryption_type: str
     minimum_tls_version: str
-<<<<<<< HEAD
-    private_endpoint_connections: PrivateEndpointConnection = None
-=======
-    key_expiration_period_in_days: str
->>>>>>> ae1ab1d9
+    private_endpoint_connections: PrivateEndpointConnection
+    key_expiration_period_in_days: str