from dataclasses import dataclass
from enum import Enum
from typing import List, Optional

from azure.mgmt.storage import StorageManagementClient

from prowler.lib.logger import logger
from prowler.providers.azure.azure_provider import AzureProvider
from prowler.providers.azure.lib.service.service import AzureService


class Storage(AzureService):
    def __init__(self, provider: AzureProvider):
        super().__init__(StorageManagementClient, provider)
        self.storage_accounts = self._get_storage_accounts()
        self._get_blob_properties()
        self._get_file_share_properties()

    def _get_storage_accounts(self):
        logger.info("Storage - Getting storage accounts...")
        storage_accounts = {}
        for subscription, client in self.clients.items():
            try:
                storage_accounts.update({subscription: []})
                storage_accounts_list = client.storage_accounts.list()
                for storage_account in storage_accounts_list:
                    parts = storage_account.id.split("/")
                    if "resourceGroups" in parts:
                        resouce_name_index = parts.index("resourceGroups") + 1
                        resouce_group_name = parts[resouce_name_index]
                    else:
                        resouce_group_name = None
                    key_expiration_period_in_days = None
                    if storage_account.key_policy:
                        key_expiration_period_in_days = (
                            storage_account.key_policy.key_expiration_period_in_days
                        )
                    replication_settings = ReplicationSettings(storage_account.sku.name)
                    storage_accounts[subscription].append(
                        Account(
                            id=storage_account.id,
                            name=storage_account.name,
                            resouce_group_name=resouce_group_name,
                            enable_https_traffic_only=storage_account.enable_https_traffic_only,
                            infrastructure_encryption=storage_account.encryption.require_infrastructure_encryption,
                            allow_blob_public_access=storage_account.allow_blob_public_access,
                            network_rule_set=NetworkRuleSet(
                                bypass=getattr(
                                    storage_account.network_rule_set,
                                    "bypass",
                                    "AzureServices",
                                ),
                                default_action=getattr(
                                    storage_account.network_rule_set,
                                    "default_action",
                                    "Allow",
                                ),
                            ),
                            encryption_type=storage_account.encryption.key_source,
                            minimum_tls_version=storage_account.minimum_tls_version,
                            private_endpoint_connections=[
                                PrivateEndpointConnection(
                                    id=pec.id,
                                    name=pec.name,
                                    type=pec.type,
                                )
                                for pec in getattr(
                                    storage_account, "private_endpoint_connections", []
                                )
                            ],
                            key_expiration_period_in_days=key_expiration_period_in_days,
                            location=storage_account.location,
<<<<<<< HEAD
                            replication_settings=replication_settings,
=======
                            allow_cross_tenant_replication=getattr(
                                storage_account, "allow_cross_tenant_replication", True
                            ),
                            allow_shared_key_access=getattr(
                                storage_account, "allow_shared_key_access", True
                            ),
>>>>>>> 1b73ab2f
                        )
                    )
            except Exception as error:
                logger.error(
                    f"Subscription name: {subscription} -- {error.__class__.__name__}[{error.__traceback__.tb_lineno}]: {error}"
                )
        return storage_accounts

    def _get_blob_properties(self):
        logger.info("Storage - Getting blob properties...")
        try:
            for subscription, accounts in self.storage_accounts.items():
                client = self.clients[subscription]
                for account in accounts:
                    try:
                        properties = client.blob_services.get_service_properties(
                            account.resouce_group_name, account.name
                        )
                        container_delete_retention_policy = getattr(
                            properties, "container_delete_retention_policy", None
                        )
                        versioning_enabled = getattr(
                            properties, "is_versioning_enabled", False
                        )
                        account.blob_properties = BlobProperties(
                            id=properties.id,
                            name=properties.name,
                            type=properties.type,
                            default_service_version=properties.default_service_version,
                            container_delete_retention_policy=DeleteRetentionPolicy(
                                enabled=getattr(
                                    container_delete_retention_policy,
                                    "enabled",
                                    False,
                                ),
                                days=getattr(
                                    container_delete_retention_policy, "days", 0
                                ),
                            ),
                            versioning_enabled=versioning_enabled,
                        )
                    except Exception as error:
                        if (
                            "Blob is not supported for the account."
                            in str(error).strip()
                        ):
                            logger.warning(
                                f"Subscription name: {subscription} -- {error.__class__.__name__}[{error.__traceback__.tb_lineno}]: {error}"
                            )
                            continue
                        logger.error(
                            f"Subscription name: {subscription} -- {error.__class__.__name__}[{error.__traceback__.tb_lineno}]: {error}"
                        )

        except Exception as error:
            logger.error(
                f"Subscription name: {subscription} -- {error.__class__.__name__}[{error.__traceback__.tb_lineno}]: {error}"
            )

    def _get_file_share_properties(self):
        logger.info("Storage - Getting file share properties...")
        for subscription, accounts in self.storage_accounts.items():
            client = self.clients[subscription]
            for account in accounts:
                try:
                    service_properties = client.file_services.get_service_properties(
                        account.resouce_group_name, account.name
                    )
                    soft_delete_enabled = False
                    retention_days = 0
                    if (
                        hasattr(service_properties, "share_delete_retention_policy")
                        and service_properties.share_delete_retention_policy
                    ):
                        soft_delete_enabled = getattr(
                            service_properties.share_delete_retention_policy,
                            "enabled",
                            False,
                        )
                        retention_days = (
                            getattr(
                                service_properties.share_delete_retention_policy,
                                "days",
                                0,
                            )
                            if soft_delete_enabled
                            else 0
                        )

                    file_shares = client.file_shares.list(
                        account.resouce_group_name, account.name
                    )
                    account.file_shares = []
                    for file_share in file_shares:
                        account.file_shares.append(
                            FileShare(
                                id=file_share.id,
                                name=file_share.name,
                                soft_delete_enabled=soft_delete_enabled,
                                retention_days=retention_days,
                            )
                        )
                except Exception as error:
                    logger.error(
                        f"Subscription name: {subscription} -- {error.__class__.__name__}[{error.__traceback__.tb_lineno}]: {error}"
                    )


@dataclass
class DeleteRetentionPolicy:
    enabled: bool
    days: int


@dataclass
class BlobProperties:
    id: str
    name: str
    type: str
    default_service_version: str
    container_delete_retention_policy: DeleteRetentionPolicy
    versioning_enabled: bool = False


@dataclass
class NetworkRuleSet:
    bypass: str
    default_action: str


@dataclass
class PrivateEndpointConnection:
    id: str
    name: str
    type: str


class ReplicationSettings(Enum):
    STANDARD_LRS = "Standard_LRS"
    STANDARD_GRS = "Standard_GRS"
    STANDARD_RAGRS = "Standard_RAGRS"
    STANDARD_ZRS = "Standard_ZRS"
    PREMIUM_LRS = "Premium_LRS"
    PREMIUM_ZRS = "Premium_ZRS"
    STANDARD_GZRS = "Standard_GZRS"
    STANDARD_RAGZRS = "Standard_RAGZRS"


@dataclass
class Account:
    id: str
    name: str
    resouce_group_name: str
    enable_https_traffic_only: bool
    infrastructure_encryption: bool
    allow_blob_public_access: bool
    network_rule_set: NetworkRuleSet
    encryption_type: str
    minimum_tls_version: str
    private_endpoint_connections: List[PrivateEndpointConnection]
    key_expiration_period_in_days: str
    location: str
<<<<<<< HEAD
    replication_settings: ReplicationSettings = ReplicationSettings.STANDARD_LRS
    blob_properties: Optional[BlobProperties] = None
=======
    allow_cross_tenant_replication: bool = True
    allow_shared_key_access: bool = True
    blob_properties: Optional[BlobProperties] = None
    file_shares: list = None


@dataclass
class FileShare:
    id: str
    name: str
    soft_delete_enabled: bool
    retention_days: int
>>>>>>> 1b73ab2f
<|MERGE_RESOLUTION|>--- conflicted
+++ resolved
@@ -70,16 +70,14 @@
                             ],
                             key_expiration_period_in_days=key_expiration_period_in_days,
                             location=storage_account.location,
-<<<<<<< HEAD
                             replication_settings=replication_settings,
-=======
+                            ),
                             allow_cross_tenant_replication=getattr(
                                 storage_account, "allow_cross_tenant_replication", True
                             ),
                             allow_shared_key_access=getattr(
                                 storage_account, "allow_shared_key_access", True
                             ),
->>>>>>> 1b73ab2f
                         )
                     )
             except Exception as error:
@@ -242,10 +240,7 @@
     private_endpoint_connections: List[PrivateEndpointConnection]
     key_expiration_period_in_days: str
     location: str
-<<<<<<< HEAD
     replication_settings: ReplicationSettings = ReplicationSettings.STANDARD_LRS
-    blob_properties: Optional[BlobProperties] = None
-=======
     allow_cross_tenant_replication: bool = True
     allow_shared_key_access: bool = True
     blob_properties: Optional[BlobProperties] = None
@@ -257,5 +252,4 @@
     id: str
     name: str
     soft_delete_enabled: bool
-    retention_days: int
->>>>>>> 1b73ab2f
+    retention_days: int