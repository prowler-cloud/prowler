from dataclasses import dataclass
from typing import Any, Optional

from azure.identity import DefaultAzureCredential
from pydantic import BaseModel


class AzureIdentityInfo(BaseModel):
    identity_id: str = ""
    identity_type: str = ""
    tenant_ids: list[str] = []
    domain: str = "Unknown tenant domain (missing AAD permissions)"
    subscriptions: dict = {}


<<<<<<< HEAD
class AzureRegionConfig(BaseModel):
=======
class Azure_Region_Config(BaseModel):
>>>>>>> 06f988b8
    name: str = ""
    authority: str = None
    base_url: str = ""
    credential_scopes: list = []


@dataclass
class Azure_Audit_Info:
    credentials: DefaultAzureCredential
    identity: AzureIdentityInfo
    audit_resources: Optional[Any]
    audit_metadata: Optional[Any]
    audit_config: dict
<<<<<<< HEAD
    azure_region_config: AzureRegionConfig
=======
    azure_region_config: Azure_Region_Config
    locations: list[str]
>>>>>>> 06f988b8

    def __init__(
        self,
        credentials,
        identity,
        audit_metadata,
        audit_resources,
        audit_config,
        azure_region_config,
<<<<<<< HEAD
=======
        locations,
>>>>>>> 06f988b8
    ):
        self.credentials = credentials
        self.identity = identity
        self.audit_metadata = audit_metadata
        self.audit_resources = audit_resources
        self.audit_config = audit_config
<<<<<<< HEAD
        self.azure_region_config = azure_region_config
=======
        self.azure_region_config = azure_region_config
        self.locations = locations
>>>>>>> 06f988b8
<|MERGE_RESOLUTION|>--- conflicted
+++ resolved
@@ -13,11 +13,7 @@
     subscriptions: dict = {}
 
 
-<<<<<<< HEAD
 class AzureRegionConfig(BaseModel):
-=======
-class Azure_Region_Config(BaseModel):
->>>>>>> 06f988b8
     name: str = ""
     authority: str = None
     base_url: str = ""
@@ -31,12 +27,8 @@
     audit_resources: Optional[Any]
     audit_metadata: Optional[Any]
     audit_config: dict
-<<<<<<< HEAD
     azure_region_config: AzureRegionConfig
-=======
-    azure_region_config: Azure_Region_Config
     locations: list[str]
->>>>>>> 06f988b8
 
     def __init__(
         self,
@@ -46,19 +38,12 @@
         audit_resources,
         audit_config,
         azure_region_config,
-<<<<<<< HEAD
-=======
         locations,
->>>>>>> 06f988b8
     ):
         self.credentials = credentials
         self.identity = identity
         self.audit_metadata = audit_metadata
         self.audit_resources = audit_resources
         self.audit_config = audit_config
-<<<<<<< HEAD
         self.azure_region_config = azure_region_config
-=======
-        self.azure_region_config = azure_region_config
-        self.locations = locations
->>>>>>> 06f988b8
+        self.locations = locations