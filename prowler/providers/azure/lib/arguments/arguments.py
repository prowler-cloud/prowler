from argparse import ArgumentTypeError


def init_parser(self):
    """Init the Azure Provider CLI parser"""
    azure_parser = self.subparsers.add_parser(
        "azure", parents=[self.common_providers_parser], help="Azure Provider"
    )
    # Authentication Modes
    azure_auth_subparser = azure_parser.add_argument_group("Authentication Modes")
    azure_auth_modes_group = azure_auth_subparser.add_mutually_exclusive_group()
    azure_auth_modes_group.add_argument(
        "--az-cli-auth",
        action="store_true",
        help="Use Azure cli credentials to log in against azure",
    )
    azure_auth_modes_group.add_argument(
        "--sp-env-auth",
        action="store_true",
        help="Use service principal env variables authentication to log in against azure",
    )
    azure_auth_modes_group.add_argument(
        "--browser-auth",
        action="store_true",
        help="Use browser authentication to log in against Azure, --tenant-id is required for this option",
    )
    azure_auth_modes_group.add_argument(
        "--managed-identity-auth",
        action="store_true",
        help="Use managed identity authentication to log in against azure ",
    )
    # Subscriptions
    azure_subscriptions_subparser = azure_parser.add_argument_group("Subscriptions")
    azure_subscriptions_subparser.add_argument(
        "--subscription-ids",
        nargs="+",
        default=[],
        help="Azure Subscription IDs to be scanned by Prowler",
    )
    azure_parser.add_argument(
        "--tenant-id",
        nargs="?",
        default=None,
        help="Azure Tenant ID to be used with --browser-auth option",
    )
    # Regions
    azure_regions_subparser = azure_parser.add_argument_group("Regions")
    azure_regions_subparser.add_argument(
        "--azure-region",
        nargs="?",
        default="AzureCloud",
        type=validate_azure_region,
        help="Azure region from `az cloud list --output table`, by default AzureCloud",
    )
<<<<<<< HEAD
=======
    # 3rd Party Integrations
    azure_3rd_party_subparser = azure_parser.add_argument_group(
        "3rd Party Integrations"
    )
    azure_3rd_party_subparser.add_argument(
        "-N",
        "--shodan",
        nargs="?",
        default=None,
        help="Shodan API key used by check network_public_ip_shodan.",
    )
>>>>>>> 06f988b8


def validate_azure_region(region):
    """validate_azure_region validates if the region passed as argument is valid"""
    regions_allowed = [
        "AzureChinaCloud",
        "AzureUSGovernment",
        "AzureGermanCloud",
        "AzureCloud",
    ]
    if region not in regions_allowed:
        raise ArgumentTypeError(
            f"Region {region} not allowed, allowed regions are {' '.join(regions_allowed)}"
        )
    return region<|MERGE_RESOLUTION|>--- conflicted
+++ resolved
@@ -52,8 +52,6 @@
         type=validate_azure_region,
         help="Azure region from `az cloud list --output table`, by default AzureCloud",
     )
-<<<<<<< HEAD
-=======
     # 3rd Party Integrations
     azure_3rd_party_subparser = azure_parser.add_argument_group(
         "3rd Party Integrations"
@@ -65,7 +63,6 @@
         default=None,
         help="Shodan API key used by check network_public_ip_shodan.",
     )
->>>>>>> 06f988b8
 
 
 def validate_azure_region(region):
