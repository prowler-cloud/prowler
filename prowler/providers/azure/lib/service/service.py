from prowler.lib.logger import logger
from prowler.providers.azure.azure_provider_new import AzureProvider


class AzureService:
    def __init__(
        self,
        service: str,
        provider: AzureProvider,
    ):
        self.clients = self.__set_clients__(
<<<<<<< HEAD
            provider.identity.subscriptions,
            provider.session,
            service,
            provider.region_config,
        )

        self.subscriptions = provider.identity.subscriptions

    def __set_clients__(self, subscriptions, session, service, region_config):
=======
            audit_info.identity.subscriptions,
            audit_info.credentials,
            service,
            audit_info.azure_region_config,
        )

        self.subscriptions = audit_info.identity.subscriptions
        self.locations = audit_info.locations

        self.audit_config = audit_info.audit_config

    def __set_clients__(self, subscriptions, credentials, service, region_config):
>>>>>>> 06f988b8
        clients = {}
        try:
            for display_name, id in subscriptions.items():
                clients.update(
                    {
                        display_name: service(
<<<<<<< HEAD
                            credential=session,
=======
                            credential=credentials,
>>>>>>> 06f988b8
                            subscription_id=id,
                            base_url=region_config.base_url,
                            credential_scopes=region_config.credential_scopes,
                        )
                    }
                )
        except Exception as error:
            logger.error(
                f"{error.__class__.__name__}[{error.__traceback__.tb_lineno}]: {error}"
            )
        else:
            return clients<|MERGE_RESOLUTION|>--- conflicted
+++ resolved
@@ -9,7 +9,6 @@
         provider: AzureProvider,
     ):
         self.clients = self.__set_clients__(
-<<<<<<< HEAD
             provider.identity.subscriptions,
             provider.session,
             service,
@@ -17,33 +16,19 @@
         )
 
         self.subscriptions = provider.identity.subscriptions
+        # TODO: review locations
+        self.locations = provider.locations
+
+        self.audit_config = provider.audit_config
 
     def __set_clients__(self, subscriptions, session, service, region_config):
-=======
-            audit_info.identity.subscriptions,
-            audit_info.credentials,
-            service,
-            audit_info.azure_region_config,
-        )
-
-        self.subscriptions = audit_info.identity.subscriptions
-        self.locations = audit_info.locations
-
-        self.audit_config = audit_info.audit_config
-
-    def __set_clients__(self, subscriptions, credentials, service, region_config):
->>>>>>> 06f988b8
         clients = {}
         try:
             for display_name, id in subscriptions.items():
                 clients.update(
                     {
                         display_name: service(
-<<<<<<< HEAD
                             credential=session,
-=======
-                            credential=credentials,
->>>>>>> 06f988b8
                             subscription_id=id,
                             base_url=region_config.base_url,
                             credential_scopes=region_config.credential_scopes,
