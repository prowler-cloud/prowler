from prowler.lib.logger import logger
from prowler.providers.azure.azure_provider import AzureProvider


class AzureService:
    def __init__(
        self,
        service: str,
        provider: AzureProvider,
    ):
        self.clients = self.__set_clients__(
            provider.identity.subscriptions,
            provider.session,
            service,
            provider.region_config,
        )

        self.subscriptions = provider.identity.subscriptions
<<<<<<< HEAD
=======
        self.locations = provider.locations
>>>>>>> b48b3a5e
        self.audit_config = provider.audit_config

    def __set_clients__(self, subscriptions, session, service, region_config):
        clients = {}
        try:
            for display_name, id in subscriptions.items():
                clients.update(
                    {
                        display_name: service(
                            credential=session,
                            subscription_id=id,
                            base_url=region_config.base_url,
                            credential_scopes=region_config.credential_scopes,
                        )
                    }
                )
        except Exception as error:
            logger.error(
                f"{error.__class__.__name__}[{error.__traceback__.tb_lineno}]: {error}"
            )
        else:
            return clients<|MERGE_RESOLUTION|>--- conflicted
+++ resolved
@@ -16,10 +16,7 @@
         )
 
         self.subscriptions = provider.identity.subscriptions
-<<<<<<< HEAD
-=======
         self.locations = provider.locations
->>>>>>> b48b3a5e
         self.audit_config = provider.audit_config
 
     def __set_clients__(self, subscriptions, session, service, region_config):
