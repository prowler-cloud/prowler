from pydantic import BaseModel

from prowler.lib.logger import logger
from prowler.providers.microsoft365.lib.service.service import Microsoft365Service
from prowler.providers.microsoft365.microsoft365_provider import Microsoft365Provider


class Defender(Microsoft365Service):
    def __init__(self, provider: Microsoft365Provider):
        super().__init__(provider)
        self.powershell.execute("Connect-ExchangeOnline -Credential $Credential")
        self.malware_policies = self._get_malware_filter_policy()

    def _get_malware_filter_policy(self):
        logger.info("Microsoft365 - Getting Defender malware filter policy...")
        malware_policy = self.powershell.execute(
            "Get-MalwareFilterPolicy | ConvertTo-Json"
        )
        if isinstance(malware_policy, dict):
            malware_policy = [malware_policy]
        malware_policies = []
        try:
            for policy in malware_policy:
                malware_policies.append(
                    DefenderMalwarePolicy(
                        enable_file_filter=policy.get("EnableFileFilter", True),
                        identity=policy.get("Identity", ""),
<<<<<<< HEAD
                        enable_internal_sender_admin_notifications=policy.get(
                            "EnableInternalSenderAdminNotifications", False
                        ),
                        internal_sender_admin_address=policy.get(
                            "InternalSenderAdminAddress", ""
                        ),
=======
>>>>>>> 88cb45e6
                    )
                )
        except Exception as error:
            logger.error(
                f"{error.__class__.__name__}[{error.__traceback__.tb_lineno}]: {error}"
            )
        return malware_policies


class DefenderMalwarePolicy(BaseModel):
    enable_file_filter: bool
    identity: str
    enable_internal_sender_admin_notifications: bool
    internal_sender_admin_address: str<|MERGE_RESOLUTION|>--- conflicted
+++ resolved
@@ -25,15 +25,12 @@
                     DefenderMalwarePolicy(
                         enable_file_filter=policy.get("EnableFileFilter", True),
                         identity=policy.get("Identity", ""),
-<<<<<<< HEAD
                         enable_internal_sender_admin_notifications=policy.get(
                             "EnableInternalSenderAdminNotifications", False
                         ),
                         internal_sender_admin_address=policy.get(
                             "InternalSenderAdminAddress", ""
                         ),
-=======
->>>>>>> 88cb45e6
                     )
                 )
         except Exception as error:
