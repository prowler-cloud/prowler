from pydantic import BaseModel

from prowler.lib.logger import logger
from prowler.providers.microsoft365.lib.service.service import Microsoft365Service
from prowler.providers.microsoft365.microsoft365_provider import Microsoft365Provider


class Defender(Microsoft365Service):
    def __init__(self, provider: Microsoft365Provider):
        super().__init__(provider)
        self.powershell.execute("Connect-ExchangeOnline -Credential $Credential")
        self.malware_policies = self._get_malware_filter_policy()

    def _get_malware_filter_policy(self):
        logger.info("Microsoft365 - Getting Defender malware filter policy...")
        malware_policy = self.powershell.execute(
            "Get-MalwareFilterPolicy | ConvertTo-Json"
        )
        malware_policies = []
        try:
<<<<<<< HEAD
            malware_policy = DefenderMalwarePolicy(
                enable_file_filter=malware_policy.get("EnableFileFilter", True),
                identity=malware_policy.get("Identity", ""),
                enable_internal_sender_admin_notifications=malware_policy.get(
                    "EnableInternalSenderAdminNotifications", False
                ),
                internal_sender_admin_address=malware_policy.get(
                    "InternalSenderAdminAddress", ""
                ),
            )
=======
            for policy in malware_policy:
                malware_policies.append(
                    DefenderMalwarePolicy(
                        enable_file_filter=policy.get("EnableFileFilter", True),
                        identity=malware_policy.get("Identity", ""),
                    )
                )
>>>>>>> 09814975
        except Exception as error:
            logger.error(
                f"{error.__class__.__name__}[{error.__traceback__.tb_lineno}]: {error}"
            )
        return malware_policies


class DefenderMalwarePolicy(BaseModel):
    enable_file_filter: bool
<<<<<<< HEAD
    identity: str
    enable_internal_sender_admin_notifications: bool
    internal_sender_admin_address: str
=======
    identity: str
>>>>>>> 09814975
<|MERGE_RESOLUTION|>--- conflicted
+++ resolved
@@ -18,26 +18,19 @@
         )
         malware_policies = []
         try:
-<<<<<<< HEAD
-            malware_policy = DefenderMalwarePolicy(
-                enable_file_filter=malware_policy.get("EnableFileFilter", True),
-                identity=malware_policy.get("Identity", ""),
-                enable_internal_sender_admin_notifications=malware_policy.get(
-                    "EnableInternalSenderAdminNotifications", False
-                ),
-                internal_sender_admin_address=malware_policy.get(
-                    "InternalSenderAdminAddress", ""
-                ),
-            )
-=======
             for policy in malware_policy:
                 malware_policies.append(
                     DefenderMalwarePolicy(
                         enable_file_filter=policy.get("EnableFileFilter", True),
-                        identity=malware_policy.get("Identity", ""),
+                        identity=policy.get("Identity", ""),
+                        enable_internal_sender_admin_notifications=policy.get(
+                            "EnableInternalSenderAdminNotifications", False
+                        ),
+                        internal_sender_admin_address=policy.get(
+                            "InternalSenderAdminAddress", ""
+                        ),
                     )
                 )
->>>>>>> 09814975
         except Exception as error:
             logger.error(
                 f"{error.__class__.__name__}[{error.__traceback__.tb_lineno}]: {error}"
@@ -47,10 +40,6 @@
 
 class DefenderMalwarePolicy(BaseModel):
     enable_file_filter: bool
-<<<<<<< HEAD
     identity: str
     enable_internal_sender_admin_notifications: bool
-    internal_sender_admin_address: str
-=======
-    identity: str
->>>>>>> 09814975
+    internal_sender_admin_address: str