--- conflicted
+++ resolved
@@ -18,20 +18,14 @@
         attributes = loop.run_until_complete(
             gather(
                 self._get_authorization_policy(),
-<<<<<<< HEAD
                 self._get_conditional_access_policies(),
-=======
                 self._get_admin_consent_policy(),
->>>>>>> 8a76fea3
             )
         )
 
         self.authorization_policy = attributes[0]
-<<<<<<< HEAD
         self.conditional_access_policies = attributes[1]
-=======
-        self.admin_consent_policy = attributes[1]
->>>>>>> 8a76fea3
+        self.admin_consent_policy = attributes[2]
 
     async def _get_authorization_policy(self):
         logger.info("Entra - Getting authorization policy...")
@@ -91,10 +85,8 @@
             logger.error(
                 f"{error.__class__.__name__}[{error.__traceback__.tb_lineno}]: {error}"
             )
-
         return authorization_policy
 
-<<<<<<< HEAD
     async def _get_conditional_access_policies(self):
         logger.info("Entra - Getting conditional access policies...")
 
@@ -240,7 +232,12 @@
                         getattr(policy, "state", "disabled")
                     ),
                 )
-=======
+        except Exception as error:
+            logger.error(
+                f"{error.__class__.__name__}[{error.__traceback__.tb_lineno}]: {error}"
+            )
+        return conditional_access_policies
+
     async def _get_admin_consent_policy(self):
         logger.info("Entra - Getting group settings...")
         admin_consent_policy = None
@@ -252,13 +249,11 @@
                 email_reminders_to_reviewers=policy.reminders_enabled,
                 duration_in_days=policy.request_duration_in_days,
             )
->>>>>>> 8a76fea3
         except Exception as error:
             logger.error(
                 f"{error.__class__.__name__}[{error.__traceback__.tb_lineno}]: {error}"
             )
-<<<<<<< HEAD
-        return conditional_access_policies
+        return admin_consent_policy
 
 
 class ConditionalAccessPolicyState(Enum):
@@ -329,10 +324,6 @@
     session_controls: SessionControls
     grant_controls: GrantControls
     state: ConditionalAccessPolicyState
-=======
-
-        return admin_consent_policy
->>>>>>> 8a76fea3
 
 
 class DefaultUserRolePermissions(BaseModel):
@@ -352,7 +343,13 @@
     default_user_role_permissions: Optional[DefaultUserRolePermissions]
 
 
-<<<<<<< HEAD
+class AdminConsentPolicy(BaseModel):
+    admin_consent_enabled: bool
+    notify_reviewers: bool
+    email_reminders_to_reviewers: bool
+    duration_in_days: int
+
+
 class AdminRoles(Enum):
     APPLICATION_ADMINISTRATOR = "9b895d92-2cd3-44c7-9d02-a6ac2d5ea5c3"
     AUTHENTICATION_ADMINISTRATOR = "c4e39bd9-1100-46d3-8c65-fb160da0071f"
@@ -368,11 +365,4 @@
     PRIVILEGED_ROLE_ADMINISTRATOR = "e8611ab8-c189-46e8-94e1-60213ab1f814"
     SECURITY_ADMINISTRATOR = "194ae4cb-b126-40b2-bd5b-6091b380977d"
     SHAREPOINT_ADMINISTRATOR = "f28a1f50-f6e7-4571-818b-6a12f2af6b6c"
-    USER_ADMINISTRATOR = "fe930be7-5e62-47db-91af-98c3a49a38b1"
-=======
-class AdminConsentPolicy(BaseModel):
-    admin_consent_enabled: bool
-    notify_reviewers: bool
-    email_reminders_to_reviewers: bool
-    duration_in_days: int
->>>>>>> 8a76fea3
+    USER_ADMINISTRATOR = "fe930be7-5e62-47db-91af-98c3a49a38b1"