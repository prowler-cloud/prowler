from asyncio import gather, get_event_loop
from enum import Enum
from typing import List, Optional

from pydantic import BaseModel

from prowler.lib.logger import logger
from prowler.providers.microsoft365.lib.service.service import Microsoft365Service
from prowler.providers.microsoft365.microsoft365_provider import Microsoft365Provider


class Entra(Microsoft365Service):
    def __init__(self, provider: Microsoft365Provider):
        super().__init__(provider)

        loop = get_event_loop()
        self.tenant_domain = provider.identity.tenant_domain
        attributes = loop.run_until_complete(
            gather(
                self._get_authorization_policy(),
                self._get_conditional_access_policies(),
                self._get_admin_consent_policy(),
                self._get_groups(),
            )
        )

        self.authorization_policy = attributes[0]
        self.conditional_access_policies = attributes[1]
        self.admin_consent_policy = attributes[2]
        self.groups = attributes[3]

    async def _get_authorization_policy(self):
        logger.info("Entra - Getting authorization policy...")
        authorization_policy = None
        try:
            auth_policy = await self.client.policies.authorization_policy.get()

            default_user_role_permissions = getattr(
                auth_policy, "default_user_role_permissions", None
            )

            authorization_policy = AuthorizationPolicy(
                id=auth_policy.id,
                name=auth_policy.display_name,
                description=auth_policy.description,
                default_user_role_permissions=DefaultUserRolePermissions(
                    allowed_to_create_apps=getattr(
                        default_user_role_permissions,
                        "allowed_to_create_apps",
                        None,
                    ),
                    allowed_to_create_security_groups=getattr(
                        default_user_role_permissions,
                        "allowed_to_create_security_groups",
                        None,
                    ),
                    allowed_to_create_tenants=getattr(
                        default_user_role_permissions,
                        "allowed_to_create_tenants",
                        None,
                    ),
                    allowed_to_read_bitlocker_keys_for_owned_device=getattr(
                        default_user_role_permissions,
                        "allowed_to_read_bitlocker_keys_for_owned_device",
                        None,
                    ),
                    allowed_to_read_other_users=getattr(
                        default_user_role_permissions,
                        "allowed_to_read_other_users",
                        None,
                    ),
                    odata_type=getattr(
                        default_user_role_permissions, "odata_type", None
                    ),
                    permission_grant_policies_assigned=[
                        policy_assigned
                        for policy_assigned in getattr(
                            default_user_role_permissions,
                            "permission_grant_policies_assigned",
                            [],
                        )
                    ],
                ),
            )
        except Exception as error:
            logger.error(
                f"{error.__class__.__name__}[{error.__traceback__.tb_lineno}]: {error}"
            )
        return authorization_policy

    async def _get_conditional_access_policies(self):
        logger.info("Entra - Getting conditional access policies...")
        conditional_access_policies = {}
        try:
            conditional_access_policies_list = (
                await self.client.identity.conditional_access.policies.get()
            )
            for policy in conditional_access_policies_list.value:
                conditional_access_policies[policy.id] = ConditionalAccessPolicy(
                    id=policy.id,
                    display_name=policy.display_name,
                    conditions=Conditions(
                        application_conditions=ApplicationsConditions(
                            included_applications=[
                                application
                                for application in getattr(
                                    policy.conditions.applications,
                                    "include_applications",
                                    [],
                                )
                            ],
                            excluded_applications=[
                                application
                                for application in getattr(
                                    policy.conditions.applications,
                                    "exclude_applications",
                                    [],
                                )
                            ],
                        ),
                        user_conditions=UsersConditions(
                            included_groups=[
                                group
                                for group in getattr(
                                    policy.conditions.users,
                                    "include_groups",
                                    [],
                                )
                            ],
                            excluded_groups=[
                                group
                                for group in getattr(
                                    policy.conditions.users,
                                    "exclude_groups",
                                    [],
                                )
                            ],
                            included_users=[
                                user
                                for user in getattr(
                                    policy.conditions.users,
                                    "include_users",
                                    [],
                                )
                            ],
                            excluded_users=[
                                user
                                for user in getattr(
                                    policy.conditions.users,
                                    "exclude_users",
                                    [],
                                )
                            ],
                            included_roles=[
                                role
                                for role in getattr(
                                    policy.conditions.users,
                                    "include_roles",
                                    [],
                                )
                            ],
                            excluded_roles=[
                                role
                                for role in getattr(
                                    policy.conditions.users,
                                    "exclude_roles",
                                    [],
                                )
                            ],
                        ),
                    ),
                    grant_controls=GrantControls(
                        built_in_controls=(
                            [
                                ConditionalAccessGrantControl(control.value)
                                for control in getattr(
                                    policy.grant_controls, "built_in_controls", {}
                                )
                            ]
                            if policy.grant_controls
                            else []
<<<<<<< HEAD
                        ),
                        operator=(
                            GrantControlOperator(
                                getattr(policy.grant_controls, "operator", "AND")
                            )
                        ),
=======
                        )
>>>>>>> 0ed2baca
                    ),
                    session_controls=SessionControls(
                        persistent_browser=PersistentBrowser(
                            is_enabled=(
                                policy.session_controls.persistent_browser.is_enabled
                                if policy.session_controls
                                and policy.session_controls.persistent_browser
                                else False
                            ),
                            mode=(
                                policy.session_controls.persistent_browser.mode
                                if policy.session_controls
                                and policy.session_controls.persistent_browser
                                else "always"
                            ),
                        ),
                        sign_in_frequency=SignInFrequency(
                            is_enabled=(
                                policy.session_controls.sign_in_frequency.is_enabled
                                if policy.session_controls
                                and policy.session_controls.sign_in_frequency
                                else False
                            ),
                            frequency=(
                                policy.session_controls.sign_in_frequency.value
                                if policy.session_controls
                                and policy.session_controls.sign_in_frequency
                                else None
                            ),
                            type=(
                                SignInFrequencyType(
                                    policy.session_controls.sign_in_frequency.type
                                )
                                if policy.session_controls
                                and policy.session_controls.sign_in_frequency
                                and policy.session_controls.sign_in_frequency.type
                                else None
                            ),
                            interval=(
                                SignInFrequencyInterval(
                                    policy.session_controls.sign_in_frequency.frequency_interval
                                )
                                if policy.session_controls
                                and policy.session_controls.sign_in_frequency
                                else None
                            ),
                        ),
                    ),
                    state=ConditionalAccessPolicyState(
                        getattr(policy, "state", "disabled")
                    ),
                )
        except Exception as error:
            logger.error(
                f"{error.__class__.__name__}[{error.__traceback__.tb_lineno}]: {error}"
            )
        return conditional_access_policies

    async def _get_admin_consent_policy(self):
        logger.info("Entra - Getting group settings...")
        admin_consent_policy = None
        try:
            policy = await self.client.policies.admin_consent_request_policy.get()
            admin_consent_policy = AdminConsentPolicy(
                admin_consent_enabled=policy.is_enabled,
                notify_reviewers=policy.notify_reviewers,
                email_reminders_to_reviewers=policy.reminders_enabled,
                duration_in_days=policy.request_duration_in_days,
            )
        except Exception as error:
            logger.error(
                f"{error.__class__.__name__}[{error.__traceback__.tb_lineno}]: {error}"
            )
        return admin_consent_policy

    async def _get_groups(self):
        logger.info("Entra - Getting groups...")
        groups = []
        try:
            groups_data = await self.client.groups.get()
            for group in groups_data.value:
                groups.append(
                    Group(
                        id=group.id,
                        name=group.display_name,
                        groupTypes=group.group_types,
                        membershipRule=group.membership_rule,
                    )
                )
        except Exception as error:
            logger.error(
                f"{error.__class__.__name__}[{error.__traceback__.tb_lineno}]: {error}"
            )
        return groups


class ConditionalAccessPolicyState(Enum):
    ENABLED = "enabled"
    DISABLED = "disabled"
    ENABLED_FOR_REPORTING = "enabledForReportingButNotEnforced"


class ApplicationsConditions(BaseModel):
    included_applications: List[str]
    excluded_applications: List[str]


class UsersConditions(BaseModel):
    included_groups: List[str]
    excluded_groups: List[str]
    included_users: List[str]
    excluded_users: List[str]
    included_roles: List[str]
    excluded_roles: List[str]


class Conditions(BaseModel):
    application_conditions: Optional[ApplicationsConditions]
    user_conditions: Optional[UsersConditions]


class PersistentBrowser(BaseModel):
    is_enabled: bool
    mode: str


class SignInFrequencyInterval(Enum):
    TIME_BASED = "timeBased"
    EVERY_TIME = "everyTime"


class SignInFrequencyType(Enum):
    HOURS = "hours"
    DAYS = "days"


class SignInFrequency(BaseModel):
    is_enabled: bool
    frequency: Optional[int]
    type: Optional[SignInFrequencyType]
    interval: Optional[SignInFrequencyInterval]


class SessionControls(BaseModel):
    persistent_browser: PersistentBrowser
    sign_in_frequency: SignInFrequency


class ConditionalAccessGrantControl(Enum):
    MFA = "mfa"
    BLOCK = "block"
<<<<<<< HEAD
    DOMAIN_JOINED_DEVICE = "domainJoinedDevice"


class GrantControlOperator(Enum):
    AND = "AND"
    OR = "OR"
=======
>>>>>>> 0ed2baca


class GrantControls(BaseModel):
    built_in_controls: List[ConditionalAccessGrantControl]
<<<<<<< HEAD
    operator: GrantControlOperator
=======
>>>>>>> 0ed2baca


class ConditionalAccessPolicy(BaseModel):
    id: str
    display_name: str
    conditions: Conditions
    session_controls: SessionControls
    grant_controls: GrantControls
    state: ConditionalAccessPolicyState


class DefaultUserRolePermissions(BaseModel):
    allowed_to_create_apps: Optional[bool]
    allowed_to_create_security_groups: Optional[bool]
    allowed_to_create_tenants: Optional[bool]
    allowed_to_read_bitlocker_keys_for_owned_device: Optional[bool]
    allowed_to_read_other_users: Optional[bool]
    odata_type: Optional[str]
    permission_grant_policies_assigned: Optional[List[str]] = None


class AuthorizationPolicy(BaseModel):
    id: str
    name: str
    description: str
    default_user_role_permissions: Optional[DefaultUserRolePermissions]


class Group(BaseModel):
    id: str
    name: str
    groupTypes: List[str]
    membershipRule: Optional[str]


class AdminConsentPolicy(BaseModel):
    admin_consent_enabled: bool
    notify_reviewers: bool
    email_reminders_to_reviewers: bool
    duration_in_days: int


class AdminRoles(Enum):
    APPLICATION_ADMINISTRATOR = "9b895d92-2cd3-44c7-9d02-a6ac2d5ea5c3"
    AUTHENTICATION_ADMINISTRATOR = "c4e39bd9-1100-46d3-8c65-fb160da0071f"
    BILLING_ADMINISTRATOR = "b0f54661-2d74-4c50-afa3-1ec803f12efe"
    CLOUD_APPLICATION_ADMINISTRATOR = "158c047a-c907-4556-b7ef-446551a6b5f7"
    CONDITIONAL_ACCESS_ADMINISTRATOR = "b1be1c3e-b65d-4f19-8427-f6fa0d97feb9"
    EXCHANGE_ADMINISTRATOR = "29232cdf-9323-42fd-ade2-1d097af3e4de"
    GLOBAL_ADMINISTRATOR = "62e90394-69f5-4237-9190-012177145e10"
    GLOBAL_READER = "f2ef992c-3afb-46b9-b7cf-a126ee74c451"
    HELPDESK_ADMINISTRATOR = "729827e3-9c14-49f7-bb1b-9608f156bbb8"
    PASSWORD_ADMINISTRATOR = "966707d0-3269-4727-9be2-8c3a10f19b9d"
    PRIVILEGED_AUTHENTICATION_ADMINISTRATOR = "7be44c8a-adaf-4e2a-84d6-ab2649e08a13"
    PRIVILEGED_ROLE_ADMINISTRATOR = "e8611ab8-c189-46e8-94e1-60213ab1f814"
    SECURITY_ADMINISTRATOR = "194ae4cb-b126-40b2-bd5b-6091b380977d"
    SHAREPOINT_ADMINISTRATOR = "f28a1f50-f6e7-4571-818b-6a12f2af6b6c"
    USER_ADMINISTRATOR = "fe930be7-5e62-47db-91af-98c3a49a38b1"<|MERGE_RESOLUTION|>--- conflicted
+++ resolved
@@ -179,16 +179,12 @@
                             ]
                             if policy.grant_controls
                             else []
-<<<<<<< HEAD
                         ),
                         operator=(
                             GrantControlOperator(
                                 getattr(policy.grant_controls, "operator", "AND")
                             )
                         ),
-=======
-                        )
->>>>>>> 0ed2baca
                     ),
                     session_controls=SessionControls(
                         persistent_browser=PersistentBrowser(
@@ -340,23 +336,17 @@
 class ConditionalAccessGrantControl(Enum):
     MFA = "mfa"
     BLOCK = "block"
-<<<<<<< HEAD
     DOMAIN_JOINED_DEVICE = "domainJoinedDevice"
 
 
 class GrantControlOperator(Enum):
     AND = "AND"
     OR = "OR"
-=======
->>>>>>> 0ed2baca
 
 
 class GrantControls(BaseModel):
     built_in_controls: List[ConditionalAccessGrantControl]
-<<<<<<< HEAD
     operator: GrantControlOperator
-=======
->>>>>>> 0ed2baca
 
 
 class ConditionalAccessPolicy(BaseModel):
