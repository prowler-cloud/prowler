--- conflicted
+++ resolved
@@ -18,24 +18,18 @@
         attributes = loop.run_until_complete(
             gather(
                 self._get_authorization_policy(),
-<<<<<<< HEAD
                 self._get_organization(),
-=======
                 self._get_conditional_access_policies(),
                 self._get_admin_consent_policy(),
                 self._get_groups(),
->>>>>>> 5d1abb36
             )
         )
 
         self.authorization_policy = attributes[0]
-<<<<<<< HEAD
-        self.organizations = attributes[1]
-=======
         self.conditional_access_policies = attributes[1]
         self.admin_consent_policy = attributes[2]
         self.groups = attributes[3]
->>>>>>> 5d1abb36
+        self.organizations = attributes[4]
 
     async def _get_authorization_policy(self):
         logger.info("Entra - Getting authorization policy...")
@@ -96,7 +90,156 @@
             )
         return authorization_policy
 
-<<<<<<< HEAD
+    async def _get_conditional_access_policies(self):
+        logger.info("Entra - Getting conditional access policies...")
+        conditional_access_policies = {}
+        try:
+            conditional_access_policies_list = (
+                await self.client.identity.conditional_access.policies.get()
+            )
+            for policy in conditional_access_policies_list.value:
+                conditional_access_policies[policy.id] = ConditionalAccessPolicy(
+                    id=policy.id,
+                    display_name=policy.display_name,
+                    conditions=Conditions(
+                        application_conditions=ApplicationsConditions(
+                            included_applications=[
+                                application
+                                for application in getattr(
+                                    policy.conditions.applications,
+                                    "include_applications",
+                                    [],
+                                )
+                            ],
+                            excluded_applications=[
+                                application
+                                for application in getattr(
+                                    policy.conditions.applications,
+                                    "exclude_applications",
+                                    [],
+                                )
+                            ],
+                        ),
+                        user_conditions=UsersConditions(
+                            included_groups=[
+                                group
+                                for group in getattr(
+                                    policy.conditions.users,
+                                    "include_groups",
+                                    [],
+                                )
+                            ],
+                            excluded_groups=[
+                                group
+                                for group in getattr(
+                                    policy.conditions.users,
+                                    "exclude_groups",
+                                    [],
+                                )
+                            ],
+                            included_users=[
+                                user
+                                for user in getattr(
+                                    policy.conditions.users,
+                                    "include_users",
+                                    [],
+                                )
+                            ],
+                            excluded_users=[
+                                user
+                                for user in getattr(
+                                    policy.conditions.users,
+                                    "exclude_users",
+                                    [],
+                                )
+                            ],
+                            included_roles=[
+                                role
+                                for role in getattr(
+                                    policy.conditions.users,
+                                    "include_roles",
+                                    [],
+                                )
+                            ],
+                            excluded_roles=[
+                                role
+                                for role in getattr(
+                                    policy.conditions.users,
+                                    "exclude_roles",
+                                    [],
+                                )
+                            ],
+                        ),
+                    ),
+                    grant_controls=GrantControls(
+                        built_in_controls=(
+                            [
+                                ConditionalAccessGrantControl(control.value)
+                                for control in getattr(
+                                    policy.grant_controls, "built_in_controls", {}
+                                )
+                            ]
+                            if policy.grant_controls
+                            else []
+                        )
+                    ),
+                    session_controls=SessionControls(
+                        persistent_browser=PersistentBrowser(
+                            is_enabled=(
+                                policy.session_controls.persistent_browser.is_enabled
+                                if policy.session_controls
+                                and policy.session_controls.persistent_browser
+                                else False
+                            ),
+                            mode=(
+                                policy.session_controls.persistent_browser.mode
+                                if policy.session_controls
+                                and policy.session_controls.persistent_browser
+                                else "always"
+                            ),
+                        ),
+                        sign_in_frequency=SignInFrequency(
+                            is_enabled=(
+                                policy.session_controls.sign_in_frequency.is_enabled
+                                if policy.session_controls
+                                and policy.session_controls.sign_in_frequency
+                                else False
+                            ),
+                            frequency=(
+                                policy.session_controls.sign_in_frequency.value
+                                if policy.session_controls
+                                and policy.session_controls.sign_in_frequency
+                                else None
+                            ),
+                            type=(
+                                SignInFrequencyType(
+                                    policy.session_controls.sign_in_frequency.type
+                                )
+                                if policy.session_controls
+                                and policy.session_controls.sign_in_frequency
+                                and policy.session_controls.sign_in_frequency.type
+                                else None
+                            ),
+                            interval=(
+                                SignInFrequencyInterval(
+                                    policy.session_controls.sign_in_frequency.frequency_interval
+                                )
+                                if policy.session_controls
+                                and policy.session_controls.sign_in_frequency
+                                else None
+                            ),
+                        ),
+                    ),
+                    state=ConditionalAccessPolicyState(
+                        getattr(policy, "state", "disabled")
+                    ),
+                )
+        except Exception as error:
+            logger.error(
+                f"{error.__class__.__name__}[{error.__traceback__.tb_lineno}]: {error}"
+            )
+        return conditional_access_policies
+
     async def _get_organization(self):
         logger.info("Entra - Getting organizations...")
         organizations = []
@@ -115,156 +258,12 @@
                     on_premises_sync_enabled=sync_enabled,
                 )
                 organizations.append(organization)
-=======
-    async def _get_conditional_access_policies(self):
-        logger.info("Entra - Getting conditional access policies...")
-        conditional_access_policies = {}
-        try:
-            conditional_access_policies_list = (
-                await self.client.identity.conditional_access.policies.get()
-            )
-            for policy in conditional_access_policies_list.value:
-                conditional_access_policies[policy.id] = ConditionalAccessPolicy(
-                    id=policy.id,
-                    display_name=policy.display_name,
-                    conditions=Conditions(
-                        application_conditions=ApplicationsConditions(
-                            included_applications=[
-                                application
-                                for application in getattr(
-                                    policy.conditions.applications,
-                                    "include_applications",
-                                    [],
-                                )
-                            ],
-                            excluded_applications=[
-                                application
-                                for application in getattr(
-                                    policy.conditions.applications,
-                                    "exclude_applications",
-                                    [],
-                                )
-                            ],
-                        ),
-                        user_conditions=UsersConditions(
-                            included_groups=[
-                                group
-                                for group in getattr(
-                                    policy.conditions.users,
-                                    "include_groups",
-                                    [],
-                                )
-                            ],
-                            excluded_groups=[
-                                group
-                                for group in getattr(
-                                    policy.conditions.users,
-                                    "exclude_groups",
-                                    [],
-                                )
-                            ],
-                            included_users=[
-                                user
-                                for user in getattr(
-                                    policy.conditions.users,
-                                    "include_users",
-                                    [],
-                                )
-                            ],
-                            excluded_users=[
-                                user
-                                for user in getattr(
-                                    policy.conditions.users,
-                                    "exclude_users",
-                                    [],
-                                )
-                            ],
-                            included_roles=[
-                                role
-                                for role in getattr(
-                                    policy.conditions.users,
-                                    "include_roles",
-                                    [],
-                                )
-                            ],
-                            excluded_roles=[
-                                role
-                                for role in getattr(
-                                    policy.conditions.users,
-                                    "exclude_roles",
-                                    [],
-                                )
-                            ],
-                        ),
-                    ),
-                    grant_controls=GrantControls(
-                        built_in_controls=(
-                            [
-                                ConditionalAccessGrantControl(control.value)
-                                for control in getattr(
-                                    policy.grant_controls, "built_in_controls", {}
-                                )
-                            ]
-                            if policy.grant_controls
-                            else []
-                        )
-                    ),
-                    session_controls=SessionControls(
-                        persistent_browser=PersistentBrowser(
-                            is_enabled=(
-                                policy.session_controls.persistent_browser.is_enabled
-                                if policy.session_controls
-                                and policy.session_controls.persistent_browser
-                                else False
-                            ),
-                            mode=(
-                                policy.session_controls.persistent_browser.mode
-                                if policy.session_controls
-                                and policy.session_controls.persistent_browser
-                                else "always"
-                            ),
-                        ),
-                        sign_in_frequency=SignInFrequency(
-                            is_enabled=(
-                                policy.session_controls.sign_in_frequency.is_enabled
-                                if policy.session_controls
-                                and policy.session_controls.sign_in_frequency
-                                else False
-                            ),
-                            frequency=(
-                                policy.session_controls.sign_in_frequency.value
-                                if policy.session_controls
-                                and policy.session_controls.sign_in_frequency
-                                else None
-                            ),
-                            type=(
-                                SignInFrequencyType(
-                                    policy.session_controls.sign_in_frequency.type
-                                )
-                                if policy.session_controls
-                                and policy.session_controls.sign_in_frequency
-                                and policy.session_controls.sign_in_frequency.type
-                                else None
-                            ),
-                            interval=(
-                                SignInFrequencyInterval(
-                                    policy.session_controls.sign_in_frequency.frequency_interval
-                                )
-                                if policy.session_controls
-                                and policy.session_controls.sign_in_frequency
-                                else None
-                            ),
-                        ),
-                    ),
-                    state=ConditionalAccessPolicyState(
-                        getattr(policy, "state", "disabled")
-                    ),
-                )
         except Exception as error:
             logger.error(
                 f"{error.__class__.__name__}[{error.__traceback__.tb_lineno}]: {error}"
             )
-        return conditional_access_policies
+
+        return organizations
 
     async def _get_admin_consent_policy(self):
         logger.info("Entra - Getting group settings...")
@@ -297,15 +296,10 @@
                         membershipRule=group.membership_rule,
                     )
                 )
->>>>>>> 5d1abb36
         except Exception as error:
             logger.error(
                 f"{error.__class__.__name__}[{error.__traceback__.tb_lineno}]: {error}"
             )
-<<<<<<< HEAD
-
-        return organizations
-=======
         return groups
 
 
@@ -377,7 +371,6 @@
     session_controls: SessionControls
     grant_controls: GrantControls
     state: ConditionalAccessPolicyState
->>>>>>> 5d1abb36
 
 
 class DefaultUserRolePermissions(BaseModel):
@@ -397,12 +390,12 @@
     default_user_role_permissions: Optional[DefaultUserRolePermissions]
 
 
-<<<<<<< HEAD
 class Organization(BaseModel):
     id: str
     name: str
     on_premises_sync_enabled: bool
-=======
+
+
 class Group(BaseModel):
     id: str
     name: str
@@ -432,5 +425,4 @@
     PRIVILEGED_ROLE_ADMINISTRATOR = "e8611ab8-c189-46e8-94e1-60213ab1f814"
     SECURITY_ADMINISTRATOR = "194ae4cb-b126-40b2-bd5b-6091b380977d"
     SHAREPOINT_ADMINISTRATOR = "f28a1f50-f6e7-4571-818b-6a12f2af6b6c"
-    USER_ADMINISTRATOR = "fe930be7-5e62-47db-91af-98c3a49a38b1"
->>>>>>> 5d1abb36
+    USER_ADMINISTRATOR = "fe930be7-5e62-47db-91af-98c3a49a38b1"