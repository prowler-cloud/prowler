--- conflicted
+++ resolved
@@ -21,11 +21,8 @@
 
 class GithubAppIdentityInfo(BaseModel):
     app_id: str
-<<<<<<< HEAD
     app_name: str
-=======
     installations: list[str]
->>>>>>> 6918a754
 
 
 class GithubOutputOptions(ProviderOutputOptions):
