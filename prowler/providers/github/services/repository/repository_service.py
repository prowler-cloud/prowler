--- conflicted
+++ resolved
@@ -57,13 +57,10 @@
                     allow_force_pushes = True
                     branch_deletion = True
                     require_code_owner_reviews = False
-<<<<<<< HEAD
                     require_signed_commits = False
-=======
                     status_checks = False
                     enforce_admins = False
                     conversation_resolution = False
->>>>>>> 31cb3589
                     try:
                         branch = repo.get_branch(default_branch)
                         if branch.protected:
@@ -113,13 +110,10 @@
                             allow_force_pushes = None
                             branch_deletion = None
                             require_code_owner_reviews = None
-<<<<<<< HEAD
                             require_signed_commits = None
-=======
                             status_checks = None
                             enforce_admins = None
                             conversation_resolution = None
->>>>>>> 31cb3589
                             logger.error(
                                 f"{error.__class__.__name__}[{error.__traceback__.tb_lineno}]: {error}"
                             )
@@ -155,11 +149,8 @@
                         codeowners_exists=codeowners_exists,
                         require_code_owner_reviews=require_code_owner_reviews,
                         secret_scanning_enabled=secret_scanning_enabled,
-<<<<<<< HEAD
                         require_signed_commits=require_signed_commits,
-=======
                         delete_branch_on_merge=delete_branch_on_merge,
->>>>>>> 31cb3589
                     )
 
         except Exception as error:
@@ -189,9 +180,6 @@
     codeowners_exists: Optional[bool]
     require_code_owner_reviews: Optional[bool]
     secret_scanning_enabled: Optional[bool]
-<<<<<<< HEAD
     require_signed_commits: Optional[bool]
-=======
     delete_branch_on_merge: Optional[bool]
-    conversation_resolution: Optional[bool]
->>>>>>> 31cb3589
+    conversation_resolution: Optional[bool]