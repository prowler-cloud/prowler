from typing import Optional

from pydantic import BaseModel

from prowler.lib.logger import logger
from prowler.providers.github.lib.service.service import GithubService


class Repository(GithubService):
    def __init__(self, provider):
        super().__init__(__class__.__name__, provider)
        self.repositories = self._list_repositories()

    def _file_exists(self, repo, filename):
        """Check if a file exists in the repository. Returns True if exists, False if not, None if error."""
        try:
            return repo.get_contents(filename) is not None
        except Exception as error:
            if "404" in str(error):
                return False
            else:
                logger.error(
                    f"{error.__class__.__name__}[{error.__traceback__.tb_lineno}]: {error}"
                )
                return None

    def _list_repositories(self):
        logger.info("Repository - Listing Repositories...")
        repos = {}
        try:
            for client in self.clients:
                for repo in client.get_user().get_repos():
                    default_branch = repo.default_branch
                    securitymd_exists = self._file_exists(repo, "SECURITY.md")
                    # CODEOWNERS file can be in .github/, root, or docs/
                    # https://docs.github.com/en/repositories/managing-your-repositorys-settings-and-features/customizing-your-repository/about-code-owners#codeowners-file-location
                    codeowners_paths = [
                        ".github/CODEOWNERS",
                        "CODEOWNERS",
                        "docs/CODEOWNERS",
                    ]
                    codeowners_exists = False
                    for path in codeowners_paths:
                        if self._file_exists(repo, path):
                            codeowners_exists = True
                            break
                    delete_branch_on_merge = (
                        repo.delete_branch_on_merge
                        if repo.delete_branch_on_merge is not None
                        else False
                    )

                    require_pr = False
                    approval_cnt = 0
                    branch_protection = False
                    required_linear_history = False
                    allow_force_pushes = True
                    branch_deletion = True
                    require_code_owner_reviews = False
                    status_checks = False
                    enforce_admins = False
                    conversation_resolution = False
                    try:
                        branch = repo.get_branch(default_branch)
                        if branch.protected:
                            protection = branch.get_protection()
                            if protection:
                                require_pr = (
                                    protection.required_pull_request_reviews is not None
                                )
                                approval_cnt = (
                                    protection.required_pull_request_reviews.required_approving_review_count
                                    if require_pr
                                    else 0
                                )
                                required_linear_history = (
                                    protection.required_linear_history
                                )
                                allow_force_pushes = protection.allow_force_pushes
                                branch_deletion = protection.allow_deletions
                                status_checks = (
                                    protection.required_status_checks is not None
                                )
                                enforce_admins = protection.enforce_admins
                                conversation_resolution = (
                                    protection.required_conversation_resolution
                                )
                                branch_protection = True
                                require_code_owner_reviews = (
                                    protection.required_pull_request_reviews.require_code_owner_reviews
                                    if require_pr
                                    else False
                                )
                    except Exception as error:
                        # If the branch is not found, it is not protected
                        if "404" in str(error):
                            logger.warning(
                                f"{error.__class__.__name__}[{error.__traceback__.tb_lineno}]: {error}"
                            )
                        # Any other error, we cannot know if the branch is protected or not
                        else:
                            require_pr = None
                            approval_cnt = None
                            branch_protection = None
                            required_linear_history = None
                            allow_force_pushes = None
                            branch_deletion = None
                            require_code_owner_reviews = None
                            status_checks = None
                            enforce_admins = None
                            conversation_resolution = None
                            logger.error(
                                f"{error.__class__.__name__}[{error.__traceback__.tb_lineno}]: {error}"
                            )

                    secret_scanning_enabled = False
                    dependabot_alerts_enabled = False
                    try:
                        if repo.security_and_analysis:
                            secret_scanning_enabled = (
                                repo.security_and_analysis.secret_scanning.status
                                == "enabled"
                            )
                        try:
                            # Use get_dependabot_alerts to check if Dependabot alerts are enabled,
                            #   but this is slow because it retries 403 errors.
                            repo.get_dependabot_alerts()[0]
                            # If the call succeeds, Dependabot is enabled (even if no alerts)
                            dependabot_alerts_enabled = True
                        except Exception as dependabot_error:
                            error_str = str(dependabot_error)
                            if (
                                "403" in error_str
                                and "Dependabot alerts are disabled for this repository."
                                in error_str
                            ):
                                dependabot_alerts_enabled = False
                            elif "403" in error_str or "404" in error_str:
                                dependabot_alerts_enabled = None
                            else:
                                logger.error(
                                    f"Dependabot detection error in repo {repo.name}: {dependabot_error}"
                                )
                                dependabot_alerts_enabled = None
                    except Exception as error:
                        logger.error(
                            f"Secret scanning or Dependabot detection error in repo {repo.name}: {error}"
                        )
                        secret_scanning_enabled = None
                        dependabot_alerts_enabled = None
                    repos[repo.id] = Repo(
                        id=repo.id,
                        name=repo.name,
                        full_name=repo.full_name,
                        default_branch=repo.default_branch,
                        private=repo.private,
                        securitymd=securitymd_exists,
                        require_pull_request=require_pr,
                        approval_count=approval_cnt,
                        required_linear_history=required_linear_history,
                        allow_force_pushes=allow_force_pushes,
                        default_branch_deletion=branch_deletion,
                        status_checks=status_checks,
                        enforce_admins=enforce_admins,
                        conversation_resolution=conversation_resolution,
                        default_branch_protection=branch_protection,
                        codeowners_exists=codeowners_exists,
                        require_code_owner_reviews=require_code_owner_reviews,
                        secret_scanning_enabled=secret_scanning_enabled,
<<<<<<< HEAD
                        dependabot_alerts_enabled=dependabot_alerts_enabled,
=======
                        delete_branch_on_merge=delete_branch_on_merge,
>>>>>>> 31cb3589
                    )

        except Exception as error:
            logger.error(
                f"{error.__class__.__name__}[{error.__traceback__.tb_lineno}]: {error}"
            )
        return repos


class Repo(BaseModel):
    """Model for Github Repository"""

    id: int
    name: str
    full_name: str
    default_branch_protection: Optional[bool]
    default_branch: str
    private: bool
    securitymd: Optional[bool]
    require_pull_request: Optional[bool]
    required_linear_history: Optional[bool]
    allow_force_pushes: Optional[bool]
    default_branch_deletion: Optional[bool]
    status_checks: Optional[bool]
    enforce_admins: Optional[bool]
    approval_count: Optional[int]
    codeowners_exists: Optional[bool]
    require_code_owner_reviews: Optional[bool]
    secret_scanning_enabled: Optional[bool]
<<<<<<< HEAD
    dependabot_alerts_enabled: Optional[bool]
=======
    delete_branch_on_merge: Optional[bool]
    conversation_resolution: Optional[bool]
>>>>>>> 31cb3589
<|MERGE_RESOLUTION|>--- conflicted
+++ resolved
@@ -167,11 +167,8 @@
                         codeowners_exists=codeowners_exists,
                         require_code_owner_reviews=require_code_owner_reviews,
                         secret_scanning_enabled=secret_scanning_enabled,
-<<<<<<< HEAD
                         dependabot_alerts_enabled=dependabot_alerts_enabled,
-=======
                         delete_branch_on_merge=delete_branch_on_merge,
->>>>>>> 31cb3589
                     )
 
         except Exception as error:
@@ -201,9 +198,6 @@
     codeowners_exists: Optional[bool]
     require_code_owner_reviews: Optional[bool]
     secret_scanning_enabled: Optional[bool]
-<<<<<<< HEAD
     dependabot_alerts_enabled: Optional[bool]
-=======
     delete_branch_on_merge: Optional[bool]
-    conversation_resolution: Optional[bool]
->>>>>>> 31cb3589
+    conversation_resolution: Optional[bool]