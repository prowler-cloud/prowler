--- conflicted
+++ resolved
@@ -134,8 +134,5 @@
     status_checks: Optional[bool]
     enforce_admins: Optional[bool]
     approval_count: Optional[int]
-<<<<<<< HEAD
     delete_branch_on_merge: Optional[bool]
-=======
-    conversation_resolution: Optional[bool]
->>>>>>> 451b3609
+    conversation_resolution: Optional[bool]