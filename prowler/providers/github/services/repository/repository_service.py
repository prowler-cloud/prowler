from typing import Optional

from pydantic import BaseModel

from prowler.lib.logger import logger
from prowler.providers.github.lib.service.service import GithubService


class Repository(GithubService):
    def __init__(self, provider):
        super().__init__(__class__.__name__, provider)
        self.repositories = self._list_repositories()

    def _file_exists(self, repo, filename):
        """Check if a file exists in the repository. Returns True if exists, False if not, None if error."""
        try:
            return repo.get_contents(filename) is not None
        except Exception as error:
            if "404" in str(error):
                return False
            else:
                logger.error(
                    f"{error.__class__.__name__}[{error.__traceback__.tb_lineno}]: {error}"
                )
                return None

    def _list_repositories(self):
        logger.info("Repository - Listing Repositories...")
        repos = {}
        try:
            for client in self.clients:
                for repo in client.get_user().get_repos():
                    default_branch = repo.default_branch
                    securitymd_exists = self._file_exists(repo, "SECURITY.md")
                    # CODEOWNERS file can be in .github/, root, or docs/
                    # https://docs.github.com/en/repositories/managing-your-repositorys-settings-and-features/customizing-your-repository/about-code-owners#codeowners-file-location
                    codeowners_paths = [
                        ".github/CODEOWNERS",
                        "CODEOWNERS",
                        "docs/CODEOWNERS",
                    ]
                    codeowners_files = [
                        self._file_exists(repo, path) for path in codeowners_paths
                    ]
                    if True in codeowners_files:
                        codeowners_exists = True
                    elif all(file is None for file in codeowners_files):
                        codeowners_exists = None
                    else:
                        codeowners_exists = False
                    delete_branch_on_merge = (
                        repo.delete_branch_on_merge
                        if repo.delete_branch_on_merge is not None
                        else False
                    )

                    require_pr = False
                    approval_cnt = 0
                    branch_protection = False
                    required_linear_history = False
                    allow_force_pushes = True
                    branch_deletion = True
                    require_code_owner_reviews = False
                    status_checks = False
                    enforce_admins = False
                    conversation_resolution = False
                    try:
                        branch = repo.get_branch(default_branch)
                        if branch.protected:
                            protection = branch.get_protection()
                            if protection:
                                require_pr = (
                                    protection.required_pull_request_reviews is not None
                                )
                                approval_cnt = (
                                    protection.required_pull_request_reviews.required_approving_review_count
                                    if require_pr
                                    else 0
                                )
                                required_linear_history = (
                                    protection.required_linear_history
                                )
                                allow_force_pushes = protection.allow_force_pushes
                                branch_deletion = protection.allow_deletions
                                status_checks = (
                                    protection.required_status_checks is not None
                                )
                                enforce_admins = protection.enforce_admins
                                conversation_resolution = (
                                    protection.required_conversation_resolution
                                )
                                branch_protection = True
                                require_code_owner_reviews = (
                                    protection.required_pull_request_reviews.require_code_owner_reviews
                                    if require_pr
                                    else False
                                )
                    except Exception as error:
                        # If the branch is not found, it is not protected
                        if "404" in str(error):
                            logger.warning(
                                f"{error.__class__.__name__}[{error.__traceback__.tb_lineno}]: {error}"
                            )
                        # Any other error, we cannot know if the branch is protected or not
                        else:
                            require_pr = None
                            approval_cnt = None
                            branch_protection = None
                            required_linear_history = None
                            allow_force_pushes = None
                            branch_deletion = None
                            require_code_owner_reviews = None
                            status_checks = None
                            enforce_admins = None
                            conversation_resolution = None
                            logger.error(
                                f"{error.__class__.__name__}[{error.__traceback__.tb_lineno}]: {error}"
                            )

                    secret_scanning_enabled = False
                    dependabot_alerts_enabled = False
                    try:
                        if (
                            repo.security_and_analysis
                            and repo.security_and_analysis.secret_scanning
                        ):
                            secret_scanning_enabled = (
                                repo.security_and_analysis.secret_scanning.status
                                == "enabled"
                            )
                        try:
                            # Use get_dependabot_alerts to check if Dependabot alerts are enabled
                            repo.get_dependabot_alerts()[0]
                            # If the call succeeds, Dependabot is enabled (even if no alerts)
                            dependabot_alerts_enabled = True
                        except Exception as dependabot_error:
                            error_str = str(dependabot_error)
                            if (
                                "403" in error_str
                                and "Dependabot alerts are disabled for this repository."
                                in error_str
                            ):
                                dependabot_alerts_enabled = False
                            elif "403" in error_str or "404" in error_str:
                                dependabot_alerts_enabled = None
                            else:
                                logger.error(
                                    f"Dependabot detection error in repo {repo.name}: {dependabot_error}"
                                )
                                dependabot_alerts_enabled = None
                    except Exception as error:
                        logger.error(
<<<<<<< HEAD
                            f"Secret scanning or Dependabot detection error in repo {repo.name}: {error}"
=======
                            f"{error.__class__.__name__}[{error.__traceback__.tb_lineno}]: {error}"
>>>>>>> b24d9c15
                        )
                        secret_scanning_enabled = None
                        dependabot_alerts_enabled = None
                    repos[repo.id] = Repo(
                        id=repo.id,
                        name=repo.name,
                        full_name=repo.full_name,
                        default_branch=repo.default_branch,
                        private=repo.private,
                        securitymd=securitymd_exists,
                        require_pull_request=require_pr,
                        approval_count=approval_cnt,
                        required_linear_history=required_linear_history,
                        allow_force_pushes=allow_force_pushes,
                        default_branch_deletion=branch_deletion,
                        status_checks=status_checks,
                        enforce_admins=enforce_admins,
                        conversation_resolution=conversation_resolution,
                        default_branch_protection=branch_protection,
                        codeowners_exists=codeowners_exists,
                        require_code_owner_reviews=require_code_owner_reviews,
                        secret_scanning_enabled=secret_scanning_enabled,
                        dependabot_alerts_enabled=dependabot_alerts_enabled,
                        delete_branch_on_merge=delete_branch_on_merge,
                    )

        except Exception as error:
            logger.error(
                f"{error.__class__.__name__}[{error.__traceback__.tb_lineno}]: {error}"
            )
        return repos


class Repo(BaseModel):
    """Model for Github Repository"""

    id: int
    name: str
    full_name: str
    default_branch_protection: Optional[bool]
    default_branch: str
    private: bool
    securitymd: Optional[bool]
    require_pull_request: Optional[bool]
    required_linear_history: Optional[bool]
    allow_force_pushes: Optional[bool]
    default_branch_deletion: Optional[bool]
    status_checks: Optional[bool]
    enforce_admins: Optional[bool]
    approval_count: Optional[int]
    codeowners_exists: Optional[bool]
    require_code_owner_reviews: Optional[bool]
    secret_scanning_enabled: Optional[bool]
    dependabot_alerts_enabled: Optional[bool]
    delete_branch_on_merge: Optional[bool]
    conversation_resolution: Optional[bool]<|MERGE_RESOLUTION|>--- conflicted
+++ resolved
@@ -150,11 +150,7 @@
                                 dependabot_alerts_enabled = None
                     except Exception as error:
                         logger.error(
-<<<<<<< HEAD
-                            f"Secret scanning or Dependabot detection error in repo {repo.name}: {error}"
-=======
                             f"{error.__class__.__name__}[{error.__traceback__.tb_lineno}]: {error}"
->>>>>>> b24d9c15
                         )
                         secret_scanning_enabled = None
                         dependabot_alerts_enabled = None
