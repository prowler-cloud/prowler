# Prowler SDK Changelog

All notable changes to the **Prowler SDK** are documented in this file.

<<<<<<< HEAD
<<<<<<< HEAD
=======
=======
>>>>>>> a0f9136c
## [v5.14.0] (Prowler UNRELEASED)

### Added
- GitHub provider check `organization_default_repository_permission_strict` [(#8785)](https://github.com/prowler-cloud/prowler/pull/8785)
<<<<<<< HEAD
=======
- `codepipeline_project_repo_private` check for AWS provider [(#5915)](https://github.com/prowler-cloud/prowler/pull/5915)

### Changed
- Update AWS Direct Connect service metadata to new format [(#8855)](https://github.com/prowler-cloud/prowler/pull/8855)
- Update AWS DRS service metadata to new format [(#8870)](https://github.com/prowler-cloud/prowler/pull/8870)
- Update AWS DynamoDB service metadata to new format [(#8871)](https://github.com/prowler-cloud/prowler/pull/8871)
>>>>>>> a0f9136c

---

## [v5.13.1] (Prowler UNRELEASED)

### Fixed
- Add `resource_name` for checks under `logging` for the GCP provider [(#9023)](https://github.com/prowler-cloud/prowler/pull/9023)
<<<<<<< HEAD


---

>>>>>>> e694b0f63 (fix(gcp): set unknown for resource name under metric resources (#9023))
=======
- Fix `ec2_instance_with_outdated_ami` check to handle None AMIs [(#9046)](https://github.com/prowler-cloud/prowler/pull/9046)
- Handle timestamp when transforming compliance findings in CCC [(#9042)](https://github.com/prowler-cloud/prowler/pull/9042)

---

>>>>>>> a0f9136c
## [v5.13.0] (Prowler v5.13.0)

### Added
- Support for AdditionalURLs in outputs [(#8651)](https://github.com/prowler-cloud/prowler/pull/8651)
- Support for markdown metadata fields in Dashboard [(#8667)](https://github.com/prowler-cloud/prowler/pull/8667)
- `ec2_instance_with_outdated_ami` check for AWS provider [(#6910)](https://github.com/prowler-cloud/prowler/pull/6910)
- LLM provider using `promptfoo` [(#8555)](https://github.com/prowler-cloud/prowler/pull/8555)
- Documentation for renaming checks [(#8717)](https://github.com/prowler-cloud/prowler/pull/8717)
- Add explicit "name" field for each compliance framework and include "FRAMEWORK" and "NAME" in CSV output [(#7920)](https://github.com/prowler-cloud/prowler/pull/7920)
- Add C5 compliance framework for the AWS provider [(#8830)](https://github.com/prowler-cloud/prowler/pull/8830)
- Equality validation for CheckID, filename and classname [(#8690)](https://github.com/prowler-cloud/prowler/pull/8690)
- Improve logging for Security Hub integration [(#8608)](https://github.com/prowler-cloud/prowler/pull/8608)
- Oracle Cloud provider with CIS 3.0 benchmark [(#8893)](https://github.com/prowler-cloud/prowler/pull/8893)
- Support for Atlassian Document Format (ADF) in Jira integration [(#8878)](https://github.com/prowler-cloud/prowler/pull/8878)
- Add Common Cloud Controls for AWS, Azure and GCP [(#8000)](https://github.com/prowler-cloud/prowler/pull/8000)
- Improve Provider documentation guide [(#8430)](https://github.com/prowler-cloud/prowler/pull/8430)
- `cloudstorage_bucket_lifecycle_management_enabled` check for GCP provider [(#8936)](https://github.com/prowler-cloud/prowler/pull/8936)

### Changed

- Update AWS Neptune service metadata to new format [(#8494)](https://github.com/prowler-cloud/prowler/pull/8494)
- Update AWS Config service metadata to new format [(#8641)](https://github.com/prowler-cloud/prowler/pull/8641)
- Update AWS Account service metadata to new format [(#8715)](https://github.com/prowler-cloud/prowler/pull/8715)
- Update AWS AccessAnalyzer service metadata to new format [(#8688)](https://github.com/prowler-cloud/prowler/pull/8688)
- Update AWS Api Gateway V2 service metadata to new format [(#8719)](https://github.com/prowler-cloud/prowler/pull/8719)
- Update AWS AppSync service metadata to new format [(#8721)](https://github.com/prowler-cloud/prowler/pull/8721)
- Update AWS ACM service metadata to new format [(#8716)](https://github.com/prowler-cloud/prowler/pull/8716)
- HTML output now properly renders markdown syntax in Risk and Recommendation fields [(#8727)](https://github.com/prowler-cloud/prowler/pull/8727)
- Update `moto` dependency from 5.0.28 to 5.1.11 [(#7100)](https://github.com/prowler-cloud/prowler/pull/7100)
- Update AWS AppStream service metadata to new format [(#8789)](https://github.com/prowler-cloud/prowler/pull/8789)
- Update AWS API Gateway service metadata to new format [(#8788)](https://github.com/prowler-cloud/prowler/pull/8788)
- Update AWS Athena service metadata to new format [(#8790)](https://github.com/prowler-cloud/prowler/pull/8790)
- Update AWS CloudTrail service metadata to new format [(#8831)](https://github.com/prowler-cloud/prowler/pull/8831)
- Update AWS Auto Scaling service metadata to new format [(#8824)](https://github.com/prowler-cloud/prowler/pull/8824)
- Update AWS Backup service metadata to new format [(#8826)](https://github.com/prowler-cloud/prowler/pull/8826)
- Update AWS CloudFormation service metadata to new format [(#8828)](https://github.com/prowler-cloud/prowler/pull/8828)
- Update AWS Lambda service metadata to new format [(#8825)](https://github.com/prowler-cloud/prowler/pull/8825)
- Update AWS DLM service metadata to new format [(#8860)](https://github.com/prowler-cloud/prowler/pull/8860)
- Update AWS DMS service metadata to new format [(#8861)](https://github.com/prowler-cloud/prowler/pull/8861)
- Update AWS Directory Service service metadata to new format [(#8859)](https://github.com/prowler-cloud/prowler/pull/8859)
- Update AWS CloudFront service metadata to new format [(#8829)](https://github.com/prowler-cloud/prowler/pull/8829)
- Deprecate user authentication for M365 provider [(#8865)](https://github.com/prowler-cloud/prowler/pull/8865)
- Update AWS EFS service metadata to new format [(#8889)](https://github.com/prowler-cloud/prowler/pull/8889)

### Fixed
- Fix SNS topics showing empty AWS_ResourceID in Quick Inventory output [(#8762)](https://github.com/prowler-cloud/prowler/issues/8762)
- Fix HTML Markdown output for long strings [(#8803)](https://github.com/prowler-cloud/prowler/pull/8803)
- Prowler ThreatScore scoring calculation CLI [(#8582)](https://github.com/prowler-cloud/prowler/pull/8582)
- Add missing attributes for Mitre Attack AWS, Azure and GCP [(#8907)](https://github.com/prowler-cloud/prowler/pull/8907)
- Fix KeyError in CloudSQL and Monitoring services in GCP provider [(#8909)](https://github.com/prowler-cloud/prowler/pull/8909)
- Fix Value Errors in Entra service for M365 provider [(#8919)](https://github.com/prowler-cloud/prowler/pull/8919)
- Fix ResourceName in GCP provider [(#8928)](https://github.com/prowler-cloud/prowler/pull/8928)
- Fix KeyError in `elb_ssl_listeners_use_acm_certificate` check and handle None cluster version in `eks_cluster_uses_a_supported_version` check [(#8791)](https://github.com/prowler-cloud/prowler/pull/8791)
- Fix file extension parsing for compliance reports [(#8791)](https://github.com/prowler-cloud/prowler/pull/8791)
- Added user pagination to Entra and Admincenter services [(#8858)](https://github.com/prowler-cloud/prowler/pull/8858)

---

## [v5.12.1] (Prowler v5.12.1)

### Fixed
- Replaced old check id with new ones for compliance files [(#8682)](https://github.com/prowler-cloud/prowler/pull/8682)
- `firehose_stream_encrypted_at_rest` check false positives and new api call in kafka service [(#8599)](https://github.com/prowler-cloud/prowler/pull/8599)
- Replace defender rules policies key to use old name [(#8702)](https://github.com/prowler-cloud/prowler/pull/8702)

---

## [v5.12.0] (Prowler v5.12.0)

### Added
- Add more fields for the Jira ticket and handle custom fields errors [(#8601)](https://github.com/prowler-cloud/prowler/pull/8601)
- Support labels on Jira tickets [(#8603)](https://github.com/prowler-cloud/prowler/pull/8603)
- Add finding url and tenant info inside Jira tickets [(#8607)](https://github.com/prowler-cloud/prowler/pull/8607)
- Get Jira Project's metadata [(#8630)](https://github.com/prowler-cloud/prowler/pull/8630)
- Get Jira projects from test_connection [(#8634)](https://github.com/prowler-cloud/prowler/pull/8634)
- `AdditionalUrls` field in CheckMetadata [(#8590)](https://github.com/prowler-cloud/prowler/pull/8590)
- Support color for MANUAL finidngs in Jira tickets [(#8642)](https://github.com/prowler-cloud/prowler/pull/8642)
- `--excluded-checks-file` flag [(#8301)](https://github.com/prowler-cloud/prowler/pull/8301)
- Send finding in Jira integration with the needed values [(#8648)](https://github.com/prowler-cloud/prowler/pull/8648)
- Add language enforcement for Jira requests [(#8674)](https://github.com/prowler-cloud/prowler/pull/8674)
- MongoDB Atlas provider with 10 security checks [(#8312)](https://github.com/prowler-cloud/prowler/pull/8312)
  - `clusters_authentication_enabled` - Ensure clusters have authentication enabled
  - `clusters_backup_enabled` - Ensure clusters have backup enabled
  - `clusters_encryption_at_rest_enabled` - Ensure clusters have encryption at rest enabled
  - `clusters_tls_enabled` - Ensure clusters have TLS authentication required
  - `organizations_api_access_list_required` - Ensure organization requires API access list
  - `organizations_mfa_required` - Ensure organization requires MFA
  - `organizations_security_contact_defined` - Ensure organization has security contact defined
  - `organizations_service_account_secrets_expiration` - Ensure organization has maximum period expiration for service account secrets
  - `projects_auditing_enabled` - Ensure database auditing is enabled
  - `projects_network_access_list_exposed_to_internet` - Ensure project network access list is not exposed to internet

### Changed
- Rename ftp and mongo checks to follow pattern `ec2_securitygroup_allow_ingress_from_internet_to_tcp_port_*` [(#8293)](https://github.com/prowler-cloud/prowler/pull/8293)

### Fixed
- Renamed `AdditionalUrls` to `AdditionalURLs` field in CheckMetadata [(#8639)](https://github.com/prowler-cloud/prowler/pull/8639)
- TypeError from Python 3.9 in Security Hub module by updating type annotations [(#8619)](https://github.com/prowler-cloud/prowler/pull/8619)
- KeyError when SecurityGroups field is missing in MemoryDB check [(#8666)](https://github.com/prowler-cloud/prowler/pull/8666)
- NoneType error in Opensearch, Firehose and Cognito checks [(#8670)](https://github.com/prowler-cloud/prowler/pull/8670)

---

## [v5.11.0] (Prowler v5.11.0)

### Added
- Certificate authentication for M365 provider [(#8404)](https://github.com/prowler-cloud/prowler/pull/8404)
- `vm_sufficient_daily_backup_retention_period` check for Azure provider [(#8200)](https://github.com/prowler-cloud/prowler/pull/8200)
- `vm_jit_access_enabled` check for Azure provider [(#8202)](https://github.com/prowler-cloud/prowler/pull/8202)
- Bedrock AgentCore privilege escalation combination for AWS provider [(#8526)](https://github.com/prowler-cloud/prowler/pull/8526)
- Add User Email and APP name/installations information in GitHub provider [(#8501)](https://github.com/prowler-cloud/prowler/pull/8501)
- Remove standalone iam:PassRole from privesc detection and add missing patterns [(#8530)](https://github.com/prowler-cloud/prowler/pull/8530)
- Support session/profile/role/static credentials in Security Hub integration [(#8539)](https://github.com/prowler-cloud/prowler/pull/8539)
- `eks_cluster_deletion_protection_enabled` check for AWS provider [(#8536)](https://github.com/prowler-cloud/prowler/pull/8536)
- ECS privilege escalation patterns (StartTask and RunTask) for AWS provider [(#8541)](https://github.com/prowler-cloud/prowler/pull/8541)
- Resource Explorer enumeration v2 API actions in `cloudtrail_threat_detection_enumeration` check [(#8557)](https://github.com/prowler-cloud/prowler/pull/8557)
- `apim_threat_detection_llm_jacking` check for Azure provider [(#8571)](https://github.com/prowler-cloud/prowler/pull/8571)
- GCP `--skip-api-check` command line flag [(#8575)](https://github.com/prowler-cloud/prowler/pull/8575)

### Changed
- Refine kisa isms-p compliance mapping [(#8479)](https://github.com/prowler-cloud/prowler/pull/8479)
- Improve AWS Security Hub region check using multiple threads [(#8365)](https://github.com/prowler-cloud/prowler/pull/8365)

### Fixed
- Resource metadata error in `s3_bucket_shadow_resource_vulnerability` check [(#8572)](https://github.com/prowler-cloud/prowler/pull/8572)
- GitHub App authentication through API fails with auth_method validation error [(#8587)](https://github.com/prowler-cloud/prowler/pull/8587)
- AWS resource-arn filtering [(#8533)](https://github.com/prowler-cloud/prowler/pull/8533)
- GitHub App authentication for GitHub provider [(#8529)](https://github.com/prowler-cloud/prowler/pull/8529)
- List all accessible organizations in GitHub provider [(#8535)](https://github.com/prowler-cloud/prowler/pull/8535)
- Only evaluate enabled accounts in `entra_users_mfa_capable` check [(#8544)](https://github.com/prowler-cloud/prowler/pull/8544)
- GitHub Personal Access Token authentication fails without `user:email` scope [(#8580)](https://github.com/prowler-cloud/prowler/pull/8580)

---

## [v5.10.2] (Prowler v5.10.2)

### Fixed
- Order requirements by ID in Prowler ThreatScore AWS compliance framework [(#8495)](https://github.com/prowler-cloud/prowler/pull/8495)
- Add explicit resource name to GCP and Azure Defender checks [(#8352)](https://github.com/prowler-cloud/prowler/pull/8352)
- Validation errors in Azure and M365 providers [(#8353)](https://github.com/prowler-cloud/prowler/pull/8353)
- Azure `app_http_logs_enabled` check false positives [(#8507)](https://github.com/prowler-cloud/prowler/pull/8507)
- Azure `storage_geo_redundant_enabled` check false positives [(#8504)](https://github.com/prowler-cloud/prowler/pull/8504)
- AWS `kafka_cluster_is_public` check false positives [(#8514)](https://github.com/prowler-cloud/prowler/pull/8514)
- List all accessible repositories in GitHub [(#8522)](https://github.com/prowler-cloud/prowler/pull/8522)
- GitHub CIS 1.0 Compliance Reports [(#8519)](https://github.com/prowler-cloud/prowler/pull/8519)

---

## [v5.10.1] (Prowler v5.10.1)

### Fixed
- Remove invalid requirements from CIS 1.0 for GitHub provider [(#8472)](https://github.com/prowler-cloud/prowler/pull/8472)

---

## [v5.10.0] (Prowler v5.10.0)

### Added
- `bedrock_api_key_no_administrative_privileges` check for AWS provider [(#8321)](https://github.com/prowler-cloud/prowler/pull/8321)
- `bedrock_api_key_no_long_term_credentials` check for AWS provider [(#8396)](https://github.com/prowler-cloud/prowler/pull/8396)
- Support App Key Content in GitHub provider [(#8271)](https://github.com/prowler-cloud/prowler/pull/8271)
- CIS 4.0 for the Azure provider [(#7782)](https://github.com/prowler-cloud/prowler/pull/7782)
- `vm_desired_sku_size` check for Azure provider [(#8191)](https://github.com/prowler-cloud/prowler/pull/8191)
- `vm_scaleset_not_empty` check for Azure provider [(#8192)](https://github.com/prowler-cloud/prowler/pull/8192)
- GitHub repository and organization scoping support with `--repository/respositories` and `--organization/organizations` flags [(#8329)](https://github.com/prowler-cloud/prowler/pull/8329)
- GCP provider retry configuration [(#8412)](https://github.com/prowler-cloud/prowler/pull/8412)
- `s3_bucket_shadow_resource_vulnerability` check for AWS provider [(#8398)](https://github.com/prowler-cloud/prowler/pull/8398)
- Use `trivy` as engine for IaC provider [(#8466)](https://github.com/prowler-cloud/prowler/pull/8466)

### Changed
- Handle some AWS errors as warnings instead of errors [(#8347)](https://github.com/prowler-cloud/prowler/pull/8347)
- Revert import of `checkov` python library [(#8385)](https://github.com/prowler-cloud/prowler/pull/8385)
- Updated policy mapping in ISMS-P compliance file for improved alignment [(#8367)](https://github.com/prowler-cloud/prowler/pull/8367)

### Fixed
- False positives in SQS encryption check for ephemeral queues [(#8330)](https://github.com/prowler-cloud/prowler/pull/8330)
- Add protocol validation check in security group checks to ensure proper protocol matching [(#8374)](https://github.com/prowler-cloud/prowler/pull/8374)
- Add missing audit evidence for controls 1.1.4 and 2.5.5 for ISMS-P compliance. [(#8386)](https://github.com/prowler-cloud/prowler/pull/8386)
- Use the correct @staticmethod decorator for `set_identity` and `set_session_config` methods in AwsProvider [(#8056)](https://github.com/prowler-cloud/prowler/pull/8056)
- Use the correct default value for `role_session_name` and `session_duration` in AwsSetUpSession [(#8056)](https://github.com/prowler-cloud/prowler/pull/8056)
- Use the correct default value for `role_session_name` and `session_duration` in S3 [(#8417)](https://github.com/prowler-cloud/prowler/pull/8417)
- GitHub App authentication fails to generate output files and HTML header sections [(#8423)](https://github.com/prowler-cloud/prowler/pull/8423)
- S3 `test_connection` uses AWS S3 API `HeadBucket` instead of `GetBucketLocation` [(#8456)](https://github.com/prowler-cloud/prowler/pull/8456)
- Add more validations to Azure Storage models when some values are None to avoid serialization issues [(#8325)](https://github.com/prowler-cloud/prowler/pull/8325)
- `sns_topics_not_publicly_accessible` false positive with `aws:SourceArn` conditions [(#8326)](https://github.com/prowler-cloud/prowler/issues/8326)
- Remove typo from description req 1.2.3 - Prowler ThreatScore m365 [(#8384)](https://github.com/prowler-cloud/prowler/pull/8384)
- Way of counting FAILED/PASS reqs from `kisa_isms_p_2023_aws` table [(#8382)](https://github.com/prowler-cloud/prowler/pull/8382)
- Use default tenant domain instead of first domain in list for Azure and M365 providers [(#8402)](https://github.com/prowler-cloud/prowler/pull/8402)
- Avoid multiple module error calls in M365 provider [(#8353)](https://github.com/prowler-cloud/prowler/pull/8353)
- Avoid sending errors to Sentry in M365 provider when user authentication fails [(#8420)](https://github.com/prowler-cloud/prowler/pull/8420)
- Tweaks from Prowler ThreatScore in order to handle the correct reqs [(#8401)](https://github.com/prowler-cloud/prowler/pull/8401)
- Make `setup_assumed_session` static for the AWS provider [(#8419)](https://github.com/prowler-cloud/prowler/pull/8419)

---

## [v5.9.2] (Prowler v5.9.2)

### Fixed
- Use the correct resource name in `defender_domain_dkim_enabled` check [(#8334)](https://github.com/prowler-cloud/prowler/pull/8334)

---

## [v5.9.0] (Prowler v5.9.0)

### Added
- `storage_smb_channel_encryption_with_secure_algorithm` check for Azure provider [(#8123)](https://github.com/prowler-cloud/prowler/pull/8123)
- `storage_smb_protocol_version_is_latest` check for Azure provider [(#8128)](https://github.com/prowler-cloud/prowler/pull/8128)
- `vm_backup_enabled` check for Azure provider [(#8182)](https://github.com/prowler-cloud/prowler/pull/8182)
- `vm_linux_enforce_ssh_authentication` check for Azure provider [(#8149)](https://github.com/prowler-cloud/prowler/pull/8149)
- `vm_ensure_using_approved_images` check for Azure provider [(#8168)](https://github.com/prowler-cloud/prowler/pull/8168)
- `vm_scaleset_associated_load_balancer` check for Azure provider [(#8181)](https://github.com/prowler-cloud/prowler/pull/8181)
- `defender_attack_path_notifications_properly_configured` check for Azure provider [(#8245)](https://github.com/prowler-cloud/prowler/pull/8245)
- `entra_intune_enrollment_sign_in_frequency_every_time` check for M365 provider [(#8223)](https://github.com/prowler-cloud/prowler/pull/8223)
- Support for remote repository scanning in IaC provider [(#8193)](https://github.com/prowler-cloud/prowler/pull/8193)
- Add `test_connection` method to GitHub provider [(#8248)](https://github.com/prowler-cloud/prowler/pull/8248)

### Changed
- Refactor the Azure Defender get security contact configuration method to use the API REST endpoint instead of the SDK [(#8241)](https://github.com/prowler-cloud/prowler/pull/8241)

### Fixed
- Title & description wording for `iam_user_accesskey_unused` check for AWS provider [(#8233)](https://github.com/prowler-cloud/prowler/pull/8233)
- Add GitHub provider to lateral panel in documentation and change -h environment variable output [(#8246)](https://github.com/prowler-cloud/prowler/pull/8246)
- Show `m365_identity_type` and `m365_identity_id` in cloud reports [(#8247)](https://github.com/prowler-cloud/prowler/pull/8247)
- Ensure `is_service_role` only returns `True` for service roles [(#8274)](https://github.com/prowler-cloud/prowler/pull/8274)
- Update DynamoDB check metadata to fix broken link [(#8273)](https://github.com/prowler-cloud/prowler/pull/8273)
- Show correct count of findings in Dashboard Security Posture page [(#8270)](https://github.com/prowler-cloud/prowler/pull/8270)
- Add Check's metadata service name validator [(#8289)](https://github.com/prowler-cloud/prowler/pull/8289)
- Use subscription ID in Azure mutelist [(#8290)](https://github.com/prowler-cloud/prowler/pull/8290)
- `ServiceName` field in Network Firewall checks metadata [(#8280)](https://github.com/prowler-cloud/prowler/pull/8280)
- Update `entra_users_mfa_capable` check to use the correct resource name and ID [(#8288)](https://github.com/prowler-cloud/prowler/pull/8288)
- Handle multiple services and severities while listing checks [(#8302)](https://github.com/prowler-cloud/prowler/pull/8302)
- Handle `tenant_id` for M365 Mutelist [(#8306)](https://github.com/prowler-cloud/prowler/pull/8306)
- Fix error in Dashboard Overview page when reading CSV files [(#8257)](https://github.com/prowler-cloud/prowler/pull/8257)

---

## [v5.8.1] (Prowler 5.8.1)

### Fixed
- Detect wildcarded ARNs in sts:AssumeRole policy resources [(#8164)](https://github.com/prowler-cloud/prowler/pull/8164)
- List all streams and `firehose_stream_encrypted_at_rest` logic [(#8213)](https://github.com/prowler-cloud/prowler/pull/8213)
- Allow empty values for http_endpoint in templates [(#8184)](https://github.com/prowler-cloud/prowler/pull/8184)
- Convert all Azure Storage models to Pydantic models to avoid serialization issues [(#8222)](https://github.com/prowler-cloud/prowler/pull/8222)

---

## [v5.8.0] (Prowler v5.8.0)

### Added

- `storage_geo_redundant_enabled` check for Azure provider [(#7980)](https://github.com/prowler-cloud/prowler/pull/7980)
- `storage_cross_tenant_replication_disabled` check for Azure provider [(#7977)](https://github.com/prowler-cloud/prowler/pull/7977)
- CIS 1.11 compliance framework for Kubernetes [(#7790)](https://github.com/prowler-cloud/prowler/pull/7790)
- Support `HTTPS_PROXY` and `K8S_SKIP_TLS_VERIFY` in Kubernetes [(#7720)](https://github.com/prowler-cloud/prowler/pull/7720)
- Weight for Prowler ThreatScore scoring [(#7795)](https://github.com/prowler-cloud/prowler/pull/7795)
- `entra_users_mfa_capable` check for M365 provider [(#7734)](https://github.com/prowler-cloud/prowler/pull/7734)
- `admincenter_organization_customer_lockbox_enabled` check for M365 provider [(#7732)](https://github.com/prowler-cloud/prowler/pull/7732)
- `admincenter_external_calendar_sharing_disabled` check for M365 provider [(#7733)](https://github.com/prowler-cloud/prowler/pull/7733)
- Level for Prowler ThreatScore in the accordion in Dashboard [(#7739)](https://github.com/prowler-cloud/prowler/pull/7739)
- CIS 4.0 compliance framework for GCP [(7785)](https://github.com/prowler-cloud/prowler/pull/7785)
- `repository_has_codeowners_file` check for GitHub provider [(#7752)](https://github.com/prowler-cloud/prowler/pull/7752)
- `repository_default_branch_requires_signed_commits` check for GitHub provider [(#7777)](https://github.com/prowler-cloud/prowler/pull/7777)
- `repository_inactive_not_archived` check for GitHub provider [(#7786)](https://github.com/prowler-cloud/prowler/pull/7786)
- `repository_dependency_scanning_enabled` check for GitHub provider [(#7771)](https://github.com/prowler-cloud/prowler/pull/7771)
- `repository_secret_scanning_enabled` check for GitHub provider [(#7759)](https://github.com/prowler-cloud/prowler/pull/7759)
- `repository_default_branch_requires_codeowners_review` check for GitHub provider [(#7753)](https://github.com/prowler-cloud/prowler/pull/7753)
- NIS 2 compliance framework for AWS [(#7839)](https://github.com/prowler-cloud/prowler/pull/7839)
- NIS 2 compliance framework for Azure [(#7857)](https://github.com/prowler-cloud/prowler/pull/7857)
- Search bar in Dashboard Overview page [(#7804)](https://github.com/prowler-cloud/prowler/pull/7804)
- NIS 2 compliance framework for GCP [(#7912)](https://github.com/prowler-cloud/prowler/pull/7912)
- `storage_account_key_access_disabled` check for Azure provider [(#7974)](https://github.com/prowler-cloud/prowler/pull/7974)
- `storage_ensure_file_shares_soft_delete_is_enabled` check for Azure provider [(#7966)](https://github.com/prowler-cloud/prowler/pull/7966)
- Make `validate_mutelist` method static inside `Mutelist` class [(#7811)](https://github.com/prowler-cloud/prowler/pull/7811)
- Avoid bypassing IAM check using wildcards [(#7708)](https://github.com/prowler-cloud/prowler/pull/7708)
- `storage_blob_versioning_is_enabled` new check for Azure provider [(#7927)](https://github.com/prowler-cloud/prowler/pull/7927)
- New method to authenticate in AppInsights in check `app_function_application_insights_enabled` [(#7763)](https://github.com/prowler-cloud/prowler/pull/7763)
- ISO 27001 2022 for M365 provider [(#7985)](https://github.com/prowler-cloud/prowler/pull/7985)
- `codebuild_project_uses_allowed_github_organizations` check for AWS provider [(#7595)](https://github.com/prowler-cloud/prowler/pull/7595)
- IaC provider [(#7852)](https://github.com/prowler-cloud/prowler/pull/7852)
- Azure Databricks service integration for Azure provider, including the `databricks_workspace_vnet_injection_enabled` check [(#8008)](https://github.com/prowler-cloud/prowler/pull/8008)
- `databricks_workspace_cmk_encryption_enabled` check for Azure provider [(#8017)](https://github.com/prowler-cloud/prowler/pull/8017)
- Appication auth for PowerShell in M365 provider [(#7992)](https://github.com/prowler-cloud/prowler/pull/7992)
- `storage_account_default_to_entra_authorization_enabled` check for Azure provider [(#7981)](https://github.com/prowler-cloud/prowler/pull/7981)
- Improve overview page from Prowler Dashboard [(#8118)](https://github.com/prowler-cloud/prowler/pull/8118)
- `keyvault_ensure_public_network_access_disabled` check for Azure provider [(#8072)](https://github.com/prowler-cloud/prowler/pull/8072)
- `monitor_alert_service_health_exists` check for Azure provider [(#8067)](https://github.com/prowler-cloud/prowler/pull/8067)
- Replace `Domain.Read.All` with `Directory.Read.All` in Azure and M365 docs [(#8075)](https://github.com/prowler-cloud/prowler/pull/8075)
- Refactor IaC provider to use Checkov as Python library [(#8093)](https://github.com/prowler-cloud/prowler/pull/8093)
- New check `codebuild_project_not_publicly_accessible` for AWS provider [(#8127)](https://github.com/prowler-cloud/prowler/pull/8127)

### Fixed
- Consolidate Azure Storage file service properties to the account level, improving the accuracy of the `storage_ensure_file_shares_soft_delete_is_enabled` check [(#8087)](https://github.com/prowler-cloud/prowler/pull/8087)
- Migrate Azure VM service and managed disk logic to Pydantic models for better serialization and type safety, and update all related tests to use the new models and fix UUID handling [(#https://github.com/prowler-cloud/prowler/pull/8151)](https://github.com/prowler-cloud/prowler/pull/https://github.com/prowler-cloud/prowler/pull/8151)
- `organizations_scp_check_deny_regions` check to pass when SCP policies have no statements [(#8091)](https://github.com/prowler-cloud/prowler/pull/8091)
- Fix logic in VPC and ELBv2 checks [(#8077)](https://github.com/prowler-cloud/prowler/pull/8077)
- Retrieve correctly ECS Container insights settings [(#8097)](https://github.com/prowler-cloud/prowler/pull/8097)
- Fix correct handling for different accounts-dates in prowler dashboard compliance page [(#8108)](https://github.com/prowler-cloud/prowler/pull/8108)
- Handling of `block-project-ssh-keys` in GCP check `compute_instance_block_project_wide_ssh_keys_disabled` [(#8115)](https://github.com/prowler-cloud/prowler/pull/8115)
- Handle empty name in Azure Defender and GCP checks [(#8120)](https://github.com/prowler-cloud/prowler/pull/8120)

### Changed
- Reworked `S3.test_connection` to match the AwsProvider logic [(#8088)](https://github.com/prowler-cloud/prowler/pull/8088)

### Removed
- OCSF version number references to point always to the latest [(#8064)](https://github.com/prowler-cloud/prowler/pull/8064)

---

## [v5.7.5] (Prowler 5.7.5)

### Fixed
- Use unified timestamp for all requirements [(#8059)](https://github.com/prowler-cloud/prowler/pull/8059)
- Add EKS to service without subservices [(#7959)](https://github.com/prowler-cloud/prowler/pull/7959)
- `apiserver_strong_ciphers_only` check for K8S provider [(#7952)](https://github.com/prowler-cloud/prowler/pull/7952)
- Handle `0` at the start and end of account uids in Prowler Dashboard [(#7955)](https://github.com/prowler-cloud/prowler/pull/7955)
- Typo in PCI 4.0 for K8S provider [(#7971)](https://github.com/prowler-cloud/prowler/pull/7971)
- AWS root credentials checks always verify if root credentials are enabled [(#7967)](https://github.com/prowler-cloud/prowler/pull/7967)
- Github provider to `usage` section of `prowler -h`: [(#7906)](https://github.com/prowler-cloud/prowler/pull/7906)
- `network_flow_log_more_than_90_days` check to pass when retention policy is 0 days [(#7975)](https://github.com/prowler-cloud/prowler/pull/7975)
- Update SDK Azure call for ftps_state in the App Service [(#7923)](https://github.com/prowler-cloud/prowler/pull/7923)
- Validate ResourceType in CheckMetadata [(#8035)](https://github.com/prowler-cloud/prowler/pull/8035)
- Missing ResourceType values in check's metadata [(#8028)](https://github.com/prowler-cloud/prowler/pull/8028)
- Avoid user requests in setup_identity app context and user auth log enhancement [(#8043)](https://github.com/prowler-cloud/prowler/pull/8043)

---

## [v5.7.3] (Prowler v5.7.3)

### Fixed
- Automatically encrypt password in Microsoft365 provider [(#7784)](https://github.com/prowler-cloud/prowler/pull/7784)
- Remove last encrypted password appearances [(#7825)](https://github.com/prowler-cloud/prowler/pull/7825)

---

## [v5.7.2] (Prowler v5.7.2)

### Fixed
- `m365_powershell test_credentials` to use sanitized credentials [(#7761)](https://github.com/prowler-cloud/prowler/pull/7761)
- `admincenter_users_admins_reduced_license_footprint` check logic to pass when admin user has no license [(#7779)](https://github.com/prowler-cloud/prowler/pull/7779)
- `m365_powershell` to close the PowerShell sessions in msgraph services [(#7816)](https://github.com/prowler-cloud/prowler/pull/7816)
- `defender_ensure_notify_alerts_severity_is_high`check to accept high or lower severity [(#7862)](https://github.com/prowler-cloud/prowler/pull/7862)
- Replace `Directory.Read.All` permission with `Domain.Read.All` which is more restrictive [(#7888)](https://github.com/prowler-cloud/prowler/pull/7888)
- Split calls to list Azure Functions attributes [(#7778)](https://github.com/prowler-cloud/prowler/pull/7778)

---

## [v5.7.0] (Prowler v5.7.0)

### Added
- Update the compliance list supported for each provider from docs [(#7694)](https://github.com/prowler-cloud/prowler/pull/7694)
- Allow setting cluster name in in-cluster mode in Kubernetes [(#7695)](https://github.com/prowler-cloud/prowler/pull/7695)
- Prowler ThreatScore for M365 provider [(#7692)](https://github.com/prowler-cloud/prowler/pull/7692)
- GitHub provider [(#5787)](https://github.com/prowler-cloud/prowler/pull/5787)
- `repository_default_branch_requires_multiple_approvals` check for GitHub provider [(#6160)](https://github.com/prowler-cloud/prowler/pull/6160)
- `repository_default_branch_protection_enabled` check for GitHub provider [(#6161)](https://github.com/prowler-cloud/prowler/pull/6161)
- `repository_default_branch_requires_linear_history` check for GitHub provider [(#6162)](https://github.com/prowler-cloud/prowler/pull/6162)
- `repository_default_branch_disallows_force_push` check for GitHub provider [(#6197)](https://github.com/prowler-cloud/prowler/pull/6197)
- `repository_default_branch_deletion_disabled` check for GitHub provider [(#6200)](https://github.com/prowler-cloud/prowler/pull/6200)
- `repository_default_branch_status_checks_required` check for GitHub provider [(#6204)](https://github.com/prowler-cloud/prowler/pull/6204)
- `repository_default_branch_protection_applies_to_admins` check for GitHub provider [(#6205)](https://github.com/prowler-cloud/prowler/pull/6205)
- `repository_branch_delete_on_merge_enabled` check for GitHub provider [(#6209)](https://github.com/prowler-cloud/prowler/pull/6209)
- `repository_default_branch_requires_conversation_resolution` check for GitHub provider [(#6208)](https://github.com/prowler-cloud/prowler/pull/6208)
- `organization_members_mfa_required` check for GitHub provider [(#6304)](https://github.com/prowler-cloud/prowler/pull/6304)
- GitHub provider documentation and CIS v1.0.0 compliance [(#6116)](https://github.com/prowler-cloud/prowler/pull/6116)
- CIS 5.0 compliance framework for AWS [(7766)](https://github.com/prowler-cloud/prowler/pull/7766)

### Fixed
- Update CIS 4.0 for M365 provider [(#7699)](https://github.com/prowler-cloud/prowler/pull/7699)
- Update and upgrade CIS for all the providers [(#7738)](https://github.com/prowler-cloud/prowler/pull/7738)
- Cover policies with conditions with SNS endpoint in `sns_topics_not_publicly_accessible` [(#7750)](https://github.com/prowler-cloud/prowler/pull/7750)
- Change severity logic for `ec2_securitygroup_allow_ingress_from_internet_to_all_ports` check [(#7764)](https://github.com/prowler-cloud/prowler/pull/7764)

---

## [v5.6.0] (Prowler v5.6.0)

### Added
- SOC2 compliance framework to Azure [(#7489)](https://github.com/prowler-cloud/prowler/pull/7489)
- Check for unused Service Accounts in GCP [(#7419)](https://github.com/prowler-cloud/prowler/pull/7419)
- Powershell to Microsoft365 [(#7331)](https://github.com/prowler-cloud/prowler/pull/7331)
- Service Defender to Microsoft365 with one check for Common Attachments filter enabled in Malware Policies [(#7425)](https://github.com/prowler-cloud/prowler/pull/7425)
- Check for Outbound Antispam Policy well configured in service Defender for M365 [(#7480)](https://github.com/prowler-cloud/prowler/pull/7480)
- Check for Antiphishing Policy well configured in service Defender in M365 [(#7453)](https://github.com/prowler-cloud/prowler/pull/7453)
- Check for Notifications for Internal users enabled in Malware Policies from service Defender in M365 [(#7435)](https://github.com/prowler-cloud/prowler/pull/7435)
- Support CLOUDSDK_AUTH_ACCESS_TOKEN in GCP [(#7495)](https://github.com/prowler-cloud/prowler/pull/7495)
- Service Exchange to Microsoft365 with one check for Organizations Mailbox Auditing enabled [(#7408)](https://github.com/prowler-cloud/prowler/pull/7408)
- Check for Bypass Disable in every Mailbox for service Defender in M365 [(#7418)](https://github.com/prowler-cloud/prowler/pull/7418)
- New check `teams_external_domains_restricted` [(#7557)](https://github.com/prowler-cloud/prowler/pull/7557)
- New check `teams_email_sending_to_channel_disabled` [(#7533)](https://github.com/prowler-cloud/prowler/pull/7533)
- New check for External Mails Tagged for service Exchange in M365 [(#7580)](https://github.com/prowler-cloud/prowler/pull/7580)
- New check for WhiteList not used in Transport Rules for service Defender in M365 [(#7569)](https://github.com/prowler-cloud/prowler/pull/7569)
- Check for Inbound Antispam Policy with no allowed domains from service Defender in M365 [(#7500)](https://github.com/prowler-cloud/prowler/pull/7500)
- New check `teams_meeting_anonymous_user_join_disabled` [(#7565)](https://github.com/prowler-cloud/prowler/pull/7565)
- New check `teams_unmanaged_communication_disabled` [(#7561)](https://github.com/prowler-cloud/prowler/pull/7561)
- New check `teams_external_users_cannot_start_conversations` [(#7562)](https://github.com/prowler-cloud/prowler/pull/7562)
- New check for AllowList not used in the Connection Filter Policy from service Defender in M365 [(#7492)](https://github.com/prowler-cloud/prowler/pull/7492)
- New check for SafeList not enabled in the Connection Filter Policy from service Defender in M365 [(#7492)](https://github.com/prowler-cloud/prowler/pull/7492)
- New check for DKIM enabled for service Defender in M365 [(#7485)](https://github.com/prowler-cloud/prowler/pull/7485)
- New check `teams_meeting_anonymous_user_start_disabled` [(#7567)](https://github.com/prowler-cloud/prowler/pull/7567)
- New check `teams_meeting_external_lobby_bypass_disabled` [(#7568)](https://github.com/prowler-cloud/prowler/pull/7568)
- New check `teams_meeting_dial_in_lobby_bypass_disabled` [(#7571)](https://github.com/prowler-cloud/prowler/pull/7571)
- New check `teams_meeting_external_control_disabled` [(#7604)](https://github.com/prowler-cloud/prowler/pull/7604)
- New check `teams_meeting_external_chat_disabled` [(#7605)](https://github.com/prowler-cloud/prowler/pull/7605)
- New check `teams_meeting_recording_disabled` [(#7607)](https://github.com/prowler-cloud/prowler/pull/7607)
- New check `teams_meeting_presenters_restricted` [(#7613)](https://github.com/prowler-cloud/prowler/pull/7613)
- New check `teams_security_reporting_enabled` [(#7614)](https://github.com/prowler-cloud/prowler/pull/7614)
- New check `defender_chat_report_policy_configured` [(#7614)](https://github.com/prowler-cloud/prowler/pull/7614)
- New check `teams_meeting_chat_anonymous_users_disabled` [(#7579)](https://github.com/prowler-cloud/prowler/pull/7579)
- Prowler Threat Score Compliance Framework [(#7603)](https://github.com/prowler-cloud/prowler/pull/7603)
- Documentation for M365 provider [(#7622)](https://github.com/prowler-cloud/prowler/pull/7622)
- Support for m365 provider in Prowler Dashboard [(#7633)](https://github.com/prowler-cloud/prowler/pull/7633)
- New check for Modern Authentication enabled for Exchange Online in M365 [(#7636)](https://github.com/prowler-cloud/prowler/pull/7636)
- New check `sharepoint_onedrive_sync_restricted_unmanaged_devices` [(#7589)](https://github.com/prowler-cloud/prowler/pull/7589)
- New check for Additional Storage restricted for Exchange in M365 [(#7638)](https://github.com/prowler-cloud/prowler/pull/7638)
- New check for Roles Assignment Policy with no AddIns for Exchange in M365 [(#7644)](https://github.com/prowler-cloud/prowler/pull/7644)
- New check for Auditing Mailbox on E3 users is enabled for Exchange in M365 [(#7642)](https://github.com/prowler-cloud/prowler/pull/7642)
- New check for SMTP Auth disabled for Exchange in M365 [(#7640)](https://github.com/prowler-cloud/prowler/pull/7640)
- New check for MailTips full enabled for Exchange in M365 [(#7637)](https://github.com/prowler-cloud/prowler/pull/7637)
- New check for Comprehensive Attachments Filter Applied for Defender in M365 [(#7661)](https://github.com/prowler-cloud/prowler/pull/7661)
- Modified check `exchange_mailbox_properties_auditing_enabled` to make it configurable [(#7662)](https://github.com/prowler-cloud/prowler/pull/7662)
- snapshots to m365 documentation [(#7673)](https://github.com/prowler-cloud/prowler/pull/7673)
- support for static credentials for sending findings to Amazon S3 and AWS Security Hub [(#7322)](https://github.com/prowler-cloud/prowler/pull/7322)
- Prowler ThreatScore for M365 provider [(#7692)](https://github.com/prowler-cloud/prowler/pull/7692)
- Microsoft User and User Credential auth to reports [(#7681)](https://github.com/prowler-cloud/prowler/pull/7681)

### Fixed
- Package name location in pyproject.toml while replicating for prowler-cloud [(#7531)](https://github.com/prowler-cloud/prowler/pull/7531)
- Remove cache in PyPI release action [(#7532)](https://github.com/prowler-cloud/prowler/pull/7532)
- The correct values for logger.info inside iam service [(#7526)](https://github.com/prowler-cloud/prowler/pull/7526)
- Update S3 bucket naming validation to accept dots [(#7545)](https://github.com/prowler-cloud/prowler/pull/7545)
- Handle new FlowLog model properties in Azure [(#7546)](https://github.com/prowler-cloud/prowler/pull/7546)
- Improve compliance and dashboard [(#7596)](https://github.com/prowler-cloud/prowler/pull/7596)
- Remove invalid parameter `create_file_descriptor` [(#7600)](https://github.com/prowler-cloud/prowler/pull/7600)
- Remove first empty line in HTML output [(#7606)](https://github.com/prowler-cloud/prowler/pull/7606)
- Remove empty files in Prowler [(#7627)](https://github.com/prowler-cloud/prowler/pull/7627)
- Ensure that ContentType in upload_file matches the uploaded file's format [(#7635)](https://github.com/prowler-cloud/prowler/pull/7635)
- Incorrect check inside 4.4.1 requirement for Azure CIS 2.0 [(#7656)](https://github.com/prowler-cloud/prowler/pull/7656)
- Remove muted findings on compliance page from Prowler Dashboard [(#7683)](https://github.com/prowler-cloud/prowler/pull/7683)
- Remove duplicated findings on compliance page from Prowler Dashboard [(#7686)](https://github.com/prowler-cloud/prowler/pull/7686)
- Incorrect values for Prowler Threatscore compliance LevelOfRisk inside requirements [(#7667)](https://github.com/prowler-cloud/prowler/pull/7667)

---

## [v5.5.1] (Prowler v5.5.1)

### Fixed
- Default name to contacts in Azure Defender [(#7483)](https://github.com/prowler-cloud/prowler/pull/7483)
- Handle projects without ID in GCP [(#7496)](https://github.com/prowler-cloud/prowler/pull/7496)
- Restore packages location in PyProject [(#7510)](https://github.com/prowler-cloud/prowler/pull/7510)

---<|MERGE_RESOLUTION|>--- conflicted
+++ resolved
@@ -2,24 +2,16 @@
 
 All notable changes to the **Prowler SDK** are documented in this file.
 
-<<<<<<< HEAD
-<<<<<<< HEAD
-=======
-=======
->>>>>>> a0f9136c
 ## [v5.14.0] (Prowler UNRELEASED)
 
 ### Added
 - GitHub provider check `organization_default_repository_permission_strict` [(#8785)](https://github.com/prowler-cloud/prowler/pull/8785)
-<<<<<<< HEAD
-=======
 - `codepipeline_project_repo_private` check for AWS provider [(#5915)](https://github.com/prowler-cloud/prowler/pull/5915)
 
 ### Changed
 - Update AWS Direct Connect service metadata to new format [(#8855)](https://github.com/prowler-cloud/prowler/pull/8855)
 - Update AWS DRS service metadata to new format [(#8870)](https://github.com/prowler-cloud/prowler/pull/8870)
 - Update AWS DynamoDB service metadata to new format [(#8871)](https://github.com/prowler-cloud/prowler/pull/8871)
->>>>>>> a0f9136c
 
 ---
 
@@ -27,19 +19,11 @@
 
 ### Fixed
 - Add `resource_name` for checks under `logging` for the GCP provider [(#9023)](https://github.com/prowler-cloud/prowler/pull/9023)
-<<<<<<< HEAD
-
-
----
-
->>>>>>> e694b0f63 (fix(gcp): set unknown for resource name under metric resources (#9023))
-=======
 - Fix `ec2_instance_with_outdated_ami` check to handle None AMIs [(#9046)](https://github.com/prowler-cloud/prowler/pull/9046)
 - Handle timestamp when transforming compliance findings in CCC [(#9042)](https://github.com/prowler-cloud/prowler/pull/9042)
 
 ---
 
->>>>>>> a0f9136c
 ## [v5.13.0] (Prowler v5.13.0)
 
 ### Added
