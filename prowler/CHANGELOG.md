# Prowler SDK Changelog

All notable changes to the **Prowler SDK** are documented in this file.

## [5.17.0] (Prowler UNRELEASED)

### Added
- Add Prowler ThreatScore for the Alibaba Cloud provider [(#9511)](https://github.com/prowler-cloud/prowler/pull/9511)

### Changed
- Update AWS Step Functions service metadata to new format [(#9432)](https://github.com/prowler-cloud/prowler/pull/9432)
- Update AWS Route 53 service metadata to new format [(#9406)](https://github.com/prowler-cloud/prowler/pull/9406)
<<<<<<< HEAD
=======
- Update AWS SQS service metadata to new format [(#9429)](https://github.com/prowler-cloud/prowler/pull/9429)
>>>>>>> 14947a8a

---

## [5.16.0] (Prowler v5.16.0)

### Added

- `privilege-escalation` and `ec2-imdsv1` categories for AWS checks [(#9537)](https://github.com/prowler-cloud/prowler/pull/9537)
- Supported IaC formats and scanner documentation for the IaC provider [(#9553)](https://github.com/prowler-cloud/prowler/pull/9553)

### Changed

- Update AWS Glue service metadata to new format [(#9258)](https://github.com/prowler-cloud/prowler/pull/9258)
- Update AWS Kafka service metadata to new format [(#9261)](https://github.com/prowler-cloud/prowler/pull/9261)
- Update AWS KMS service metadata to new format [(#9263)](https://github.com/prowler-cloud/prowler/pull/9263)
- Update AWS MemoryDB service metadata to new format [(#9266)](https://github.com/prowler-cloud/prowler/pull/9266)
- Update AWS Inspector v2 service metadata to new format [(#9260)](https://github.com/prowler-cloud/prowler/pull/9260)
- Update AWS Service Catalog service metadata to new format [(#9410)](https://github.com/prowler-cloud/prowler/pull/9410)
- Update AWS SNS service metadata to new format [(#9428)](https://github.com/prowler-cloud/prowler/pull/9428)
- Update AWS Trusted Advisor service metadata to new format [(#9435)](https://github.com/prowler-cloud/prowler/pull/9435)
- Update AWS WAF service metadata to new format [(#9480)](https://github.com/prowler-cloud/prowler/pull/9480)
- Update AWS WAF v2 service metadata to new format [(#9481)](https://github.com/prowler-cloud/prowler/pull/9481)

### Fixed
- Fix typo `trustboundaries` category to `trust-boundaries` [(#9536)](https://github.com/prowler-cloud/prowler/pull/9536)
- Fix incorrect `bedrock-agent` regional availability, now using official AWS docs instead of copying from `bedrock`
- Store MongoDB Atlas provider regions as lowercase [(#9554)](https://github.com/prowler-cloud/prowler/pull/9554)
- Store GCP Cloud Storage bucket regions as lowercase [(#9567)](https://github.com/prowler-cloud/prowler/pull/9567)

---

## [5.15.1] (Prowler v5.15.1)

### Fixed
- Fix false negative in AWS `apigateway_restapi_logging_enabled` check by refining stage logging evaluation to ensure logging level is not set to "OFF" [(#9304)](https://github.com/prowler-cloud/prowler/pull/9304)

---

## [5.15.0] (Prowler v5.15.0)

### Added
- `cloudstorage_uses_vpc_service_controls` check for GCP provider [(#9256)](https://github.com/prowler-cloud/prowler/pull/9256)
- Alibaba Cloud provider with CIS 2.0 benchmark [(#9329)](https://github.com/prowler-cloud/prowler/pull/9329)
- `repository_immutable_releases_enabled` check for GitHub provider [(#9162)](https://github.com/prowler-cloud/prowler/pull/9162)
- `compute_instance_preemptible_vm_disabled` check for GCP provider [(#9342)](https://github.com/prowler-cloud/prowler/pull/9342)
- `compute_instance_automatic_restart_enabled` check for GCP provider [(#9271)](https://github.com/prowler-cloud/prowler/pull/9271)
- `compute_instance_deletion_protection_enabled` check for GCP provider [(#9358)](https://github.com/prowler-cloud/prowler/pull/9358)
- Add needed changes to AlibabaCloud provider from the API [(#9485)](https://github.com/prowler-cloud/prowler/pull/9485)
- Update SOC2 - Azure with Processing Integrity requirements [(#9463)](https://github.com/prowler-cloud/prowler/pull/9463)
- Update SOC2 - GCP with Processing Integrity requirements [(#9464)](https://github.com/prowler-cloud/prowler/pull/9464)
- Update SOC2 - AWS with Processing Integrity requirements [(#9462)](https://github.com/prowler-cloud/prowler/pull/9462)
- RBI Cyber Security Framework compliance for Azure provider [(#8822)](https://github.com/prowler-cloud/prowler/pull/8822)

### Changed
- Update AWS Macie service metadata to new format [(#9265)](https://github.com/prowler-cloud/prowler/pull/9265)
- Update AWS Lightsail service metadata to new format [(#9264)](https://github.com/prowler-cloud/prowler/pull/9264)
- Update AWS GuardDuty service metadata to new format [(#9259)](https://github.com/prowler-cloud/prowler/pull/9259)
- Update AWS Network Firewall service metadata to new format [(#9382)](https://github.com/prowler-cloud/prowler/pull/9382)
- Update AWS MQ service metadata to new format [(#9267)](https://github.com/prowler-cloud/prowler/pull/9267)
- Update AWS Macie service metadata to new format [(#9265)](https://github.com/prowler-cloud/prowler/pull/9265)
- Update AWS Lightsail service metadata to new format [(#9264)](https://github.com/prowler-cloud/prowler/pull/9264)

### Fixed
- Fix duplicate requirement IDs in ISO 27001:2013 AWS compliance framework by adding unique letter suffixes
- Removed incorrect threat-detection category from checks metadata [(#9489)](https://github.com/prowler-cloud/prowler/pull/9489)
- GCP `cloudstorage_uses_vpc_service_controls` check to handle VPC Service Controls blocked API access [(#9478)](https://github.com/prowler-cloud/prowler/pull/9478)

---

## [5.14.2] (Prowler v5.14.2)

### Fixed
- Custom check folder metadata validation [(#9335)](https://github.com/prowler-cloud/prowler/pull/9335)
- Pin `alibabacloud-gateway-oss-util` to version 0.0.3 to address missing dependency [(#9487)](https://github.com/prowler-cloud/prowler/pull/9487)

---

## [5.14.1] (Prowler v5.14.1)

### Fixed
- `sharepoint_external_sharing_managed` check to handle external sharing disabled at organization level [(#9298)](https://github.com/prowler-cloud/prowler/pull/9298)
- Support multiple Exchange mailbox policies in M365 `exchange_mailbox_policy_additional_storage_restricted` check [(#9241)](https://github.com/prowler-cloud/prowler/pull/9241)

---

## [5.14.0] (Prowler v5.14.0)

### Added
- GitHub provider check `organization_default_repository_permission_strict` [(#8785)](https://github.com/prowler-cloud/prowler/pull/8785)
- Add OCI mapping to scan and check classes [(#8927)](https://github.com/prowler-cloud/prowler/pull/8927)
- `codepipeline_project_repo_private` check for AWS provider [(#5915)](https://github.com/prowler-cloud/prowler/pull/5915)
- `cloudstorage_bucket_versioning_enabled` check for GCP provider [(#9014)](https://github.com/prowler-cloud/prowler/pull/9014)
- `cloudstorage_bucket_soft_delete_enabled` check for GCP provider [(#9028)](https://github.com/prowler-cloud/prowler/pull/9028)
- `cloudstorage_bucket_logging_enabled` check for GCP provider [(#9091)](https://github.com/prowler-cloud/prowler/pull/9091)
- `cloudstorage_audit_logs_enabled` check for GCP provider [(#9220)](https://github.com/prowler-cloud/prowler/pull/9220)
- `cloudstorage_bucket_sufficient_retention_period` check for GCP provider [(#9149)](https://github.com/prowler-cloud/prowler/pull/9149)
- C5 compliance framework for Azure provider [(#9081)](https://github.com/prowler-cloud/prowler/pull/9081)
- C5 compliance framework for the GCP provider [(#9097)](https://github.com/prowler-cloud/prowler/pull/9097)
- `organization_repository_creation_limited` check for GitHub provider [(#8844)](https://github.com/prowler-cloud/prowler/pull/8844)
- HIPAA compliance framework for the GCP provider [(#8955)](https://github.com/prowler-cloud/prowler/pull/8955)
- Support PDF reporting for ENS compliance framework [(#9158)](https://github.com/prowler-cloud/prowler/pull/9158)
- PDF reporting for NIS2 compliance framework [(#9170)](https://github.com/prowler-cloud/prowler/pull/9170)
- Add organization ID parameter for MongoDB Atlas provider [(#9167)](https://github.com/prowler-cloud/prowler/pull/9167)
- Add multiple compliance improvements [(#9145)](https://github.com/prowler-cloud/prowler/pull/9145)
- Added validation for invalid checks, services, and categories in `load_checks_to_execute` function [(#8971)](https://github.com/prowler-cloud/prowler/pull/8971)
- NIST CSF 2.0 compliance framework for the AWS provider [(#9185)](https://github.com/prowler-cloud/prowler/pull/9185)
- Add FedRAMP 20x KSI Low for AWS, Azure and GCP [(#9198)](https://github.com/prowler-cloud/prowler/pull/9198)
- Add verification for provider ID in MongoDB Atlas provider [(#9211)](https://github.com/prowler-cloud/prowler/pull/9211)
- Add Prowler ThreatScore for the K8S provider [(#9235)](https://github.com/prowler-cloud/prowler/pull/9235)
- Add `postgresql_flexible_server_entra_id_authentication_enabled` check for Azure provider [(#8764)](https://github.com/prowler-cloud/prowler/pull/8764)
- Add branch name to IaC provider region [(#9296)](https://github.com/prowler-cloud/prowler/pull/9295)

### Changed
- Update AWS Direct Connect service metadata to new format [(#8855)](https://github.com/prowler-cloud/prowler/pull/8855)
- Update AWS DRS service metadata to new format [(#8870)](https://github.com/prowler-cloud/prowler/pull/8870)
- Update AWS DynamoDB service metadata to new format [(#8871)](https://github.com/prowler-cloud/prowler/pull/8871)
- Update AWS CloudWatch service metadata to new format [(#8848)](https://github.com/prowler-cloud/prowler/pull/8848)
- Update AWS EMR service metadata to new format [(#9002)](https://github.com/prowler-cloud/prowler/pull/9002)
- Update AWS EKS service metadata to new format [(#8890)](https://github.com/prowler-cloud/prowler/pull/8890)
- Update AWS Elastic Beanstalk service metadata to new format [(#8934)](https://github.com/prowler-cloud/prowler/pull/8934)
- Update AWS ElastiCache service metadata to new format [(#8933)](https://github.com/prowler-cloud/prowler/pull/8933)
- Update Kubernetes etcd service metadata to new format [(#9096)](https://github.com/prowler-cloud/prowler/pull/9096)
- Update MongoDB Atlas projects service metadata to new format [(#9093)](https://github.com/prowler-cloud/prowler/pull/9093)
- Update GitHub Organization service metadata to new format [(#9094)](https://github.com/prowler-cloud/prowler/pull/9094)
- Update AWS CodeBuild service metadata to new format [(#8851)](https://github.com/prowler-cloud/prowler/pull/8851)
- Update GCP Artifact Registry service metadata to new format [(#9088)](https://github.com/prowler-cloud/prowler/pull/9088)
- Update AWS EFS service metadata to new format [(#8889)](https://github.com/prowler-cloud/prowler/pull/8889)
- Update AWS EventBridge service metadata to new format [(#9003)](https://github.com/prowler-cloud/prowler/pull/9003)
- Update AWS Firehose service metadata to new format [(#9004)](https://github.com/prowler-cloud/prowler/pull/9004)
- Update AWS FMS service metadata to new format [(#9005)](https://github.com/prowler-cloud/prowler/pull/9005)
- Update AWS FSx service metadata to new format [(#9006)](https://github.com/prowler-cloud/prowler/pull/9006)
- Update AWS Glacier service metadata to new format [(#9007)](https://github.com/prowler-cloud/prowler/pull/9007)
- Update oraclecloud analytics service metadata to new format [(#9114)](https://github.com/prowler-cloud/prowler/pull/9114)
- Update AWS ELB service metadata to new format [(#8935)](https://github.com/prowler-cloud/prowler/pull/8935)
- Update AWS CodeArtifact service metadata to new format [(#8850)](https://github.com/prowler-cloud/prowler/pull/8850)
- Rename OCI provider to oraclecloud with oci alias [(#9126)](https://github.com/prowler-cloud/prowler/pull/9126)
- Remove unnecessary tests for M365_PowerShell module [(#9204)](https://github.com/prowler-cloud/prowler/pull/9204)
- Update AWS ELB v2 service metadata to new format [(#9001)](https://github.com/prowler-cloud/prowler/pull/9001)
- Update oraclecloud cloudguard service metadata to new format [(#9223)](https://github.com/prowler-cloud/prowler/pull/9223)
- Update oraclecloud blockstorage service metadata to new format [(#9222)](https://github.com/prowler-cloud/prowler/pull/9222)
- Update oraclecloud audit service metadata to new format [(#9221)](https://github.com/prowler-cloud/prowler/pull/9221)
- Raise ASFF output error for non-AWS providers [(#9225)](https://github.com/prowler-cloud/prowler/pull/9225)
- Update AWS ECR service metadata to new format [(#8872)](https://github.com/prowler-cloud/prowler/pull/8872)
- Update AWS ECS service metadata to new format [(#8888)](https://github.com/prowler-cloud/prowler/pull/8888)
- Update AWS Kinesis service metadata to new format [(#9262)](https://github.com/prowler-cloud/prowler/pull/9262)
- Update AWS DocumentDB service metadata to new format [(#8862)](https://github.com/prowler-cloud/prowler/pull/8862)


### Fixed
- Check `check_name` has no `resource_name` error for GCP provider [(#9169)](https://github.com/prowler-cloud/prowler/pull/9169)
- Depth Truncation and parsing error in PowerShell queries [(#9181)](https://github.com/prowler-cloud/prowler/pull/9181)
- False negative in `iam_role_cross_service_confused_deputy_prevention` check [(#9213)](https://github.com/prowler-cloud/prowler/pull/9213)
- Fix M365 Teams `--sp-env-auth` connection error and enhanced timeout logging [(#9191)](https://github.com/prowler-cloud/prowler/pull/9191)
- Rename `get_oci_assessment_summary` to `get_oraclecloud_assessment_summary` in HTML output [(#9200)](https://github.com/prowler-cloud/prowler/pull/9200)
- Fix Validation and other errors in Azure provider [(#8915)](https://github.com/prowler-cloud/prowler/pull/8915)
- Update documentation URLs from docs.prowler.cloud to docs.prowler.com [(#9240)](https://github.com/prowler-cloud/prowler/pull/9240)
- Refresh output report timestamps for each scan [(#9272)](https://github.com/prowler-cloud/prowler/pull/9272)
- Fix file name parsing for checks on Windows [(#9268)](https://github.com/prowler-cloud/prowler/pull/9268)
- Remove typo for Prowler ThreatScore - M365 [(#9274)](https://github.com/prowler-cloud/prowler/pull/9274)
- Point HTML logo to the one present in the Github repository [(#9282)](https://github.com/prowler-cloud/prowler/pull/9282)

---

## [5.13.1] (Prowler v5.13.1)

### Fixed
- Add `resource_name` for checks under `logging` for the GCP provider [(#9023)](https://github.com/prowler-cloud/prowler/pull/9023)
- Fix `ec2_instance_with_outdated_ami` check to handle None AMIs [(#9046)](https://github.com/prowler-cloud/prowler/pull/9046)
- Handle timestamp when transforming compliance findings in CCC [(#9042)](https://github.com/prowler-cloud/prowler/pull/9042)
- Update `resource_id` for admincenter service and avoid unnecessary msgraph requests [(#9019)](https://github.com/prowler-cloud/prowler/pull/9019)
- Fix `firehose_stream_encrypted_at_rest` description and findings clarity [(#9142)](https://github.com/prowler-cloud/prowler/pull/9142)

---

### Changed
- Adapt IaC provider to be used in the Prowler App [(#8751)](https://github.com/prowler-cloud/prowler/pull/8751)

---

## [5.13.0] (Prowler v5.13.0)

### Added
- Support for AdditionalURLs in outputs [(#8651)](https://github.com/prowler-cloud/prowler/pull/8651)
- Support for markdown metadata fields in Dashboard [(#8667)](https://github.com/prowler-cloud/prowler/pull/8667)
- `ec2_instance_with_outdated_ami` check for AWS provider [(#6910)](https://github.com/prowler-cloud/prowler/pull/6910)
- LLM provider using `promptfoo` [(#8555)](https://github.com/prowler-cloud/prowler/pull/8555)
- Documentation for renaming checks [(#8717)](https://github.com/prowler-cloud/prowler/pull/8717)
- Add explicit "name" field for each compliance framework and include "FRAMEWORK" and "NAME" in CSV output [(#7920)](https://github.com/prowler-cloud/prowler/pull/7920)
- Add C5 compliance framework for the AWS provider [(#8830)](https://github.com/prowler-cloud/prowler/pull/8830)
- Equality validation for CheckID, filename and classname [(#8690)](https://github.com/prowler-cloud/prowler/pull/8690)
- Improve logging for Security Hub integration [(#8608)](https://github.com/prowler-cloud/prowler/pull/8608)
- Oracle Cloud provider with CIS 3.0 benchmark [(#8893)](https://github.com/prowler-cloud/prowler/pull/8893)
- Support for Atlassian Document Format (ADF) in Jira integration [(#8878)](https://github.com/prowler-cloud/prowler/pull/8878)
- Add Common Cloud Controls for AWS, Azure and GCP [(#8000)](https://github.com/prowler-cloud/prowler/pull/8000)
- Improve Provider documentation guide [(#8430)](https://github.com/prowler-cloud/prowler/pull/8430)
- `cloudstorage_bucket_lifecycle_management_enabled` check for GCP provider [(#8936)](https://github.com/prowler-cloud/prowler/pull/8936)

### Changed

- Update AWS Neptune service metadata to new format [(#8494)](https://github.com/prowler-cloud/prowler/pull/8494)
- Update AWS Config service metadata to new format [(#8641)](https://github.com/prowler-cloud/prowler/pull/8641)
- Update AWS Account service metadata to new format [(#8715)](https://github.com/prowler-cloud/prowler/pull/8715)
- Update AWS AccessAnalyzer service metadata to new format [(#8688)](https://github.com/prowler-cloud/prowler/pull/8688)
- Update AWS Api Gateway V2 service metadata to new format [(#8719)](https://github.com/prowler-cloud/prowler/pull/8719)
- Update AWS AppSync service metadata to new format [(#8721)](https://github.com/prowler-cloud/prowler/pull/8721)
- Update AWS ACM service metadata to new format [(#8716)](https://github.com/prowler-cloud/prowler/pull/8716)
- HTML output now properly renders markdown syntax in Risk and Recommendation fields [(#8727)](https://github.com/prowler-cloud/prowler/pull/8727)
- Update `moto` dependency from 5.0.28 to 5.1.11 [(#7100)](https://github.com/prowler-cloud/prowler/pull/7100)
- Update AWS AppStream service metadata to new format [(#8789)](https://github.com/prowler-cloud/prowler/pull/8789)
- Update AWS API Gateway service metadata to new format [(#8788)](https://github.com/prowler-cloud/prowler/pull/8788)
- Update AWS Athena service metadata to new format [(#8790)](https://github.com/prowler-cloud/prowler/pull/8790)
- Update AWS CloudTrail service metadata to new format [(#8831)](https://github.com/prowler-cloud/prowler/pull/8831)
- Update AWS Auto Scaling service metadata to new format [(#8824)](https://github.com/prowler-cloud/prowler/pull/8824)
- Update AWS Backup service metadata to new format [(#8826)](https://github.com/prowler-cloud/prowler/pull/8826)
- Update AWS CloudFormation service metadata to new format [(#8828)](https://github.com/prowler-cloud/prowler/pull/8828)
- Update AWS Lambda service metadata to new format [(#8825)](https://github.com/prowler-cloud/prowler/pull/8825)
- Update AWS DLM service metadata to new format [(#8860)](https://github.com/prowler-cloud/prowler/pull/8860)
- Update AWS DMS service metadata to new format [(#8861)](https://github.com/prowler-cloud/prowler/pull/8861)
- Update AWS Directory Service service metadata to new format [(#8859)](https://github.com/prowler-cloud/prowler/pull/8859)
- Update AWS CloudFront service metadata to new format [(#8829)](https://github.com/prowler-cloud/prowler/pull/8829)
- Deprecate user authentication for M365 provider [(#8865)](https://github.com/prowler-cloud/prowler/pull/8865)


### Fixed
- Fix SNS topics showing empty AWS_ResourceID in Quick Inventory output [(#8762)](https://github.com/prowler-cloud/prowler/issues/8762)
- Fix HTML Markdown output for long strings [(#8803)](https://github.com/prowler-cloud/prowler/pull/8803)
- Prowler ThreatScore scoring calculation CLI [(#8582)](https://github.com/prowler-cloud/prowler/pull/8582)
- Add missing attributes for Mitre Attack AWS, Azure and GCP [(#8907)](https://github.com/prowler-cloud/prowler/pull/8907)
- Fix KeyError in CloudSQL and Monitoring services in GCP provider [(#8909)](https://github.com/prowler-cloud/prowler/pull/8909)
- Fix Value Errors in Entra service for M365 provider [(#8919)](https://github.com/prowler-cloud/prowler/pull/8919)
- Fix ResourceName in GCP provider [(#8928)](https://github.com/prowler-cloud/prowler/pull/8928)
- Fix KeyError in `elb_ssl_listeners_use_acm_certificate` check and handle None cluster version in `eks_cluster_uses_a_supported_version` check [(#8791)](https://github.com/prowler-cloud/prowler/pull/8791)
- Fix file extension parsing for compliance reports [(#8791)](https://github.com/prowler-cloud/prowler/pull/8791)
- Added user pagination to Entra and Admincenter services [(#8858)](https://github.com/prowler-cloud/prowler/pull/8858)

---

## [5.12.1] (Prowler v5.12.1)

### Fixed
- Replaced old check id with new ones for compliance files [(#8682)](https://github.com/prowler-cloud/prowler/pull/8682)
- `firehose_stream_encrypted_at_rest` check false positives and new api call in kafka service [(#8599)](https://github.com/prowler-cloud/prowler/pull/8599)
- Replace defender rules policies key to use old name [(#8702)](https://github.com/prowler-cloud/prowler/pull/8702)

---

## [5.12.0] (Prowler v5.12.0)

### Added
- Add more fields for the Jira ticket and handle custom fields errors [(#8601)](https://github.com/prowler-cloud/prowler/pull/8601)
- Support labels on Jira tickets [(#8603)](https://github.com/prowler-cloud/prowler/pull/8603)
- Add finding url and tenant info inside Jira tickets [(#8607)](https://github.com/prowler-cloud/prowler/pull/8607)
- Get Jira Project's metadata [(#8630)](https://github.com/prowler-cloud/prowler/pull/8630)
- Get Jira projects from test_connection [(#8634)](https://github.com/prowler-cloud/prowler/pull/8634)
- `AdditionalUrls` field in CheckMetadata [(#8590)](https://github.com/prowler-cloud/prowler/pull/8590)
- Support color for MANUAL finidngs in Jira tickets [(#8642)](https://github.com/prowler-cloud/prowler/pull/8642)
- `--excluded-checks-file` flag [(#8301)](https://github.com/prowler-cloud/prowler/pull/8301)
- Send finding in Jira integration with the needed values [(#8648)](https://github.com/prowler-cloud/prowler/pull/8648)
- Add language enforcement for Jira requests [(#8674)](https://github.com/prowler-cloud/prowler/pull/8674)
- MongoDB Atlas provider with 10 security checks [(#8312)](https://github.com/prowler-cloud/prowler/pull/8312)
  - `clusters_authentication_enabled` - Ensure clusters have authentication enabled
  - `clusters_backup_enabled` - Ensure clusters have backup enabled
  - `clusters_encryption_at_rest_enabled` - Ensure clusters have encryption at rest enabled
  - `clusters_tls_enabled` - Ensure clusters have TLS authentication required
  - `organizations_api_access_list_required` - Ensure organization requires API access list
  - `organizations_mfa_required` - Ensure organization requires MFA
  - `organizations_security_contact_defined` - Ensure organization has security contact defined
  - `organizations_service_account_secrets_expiration` - Ensure organization has maximum period expiration for service account secrets
  - `projects_auditing_enabled` - Ensure database auditing is enabled
  - `projects_network_access_list_exposed_to_internet` - Ensure project network access list is not exposed to internet

### Changed
- Rename ftp and mongo checks to follow pattern `ec2_securitygroup_allow_ingress_from_internet_to_tcp_port_*` [(#8293)](https://github.com/prowler-cloud/prowler/pull/8293)

### Fixed
- Renamed `AdditionalUrls` to `AdditionalURLs` field in CheckMetadata [(#8639)](https://github.com/prowler-cloud/prowler/pull/8639)
- TypeError from Python 3.9 in Security Hub module by updating type annotations [(#8619)](https://github.com/prowler-cloud/prowler/pull/8619)
- KeyError when SecurityGroups field is missing in MemoryDB check [(#8666)](https://github.com/prowler-cloud/prowler/pull/8666)
- NoneType error in Opensearch, Firehose and Cognito checks [(#8670)](https://github.com/prowler-cloud/prowler/pull/8670)

---

## [5.11.0] (Prowler v5.11.0)

### Added
- Certificate authentication for M365 provider [(#8404)](https://github.com/prowler-cloud/prowler/pull/8404)
- `vm_sufficient_daily_backup_retention_period` check for Azure provider [(#8200)](https://github.com/prowler-cloud/prowler/pull/8200)
- `vm_jit_access_enabled` check for Azure provider [(#8202)](https://github.com/prowler-cloud/prowler/pull/8202)
- Bedrock AgentCore privilege escalation combination for AWS provider [(#8526)](https://github.com/prowler-cloud/prowler/pull/8526)
- Add User Email and APP name/installations information in GitHub provider [(#8501)](https://github.com/prowler-cloud/prowler/pull/8501)
- Remove standalone iam:PassRole from privesc detection and add missing patterns [(#8530)](https://github.com/prowler-cloud/prowler/pull/8530)
- Support session/profile/role/static credentials in Security Hub integration [(#8539)](https://github.com/prowler-cloud/prowler/pull/8539)
- `eks_cluster_deletion_protection_enabled` check for AWS provider [(#8536)](https://github.com/prowler-cloud/prowler/pull/8536)
- ECS privilege escalation patterns (StartTask and RunTask) for AWS provider [(#8541)](https://github.com/prowler-cloud/prowler/pull/8541)
- Resource Explorer enumeration v2 API actions in `cloudtrail_threat_detection_enumeration` check [(#8557)](https://github.com/prowler-cloud/prowler/pull/8557)
- `apim_threat_detection_llm_jacking` check for Azure provider [(#8571)](https://github.com/prowler-cloud/prowler/pull/8571)
- GCP `--skip-api-check` command line flag [(#8575)](https://github.com/prowler-cloud/prowler/pull/8575)

### Changed
- Refine kisa isms-p compliance mapping [(#8479)](https://github.com/prowler-cloud/prowler/pull/8479)
- Improve AWS Security Hub region check using multiple threads [(#8365)](https://github.com/prowler-cloud/prowler/pull/8365)

### Fixed
- Resource metadata error in `s3_bucket_shadow_resource_vulnerability` check [(#8572)](https://github.com/prowler-cloud/prowler/pull/8572)
- GitHub App authentication through API fails with auth_method validation error [(#8587)](https://github.com/prowler-cloud/prowler/pull/8587)
- AWS resource-arn filtering [(#8533)](https://github.com/prowler-cloud/prowler/pull/8533)
- GitHub App authentication for GitHub provider [(#8529)](https://github.com/prowler-cloud/prowler/pull/8529)
- List all accessible organizations in GitHub provider [(#8535)](https://github.com/prowler-cloud/prowler/pull/8535)
- Only evaluate enabled accounts in `entra_users_mfa_capable` check [(#8544)](https://github.com/prowler-cloud/prowler/pull/8544)
- GitHub Personal Access Token authentication fails without `user:email` scope [(#8580)](https://github.com/prowler-cloud/prowler/pull/8580)

---

## [5.10.2] (Prowler v5.10.2)

### Fixed
- Order requirements by ID in Prowler ThreatScore AWS compliance framework [(#8495)](https://github.com/prowler-cloud/prowler/pull/8495)
- Add explicit resource name to GCP and Azure Defender checks [(#8352)](https://github.com/prowler-cloud/prowler/pull/8352)
- Validation errors in Azure and M365 providers [(#8353)](https://github.com/prowler-cloud/prowler/pull/8353)
- Azure `app_http_logs_enabled` check false positives [(#8507)](https://github.com/prowler-cloud/prowler/pull/8507)
- Azure `storage_geo_redundant_enabled` check false positives [(#8504)](https://github.com/prowler-cloud/prowler/pull/8504)
- AWS `kafka_cluster_is_public` check false positives [(#8514)](https://github.com/prowler-cloud/prowler/pull/8514)
- List all accessible repositories in GitHub [(#8522)](https://github.com/prowler-cloud/prowler/pull/8522)
- GitHub CIS 1.0 Compliance Reports [(#8519)](https://github.com/prowler-cloud/prowler/pull/8519)

---

## [5.10.1] (Prowler v5.10.1)

### Fixed
- Remove invalid requirements from CIS 1.0 for GitHub provider [(#8472)](https://github.com/prowler-cloud/prowler/pull/8472)

---

## [5.10.0] (Prowler v5.10.0)

### Added
- `bedrock_api_key_no_administrative_privileges` check for AWS provider [(#8321)](https://github.com/prowler-cloud/prowler/pull/8321)
- `bedrock_api_key_no_long_term_credentials` check for AWS provider [(#8396)](https://github.com/prowler-cloud/prowler/pull/8396)
- Support App Key Content in GitHub provider [(#8271)](https://github.com/prowler-cloud/prowler/pull/8271)
- CIS 4.0 for the Azure provider [(#7782)](https://github.com/prowler-cloud/prowler/pull/7782)
- `vm_desired_sku_size` check for Azure provider [(#8191)](https://github.com/prowler-cloud/prowler/pull/8191)
- `vm_scaleset_not_empty` check for Azure provider [(#8192)](https://github.com/prowler-cloud/prowler/pull/8192)
- GitHub repository and organization scoping support with `--repository/respositories` and `--organization/organizations` flags [(#8329)](https://github.com/prowler-cloud/prowler/pull/8329)
- GCP provider retry configuration [(#8412)](https://github.com/prowler-cloud/prowler/pull/8412)
- `s3_bucket_shadow_resource_vulnerability` check for AWS provider [(#8398)](https://github.com/prowler-cloud/prowler/pull/8398)
- Use `trivy` as engine for IaC provider [(#8466)](https://github.com/prowler-cloud/prowler/pull/8466)

### Changed
- Handle some AWS errors as warnings instead of errors [(#8347)](https://github.com/prowler-cloud/prowler/pull/8347)
- Revert import of `checkov` python library [(#8385)](https://github.com/prowler-cloud/prowler/pull/8385)
- Updated policy mapping in ISMS-P compliance file for improved alignment [(#8367)](https://github.com/prowler-cloud/prowler/pull/8367)

### Fixed
- False positives in SQS encryption check for ephemeral queues [(#8330)](https://github.com/prowler-cloud/prowler/pull/8330)
- Add protocol validation check in security group checks to ensure proper protocol matching [(#8374)](https://github.com/prowler-cloud/prowler/pull/8374)
- Add missing audit evidence for controls 1.1.4 and 2.5.5 for ISMS-P compliance. [(#8386)](https://github.com/prowler-cloud/prowler/pull/8386)
- Use the correct @staticmethod decorator for `set_identity` and `set_session_config` methods in AwsProvider [(#8056)](https://github.com/prowler-cloud/prowler/pull/8056)
- Use the correct default value for `role_session_name` and `session_duration` in AwsSetUpSession [(#8056)](https://github.com/prowler-cloud/prowler/pull/8056)
- Use the correct default value for `role_session_name` and `session_duration` in S3 [(#8417)](https://github.com/prowler-cloud/prowler/pull/8417)
- GitHub App authentication fails to generate output files and HTML header sections [(#8423)](https://github.com/prowler-cloud/prowler/pull/8423)
- S3 `test_connection` uses AWS S3 API `HeadBucket` instead of `GetBucketLocation` [(#8456)](https://github.com/prowler-cloud/prowler/pull/8456)
- Add more validations to Azure Storage models when some values are None to avoid serialization issues [(#8325)](https://github.com/prowler-cloud/prowler/pull/8325)
- `sns_topics_not_publicly_accessible` false positive with `aws:SourceArn` conditions [(#8326)](https://github.com/prowler-cloud/prowler/issues/8326)
- Remove typo from description req 1.2.3 - Prowler ThreatScore m365 [(#8384)](https://github.com/prowler-cloud/prowler/pull/8384)
- Way of counting FAILED/PASS reqs from `kisa_isms_p_2023_aws` table [(#8382)](https://github.com/prowler-cloud/prowler/pull/8382)
- Use default tenant domain instead of first domain in list for Azure and M365 providers [(#8402)](https://github.com/prowler-cloud/prowler/pull/8402)
- Avoid multiple module error calls in M365 provider [(#8353)](https://github.com/prowler-cloud/prowler/pull/8353)
- Avoid sending errors to Sentry in M365 provider when user authentication fails [(#8420)](https://github.com/prowler-cloud/prowler/pull/8420)
- Tweaks from Prowler ThreatScore in order to handle the correct reqs [(#8401)](https://github.com/prowler-cloud/prowler/pull/8401)
- Make `setup_assumed_session` static for the AWS provider [(#8419)](https://github.com/prowler-cloud/prowler/pull/8419)

---

## [5.9.2] (Prowler v5.9.2)

### Fixed
- Use the correct resource name in `defender_domain_dkim_enabled` check [(#8334)](https://github.com/prowler-cloud/prowler/pull/8334)

---

## [5.9.0] (Prowler v5.9.0)

### Added
- `storage_smb_channel_encryption_with_secure_algorithm` check for Azure provider [(#8123)](https://github.com/prowler-cloud/prowler/pull/8123)
- `storage_smb_protocol_version_is_latest` check for Azure provider [(#8128)](https://github.com/prowler-cloud/prowler/pull/8128)
- `vm_backup_enabled` check for Azure provider [(#8182)](https://github.com/prowler-cloud/prowler/pull/8182)
- `vm_linux_enforce_ssh_authentication` check for Azure provider [(#8149)](https://github.com/prowler-cloud/prowler/pull/8149)
- `vm_ensure_using_approved_images` check for Azure provider [(#8168)](https://github.com/prowler-cloud/prowler/pull/8168)
- `vm_scaleset_associated_load_balancer` check for Azure provider [(#8181)](https://github.com/prowler-cloud/prowler/pull/8181)
- `defender_attack_path_notifications_properly_configured` check for Azure provider [(#8245)](https://github.com/prowler-cloud/prowler/pull/8245)
- `entra_intune_enrollment_sign_in_frequency_every_time` check for M365 provider [(#8223)](https://github.com/prowler-cloud/prowler/pull/8223)
- Support for remote repository scanning in IaC provider [(#8193)](https://github.com/prowler-cloud/prowler/pull/8193)
- Add `test_connection` method to GitHub provider [(#8248)](https://github.com/prowler-cloud/prowler/pull/8248)

### Changed
- Refactor the Azure Defender get security contact configuration method to use the API REST endpoint instead of the SDK [(#8241)](https://github.com/prowler-cloud/prowler/pull/8241)

### Fixed
- Title & description wording for `iam_user_accesskey_unused` check for AWS provider [(#8233)](https://github.com/prowler-cloud/prowler/pull/8233)
- Add GitHub provider to lateral panel in documentation and change -h environment variable output [(#8246)](https://github.com/prowler-cloud/prowler/pull/8246)
- Show `m365_identity_type` and `m365_identity_id` in cloud reports [(#8247)](https://github.com/prowler-cloud/prowler/pull/8247)
- Ensure `is_service_role` only returns `True` for service roles [(#8274)](https://github.com/prowler-cloud/prowler/pull/8274)
- Update DynamoDB check metadata to fix broken link [(#8273)](https://github.com/prowler-cloud/prowler/pull/8273)
- Show correct count of findings in Dashboard Security Posture page [(#8270)](https://github.com/prowler-cloud/prowler/pull/8270)
- Add Check's metadata service name validator [(#8289)](https://github.com/prowler-cloud/prowler/pull/8289)
- Use subscription ID in Azure mutelist [(#8290)](https://github.com/prowler-cloud/prowler/pull/8290)
- `ServiceName` field in Network Firewall checks metadata [(#8280)](https://github.com/prowler-cloud/prowler/pull/8280)
- Update `entra_users_mfa_capable` check to use the correct resource name and ID [(#8288)](https://github.com/prowler-cloud/prowler/pull/8288)
- Handle multiple services and severities while listing checks [(#8302)](https://github.com/prowler-cloud/prowler/pull/8302)
- Handle `tenant_id` for M365 Mutelist [(#8306)](https://github.com/prowler-cloud/prowler/pull/8306)
- Fix error in Dashboard Overview page when reading CSV files [(#8257)](https://github.com/prowler-cloud/prowler/pull/8257)

---

## [5.8.1] (Prowler v5.8.1)

### Fixed
- Detect wildcarded ARNs in sts:AssumeRole policy resources [(#8164)](https://github.com/prowler-cloud/prowler/pull/8164)
- List all streams and `firehose_stream_encrypted_at_rest` logic [(#8213)](https://github.com/prowler-cloud/prowler/pull/8213)
- Allow empty values for http_endpoint in templates [(#8184)](https://github.com/prowler-cloud/prowler/pull/8184)
- Convert all Azure Storage models to Pydantic models to avoid serialization issues [(#8222)](https://github.com/prowler-cloud/prowler/pull/8222)

---

## [5.8.0] (Prowler v5.8.0)

### Added

- `storage_geo_redundant_enabled` check for Azure provider [(#7980)](https://github.com/prowler-cloud/prowler/pull/7980)
- `storage_cross_tenant_replication_disabled` check for Azure provider [(#7977)](https://github.com/prowler-cloud/prowler/pull/7977)
- CIS 1.11 compliance framework for Kubernetes [(#7790)](https://github.com/prowler-cloud/prowler/pull/7790)
- Support `HTTPS_PROXY` and `K8S_SKIP_TLS_VERIFY` in Kubernetes [(#7720)](https://github.com/prowler-cloud/prowler/pull/7720)
- Weight for Prowler ThreatScore scoring [(#7795)](https://github.com/prowler-cloud/prowler/pull/7795)
- `entra_users_mfa_capable` check for M365 provider [(#7734)](https://github.com/prowler-cloud/prowler/pull/7734)
- `admincenter_organization_customer_lockbox_enabled` check for M365 provider [(#7732)](https://github.com/prowler-cloud/prowler/pull/7732)
- `admincenter_external_calendar_sharing_disabled` check for M365 provider [(#7733)](https://github.com/prowler-cloud/prowler/pull/7733)
- Level for Prowler ThreatScore in the accordion in Dashboard [(#7739)](https://github.com/prowler-cloud/prowler/pull/7739)
- CIS 4.0 compliance framework for GCP [(7785)](https://github.com/prowler-cloud/prowler/pull/7785)
- `repository_has_codeowners_file` check for GitHub provider [(#7752)](https://github.com/prowler-cloud/prowler/pull/7752)
- `repository_default_branch_requires_signed_commits` check for GitHub provider [(#7777)](https://github.com/prowler-cloud/prowler/pull/7777)
- `repository_inactive_not_archived` check for GitHub provider [(#7786)](https://github.com/prowler-cloud/prowler/pull/7786)
- `repository_dependency_scanning_enabled` check for GitHub provider [(#7771)](https://github.com/prowler-cloud/prowler/pull/7771)
- `repository_secret_scanning_enabled` check for GitHub provider [(#7759)](https://github.com/prowler-cloud/prowler/pull/7759)
- `repository_default_branch_requires_codeowners_review` check for GitHub provider [(#7753)](https://github.com/prowler-cloud/prowler/pull/7753)
- NIS 2 compliance framework for AWS [(#7839)](https://github.com/prowler-cloud/prowler/pull/7839)
- NIS 2 compliance framework for Azure [(#7857)](https://github.com/prowler-cloud/prowler/pull/7857)
- Search bar in Dashboard Overview page [(#7804)](https://github.com/prowler-cloud/prowler/pull/7804)
- NIS 2 compliance framework for GCP [(#7912)](https://github.com/prowler-cloud/prowler/pull/7912)
- `storage_account_key_access_disabled` check for Azure provider [(#7974)](https://github.com/prowler-cloud/prowler/pull/7974)
- `storage_ensure_file_shares_soft_delete_is_enabled` check for Azure provider [(#7966)](https://github.com/prowler-cloud/prowler/pull/7966)
- Make `validate_mutelist` method static inside `Mutelist` class [(#7811)](https://github.com/prowler-cloud/prowler/pull/7811)
- Avoid bypassing IAM check using wildcards [(#7708)](https://github.com/prowler-cloud/prowler/pull/7708)
- `storage_blob_versioning_is_enabled` new check for Azure provider [(#7927)](https://github.com/prowler-cloud/prowler/pull/7927)
- New method to authenticate in AppInsights in check `app_function_application_insights_enabled` [(#7763)](https://github.com/prowler-cloud/prowler/pull/7763)
- ISO 27001 2022 for M365 provider [(#7985)](https://github.com/prowler-cloud/prowler/pull/7985)
- `codebuild_project_uses_allowed_github_organizations` check for AWS provider [(#7595)](https://github.com/prowler-cloud/prowler/pull/7595)
- IaC provider [(#7852)](https://github.com/prowler-cloud/prowler/pull/7852)
- Azure Databricks service integration for Azure provider, including the `databricks_workspace_vnet_injection_enabled` check [(#8008)](https://github.com/prowler-cloud/prowler/pull/8008)
- `databricks_workspace_cmk_encryption_enabled` check for Azure provider [(#8017)](https://github.com/prowler-cloud/prowler/pull/8017)
- Appication auth for PowerShell in M365 provider [(#7992)](https://github.com/prowler-cloud/prowler/pull/7992)
- `storage_account_default_to_entra_authorization_enabled` check for Azure provider [(#7981)](https://github.com/prowler-cloud/prowler/pull/7981)
- Improve overview page from Prowler Dashboard [(#8118)](https://github.com/prowler-cloud/prowler/pull/8118)
- `keyvault_ensure_public_network_access_disabled` check for Azure provider [(#8072)](https://github.com/prowler-cloud/prowler/pull/8072)
- `monitor_alert_service_health_exists` check for Azure provider [(#8067)](https://github.com/prowler-cloud/prowler/pull/8067)
- Replace `Domain.Read.All` with `Directory.Read.All` in Azure and M365 docs [(#8075)](https://github.com/prowler-cloud/prowler/pull/8075)
- Refactor IaC provider to use Checkov as Python library [(#8093)](https://github.com/prowler-cloud/prowler/pull/8093)
- New check `codebuild_project_not_publicly_accessible` for AWS provider [(#8127)](https://github.com/prowler-cloud/prowler/pull/8127)

### Fixed
- Consolidate Azure Storage file service properties to the account level, improving the accuracy of the `storage_ensure_file_shares_soft_delete_is_enabled` check [(#8087)](https://github.com/prowler-cloud/prowler/pull/8087)
- Migrate Azure VM service and managed disk logic to Pydantic models for better serialization and type safety, and update all related tests to use the new models and fix UUID handling [(#https://github.com/prowler-cloud/prowler/pull/8151)](https://github.com/prowler-cloud/prowler/pull/https://github.com/prowler-cloud/prowler/pull/8151)
- `organizations_scp_check_deny_regions` check to pass when SCP policies have no statements [(#8091)](https://github.com/prowler-cloud/prowler/pull/8091)
- Fix logic in VPC and ELBv2 checks [(#8077)](https://github.com/prowler-cloud/prowler/pull/8077)
- Retrieve correctly ECS Container insights settings [(#8097)](https://github.com/prowler-cloud/prowler/pull/8097)
- Fix correct handling for different accounts-dates in prowler dashboard compliance page [(#8108)](https://github.com/prowler-cloud/prowler/pull/8108)
- Handling of `block-project-ssh-keys` in GCP check `compute_instance_block_project_wide_ssh_keys_disabled` [(#8115)](https://github.com/prowler-cloud/prowler/pull/8115)
- Handle empty name in Azure Defender and GCP checks [(#8120)](https://github.com/prowler-cloud/prowler/pull/8120)

### Changed
- Reworked `S3.test_connection` to match the AwsProvider logic [(#8088)](https://github.com/prowler-cloud/prowler/pull/8088)

### Removed
- OCSF version number references to point always to the latest [(#8064)](https://github.com/prowler-cloud/prowler/pull/8064)

---

## [5.7.5] (Prowler v5.7.5)

### Fixed
- Use unified timestamp for all requirements [(#8059)](https://github.com/prowler-cloud/prowler/pull/8059)
- Add EKS to service without subservices [(#7959)](https://github.com/prowler-cloud/prowler/pull/7959)
- `apiserver_strong_ciphers_only` check for K8S provider [(#7952)](https://github.com/prowler-cloud/prowler/pull/7952)
- Handle `0` at the start and end of account uids in Prowler Dashboard [(#7955)](https://github.com/prowler-cloud/prowler/pull/7955)
- Typo in PCI 4.0 for K8S provider [(#7971)](https://github.com/prowler-cloud/prowler/pull/7971)
- AWS root credentials checks always verify if root credentials are enabled [(#7967)](https://github.com/prowler-cloud/prowler/pull/7967)
- Github provider to `usage` section of `prowler -h`: [(#7906)](https://github.com/prowler-cloud/prowler/pull/7906)
- `network_flow_log_more_than_90_days` check to pass when retention policy is 0 days [(#7975)](https://github.com/prowler-cloud/prowler/pull/7975)
- Update SDK Azure call for ftps_state in the App Service [(#7923)](https://github.com/prowler-cloud/prowler/pull/7923)
- Validate ResourceType in CheckMetadata [(#8035)](https://github.com/prowler-cloud/prowler/pull/8035)
- Missing ResourceType values in check's metadata [(#8028)](https://github.com/prowler-cloud/prowler/pull/8028)
- Avoid user requests in setup_identity app context and user auth log enhancement [(#8043)](https://github.com/prowler-cloud/prowler/pull/8043)

---

## [5.7.3] (Prowler v5.7.3)

### Fixed
- Automatically encrypt password in Microsoft365 provider [(#7784)](https://github.com/prowler-cloud/prowler/pull/7784)
- Remove last encrypted password appearances [(#7825)](https://github.com/prowler-cloud/prowler/pull/7825)

---

## [5.7.2] (Prowler v5.7.2)

### Fixed
- `m365_powershell test_credentials` to use sanitized credentials [(#7761)](https://github.com/prowler-cloud/prowler/pull/7761)
- `admincenter_users_admins_reduced_license_footprint` check logic to pass when admin user has no license [(#7779)](https://github.com/prowler-cloud/prowler/pull/7779)
- `m365_powershell` to close the PowerShell sessions in msgraph services [(#7816)](https://github.com/prowler-cloud/prowler/pull/7816)
- `defender_ensure_notify_alerts_severity_is_high`check to accept high or lower severity [(#7862)](https://github.com/prowler-cloud/prowler/pull/7862)
- Replace `Directory.Read.All` permission with `Domain.Read.All` which is more restrictive [(#7888)](https://github.com/prowler-cloud/prowler/pull/7888)
- Split calls to list Azure Functions attributes [(#7778)](https://github.com/prowler-cloud/prowler/pull/7778)

---

## [5.7.0] (Prowler v5.7.0)

### Added
- Update the compliance list supported for each provider from docs [(#7694)](https://github.com/prowler-cloud/prowler/pull/7694)
- Allow setting cluster name in in-cluster mode in Kubernetes [(#7695)](https://github.com/prowler-cloud/prowler/pull/7695)
- Prowler ThreatScore for M365 provider [(#7692)](https://github.com/prowler-cloud/prowler/pull/7692)
- GitHub provider [(#5787)](https://github.com/prowler-cloud/prowler/pull/5787)
- `repository_default_branch_requires_multiple_approvals` check for GitHub provider [(#6160)](https://github.com/prowler-cloud/prowler/pull/6160)
- `repository_default_branch_protection_enabled` check for GitHub provider [(#6161)](https://github.com/prowler-cloud/prowler/pull/6161)
- `repository_default_branch_requires_linear_history` check for GitHub provider [(#6162)](https://github.com/prowler-cloud/prowler/pull/6162)
- `repository_default_branch_disallows_force_push` check for GitHub provider [(#6197)](https://github.com/prowler-cloud/prowler/pull/6197)
- `repository_default_branch_deletion_disabled` check for GitHub provider [(#6200)](https://github.com/prowler-cloud/prowler/pull/6200)
- `repository_default_branch_status_checks_required` check for GitHub provider [(#6204)](https://github.com/prowler-cloud/prowler/pull/6204)
- `repository_default_branch_protection_applies_to_admins` check for GitHub provider [(#6205)](https://github.com/prowler-cloud/prowler/pull/6205)
- `repository_branch_delete_on_merge_enabled` check for GitHub provider [(#6209)](https://github.com/prowler-cloud/prowler/pull/6209)
- `repository_default_branch_requires_conversation_resolution` check for GitHub provider [(#6208)](https://github.com/prowler-cloud/prowler/pull/6208)
- `organization_members_mfa_required` check for GitHub provider [(#6304)](https://github.com/prowler-cloud/prowler/pull/6304)
- GitHub provider documentation and CIS v1.0.0 compliance [(#6116)](https://github.com/prowler-cloud/prowler/pull/6116)
- CIS 5.0 compliance framework for AWS [(7766)](https://github.com/prowler-cloud/prowler/pull/7766)

### Fixed
- Update CIS 4.0 for M365 provider [(#7699)](https://github.com/prowler-cloud/prowler/pull/7699)
- Update and upgrade CIS for all the providers [(#7738)](https://github.com/prowler-cloud/prowler/pull/7738)
- Cover policies with conditions with SNS endpoint in `sns_topics_not_publicly_accessible` [(#7750)](https://github.com/prowler-cloud/prowler/pull/7750)
- Change severity logic for `ec2_securitygroup_allow_ingress_from_internet_to_all_ports` check [(#7764)](https://github.com/prowler-cloud/prowler/pull/7764)

---

## [5.6.0] (Prowler v5.6.0)

### Added
- SOC2 compliance framework to Azure [(#7489)](https://github.com/prowler-cloud/prowler/pull/7489)
- Check for unused Service Accounts in GCP [(#7419)](https://github.com/prowler-cloud/prowler/pull/7419)
- Powershell to Microsoft365 [(#7331)](https://github.com/prowler-cloud/prowler/pull/7331)
- Service Defender to Microsoft365 with one check for Common Attachments filter enabled in Malware Policies [(#7425)](https://github.com/prowler-cloud/prowler/pull/7425)
- Check for Outbound Antispam Policy well configured in service Defender for M365 [(#7480)](https://github.com/prowler-cloud/prowler/pull/7480)
- Check for Antiphishing Policy well configured in service Defender in M365 [(#7453)](https://github.com/prowler-cloud/prowler/pull/7453)
- Check for Notifications for Internal users enabled in Malware Policies from service Defender in M365 [(#7435)](https://github.com/prowler-cloud/prowler/pull/7435)
- Support CLOUDSDK_AUTH_ACCESS_TOKEN in GCP [(#7495)](https://github.com/prowler-cloud/prowler/pull/7495)
- Service Exchange to Microsoft365 with one check for Organizations Mailbox Auditing enabled [(#7408)](https://github.com/prowler-cloud/prowler/pull/7408)
- Check for Bypass Disable in every Mailbox for service Defender in M365 [(#7418)](https://github.com/prowler-cloud/prowler/pull/7418)
- New check `teams_external_domains_restricted` [(#7557)](https://github.com/prowler-cloud/prowler/pull/7557)
- New check `teams_email_sending_to_channel_disabled` [(#7533)](https://github.com/prowler-cloud/prowler/pull/7533)
- New check for External Mails Tagged for service Exchange in M365 [(#7580)](https://github.com/prowler-cloud/prowler/pull/7580)
- New check for WhiteList not used in Transport Rules for service Defender in M365 [(#7569)](https://github.com/prowler-cloud/prowler/pull/7569)
- Check for Inbound Antispam Policy with no allowed domains from service Defender in M365 [(#7500)](https://github.com/prowler-cloud/prowler/pull/7500)
- New check `teams_meeting_anonymous_user_join_disabled` [(#7565)](https://github.com/prowler-cloud/prowler/pull/7565)
- New check `teams_unmanaged_communication_disabled` [(#7561)](https://github.com/prowler-cloud/prowler/pull/7561)
- New check `teams_external_users_cannot_start_conversations` [(#7562)](https://github.com/prowler-cloud/prowler/pull/7562)
- New check for AllowList not used in the Connection Filter Policy from service Defender in M365 [(#7492)](https://github.com/prowler-cloud/prowler/pull/7492)
- New check for SafeList not enabled in the Connection Filter Policy from service Defender in M365 [(#7492)](https://github.com/prowler-cloud/prowler/pull/7492)
- New check for DKIM enabled for service Defender in M365 [(#7485)](https://github.com/prowler-cloud/prowler/pull/7485)
- New check `teams_meeting_anonymous_user_start_disabled` [(#7567)](https://github.com/prowler-cloud/prowler/pull/7567)
- New check `teams_meeting_external_lobby_bypass_disabled` [(#7568)](https://github.com/prowler-cloud/prowler/pull/7568)
- New check `teams_meeting_dial_in_lobby_bypass_disabled` [(#7571)](https://github.com/prowler-cloud/prowler/pull/7571)
- New check `teams_meeting_external_control_disabled` [(#7604)](https://github.com/prowler-cloud/prowler/pull/7604)
- New check `teams_meeting_external_chat_disabled` [(#7605)](https://github.com/prowler-cloud/prowler/pull/7605)
- New check `teams_meeting_recording_disabled` [(#7607)](https://github.com/prowler-cloud/prowler/pull/7607)
- New check `teams_meeting_presenters_restricted` [(#7613)](https://github.com/prowler-cloud/prowler/pull/7613)
- New check `teams_security_reporting_enabled` [(#7614)](https://github.com/prowler-cloud/prowler/pull/7614)
- New check `defender_chat_report_policy_configured` [(#7614)](https://github.com/prowler-cloud/prowler/pull/7614)
- New check `teams_meeting_chat_anonymous_users_disabled` [(#7579)](https://github.com/prowler-cloud/prowler/pull/7579)
- Prowler Threat Score Compliance Framework [(#7603)](https://github.com/prowler-cloud/prowler/pull/7603)
- Documentation for M365 provider [(#7622)](https://github.com/prowler-cloud/prowler/pull/7622)
- Support for m365 provider in Prowler Dashboard [(#7633)](https://github.com/prowler-cloud/prowler/pull/7633)
- New check for Modern Authentication enabled for Exchange Online in M365 [(#7636)](https://github.com/prowler-cloud/prowler/pull/7636)
- New check `sharepoint_onedrive_sync_restricted_unmanaged_devices` [(#7589)](https://github.com/prowler-cloud/prowler/pull/7589)
- New check for Additional Storage restricted for Exchange in M365 [(#7638)](https://github.com/prowler-cloud/prowler/pull/7638)
- New check for Roles Assignment Policy with no AddIns for Exchange in M365 [(#7644)](https://github.com/prowler-cloud/prowler/pull/7644)
- New check for Auditing Mailbox on E3 users is enabled for Exchange in M365 [(#7642)](https://github.com/prowler-cloud/prowler/pull/7642)
- New check for SMTP Auth disabled for Exchange in M365 [(#7640)](https://github.com/prowler-cloud/prowler/pull/7640)
- New check for MailTips full enabled for Exchange in M365 [(#7637)](https://github.com/prowler-cloud/prowler/pull/7637)
- New check for Comprehensive Attachments Filter Applied for Defender in M365 [(#7661)](https://github.com/prowler-cloud/prowler/pull/7661)
- Modified check `exchange_mailbox_properties_auditing_enabled` to make it configurable [(#7662)](https://github.com/prowler-cloud/prowler/pull/7662)
- snapshots to m365 documentation [(#7673)](https://github.com/prowler-cloud/prowler/pull/7673)
- support for static credentials for sending findings to Amazon S3 and AWS Security Hub [(#7322)](https://github.com/prowler-cloud/prowler/pull/7322)
- Prowler ThreatScore for M365 provider [(#7692)](https://github.com/prowler-cloud/prowler/pull/7692)
- Microsoft User and User Credential auth to reports [(#7681)](https://github.com/prowler-cloud/prowler/pull/7681)

### Fixed
- Package name location in pyproject.toml while replicating for prowler-cloud [(#7531)](https://github.com/prowler-cloud/prowler/pull/7531)
- Remove cache in PyPI release action [(#7532)](https://github.com/prowler-cloud/prowler/pull/7532)
- The correct values for logger.info inside iam service [(#7526)](https://github.com/prowler-cloud/prowler/pull/7526)
- Update S3 bucket naming validation to accept dots [(#7545)](https://github.com/prowler-cloud/prowler/pull/7545)
- Handle new FlowLog model properties in Azure [(#7546)](https://github.com/prowler-cloud/prowler/pull/7546)
- Improve compliance and dashboard [(#7596)](https://github.com/prowler-cloud/prowler/pull/7596)
- Remove invalid parameter `create_file_descriptor` [(#7600)](https://github.com/prowler-cloud/prowler/pull/7600)
- Remove first empty line in HTML output [(#7606)](https://github.com/prowler-cloud/prowler/pull/7606)
- Remove empty files in Prowler [(#7627)](https://github.com/prowler-cloud/prowler/pull/7627)
- Ensure that ContentType in upload_file matches the uploaded file's format [(#7635)](https://github.com/prowler-cloud/prowler/pull/7635)
- Incorrect check inside 4.4.1 requirement for Azure CIS 2.0 [(#7656)](https://github.com/prowler-cloud/prowler/pull/7656)
- Remove muted findings on compliance page from Prowler Dashboard [(#7683)](https://github.com/prowler-cloud/prowler/pull/7683)
- Remove duplicated findings on compliance page from Prowler Dashboard [(#7686)](https://github.com/prowler-cloud/prowler/pull/7686)
- Incorrect values for Prowler Threatscore compliance LevelOfRisk inside requirements [(#7667)](https://github.com/prowler-cloud/prowler/pull/7667)

---

## [5.5.1] (Prowler v5.5.1)

### Fixed
- Default name to contacts in Azure Defender [(#7483)](https://github.com/prowler-cloud/prowler/pull/7483)
- Handle projects without ID in GCP [(#7496)](https://github.com/prowler-cloud/prowler/pull/7496)
- Restore packages location in PyProject [(#7510)](https://github.com/prowler-cloud/prowler/pull/7510)

---<|MERGE_RESOLUTION|>--- conflicted
+++ resolved
@@ -10,10 +10,7 @@
 ### Changed
 - Update AWS Step Functions service metadata to new format [(#9432)](https://github.com/prowler-cloud/prowler/pull/9432)
 - Update AWS Route 53 service metadata to new format [(#9406)](https://github.com/prowler-cloud/prowler/pull/9406)
-<<<<<<< HEAD
-=======
 - Update AWS SQS service metadata to new format [(#9429)](https://github.com/prowler-cloud/prowler/pull/9429)
->>>>>>> 14947a8a
 
 ---
 
