# Prowler SDK Changelog

All notable changes to the **Prowler SDK** are documented in this file.

<<<<<<< HEAD
---

=======
>>>>>>> 233ae745
## [v5.9.0] (Prowler UNRELEASED)

### Added

<<<<<<< HEAD
- `vm_enforce_ssh_authentication` check for Azure provider [(#8149)](https://github.com/prowler-cloud/prowler/pull/8149)

---

## [v5.8.0] (Prowler UNRELEASED)
=======
### Changed

### Fixed

---

## [v5.8.0] (Prowler v5.8.0)
>>>>>>> 233ae745

### Added

- `storage_geo_redundant_enabled` check for Azure provider [(#7980)](https://github.com/prowler-cloud/prowler/pull/7980)
- `storage_cross_tenant_replication_disabled` check for Azure provider [(#7977)](https://github.com/prowler-cloud/prowler/pull/7977)
- CIS 1.11 compliance framework for Kubernetes [(#7790)](https://github.com/prowler-cloud/prowler/pull/7790)
- Support `HTTPS_PROXY` and `K8S_SKIP_TLS_VERIFY` in Kubernetes [(#7720)](https://github.com/prowler-cloud/prowler/pull/7720)
- Weight for Prowler ThreatScore scoring [(#7795)](https://github.com/prowler-cloud/prowler/pull/7795)
- `entra_users_mfa_capable` check for M365 provider [(#7734)](https://github.com/prowler-cloud/prowler/pull/7734)
- `admincenter_organization_customer_lockbox_enabled` check for M365 provider [(#7732)](https://github.com/prowler-cloud/prowler/pull/7732)
- `admincenter_external_calendar_sharing_disabled` check for M365 provider [(#7733)](https://github.com/prowler-cloud/prowler/pull/7733)
- Level for Prowler ThreatScore in the accordion in Dashboard [(#7739)](https://github.com/prowler-cloud/prowler/pull/7739)
- CIS 4.0 compliance framework for GCP [(7785)](https://github.com/prowler-cloud/prowler/pull/7785)
- `repository_has_codeowners_file` check for GitHub provider [(#7752)](https://github.com/prowler-cloud/prowler/pull/7752)
- `repository_default_branch_requires_signed_commits` check for GitHub provider [(#7777)](https://github.com/prowler-cloud/prowler/pull/7777)
- `repository_inactive_not_archived` check for GitHub provider [(#7786)](https://github.com/prowler-cloud/prowler/pull/7786)
- `repository_dependency_scanning_enabled` check for GitHub provider [(#7771)](https://github.com/prowler-cloud/prowler/pull/7771)
- `repository_secret_scanning_enabled` check for GitHub provider [(#7759)](https://github.com/prowler-cloud/prowler/pull/7759)
- `repository_default_branch_requires_codeowners_review` check for GitHub provider [(#7753)](https://github.com/prowler-cloud/prowler/pull/7753)
- NIS 2 compliance framework for AWS [(#7839)](https://github.com/prowler-cloud/prowler/pull/7839)
- NIS 2 compliance framework for Azure [(#7857)](https://github.com/prowler-cloud/prowler/pull/7857)
- Search bar in Dashboard Overview page [(#7804)](https://github.com/prowler-cloud/prowler/pull/7804)
- NIS 2 compliance framework for GCP [(#7912)](https://github.com/prowler-cloud/prowler/pull/7912)
- `storage_account_key_access_disabled` check for Azure provider [(#7974)](https://github.com/prowler-cloud/prowler/pull/7974)
- `storage_ensure_file_shares_soft_delete_is_enabled` check for Azure provider [(#7966)](https://github.com/prowler-cloud/prowler/pull/7966)
- Make `validate_mutelist` method static inside `Mutelist` class [(#7811)](https://github.com/prowler-cloud/prowler/pull/7811)
- Avoid bypassing IAM check using wildcards [(#7708)](https://github.com/prowler-cloud/prowler/pull/7708)
- `storage_blob_versioning_is_enabled` new check for Azure provider [(#7927)](https://github.com/prowler-cloud/prowler/pull/7927)
- New method to authenticate in AppInsights in check `app_function_application_insights_enabled` [(#7763)](https://github.com/prowler-cloud/prowler/pull/7763)
- ISO 27001 2022 for M365 provider [(#7985)](https://github.com/prowler-cloud/prowler/pull/7985)
- `codebuild_project_uses_allowed_github_organizations` check for AWS provider [(#7595)](https://github.com/prowler-cloud/prowler/pull/7595)
- IaC provider [(#7852)](https://github.com/prowler-cloud/prowler/pull/7852)
- Azure Databricks service integration for Azure provider, including the `databricks_workspace_vnet_injection_enabled` check [(#8008)](https://github.com/prowler-cloud/prowler/pull/8008)
- `databricks_workspace_cmk_encryption_enabled` check for Azure provider [(#8017)](https://github.com/prowler-cloud/prowler/pull/8017)
- Appication auth for PowerShell in M365 provider [(#7992)](https://github.com/prowler-cloud/prowler/pull/7992)
- `storage_account_default_to_entra_authorization_enabled` check for Azure provider [(#7981)](https://github.com/prowler-cloud/prowler/pull/7981)
- Improve overview page from Prowler Dashboard [(#8118)](https://github.com/prowler-cloud/prowler/pull/8118)
- `keyvault_ensure_public_network_access_disabled` check for Azure provider [(#8072)](https://github.com/prowler-cloud/prowler/pull/8072)
- `monitor_alert_service_health_exists` check for Azure provider [(#8067)](https://github.com/prowler-cloud/prowler/pull/8067)
- Replace `Domain.Read.All` with `Directory.Read.All` in Azure and M365 docs [(#8075)](https://github.com/prowler-cloud/prowler/pull/8075)
- Refactor IaC provider to use Checkov as Python library [(#8093)](https://github.com/prowler-cloud/prowler/pull/8093)
- New check `codebuild_project_not_publicly_accessible` for AWS provider [(#8127)](https://github.com/prowler-cloud/prowler/pull/8127)

### Fixed
- Consolidate Azure Storage file service properties to the account level, improving the accuracy of the `storage_ensure_file_shares_soft_delete_is_enabled` check [(#8087)](https://github.com/prowler-cloud/prowler/pull/8087)
- Migrate Azure VM service and managed disk logic to Pydantic models for better serialization and type safety, and update all related tests to use the new models and fix UUID handling [(#https://github.com/prowler-cloud/prowler/pull/8151)](https://github.com/prowler-cloud/prowler/pull/https://github.com/prowler-cloud/prowler/pull/8151)
- `organizations_scp_check_deny_regions` check to pass when SCP policies have no statements [(#8091)](https://github.com/prowler-cloud/prowler/pull/8091)
- Fix logic in VPC and ELBv2 checks [(#8077)](https://github.com/prowler-cloud/prowler/pull/8077)
- Retrieve correctly ECS Container insights settings [(#8097)](https://github.com/prowler-cloud/prowler/pull/8097)
- Fix correct handling for different accounts-dates in prowler dashboard compliance page [(#8108)](https://github.com/prowler-cloud/prowler/pull/8108)
- Handling of `block-project-ssh-keys` in GCP check `compute_instance_block_project_wide_ssh_keys_disabled` [(#8115)](https://github.com/prowler-cloud/prowler/pull/8115)
- Handle empty name in Azure Defender and GCP checks [(#8120)](https://github.com/prowler-cloud/prowler/pull/8120)

### Changed
- Reworked `S3.test_connection` to match the AwsProvider logic [(#8088)](https://github.com/prowler-cloud/prowler/pull/8088)

### Removed
- OCSF version number references to point always to the latest [(#8064)](https://github.com/prowler-cloud/prowler/pull/8064)

---

## [v5.7.5] (Prowler 5.7.5)

### Fixed
- Use unified timestamp for all requirements [(#8059)](https://github.com/prowler-cloud/prowler/pull/8059)
- Add EKS to service without subservices [(#7959)](https://github.com/prowler-cloud/prowler/pull/7959)
- `apiserver_strong_ciphers_only` check for K8S provider [(#7952)](https://github.com/prowler-cloud/prowler/pull/7952)
- Handle `0` at the start and end of account uids in Prowler Dashboard [(#7955)](https://github.com/prowler-cloud/prowler/pull/7955)
- Typo in PCI 4.0 for K8S provider [(#7971)](https://github.com/prowler-cloud/prowler/pull/7971)
- AWS root credentials checks always verify if root credentials are enabled [(#7967)](https://github.com/prowler-cloud/prowler/pull/7967)
- Github provider to `usage` section of `prowler -h`: [(#7906)](https://github.com/prowler-cloud/prowler/pull/7906)
- `network_flow_log_more_than_90_days` check to pass when retention policy is 0 days [(#7975)](https://github.com/prowler-cloud/prowler/pull/7975)
- Update SDK Azure call for ftps_state in the App Service [(#7923)](https://github.com/prowler-cloud/prowler/pull/7923)
- Validate ResourceType in CheckMetadata [(#8035)](https://github.com/prowler-cloud/prowler/pull/8035)
- Missing ResourceType values in check's metadata [(#8028)](https://github.com/prowler-cloud/prowler/pull/8028)
- Avoid user requests in setup_identity app context and user auth log enhancement [(#8043)](https://github.com/prowler-cloud/prowler/pull/8043)

---

## [v5.7.3] (Prowler v5.7.3)

### Fixed
- Automatically encrypt password in Microsoft365 provider [(#7784)](https://github.com/prowler-cloud/prowler/pull/7784)
- Remove last encrypted password appearances [(#7825)](https://github.com/prowler-cloud/prowler/pull/7825)

---

## [v5.7.2] (Prowler v5.7.2)

### Fixed
- `m365_powershell test_credentials` to use sanitized credentials [(#7761)](https://github.com/prowler-cloud/prowler/pull/7761)
- `admincenter_users_admins_reduced_license_footprint` check logic to pass when admin user has no license [(#7779)](https://github.com/prowler-cloud/prowler/pull/7779)
- `m365_powershell` to close the PowerShell sessions in msgraph services [(#7816)](https://github.com/prowler-cloud/prowler/pull/7816)
- `defender_ensure_notify_alerts_severity_is_high`check to accept high or lower severity [(#7862)](https://github.com/prowler-cloud/prowler/pull/7862)
- Replace `Directory.Read.All` permission with `Domain.Read.All` which is more restrictive [(#7888)](https://github.com/prowler-cloud/prowler/pull/7888)
- Split calls to list Azure Functions attributes [(#7778)](https://github.com/prowler-cloud/prowler/pull/7778)

---

## [v5.7.0] (Prowler v5.7.0)

### Added
- Update the compliance list supported for each provider from docs [(#7694)](https://github.com/prowler-cloud/prowler/pull/7694)
- Allow setting cluster name in in-cluster mode in Kubernetes [(#7695)](https://github.com/prowler-cloud/prowler/pull/7695)
- Prowler ThreatScore for M365 provider [(#7692)](https://github.com/prowler-cloud/prowler/pull/7692)
- GitHub provider [(#5787)](https://github.com/prowler-cloud/prowler/pull/5787)
- `repository_default_branch_requires_multiple_approvals` check for GitHub provider [(#6160)](https://github.com/prowler-cloud/prowler/pull/6160)
- `repository_default_branch_protection_enabled` check for GitHub provider [(#6161)](https://github.com/prowler-cloud/prowler/pull/6161)
- `repository_default_branch_requires_linear_history` check for GitHub provider [(#6162)](https://github.com/prowler-cloud/prowler/pull/6162)
- `repository_default_branch_disallows_force_push` check for GitHub provider [(#6197)](https://github.com/prowler-cloud/prowler/pull/6197)
- `repository_default_branch_deletion_disabled` check for GitHub provider [(#6200)](https://github.com/prowler-cloud/prowler/pull/6200)
- `repository_default_branch_status_checks_required` check for GitHub provider [(#6204)](https://github.com/prowler-cloud/prowler/pull/6204)
- `repository_default_branch_protection_applies_to_admins` check for GitHub provider [(#6205)](https://github.com/prowler-cloud/prowler/pull/6205)
- `repository_branch_delete_on_merge_enabled` check for GitHub provider [(#6209)](https://github.com/prowler-cloud/prowler/pull/6209)
- `repository_default_branch_requires_conversation_resolution` check for GitHub provider [(#6208)](https://github.com/prowler-cloud/prowler/pull/6208)
- `organization_members_mfa_required` check for GitHub provider [(#6304)](https://github.com/prowler-cloud/prowler/pull/6304)
- GitHub provider documentation and CIS v1.0.0 compliance [(#6116)](https://github.com/prowler-cloud/prowler/pull/6116)
- CIS 5.0 compliance framework for AWS [(7766)](https://github.com/prowler-cloud/prowler/pull/7766)

### Fixed
- Update CIS 4.0 for M365 provider [(#7699)](https://github.com/prowler-cloud/prowler/pull/7699)
- Update and upgrade CIS for all the providers [(#7738)](https://github.com/prowler-cloud/prowler/pull/7738)
- Cover policies with conditions with SNS endpoint in `sns_topics_not_publicly_accessible` [(#7750)](https://github.com/prowler-cloud/prowler/pull/7750)
- Change severity logic for `ec2_securitygroup_allow_ingress_from_internet_to_all_ports` check [(#7764)](https://github.com/prowler-cloud/prowler/pull/7764)

---

## [v5.6.0] (Prowler v5.6.0)

### Added
- SOC2 compliance framework to Azure [(#7489)](https://github.com/prowler-cloud/prowler/pull/7489)
- Check for unused Service Accounts in GCP [(#7419)](https://github.com/prowler-cloud/prowler/pull/7419)
- Powershell to Microsoft365 [(#7331)](https://github.com/prowler-cloud/prowler/pull/7331)
- Service Defender to Microsoft365 with one check for Common Attachments filter enabled in Malware Policies [(#7425)](https://github.com/prowler-cloud/prowler/pull/7425)
- Check for Outbound Antispam Policy well configured in service Defender for M365 [(#7480)](https://github.com/prowler-cloud/prowler/pull/7480)
- Check for Antiphishing Policy well configured in service Defender in M365 [(#7453)](https://github.com/prowler-cloud/prowler/pull/7453)
- Check for Notifications for Internal users enabled in Malware Policies from service Defender in M365 [(#7435)](https://github.com/prowler-cloud/prowler/pull/7435)
- Support CLOUDSDK_AUTH_ACCESS_TOKEN in GCP [(#7495)](https://github.com/prowler-cloud/prowler/pull/7495)
- Service Exchange to Microsoft365 with one check for Organizations Mailbox Auditing enabled [(#7408)](https://github.com/prowler-cloud/prowler/pull/7408)
- Check for Bypass Disable in every Mailbox for service Defender in M365 [(#7418)](https://github.com/prowler-cloud/prowler/pull/7418)
- New check `teams_external_domains_restricted` [(#7557)](https://github.com/prowler-cloud/prowler/pull/7557)
- New check `teams_email_sending_to_channel_disabled` [(#7533)](https://github.com/prowler-cloud/prowler/pull/7533)
- New check for External Mails Tagged for service Exchange in M365 [(#7580)](https://github.com/prowler-cloud/prowler/pull/7580)
- New check for WhiteList not used in Transport Rules for service Defender in M365 [(#7569)](https://github.com/prowler-cloud/prowler/pull/7569)
- Check for Inbound Antispam Policy with no allowed domains from service Defender in M365 [(#7500)](https://github.com/prowler-cloud/prowler/pull/7500)
- New check `teams_meeting_anonymous_user_join_disabled` [(#7565)](https://github.com/prowler-cloud/prowler/pull/7565)
- New check `teams_unmanaged_communication_disabled` [(#7561)](https://github.com/prowler-cloud/prowler/pull/7561)
- New check `teams_external_users_cannot_start_conversations` [(#7562)](https://github.com/prowler-cloud/prowler/pull/7562)
- New check for AllowList not used in the Connection Filter Policy from service Defender in M365 [(#7492)](https://github.com/prowler-cloud/prowler/pull/7492)
- New check for SafeList not enabled in the Connection Filter Policy from service Defender in M365 [(#7492)](https://github.com/prowler-cloud/prowler/pull/7492)
- New check for DKIM enabled for service Defender in M365 [(#7485)](https://github.com/prowler-cloud/prowler/pull/7485)
- New check `teams_meeting_anonymous_user_start_disabled` [(#7567)](https://github.com/prowler-cloud/prowler/pull/7567)
- New check `teams_meeting_external_lobby_bypass_disabled` [(#7568)](https://github.com/prowler-cloud/prowler/pull/7568)
- New check `teams_meeting_dial_in_lobby_bypass_disabled` [(#7571)](https://github.com/prowler-cloud/prowler/pull/7571)
- New check `teams_meeting_external_control_disabled` [(#7604)](https://github.com/prowler-cloud/prowler/pull/7604)
- New check `teams_meeting_external_chat_disabled` [(#7605)](https://github.com/prowler-cloud/prowler/pull/7605)
- New check `teams_meeting_recording_disabled` [(#7607)](https://github.com/prowler-cloud/prowler/pull/7607)
- New check `teams_meeting_presenters_restricted` [(#7613)](https://github.com/prowler-cloud/prowler/pull/7613)
- New check `teams_security_reporting_enabled` [(#7614)](https://github.com/prowler-cloud/prowler/pull/7614)
- New check `defender_chat_report_policy_configured` [(#7614)](https://github.com/prowler-cloud/prowler/pull/7614)
- New check `teams_meeting_chat_anonymous_users_disabled` [(#7579)](https://github.com/prowler-cloud/prowler/pull/7579)
- Prowler Threat Score Compliance Framework [(#7603)](https://github.com/prowler-cloud/prowler/pull/7603)
- Documentation for M365 provider [(#7622)](https://github.com/prowler-cloud/prowler/pull/7622)
- Support for m365 provider in Prowler Dashboard [(#7633)](https://github.com/prowler-cloud/prowler/pull/7633)
- New check for Modern Authentication enabled for Exchange Online in M365 [(#7636)](https://github.com/prowler-cloud/prowler/pull/7636)
- New check `sharepoint_onedrive_sync_restricted_unmanaged_devices` [(#7589)](https://github.com/prowler-cloud/prowler/pull/7589)
- New check for Additional Storage restricted for Exchange in M365 [(#7638)](https://github.com/prowler-cloud/prowler/pull/7638)
- New check for Roles Assignment Policy with no AddIns for Exchange in M365 [(#7644)](https://github.com/prowler-cloud/prowler/pull/7644)
- New check for Auditing Mailbox on E3 users is enabled for Exchange in M365 [(#7642)](https://github.com/prowler-cloud/prowler/pull/7642)
- New check for SMTP Auth disabled for Exchange in M365 [(#7640)](https://github.com/prowler-cloud/prowler/pull/7640)
- New check for MailTips full enabled for Exchange in M365 [(#7637)](https://github.com/prowler-cloud/prowler/pull/7637)
- New check for Comprehensive Attachments Filter Applied for Defender in M365 [(#7661)](https://github.com/prowler-cloud/prowler/pull/7661)
- Modified check `exchange_mailbox_properties_auditing_enabled` to make it configurable [(#7662)](https://github.com/prowler-cloud/prowler/pull/7662)
- snapshots to m365 documentation [(#7673)](https://github.com/prowler-cloud/prowler/pull/7673)
- support for static credentials for sending findings to Amazon S3 and AWS Security Hub [(#7322)](https://github.com/prowler-cloud/prowler/pull/7322)
- Prowler ThreatScore for M365 provider [(#7692)](https://github.com/prowler-cloud/prowler/pull/7692)
- Microsoft User and User Credential auth to reports [(#7681)](https://github.com/prowler-cloud/prowler/pull/7681)

### Fixed
- Package name location in pyproject.toml while replicating for prowler-cloud [(#7531)](https://github.com/prowler-cloud/prowler/pull/7531)
- Remove cache in PyPI release action [(#7532)](https://github.com/prowler-cloud/prowler/pull/7532)
- The correct values for logger.info inside iam service [(#7526)](https://github.com/prowler-cloud/prowler/pull/7526)
- Update S3 bucket naming validation to accept dots [(#7545)](https://github.com/prowler-cloud/prowler/pull/7545)
- Handle new FlowLog model properties in Azure [(#7546)](https://github.com/prowler-cloud/prowler/pull/7546)
- Improve compliance and dashboard [(#7596)](https://github.com/prowler-cloud/prowler/pull/7596)
- Remove invalid parameter `create_file_descriptor` [(#7600)](https://github.com/prowler-cloud/prowler/pull/7600)
- Remove first empty line in HTML output [(#7606)](https://github.com/prowler-cloud/prowler/pull/7606)
- Remove empty files in Prowler [(#7627)](https://github.com/prowler-cloud/prowler/pull/7627)
- Ensure that ContentType in upload_file matches the uploaded file's format [(#7635)](https://github.com/prowler-cloud/prowler/pull/7635)
- Incorrect check inside 4.4.1 requirement for Azure CIS 2.0 [(#7656)](https://github.com/prowler-cloud/prowler/pull/7656)
- Remove muted findings on compliance page from Prowler Dashboard [(#7683)](https://github.com/prowler-cloud/prowler/pull/7683)
- Remove duplicated findings on compliance page from Prowler Dashboard [(#7686)](https://github.com/prowler-cloud/prowler/pull/7686)
- Incorrect values for Prowler Threatscore compliance LevelOfRisk inside requirements [(#7667)](https://github.com/prowler-cloud/prowler/pull/7667)

---

## [v5.5.1] (Prowler v5.5.1)

### Fixed
- Default name to contacts in Azure Defender [(#7483)](https://github.com/prowler-cloud/prowler/pull/7483)
- Handle projects without ID in GCP [(#7496)](https://github.com/prowler-cloud/prowler/pull/7496)
- Restore packages location in PyProject [(#7510)](https://github.com/prowler-cloud/prowler/pull/7510)

---<|MERGE_RESOLUTION|>--- conflicted
+++ resolved
@@ -2,22 +2,12 @@
 
 All notable changes to the **Prowler SDK** are documented in this file.
 
-<<<<<<< HEAD
----
-
-=======
->>>>>>> 233ae745
 ## [v5.9.0] (Prowler UNRELEASED)
 
 ### Added
 
-<<<<<<< HEAD
 - `vm_enforce_ssh_authentication` check for Azure provider [(#8149)](https://github.com/prowler-cloud/prowler/pull/8149)
 
----
-
-## [v5.8.0] (Prowler UNRELEASED)
-=======
 ### Changed
 
 ### Fixed
@@ -25,7 +15,6 @@
 ---
 
 ## [v5.8.0] (Prowler v5.8.0)
->>>>>>> 233ae745
 
 ### Added
 
