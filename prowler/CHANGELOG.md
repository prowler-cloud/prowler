# Prowler SDK Changelog

All notable changes to the **Prowler SDK** are documented in this file.

<<<<<<< HEAD
<<<<<<< HEAD
=======
## [v5.14.0] (Prowler UNRELEASED)

### Added
- GitHub provider check `organization_default_repository_permission_strict` [(#8785)](https://github.com/prowler-cloud/prowler/pull/8785)
- `codepipeline_project_repo_private` check for AWS provider [(#5915)](https://github.com/prowler-cloud/prowler/pull/5915)

### Changed
- Update AWS Direct Connect service metadata to new format [(#8855)](https://github.com/prowler-cloud/prowler/pull/8855)
- Update AWS DRS service metadata to new format [(#8870)](https://github.com/prowler-cloud/prowler/pull/8870)
- Update AWS DynamoDB service metadata to new format [(#8871)](https://github.com/prowler-cloud/prowler/pull/8871)

---

=======
>>>>>>> 32b61e91
## [v5.13.1] (Prowler UNRELEASED)

### Fixed
- Add `resource_name` for checks under `logging` for the GCP provider [(#9023)](https://github.com/prowler-cloud/prowler/pull/9023)
<<<<<<< HEAD
=======
- Fix `ec2_instance_with_outdated_ami` check to handle None AMIs [(#9046)](https://github.com/prowler-cloud/prowler/pull/9046)
>>>>>>> 32b61e91
- Handle timestamp when transforming compliance findings in CCC [(#9042)](https://github.com/prowler-cloud/prowler/pull/9042)

---

<<<<<<< HEAD
>>>>>>> 59ae50368 (fix(compliance): handle timestamp when transforming CCC findings (#9042))
=======
>>>>>>> 32b61e91
## [v5.13.0] (Prowler v5.13.0)

### Added
- Support for AdditionalURLs in outputs [(#8651)](https://github.com/prowler-cloud/prowler/pull/8651)
- Support for markdown metadata fields in Dashboard [(#8667)](https://github.com/prowler-cloud/prowler/pull/8667)
- `ec2_instance_with_outdated_ami` check for AWS provider [(#6910)](https://github.com/prowler-cloud/prowler/pull/6910)
- LLM provider using `promptfoo` [(#8555)](https://github.com/prowler-cloud/prowler/pull/8555)
- Documentation for renaming checks [(#8717)](https://github.com/prowler-cloud/prowler/pull/8717)
- Add explicit "name" field for each compliance framework and include "FRAMEWORK" and "NAME" in CSV output [(#7920)](https://github.com/prowler-cloud/prowler/pull/7920)
- Add C5 compliance framework for the AWS provider [(#8830)](https://github.com/prowler-cloud/prowler/pull/8830)
- Equality validation for CheckID, filename and classname [(#8690)](https://github.com/prowler-cloud/prowler/pull/8690)
- Improve logging for Security Hub integration [(#8608)](https://github.com/prowler-cloud/prowler/pull/8608)
- Oracle Cloud provider with CIS 3.0 benchmark [(#8893)](https://github.com/prowler-cloud/prowler/pull/8893)
- Support for Atlassian Document Format (ADF) in Jira integration [(#8878)](https://github.com/prowler-cloud/prowler/pull/8878)
- Add Common Cloud Controls for AWS, Azure and GCP [(#8000)](https://github.com/prowler-cloud/prowler/pull/8000)
- Improve Provider documentation guide [(#8430)](https://github.com/prowler-cloud/prowler/pull/8430)
- `cloudstorage_bucket_lifecycle_management_enabled` check for GCP provider [(#8936)](https://github.com/prowler-cloud/prowler/pull/8936)

### Changed

- Update AWS Neptune service metadata to new format [(#8494)](https://github.com/prowler-cloud/prowler/pull/8494)
- Update AWS Config service metadata to new format [(#8641)](https://github.com/prowler-cloud/prowler/pull/8641)
- Update AWS Account service metadata to new format [(#8715)](https://github.com/prowler-cloud/prowler/pull/8715)
- Update AWS AccessAnalyzer service metadata to new format [(#8688)](https://github.com/prowler-cloud/prowler/pull/8688)
- Update AWS Api Gateway V2 service metadata to new format [(#8719)](https://github.com/prowler-cloud/prowler/pull/8719)
- Update AWS AppSync service metadata to new format [(#8721)](https://github.com/prowler-cloud/prowler/pull/8721)
- Update AWS ACM service metadata to new format [(#8716)](https://github.com/prowler-cloud/prowler/pull/8716)
- HTML output now properly renders markdown syntax in Risk and Recommendation fields [(#8727)](https://github.com/prowler-cloud/prowler/pull/8727)
- Update `moto` dependency from 5.0.28 to 5.1.11 [(#7100)](https://github.com/prowler-cloud/prowler/pull/7100)
- Update AWS AppStream service metadata to new format [(#8789)](https://github.com/prowler-cloud/prowler/pull/8789)
- Update AWS API Gateway service metadata to new format [(#8788)](https://github.com/prowler-cloud/prowler/pull/8788)
- Update AWS Athena service metadata to new format [(#8790)](https://github.com/prowler-cloud/prowler/pull/8790)
- Update AWS CloudTrail service metadata to new format [(#8831)](https://github.com/prowler-cloud/prowler/pull/8831)
- Update AWS Auto Scaling service metadata to new format [(#8824)](https://github.com/prowler-cloud/prowler/pull/8824)
- Update AWS Backup service metadata to new format [(#8826)](https://github.com/prowler-cloud/prowler/pull/8826)
- Update AWS CloudFormation service metadata to new format [(#8828)](https://github.com/prowler-cloud/prowler/pull/8828)
- Update AWS Lambda service metadata to new format [(#8825)](https://github.com/prowler-cloud/prowler/pull/8825)
- Update AWS DLM service metadata to new format [(#8860)](https://github.com/prowler-cloud/prowler/pull/8860)
- Update AWS DMS service metadata to new format [(#8861)](https://github.com/prowler-cloud/prowler/pull/8861)
- Update AWS Directory Service service metadata to new format [(#8859)](https://github.com/prowler-cloud/prowler/pull/8859)
- Update AWS CloudFront service metadata to new format [(#8829)](https://github.com/prowler-cloud/prowler/pull/8829)
- Deprecate user authentication for M365 provider [(#8865)](https://github.com/prowler-cloud/prowler/pull/8865)
- Update AWS EFS service metadata to new format [(#8889)](https://github.com/prowler-cloud/prowler/pull/8889)

### Fixed
- Fix SNS topics showing empty AWS_ResourceID in Quick Inventory output [(#8762)](https://github.com/prowler-cloud/prowler/issues/8762)
- Fix HTML Markdown output for long strings [(#8803)](https://github.com/prowler-cloud/prowler/pull/8803)
- Prowler ThreatScore scoring calculation CLI [(#8582)](https://github.com/prowler-cloud/prowler/pull/8582)
- Add missing attributes for Mitre Attack AWS, Azure and GCP [(#8907)](https://github.com/prowler-cloud/prowler/pull/8907)
- Fix KeyError in CloudSQL and Monitoring services in GCP provider [(#8909)](https://github.com/prowler-cloud/prowler/pull/8909)
- Fix Value Errors in Entra service for M365 provider [(#8919)](https://github.com/prowler-cloud/prowler/pull/8919)
- Fix ResourceName in GCP provider [(#8928)](https://github.com/prowler-cloud/prowler/pull/8928)
- Fix KeyError in `elb_ssl_listeners_use_acm_certificate` check and handle None cluster version in `eks_cluster_uses_a_supported_version` check [(#8791)](https://github.com/prowler-cloud/prowler/pull/8791)
- Fix file extension parsing for compliance reports [(#8791)](https://github.com/prowler-cloud/prowler/pull/8791)
- Added user pagination to Entra and Admincenter services [(#8858)](https://github.com/prowler-cloud/prowler/pull/8858)

---

## [v5.12.1] (Prowler v5.12.1)

### Fixed
- Replaced old check id with new ones for compliance files [(#8682)](https://github.com/prowler-cloud/prowler/pull/8682)
- `firehose_stream_encrypted_at_rest` check false positives and new api call in kafka service [(#8599)](https://github.com/prowler-cloud/prowler/pull/8599)
- Replace defender rules policies key to use old name [(#8702)](https://github.com/prowler-cloud/prowler/pull/8702)

---

## [v5.12.0] (Prowler v5.12.0)

### Added
- Add more fields for the Jira ticket and handle custom fields errors [(#8601)](https://github.com/prowler-cloud/prowler/pull/8601)
- Support labels on Jira tickets [(#8603)](https://github.com/prowler-cloud/prowler/pull/8603)
- Add finding url and tenant info inside Jira tickets [(#8607)](https://github.com/prowler-cloud/prowler/pull/8607)
- Get Jira Project's metadata [(#8630)](https://github.com/prowler-cloud/prowler/pull/8630)
- Get Jira projects from test_connection [(#8634)](https://github.com/prowler-cloud/prowler/pull/8634)
- `AdditionalUrls` field in CheckMetadata [(#8590)](https://github.com/prowler-cloud/prowler/pull/8590)
- Support color for MANUAL finidngs in Jira tickets [(#8642)](https://github.com/prowler-cloud/prowler/pull/8642)
- `--excluded-checks-file` flag [(#8301)](https://github.com/prowler-cloud/prowler/pull/8301)
- Send finding in Jira integration with the needed values [(#8648)](https://github.com/prowler-cloud/prowler/pull/8648)
- Add language enforcement for Jira requests [(#8674)](https://github.com/prowler-cloud/prowler/pull/8674)
- MongoDB Atlas provider with 10 security checks [(#8312)](https://github.com/prowler-cloud/prowler/pull/8312)
  - `clusters_authentication_enabled` - Ensure clusters have authentication enabled
  - `clusters_backup_enabled` - Ensure clusters have backup enabled
  - `clusters_encryption_at_rest_enabled` - Ensure clusters have encryption at rest enabled
  - `clusters_tls_enabled` - Ensure clusters have TLS authentication required
  - `organizations_api_access_list_required` - Ensure organization requires API access list
  - `organizations_mfa_required` - Ensure organization requires MFA
  - `organizations_security_contact_defined` - Ensure organization has security contact defined
  - `organizations_service_account_secrets_expiration` - Ensure organization has maximum period expiration for service account secrets
  - `projects_auditing_enabled` - Ensure database auditing is enabled
  - `projects_network_access_list_exposed_to_internet` - Ensure project network access list is not exposed to internet

### Changed
- Rename ftp and mongo checks to follow pattern `ec2_securitygroup_allow_ingress_from_internet_to_tcp_port_*` [(#8293)](https://github.com/prowler-cloud/prowler/pull/8293)

### Fixed
- Renamed `AdditionalUrls` to `AdditionalURLs` field in CheckMetadata [(#8639)](https://github.com/prowler-cloud/prowler/pull/8639)
- TypeError from Python 3.9 in Security Hub module by updating type annotations [(#8619)](https://github.com/prowler-cloud/prowler/pull/8619)
- KeyError when SecurityGroups field is missing in MemoryDB check [(#8666)](https://github.com/prowler-cloud/prowler/pull/8666)
- NoneType error in Opensearch, Firehose and Cognito checks [(#8670)](https://github.com/prowler-cloud/prowler/pull/8670)

---

## [v5.11.0] (Prowler v5.11.0)

### Added
- Certificate authentication for M365 provider [(#8404)](https://github.com/prowler-cloud/prowler/pull/8404)
- `vm_sufficient_daily_backup_retention_period` check for Azure provider [(#8200)](https://github.com/prowler-cloud/prowler/pull/8200)
- `vm_jit_access_enabled` check for Azure provider [(#8202)](https://github.com/prowler-cloud/prowler/pull/8202)
- Bedrock AgentCore privilege escalation combination for AWS provider [(#8526)](https://github.com/prowler-cloud/prowler/pull/8526)
- Add User Email and APP name/installations information in GitHub provider [(#8501)](https://github.com/prowler-cloud/prowler/pull/8501)
- Remove standalone iam:PassRole from privesc detection and add missing patterns [(#8530)](https://github.com/prowler-cloud/prowler/pull/8530)
- Support session/profile/role/static credentials in Security Hub integration [(#8539)](https://github.com/prowler-cloud/prowler/pull/8539)
- `eks_cluster_deletion_protection_enabled` check for AWS provider [(#8536)](https://github.com/prowler-cloud/prowler/pull/8536)
- ECS privilege escalation patterns (StartTask and RunTask) for AWS provider [(#8541)](https://github.com/prowler-cloud/prowler/pull/8541)
- Resource Explorer enumeration v2 API actions in `cloudtrail_threat_detection_enumeration` check [(#8557)](https://github.com/prowler-cloud/prowler/pull/8557)
- `apim_threat_detection_llm_jacking` check for Azure provider [(#8571)](https://github.com/prowler-cloud/prowler/pull/8571)
- GCP `--skip-api-check` command line flag [(#8575)](https://github.com/prowler-cloud/prowler/pull/8575)

### Changed
- Refine kisa isms-p compliance mapping [(#8479)](https://github.com/prowler-cloud/prowler/pull/8479)
- Improve AWS Security Hub region check using multiple threads [(#8365)](https://github.com/prowler-cloud/prowler/pull/8365)

### Fixed
- Resource metadata error in `s3_bucket_shadow_resource_vulnerability` check [(#8572)](https://github.com/prowler-cloud/prowler/pull/8572)
- GitHub App authentication through API fails with auth_method validation error [(#8587)](https://github.com/prowler-cloud/prowler/pull/8587)
- AWS resource-arn filtering [(#8533)](https://github.com/prowler-cloud/prowler/pull/8533)
- GitHub App authentication for GitHub provider [(#8529)](https://github.com/prowler-cloud/prowler/pull/8529)
- List all accessible organizations in GitHub provider [(#8535)](https://github.com/prowler-cloud/prowler/pull/8535)
- Only evaluate enabled accounts in `entra_users_mfa_capable` check [(#8544)](https://github.com/prowler-cloud/prowler/pull/8544)
- GitHub Personal Access Token authentication fails without `user:email` scope [(#8580)](https://github.com/prowler-cloud/prowler/pull/8580)

---

## [v5.10.2] (Prowler v5.10.2)

### Fixed
- Order requirements by ID in Prowler ThreatScore AWS compliance framework [(#8495)](https://github.com/prowler-cloud/prowler/pull/8495)
- Add explicit resource name to GCP and Azure Defender checks [(#8352)](https://github.com/prowler-cloud/prowler/pull/8352)
- Validation errors in Azure and M365 providers [(#8353)](https://github.com/prowler-cloud/prowler/pull/8353)
- Azure `app_http_logs_enabled` check false positives [(#8507)](https://github.com/prowler-cloud/prowler/pull/8507)
- Azure `storage_geo_redundant_enabled` check false positives [(#8504)](https://github.com/prowler-cloud/prowler/pull/8504)
- AWS `kafka_cluster_is_public` check false positives [(#8514)](https://github.com/prowler-cloud/prowler/pull/8514)
- List all accessible repositories in GitHub [(#8522)](https://github.com/prowler-cloud/prowler/pull/8522)
- GitHub CIS 1.0 Compliance Reports [(#8519)](https://github.com/prowler-cloud/prowler/pull/8519)

---

## [v5.10.1] (Prowler v5.10.1)

### Fixed
- Remove invalid requirements from CIS 1.0 for GitHub provider [(#8472)](https://github.com/prowler-cloud/prowler/pull/8472)

---

## [v5.10.0] (Prowler v5.10.0)

### Added
- `bedrock_api_key_no_administrative_privileges` check for AWS provider [(#8321)](https://github.com/prowler-cloud/prowler/pull/8321)
- `bedrock_api_key_no_long_term_credentials` check for AWS provider [(#8396)](https://github.com/prowler-cloud/prowler/pull/8396)
- Support App Key Content in GitHub provider [(#8271)](https://github.com/prowler-cloud/prowler/pull/8271)
- CIS 4.0 for the Azure provider [(#7782)](https://github.com/prowler-cloud/prowler/pull/7782)
- `vm_desired_sku_size` check for Azure provider [(#8191)](https://github.com/prowler-cloud/prowler/pull/8191)
- `vm_scaleset_not_empty` check for Azure provider [(#8192)](https://github.com/prowler-cloud/prowler/pull/8192)
- GitHub repository and organization scoping support with `--repository/respositories` and `--organization/organizations` flags [(#8329)](https://github.com/prowler-cloud/prowler/pull/8329)
- GCP provider retry configuration [(#8412)](https://github.com/prowler-cloud/prowler/pull/8412)
- `s3_bucket_shadow_resource_vulnerability` check for AWS provider [(#8398)](https://github.com/prowler-cloud/prowler/pull/8398)
- Use `trivy` as engine for IaC provider [(#8466)](https://github.com/prowler-cloud/prowler/pull/8466)

### Changed
- Handle some AWS errors as warnings instead of errors [(#8347)](https://github.com/prowler-cloud/prowler/pull/8347)
- Revert import of `checkov` python library [(#8385)](https://github.com/prowler-cloud/prowler/pull/8385)
- Updated policy mapping in ISMS-P compliance file for improved alignment [(#8367)](https://github.com/prowler-cloud/prowler/pull/8367)

### Fixed
- False positives in SQS encryption check for ephemeral queues [(#8330)](https://github.com/prowler-cloud/prowler/pull/8330)
- Add protocol validation check in security group checks to ensure proper protocol matching [(#8374)](https://github.com/prowler-cloud/prowler/pull/8374)
- Add missing audit evidence for controls 1.1.4 and 2.5.5 for ISMS-P compliance. [(#8386)](https://github.com/prowler-cloud/prowler/pull/8386)
- Use the correct @staticmethod decorator for `set_identity` and `set_session_config` methods in AwsProvider [(#8056)](https://github.com/prowler-cloud/prowler/pull/8056)
- Use the correct default value for `role_session_name` and `session_duration` in AwsSetUpSession [(#8056)](https://github.com/prowler-cloud/prowler/pull/8056)
- Use the correct default value for `role_session_name` and `session_duration` in S3 [(#8417)](https://github.com/prowler-cloud/prowler/pull/8417)
- GitHub App authentication fails to generate output files and HTML header sections [(#8423)](https://github.com/prowler-cloud/prowler/pull/8423)
- S3 `test_connection` uses AWS S3 API `HeadBucket` instead of `GetBucketLocation` [(#8456)](https://github.com/prowler-cloud/prowler/pull/8456)
- Add more validations to Azure Storage models when some values are None to avoid serialization issues [(#8325)](https://github.com/prowler-cloud/prowler/pull/8325)
- `sns_topics_not_publicly_accessible` false positive with `aws:SourceArn` conditions [(#8326)](https://github.com/prowler-cloud/prowler/issues/8326)
- Remove typo from description req 1.2.3 - Prowler ThreatScore m365 [(#8384)](https://github.com/prowler-cloud/prowler/pull/8384)
- Way of counting FAILED/PASS reqs from `kisa_isms_p_2023_aws` table [(#8382)](https://github.com/prowler-cloud/prowler/pull/8382)
- Use default tenant domain instead of first domain in list for Azure and M365 providers [(#8402)](https://github.com/prowler-cloud/prowler/pull/8402)
- Avoid multiple module error calls in M365 provider [(#8353)](https://github.com/prowler-cloud/prowler/pull/8353)
- Avoid sending errors to Sentry in M365 provider when user authentication fails [(#8420)](https://github.com/prowler-cloud/prowler/pull/8420)
- Tweaks from Prowler ThreatScore in order to handle the correct reqs [(#8401)](https://github.com/prowler-cloud/prowler/pull/8401)
- Make `setup_assumed_session` static for the AWS provider [(#8419)](https://github.com/prowler-cloud/prowler/pull/8419)

---

## [v5.9.2] (Prowler v5.9.2)

### Fixed
- Use the correct resource name in `defender_domain_dkim_enabled` check [(#8334)](https://github.com/prowler-cloud/prowler/pull/8334)

---

## [v5.9.0] (Prowler v5.9.0)

### Added
- `storage_smb_channel_encryption_with_secure_algorithm` check for Azure provider [(#8123)](https://github.com/prowler-cloud/prowler/pull/8123)
- `storage_smb_protocol_version_is_latest` check for Azure provider [(#8128)](https://github.com/prowler-cloud/prowler/pull/8128)
- `vm_backup_enabled` check for Azure provider [(#8182)](https://github.com/prowler-cloud/prowler/pull/8182)
- `vm_linux_enforce_ssh_authentication` check for Azure provider [(#8149)](https://github.com/prowler-cloud/prowler/pull/8149)
- `vm_ensure_using_approved_images` check for Azure provider [(#8168)](https://github.com/prowler-cloud/prowler/pull/8168)
- `vm_scaleset_associated_load_balancer` check for Azure provider [(#8181)](https://github.com/prowler-cloud/prowler/pull/8181)
- `defender_attack_path_notifications_properly_configured` check for Azure provider [(#8245)](https://github.com/prowler-cloud/prowler/pull/8245)
- `entra_intune_enrollment_sign_in_frequency_every_time` check for M365 provider [(#8223)](https://github.com/prowler-cloud/prowler/pull/8223)
- Support for remote repository scanning in IaC provider [(#8193)](https://github.com/prowler-cloud/prowler/pull/8193)
- Add `test_connection` method to GitHub provider [(#8248)](https://github.com/prowler-cloud/prowler/pull/8248)

### Changed
- Refactor the Azure Defender get security contact configuration method to use the API REST endpoint instead of the SDK [(#8241)](https://github.com/prowler-cloud/prowler/pull/8241)

### Fixed
- Title & description wording for `iam_user_accesskey_unused` check for AWS provider [(#8233)](https://github.com/prowler-cloud/prowler/pull/8233)
- Add GitHub provider to lateral panel in documentation and change -h environment variable output [(#8246)](https://github.com/prowler-cloud/prowler/pull/8246)
- Show `m365_identity_type` and `m365_identity_id` in cloud reports [(#8247)](https://github.com/prowler-cloud/prowler/pull/8247)
- Ensure `is_service_role` only returns `True` for service roles [(#8274)](https://github.com/prowler-cloud/prowler/pull/8274)
- Update DynamoDB check metadata to fix broken link [(#8273)](https://github.com/prowler-cloud/prowler/pull/8273)
- Show correct count of findings in Dashboard Security Posture page [(#8270)](https://github.com/prowler-cloud/prowler/pull/8270)
- Add Check's metadata service name validator [(#8289)](https://github.com/prowler-cloud/prowler/pull/8289)
- Use subscription ID in Azure mutelist [(#8290)](https://github.com/prowler-cloud/prowler/pull/8290)
- `ServiceName` field in Network Firewall checks metadata [(#8280)](https://github.com/prowler-cloud/prowler/pull/8280)
- Update `entra_users_mfa_capable` check to use the correct resource name and ID [(#8288)](https://github.com/prowler-cloud/prowler/pull/8288)
- Handle multiple services and severities while listing checks [(#8302)](https://github.com/prowler-cloud/prowler/pull/8302)
- Handle `tenant_id` for M365 Mutelist [(#8306)](https://github.com/prowler-cloud/prowler/pull/8306)
- Fix error in Dashboard Overview page when reading CSV files [(#8257)](https://github.com/prowler-cloud/prowler/pull/8257)

---

## [v5.8.1] (Prowler 5.8.1)

### Fixed
- Detect wildcarded ARNs in sts:AssumeRole policy resources [(#8164)](https://github.com/prowler-cloud/prowler/pull/8164)
- List all streams and `firehose_stream_encrypted_at_rest` logic [(#8213)](https://github.com/prowler-cloud/prowler/pull/8213)
- Allow empty values for http_endpoint in templates [(#8184)](https://github.com/prowler-cloud/prowler/pull/8184)
- Convert all Azure Storage models to Pydantic models to avoid serialization issues [(#8222)](https://github.com/prowler-cloud/prowler/pull/8222)

---

## [v5.8.0] (Prowler v5.8.0)

### Added

- `storage_geo_redundant_enabled` check for Azure provider [(#7980)](https://github.com/prowler-cloud/prowler/pull/7980)
- `storage_cross_tenant_replication_disabled` check for Azure provider [(#7977)](https://github.com/prowler-cloud/prowler/pull/7977)
- CIS 1.11 compliance framework for Kubernetes [(#7790)](https://github.com/prowler-cloud/prowler/pull/7790)
- Support `HTTPS_PROXY` and `K8S_SKIP_TLS_VERIFY` in Kubernetes [(#7720)](https://github.com/prowler-cloud/prowler/pull/7720)
- Weight for Prowler ThreatScore scoring [(#7795)](https://github.com/prowler-cloud/prowler/pull/7795)
- `entra_users_mfa_capable` check for M365 provider [(#7734)](https://github.com/prowler-cloud/prowler/pull/7734)
- `admincenter_organization_customer_lockbox_enabled` check for M365 provider [(#7732)](https://github.com/prowler-cloud/prowler/pull/7732)
- `admincenter_external_calendar_sharing_disabled` check for M365 provider [(#7733)](https://github.com/prowler-cloud/prowler/pull/7733)
- Level for Prowler ThreatScore in the accordion in Dashboard [(#7739)](https://github.com/prowler-cloud/prowler/pull/7739)
- CIS 4.0 compliance framework for GCP [(7785)](https://github.com/prowler-cloud/prowler/pull/7785)
- `repository_has_codeowners_file` check for GitHub provider [(#7752)](https://github.com/prowler-cloud/prowler/pull/7752)
- `repository_default_branch_requires_signed_commits` check for GitHub provider [(#7777)](https://github.com/prowler-cloud/prowler/pull/7777)
- `repository_inactive_not_archived` check for GitHub provider [(#7786)](https://github.com/prowler-cloud/prowler/pull/7786)
- `repository_dependency_scanning_enabled` check for GitHub provider [(#7771)](https://github.com/prowler-cloud/prowler/pull/7771)
- `repository_secret_scanning_enabled` check for GitHub provider [(#7759)](https://github.com/prowler-cloud/prowler/pull/7759)
- `repository_default_branch_requires_codeowners_review` check for GitHub provider [(#7753)](https://github.com/prowler-cloud/prowler/pull/7753)
- NIS 2 compliance framework for AWS [(#7839)](https://github.com/prowler-cloud/prowler/pull/7839)
- NIS 2 compliance framework for Azure [(#7857)](https://github.com/prowler-cloud/prowler/pull/7857)
- Search bar in Dashboard Overview page [(#7804)](https://github.com/prowler-cloud/prowler/pull/7804)
- NIS 2 compliance framework for GCP [(#7912)](https://github.com/prowler-cloud/prowler/pull/7912)
- `storage_account_key_access_disabled` check for Azure provider [(#7974)](https://github.com/prowler-cloud/prowler/pull/7974)
- `storage_ensure_file_shares_soft_delete_is_enabled` check for Azure provider [(#7966)](https://github.com/prowler-cloud/prowler/pull/7966)
- Make `validate_mutelist` method static inside `Mutelist` class [(#7811)](https://github.com/prowler-cloud/prowler/pull/7811)
- Avoid bypassing IAM check using wildcards [(#7708)](https://github.com/prowler-cloud/prowler/pull/7708)
- `storage_blob_versioning_is_enabled` new check for Azure provider [(#7927)](https://github.com/prowler-cloud/prowler/pull/7927)
- New method to authenticate in AppInsights in check `app_function_application_insights_enabled` [(#7763)](https://github.com/prowler-cloud/prowler/pull/7763)
- ISO 27001 2022 for M365 provider [(#7985)](https://github.com/prowler-cloud/prowler/pull/7985)
- `codebuild_project_uses_allowed_github_organizations` check for AWS provider [(#7595)](https://github.com/prowler-cloud/prowler/pull/7595)
- IaC provider [(#7852)](https://github.com/prowler-cloud/prowler/pull/7852)
- Azure Databricks service integration for Azure provider, including the `databricks_workspace_vnet_injection_enabled` check [(#8008)](https://github.com/prowler-cloud/prowler/pull/8008)
- `databricks_workspace_cmk_encryption_enabled` check for Azure provider [(#8017)](https://github.com/prowler-cloud/prowler/pull/8017)
- Appication auth for PowerShell in M365 provider [(#7992)](https://github.com/prowler-cloud/prowler/pull/7992)
- `storage_account_default_to_entra_authorization_enabled` check for Azure provider [(#7981)](https://github.com/prowler-cloud/prowler/pull/7981)
- Improve overview page from Prowler Dashboard [(#8118)](https://github.com/prowler-cloud/prowler/pull/8118)
- `keyvault_ensure_public_network_access_disabled` check for Azure provider [(#8072)](https://github.com/prowler-cloud/prowler/pull/8072)
- `monitor_alert_service_health_exists` check for Azure provider [(#8067)](https://github.com/prowler-cloud/prowler/pull/8067)
- Replace `Domain.Read.All` with `Directory.Read.All` in Azure and M365 docs [(#8075)](https://github.com/prowler-cloud/prowler/pull/8075)
- Refactor IaC provider to use Checkov as Python library [(#8093)](https://github.com/prowler-cloud/prowler/pull/8093)
- New check `codebuild_project_not_publicly_accessible` for AWS provider [(#8127)](https://github.com/prowler-cloud/prowler/pull/8127)

### Fixed
- Consolidate Azure Storage file service properties to the account level, improving the accuracy of the `storage_ensure_file_shares_soft_delete_is_enabled` check [(#8087)](https://github.com/prowler-cloud/prowler/pull/8087)
- Migrate Azure VM service and managed disk logic to Pydantic models for better serialization and type safety, and update all related tests to use the new models and fix UUID handling [(#https://github.com/prowler-cloud/prowler/pull/8151)](https://github.com/prowler-cloud/prowler/pull/https://github.com/prowler-cloud/prowler/pull/8151)
- `organizations_scp_check_deny_regions` check to pass when SCP policies have no statements [(#8091)](https://github.com/prowler-cloud/prowler/pull/8091)
- Fix logic in VPC and ELBv2 checks [(#8077)](https://github.com/prowler-cloud/prowler/pull/8077)
- Retrieve correctly ECS Container insights settings [(#8097)](https://github.com/prowler-cloud/prowler/pull/8097)
- Fix correct handling for different accounts-dates in prowler dashboard compliance page [(#8108)](https://github.com/prowler-cloud/prowler/pull/8108)
- Handling of `block-project-ssh-keys` in GCP check `compute_instance_block_project_wide_ssh_keys_disabled` [(#8115)](https://github.com/prowler-cloud/prowler/pull/8115)
- Handle empty name in Azure Defender and GCP checks [(#8120)](https://github.com/prowler-cloud/prowler/pull/8120)

### Changed
- Reworked `S3.test_connection` to match the AwsProvider logic [(#8088)](https://github.com/prowler-cloud/prowler/pull/8088)

### Removed
- OCSF version number references to point always to the latest [(#8064)](https://github.com/prowler-cloud/prowler/pull/8064)

---

## [v5.7.5] (Prowler 5.7.5)

### Fixed
- Use unified timestamp for all requirements [(#8059)](https://github.com/prowler-cloud/prowler/pull/8059)
- Add EKS to service without subservices [(#7959)](https://github.com/prowler-cloud/prowler/pull/7959)
- `apiserver_strong_ciphers_only` check for K8S provider [(#7952)](https://github.com/prowler-cloud/prowler/pull/7952)
- Handle `0` at the start and end of account uids in Prowler Dashboard [(#7955)](https://github.com/prowler-cloud/prowler/pull/7955)
- Typo in PCI 4.0 for K8S provider [(#7971)](https://github.com/prowler-cloud/prowler/pull/7971)
- AWS root credentials checks always verify if root credentials are enabled [(#7967)](https://github.com/prowler-cloud/prowler/pull/7967)
- Github provider to `usage` section of `prowler -h`: [(#7906)](https://github.com/prowler-cloud/prowler/pull/7906)
- `network_flow_log_more_than_90_days` check to pass when retention policy is 0 days [(#7975)](https://github.com/prowler-cloud/prowler/pull/7975)
- Update SDK Azure call for ftps_state in the App Service [(#7923)](https://github.com/prowler-cloud/prowler/pull/7923)
- Validate ResourceType in CheckMetadata [(#8035)](https://github.com/prowler-cloud/prowler/pull/8035)
- Missing ResourceType values in check's metadata [(#8028)](https://github.com/prowler-cloud/prowler/pull/8028)
- Avoid user requests in setup_identity app context and user auth log enhancement [(#8043)](https://github.com/prowler-cloud/prowler/pull/8043)

---

## [v5.7.3] (Prowler v5.7.3)

### Fixed
- Automatically encrypt password in Microsoft365 provider [(#7784)](https://github.com/prowler-cloud/prowler/pull/7784)
- Remove last encrypted password appearances [(#7825)](https://github.com/prowler-cloud/prowler/pull/7825)

---

## [v5.7.2] (Prowler v5.7.2)

### Fixed
- `m365_powershell test_credentials` to use sanitized credentials [(#7761)](https://github.com/prowler-cloud/prowler/pull/7761)
- `admincenter_users_admins_reduced_license_footprint` check logic to pass when admin user has no license [(#7779)](https://github.com/prowler-cloud/prowler/pull/7779)
- `m365_powershell` to close the PowerShell sessions in msgraph services [(#7816)](https://github.com/prowler-cloud/prowler/pull/7816)
- `defender_ensure_notify_alerts_severity_is_high`check to accept high or lower severity [(#7862)](https://github.com/prowler-cloud/prowler/pull/7862)
- Replace `Directory.Read.All` permission with `Domain.Read.All` which is more restrictive [(#7888)](https://github.com/prowler-cloud/prowler/pull/7888)
- Split calls to list Azure Functions attributes [(#7778)](https://github.com/prowler-cloud/prowler/pull/7778)

---

## [v5.7.0] (Prowler v5.7.0)

### Added
- Update the compliance list supported for each provider from docs [(#7694)](https://github.com/prowler-cloud/prowler/pull/7694)
- Allow setting cluster name in in-cluster mode in Kubernetes [(#7695)](https://github.com/prowler-cloud/prowler/pull/7695)
- Prowler ThreatScore for M365 provider [(#7692)](https://github.com/prowler-cloud/prowler/pull/7692)
- GitHub provider [(#5787)](https://github.com/prowler-cloud/prowler/pull/5787)
- `repository_default_branch_requires_multiple_approvals` check for GitHub provider [(#6160)](https://github.com/prowler-cloud/prowler/pull/6160)
- `repository_default_branch_protection_enabled` check for GitHub provider [(#6161)](https://github.com/prowler-cloud/prowler/pull/6161)
- `repository_default_branch_requires_linear_history` check for GitHub provider [(#6162)](https://github.com/prowler-cloud/prowler/pull/6162)
- `repository_default_branch_disallows_force_push` check for GitHub provider [(#6197)](https://github.com/prowler-cloud/prowler/pull/6197)
- `repository_default_branch_deletion_disabled` check for GitHub provider [(#6200)](https://github.com/prowler-cloud/prowler/pull/6200)
- `repository_default_branch_status_checks_required` check for GitHub provider [(#6204)](https://github.com/prowler-cloud/prowler/pull/6204)
- `repository_default_branch_protection_applies_to_admins` check for GitHub provider [(#6205)](https://github.com/prowler-cloud/prowler/pull/6205)
- `repository_branch_delete_on_merge_enabled` check for GitHub provider [(#6209)](https://github.com/prowler-cloud/prowler/pull/6209)
- `repository_default_branch_requires_conversation_resolution` check for GitHub provider [(#6208)](https://github.com/prowler-cloud/prowler/pull/6208)
- `organization_members_mfa_required` check for GitHub provider [(#6304)](https://github.com/prowler-cloud/prowler/pull/6304)
- GitHub provider documentation and CIS v1.0.0 compliance [(#6116)](https://github.com/prowler-cloud/prowler/pull/6116)
- CIS 5.0 compliance framework for AWS [(7766)](https://github.com/prowler-cloud/prowler/pull/7766)

### Fixed
- Update CIS 4.0 for M365 provider [(#7699)](https://github.com/prowler-cloud/prowler/pull/7699)
- Update and upgrade CIS for all the providers [(#7738)](https://github.com/prowler-cloud/prowler/pull/7738)
- Cover policies with conditions with SNS endpoint in `sns_topics_not_publicly_accessible` [(#7750)](https://github.com/prowler-cloud/prowler/pull/7750)
- Change severity logic for `ec2_securitygroup_allow_ingress_from_internet_to_all_ports` check [(#7764)](https://github.com/prowler-cloud/prowler/pull/7764)

---

## [v5.6.0] (Prowler v5.6.0)

### Added
- SOC2 compliance framework to Azure [(#7489)](https://github.com/prowler-cloud/prowler/pull/7489)
- Check for unused Service Accounts in GCP [(#7419)](https://github.com/prowler-cloud/prowler/pull/7419)
- Powershell to Microsoft365 [(#7331)](https://github.com/prowler-cloud/prowler/pull/7331)
- Service Defender to Microsoft365 with one check for Common Attachments filter enabled in Malware Policies [(#7425)](https://github.com/prowler-cloud/prowler/pull/7425)
- Check for Outbound Antispam Policy well configured in service Defender for M365 [(#7480)](https://github.com/prowler-cloud/prowler/pull/7480)
- Check for Antiphishing Policy well configured in service Defender in M365 [(#7453)](https://github.com/prowler-cloud/prowler/pull/7453)
- Check for Notifications for Internal users enabled in Malware Policies from service Defender in M365 [(#7435)](https://github.com/prowler-cloud/prowler/pull/7435)
- Support CLOUDSDK_AUTH_ACCESS_TOKEN in GCP [(#7495)](https://github.com/prowler-cloud/prowler/pull/7495)
- Service Exchange to Microsoft365 with one check for Organizations Mailbox Auditing enabled [(#7408)](https://github.com/prowler-cloud/prowler/pull/7408)
- Check for Bypass Disable in every Mailbox for service Defender in M365 [(#7418)](https://github.com/prowler-cloud/prowler/pull/7418)
- New check `teams_external_domains_restricted` [(#7557)](https://github.com/prowler-cloud/prowler/pull/7557)
- New check `teams_email_sending_to_channel_disabled` [(#7533)](https://github.com/prowler-cloud/prowler/pull/7533)
- New check for External Mails Tagged for service Exchange in M365 [(#7580)](https://github.com/prowler-cloud/prowler/pull/7580)
- New check for WhiteList not used in Transport Rules for service Defender in M365 [(#7569)](https://github.com/prowler-cloud/prowler/pull/7569)
- Check for Inbound Antispam Policy with no allowed domains from service Defender in M365 [(#7500)](https://github.com/prowler-cloud/prowler/pull/7500)
- New check `teams_meeting_anonymous_user_join_disabled` [(#7565)](https://github.com/prowler-cloud/prowler/pull/7565)
- New check `teams_unmanaged_communication_disabled` [(#7561)](https://github.com/prowler-cloud/prowler/pull/7561)
- New check `teams_external_users_cannot_start_conversations` [(#7562)](https://github.com/prowler-cloud/prowler/pull/7562)
- New check for AllowList not used in the Connection Filter Policy from service Defender in M365 [(#7492)](https://github.com/prowler-cloud/prowler/pull/7492)
- New check for SafeList not enabled in the Connection Filter Policy from service Defender in M365 [(#7492)](https://github.com/prowler-cloud/prowler/pull/7492)
- New check for DKIM enabled for service Defender in M365 [(#7485)](https://github.com/prowler-cloud/prowler/pull/7485)
- New check `teams_meeting_anonymous_user_start_disabled` [(#7567)](https://github.com/prowler-cloud/prowler/pull/7567)
- New check `teams_meeting_external_lobby_bypass_disabled` [(#7568)](https://github.com/prowler-cloud/prowler/pull/7568)
- New check `teams_meeting_dial_in_lobby_bypass_disabled` [(#7571)](https://github.com/prowler-cloud/prowler/pull/7571)
- New check `teams_meeting_external_control_disabled` [(#7604)](https://github.com/prowler-cloud/prowler/pull/7604)
- New check `teams_meeting_external_chat_disabled` [(#7605)](https://github.com/prowler-cloud/prowler/pull/7605)
- New check `teams_meeting_recording_disabled` [(#7607)](https://github.com/prowler-cloud/prowler/pull/7607)
- New check `teams_meeting_presenters_restricted` [(#7613)](https://github.com/prowler-cloud/prowler/pull/7613)
- New check `teams_security_reporting_enabled` [(#7614)](https://github.com/prowler-cloud/prowler/pull/7614)
- New check `defender_chat_report_policy_configured` [(#7614)](https://github.com/prowler-cloud/prowler/pull/7614)
- New check `teams_meeting_chat_anonymous_users_disabled` [(#7579)](https://github.com/prowler-cloud/prowler/pull/7579)
- Prowler Threat Score Compliance Framework [(#7603)](https://github.com/prowler-cloud/prowler/pull/7603)
- Documentation for M365 provider [(#7622)](https://github.com/prowler-cloud/prowler/pull/7622)
- Support for m365 provider in Prowler Dashboard [(#7633)](https://github.com/prowler-cloud/prowler/pull/7633)
- New check for Modern Authentication enabled for Exchange Online in M365 [(#7636)](https://github.com/prowler-cloud/prowler/pull/7636)
- New check `sharepoint_onedrive_sync_restricted_unmanaged_devices` [(#7589)](https://github.com/prowler-cloud/prowler/pull/7589)
- New check for Additional Storage restricted for Exchange in M365 [(#7638)](https://github.com/prowler-cloud/prowler/pull/7638)
- New check for Roles Assignment Policy with no AddIns for Exchange in M365 [(#7644)](https://github.com/prowler-cloud/prowler/pull/7644)
- New check for Auditing Mailbox on E3 users is enabled for Exchange in M365 [(#7642)](https://github.com/prowler-cloud/prowler/pull/7642)
- New check for SMTP Auth disabled for Exchange in M365 [(#7640)](https://github.com/prowler-cloud/prowler/pull/7640)
- New check for MailTips full enabled for Exchange in M365 [(#7637)](https://github.com/prowler-cloud/prowler/pull/7637)
- New check for Comprehensive Attachments Filter Applied for Defender in M365 [(#7661)](https://github.com/prowler-cloud/prowler/pull/7661)
- Modified check `exchange_mailbox_properties_auditing_enabled` to make it configurable [(#7662)](https://github.com/prowler-cloud/prowler/pull/7662)
- snapshots to m365 documentation [(#7673)](https://github.com/prowler-cloud/prowler/pull/7673)
- support for static credentials for sending findings to Amazon S3 and AWS Security Hub [(#7322)](https://github.com/prowler-cloud/prowler/pull/7322)
- Prowler ThreatScore for M365 provider [(#7692)](https://github.com/prowler-cloud/prowler/pull/7692)
- Microsoft User and User Credential auth to reports [(#7681)](https://github.com/prowler-cloud/prowler/pull/7681)

### Fixed
- Package name location in pyproject.toml while replicating for prowler-cloud [(#7531)](https://github.com/prowler-cloud/prowler/pull/7531)
- Remove cache in PyPI release action [(#7532)](https://github.com/prowler-cloud/prowler/pull/7532)
- The correct values for logger.info inside iam service [(#7526)](https://github.com/prowler-cloud/prowler/pull/7526)
- Update S3 bucket naming validation to accept dots [(#7545)](https://github.com/prowler-cloud/prowler/pull/7545)
- Handle new FlowLog model properties in Azure [(#7546)](https://github.com/prowler-cloud/prowler/pull/7546)
- Improve compliance and dashboard [(#7596)](https://github.com/prowler-cloud/prowler/pull/7596)
- Remove invalid parameter `create_file_descriptor` [(#7600)](https://github.com/prowler-cloud/prowler/pull/7600)
- Remove first empty line in HTML output [(#7606)](https://github.com/prowler-cloud/prowler/pull/7606)
- Remove empty files in Prowler [(#7627)](https://github.com/prowler-cloud/prowler/pull/7627)
- Ensure that ContentType in upload_file matches the uploaded file's format [(#7635)](https://github.com/prowler-cloud/prowler/pull/7635)
- Incorrect check inside 4.4.1 requirement for Azure CIS 2.0 [(#7656)](https://github.com/prowler-cloud/prowler/pull/7656)
- Remove muted findings on compliance page from Prowler Dashboard [(#7683)](https://github.com/prowler-cloud/prowler/pull/7683)
- Remove duplicated findings on compliance page from Prowler Dashboard [(#7686)](https://github.com/prowler-cloud/prowler/pull/7686)
- Incorrect values for Prowler Threatscore compliance LevelOfRisk inside requirements [(#7667)](https://github.com/prowler-cloud/prowler/pull/7667)

---

## [v5.5.1] (Prowler v5.5.1)

### Fixed
- Default name to contacts in Azure Defender [(#7483)](https://github.com/prowler-cloud/prowler/pull/7483)
- Handle projects without ID in GCP [(#7496)](https://github.com/prowler-cloud/prowler/pull/7496)
- Restore packages location in PyProject [(#7510)](https://github.com/prowler-cloud/prowler/pull/7510)

---<|MERGE_RESOLUTION|>--- conflicted
+++ resolved
@@ -2,9 +2,6 @@
 
 All notable changes to the **Prowler SDK** are documented in this file.
 
-<<<<<<< HEAD
-<<<<<<< HEAD
-=======
 ## [v5.14.0] (Prowler UNRELEASED)
 
 ### Added
@@ -18,24 +15,15 @@
 
 ---
 
-=======
->>>>>>> 32b61e91
 ## [v5.13.1] (Prowler UNRELEASED)
 
 ### Fixed
 - Add `resource_name` for checks under `logging` for the GCP provider [(#9023)](https://github.com/prowler-cloud/prowler/pull/9023)
-<<<<<<< HEAD
-=======
 - Fix `ec2_instance_with_outdated_ami` check to handle None AMIs [(#9046)](https://github.com/prowler-cloud/prowler/pull/9046)
->>>>>>> 32b61e91
 - Handle timestamp when transforming compliance findings in CCC [(#9042)](https://github.com/prowler-cloud/prowler/pull/9042)
 
 ---
 
-<<<<<<< HEAD
->>>>>>> 59ae50368 (fix(compliance): handle timestamp when transforming CCC findings (#9042))
-=======
->>>>>>> 32b61e91
 ## [v5.13.0] (Prowler v5.13.0)
 
 ### Added
