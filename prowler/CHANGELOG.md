--- conflicted
+++ resolved
@@ -7,29 +7,19 @@
 ### Added
 - Support for AdditionalURLs in outputs [(#8651)](https://github.com/prowler-cloud/prowler/pull/8651)
 - Support for markdown metadata fields in Dashboard [(#8667)](https://github.com/prowler-cloud/prowler/pull/8667)
-<<<<<<< HEAD
-
-### Changed
-- Update AWS Neptune service metadata to new format [(#8494)](https://github.com/prowler-cloud/prowler/pull/8494)
-
-=======
 
 ### Changed
 - Update AWS Neptune service metadata to new format [(#8494)](https://github.com/prowler-cloud/prowler/pull/8494)
 - Update AWS Config service metadata to new format [(#8641)](https://github.com/prowler-cloud/prowler/pull/8641)
 
->>>>>>> 14c2334e
 ### Fixed
 
 ## [v5.12.1] (Prowler v5.12.1)
 
 ### Fixed
 - Replaced old check id with new ones for compliance files [(#8682)](https://github.com/prowler-cloud/prowler/pull/8682)
-<<<<<<< HEAD
 - `firehose_stream_encrypted_at_rest` check false positives and new api call in kafka service [(#8599)](https://github.com/prowler-cloud/prowler/pull/8599)
-=======
 - Replace defender rules policies key to use old name [(#8702)](https://github.com/prowler-cloud/prowler/pull/8702)
->>>>>>> 14c2334e
 
 ## [v5.12.0] (Prowler v5.12.0)
 
