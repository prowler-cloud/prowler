# Prowler SDK Changelog

All notable changes to the **Prowler SDK** are documented in this file.

## [5.8.0] (Prowler v5.8.0)

### Added
- CIS 1.11 compliance framework for Kubernetes [(#7790)](https://github.com/prowler-cloud/prowler/pull/7790)
- Support `HTTPS_PROXY` and `K8S_SKIP_TLS_VERIFY` in Kubernetes [(#7720)](https://github.com/prowler-cloud/prowler/pull/7720)
- Weight for Prowler ThreatScore scoring [(#7795)](https://github.com/prowler-cloud/prowler/pull/7795)
- New check `entra_users_mfa_capable` for M365 provider [(#7734)](https://github.com/prowler-cloud/prowler/pull/7734)
- New check `admincenter_organization_customer_lockbox_enabled` for M365 provider [(#7732)](https://github.com/prowler-cloud/prowler/pull/7732)
- New check `admincenter_external_calendar_sharing_disabled` for M365 provider [(#7733)](https://github.com/prowler-cloud/prowler/pull/7733)
- a level for Prowler ThreatScore in the accordion in Dashboard [(#7739)](https://github.com/prowler-cloud/prowler/pull/7739)
- CIS 4.0 compliance framework for GCP [(7785)](https://github.com/prowler-cloud/prowler/pull/7785)
- `repository_has_codeowners_file` check for GitHub provider [(#7752)](https://github.com/prowler-cloud/prowler/pull/7752)
- `repository_default_branch_requires_signed_commits` check for GitHub provider [(#7777)](https://github.com/prowler-cloud/prowler/pull/7777)
- `repository_inactive_not_archived` check for GitHub provider [(#7786)](https://github.com/prowler-cloud/prowler/pull/7786)
- `repository_dependency_scanning_enabled` check for GitHub provider [(#7771)](https://github.com/prowler-cloud/prowler/pull/7771)
- `repository_secret_scanning_enabled` check for GitHub provider [(#7759)](https://github.com/prowler-cloud/prowler/pull/7759)
- `repository_default_branch_requires_codeowners_review` check for GitHub provider [(#7753)](https://github.com/prowler-cloud/prowler/pull/7753)
- NIS 2 compliance framework for AWS [(#7839)](https://github.com/prowler-cloud/prowler/pull/7839)
- NIS 2 compliance framework for Azure [(#7857)](https://github.com/prowler-cloud/prowler/pull/7857)
- Search bar in Dashboard Overview page [(#7804)](https://github.com/prowler-cloud/prowler/pull/7804)
- NIS 2 compliance framework for GCP [(#7912)](https://github.com/prowler-cloud/prowler/pull/7912)
- `storage_account_key_access_disabled` check for Azure provider [(#7974)](https://github.com/prowler-cloud/prowler/pull/7974)
- `storage_ensure_file_shares_soft_delete_is_enabled` check for Azure provider [(#7966)](https://github.com/prowler-cloud/prowler/pull/7966)
- Make `validate_mutelist` method static inside `Mutelist` class [(#7811)](https://github.com/prowler-cloud/prowler/pull/7811)
- Avoid bypassing IAM check using wildcards [(#7708)](https://github.com/prowler-cloud/prowler/pull/7708)
- Add new method to authenticate in AppInsights in check `app_function_application_insights_enabled` [(#7763)](https://github.com/prowler-cloud/prowler/pull/7763)

---

## [v5.7.6] (Prowler UNRELEASED)

### Fixed
<<<<<<< HEAD
=======
- `organizations_scp_check_deny_regions` check to pass when SCP policies have no statements [(#8091)](https://github.com/prowler-cloud/prowler/pull/8091)
>>>>>>> 9ac45c08
- Fix logic in VPC and ELBv2 checks [(#8077)](https://github.com/prowler-cloud/prowler/pull/8077)

---

## [v5.7.5] (Prowler 5.7.5)

### Fixed
- Use unified timestamp for all requirements [(#8059)](https://github.com/prowler-cloud/prowler/pull/8059)
- Add EKS to service without subservices. [(#7959)](https://github.com/prowler-cloud/prowler/pull/7959)
- `apiserver_strong_ciphers_only` check for K8S provider [(#7952)](https://github.com/prowler-cloud/prowler/pull/7952)
- Handle `0` at the start and end of account uids in Prowler Dashboard [(#7955)](https://github.com/prowler-cloud/prowler/pull/7955)
- Typo in PCI 4.0 for K8S provider [(#7971)](https://github.com/prowler-cloud/prowler/pull/7971)
- AWS root credentials checks always verify if root credentials are enabled [(#7967)](https://github.com/prowler-cloud/prowler/pull/7967)
- Github provider to `usage` section of `prowler -h`: [(#7906)](https://github.com/prowler-cloud/prowler/pull/7906)
- `network_flow_log_more_than_90_days` check to pass when retention policy is 0 days [(#7975)](https://github.com/prowler-cloud/prowler/pull/7975)
- Update SDK Azure call for ftps_state in the App Service [(#7923)](https://github.com/prowler-cloud/prowler/pull/7923)
- Validate ResourceType in CheckMetadata [(#8035)](https://github.com/prowler-cloud/prowler/pull/8035)
- Missing ResourceType values in check's metadata [(#8028)](https://github.com/prowler-cloud/prowler/pull/8028)
- Avoid user requests in setup_identity app context and user auth log enhancement [(#8043)](https://github.com/prowler-cloud/prowler/pull/8043)

---

## [v5.7.3] (Prowler v5.7.3)

### Fixed
- Automatically encrypt password in Microsoft365 provider. [(#7784)](https://github.com/prowler-cloud/prowler/pull/7784)
- Remove last encrypted password appearances. [(#7825)](https://github.com/prowler-cloud/prowler/pull/7825)

---

## [v5.7.2] (Prowler v5.7.2)

### Fixed
- Fix `m365_powershell test_credentials` to use sanitized credentials. [(#7761)](https://github.com/prowler-cloud/prowler/pull/7761)
- Fix `admincenter_users_admins_reduced_license_footprint` check logic to pass when admin user has no license. [(#7779)](https://github.com/prowler-cloud/prowler/pull/7779)
- Fix `m365_powershell` to close the PowerShell sessions in msgraph services. [(#7816)](https://github.com/prowler-cloud/prowler/pull/7816)
- Fix `defender_ensure_notify_alerts_severity_is_high`check to accept high or lower severity. [(#7862)](https://github.com/prowler-cloud/prowler/pull/7862)
- Replace `Directory.Read.All` permission with `Domain.Read.All` which is more restrictive. [(#7888)](https://github.com/prowler-cloud/prowler/pull/7888)
- Split calls to list Azure Functions attributes. [(#7778)](https://github.com/prowler-cloud/prowler/pull/7778)

---

## [v5.7.0] (Prowler v5.7.0)

### Added
- Update the compliance list supported for each provider from docs. [(#7694)](https://github.com/prowler-cloud/prowler/pull/7694)
- Allow setting cluster name in in-cluster mode in Kubernetes. [(#7695)](https://github.com/prowler-cloud/prowler/pull/7695)
- Add Prowler ThreatScore for M365 provider. [(#7692)](https://github.com/prowler-cloud/prowler/pull/7692)
- Add GitHub provider. [(#5787)](https://github.com/prowler-cloud/prowler/pull/5787)
- Add `repository_default_branch_requires_multiple_approvals` check for GitHub provider. [(#6160)](https://github.com/prowler-cloud/prowler/pull/6160)
- Add `repository_default_branch_protection_enabled` check for GitHub provider. [(#6161)](https://github.com/prowler-cloud/prowler/pull/6161)
- Add `repository_default_branch_requires_linear_history` check for GitHub provider. [(#6162)](https://github.com/prowler-cloud/prowler/pull/6162)
- Add `repository_default_branch_disallows_force_push` check for GitHub provider. [(#6197)](https://github.com/prowler-cloud/prowler/pull/6197)
- Add `repository_default_branch_deletion_disabled` check for GitHub provider. [(#6200)](https://github.com/prowler-cloud/prowler/pull/6200)
- Add `repository_default_branch_status_checks_required` check for GitHub provider. [(#6204)](https://github.com/prowler-cloud/prowler/pull/6204)
- Add `repository_default_branch_protection_applies_to_admins` check for GitHub provider. [(#6205)](https://github.com/prowler-cloud/prowler/pull/6205)
- Add `repository_branch_delete_on_merge_enabled` check for GitHub provider. [(#6209)](https://github.com/prowler-cloud/prowler/pull/6209)
- Add `repository_default_branch_requires_conversation_resolution` check for GitHub provider. [(#6208)](https://github.com/prowler-cloud/prowler/pull/6208)
- Add `organization_members_mfa_required` check for GitHub provider. [(#6304)](https://github.com/prowler-cloud/prowler/pull/6304)
- Add GitHub provider documentation and CIS v1.0.0 compliance. [(#6116)](https://github.com/prowler-cloud/prowler/pull/6116)
- Add CIS 5.0 compliance framework for AWS. [(7766)](https://github.com/prowler-cloud/prowler/pull/7766)

### Fixed
- Update CIS 4.0 for M365 provider. [(#7699)](https://github.com/prowler-cloud/prowler/pull/7699)
- Update and upgrade CIS for all the providers [(#7738)](https://github.com/prowler-cloud/prowler/pull/7738)
- Cover policies with conditions with SNS endpoint in `sns_topics_not_publicly_accessible`. [(#7750)](https://github.com/prowler-cloud/prowler/pull/7750)
- Fix `m365_powershell test_credentials` to use sanitized credentials. [(#7761)](https://github.com/prowler-cloud/prowler/pull/7761)
- Change severity logic for `ec2_securitygroup_allow_ingress_from_internet_to_all_ports` check. [(#7764)](https://github.com/prowler-cloud/prowler/pull/7764)

---

## [v5.6.0] (Prowler v5.6.0)

### Added

- Add SOC2 compliance framework to Azure. [(#7489)](https://github.com/prowler-cloud/prowler/pull/7489)
- Add check for unused Service Accounts in GCP. [(#7419)](https://github.com/prowler-cloud/prowler/pull/7419)
- Add Powershell to Microsoft365. [(#7331)](https://github.com/prowler-cloud/prowler/pull/7331)
- Add service Defender to Microsoft365 with one check for Common Attachments filter enabled in Malware Policies. [(#7425)](https://github.com/prowler-cloud/prowler/pull/7425)
- Add check for Outbound Antispam Policy well configured in service Defender for M365. [(#7480)](https://github.com/prowler-cloud/prowler/pull/7480)
- Add check for Antiphishing Policy well configured in service Defender in M365. [(#7453)](https://github.com/prowler-cloud/prowler/pull/7453)
- Add check for Notifications for Internal users enabled in Malware Policies from service Defender in M365. [(#7435)](https://github.com/prowler-cloud/prowler/pull/7435)
- Add support CLOUDSDK_AUTH_ACCESS_TOKEN in GCP. [(#7495)](https://github.com/prowler-cloud/prowler/pull/7495)
- Add service Exchange to Microsoft365 with one check for Organizations Mailbox Auditing enabled. [(#7408)](https://github.com/prowler-cloud/prowler/pull/7408)
- Add check for Bypass Disable in every Mailbox for service Defender in M365. [(#7418)](https://github.com/prowler-cloud/prowler/pull/7418)
- Add new check `teams_external_domains_restricted`. [(#7557)](https://github.com/prowler-cloud/prowler/pull/7557)
- Add new check `teams_email_sending_to_channel_disabled`. [(#7533)](https://github.com/prowler-cloud/prowler/pull/7533)
- Add new check for External Mails Tagged for service Exchange in M365. [(#7580)](https://github.com/prowler-cloud/prowler/pull/7580)
- Add new check for WhiteList not used in Transport Rules for service Defender in M365. [(#7569)](https://github.com/prowler-cloud/prowler/pull/7569)
- Add check for Inbound Antispam Policy with no allowed domains from service Defender in M365. [(#7500)](https://github.com/prowler-cloud/prowler/pull/7500)
- Add new check `teams_meeting_anonymous_user_join_disabled`. [(#7565)](https://github.com/prowler-cloud/prowler/pull/7565)
- Add new check `teams_unmanaged_communication_disabled`. [(#7561)](https://github.com/prowler-cloud/prowler/pull/7561)
- Add new check `teams_external_users_cannot_start_conversations`. [(#7562)](https://github.com/prowler-cloud/prowler/pull/7562)
- Add new check for AllowList not used in the Connection Filter Policy from service Defender in M365. [(#7492)](https://github.com/prowler-cloud/prowler/pull/7492)
- Add new check for SafeList not enabled in the Connection Filter Policy from service Defender in M365. [(#7492)](https://github.com/prowler-cloud/prowler/pull/7492)
- Add new check for DKIM enabled for service Defender in M365. [(#7485)](https://github.com/prowler-cloud/prowler/pull/7485)
- Add new check `teams_meeting_anonymous_user_start_disabled`. [(#7567)](https://github.com/prowler-cloud/prowler/pull/7567)
- Add new check `teams_meeting_external_lobby_bypass_disabled`. [(#7568)](https://github.com/prowler-cloud/prowler/pull/7568)
- Add new check `teams_meeting_dial_in_lobby_bypass_disabled`. [(#7571)](https://github.com/prowler-cloud/prowler/pull/7571)
- Add new check `teams_meeting_external_control_disabled`. [(#7604)](https://github.com/prowler-cloud/prowler/pull/7604)
- Add new check `teams_meeting_external_chat_disabled`. [(#7605)](https://github.com/prowler-cloud/prowler/pull/7605)
- Add new check `teams_meeting_recording_disabled`. [(#7607)](https://github.com/prowler-cloud/prowler/pull/7607)
- Add new check `teams_meeting_presenters_restricted`. [(#7613)](https://github.com/prowler-cloud/prowler/pull/7613)
- Add new check `teams_security_reporting_enabled`. [(#7614)](https://github.com/prowler-cloud/prowler/pull/7614)
- Add new check `defender_chat_report_policy_configured`. [(#7614)](https://github.com/prowler-cloud/prowler/pull/7614)
- Add new check `teams_meeting_chat_anonymous_users_disabled`. [(#7579)](https://github.com/prowler-cloud/prowler/pull/7579)
- Add Prowler Threat Score Compliance Framework. [(#7603)](https://github.com/prowler-cloud/prowler/pull/7603)
- Add documentation for M365 provider. [(#7622)](https://github.com/prowler-cloud/prowler/pull/7622)
- Add support for m365 provider in Prowler Dashboard. [(#7633)](https://github.com/prowler-cloud/prowler/pull/7633)
- Add new check for Modern Authentication enabled for Exchange Online in M365. [(#7636)](https://github.com/prowler-cloud/prowler/pull/7636)
- Add new check `sharepoint_onedrive_sync_restricted_unmanaged_devices`. [(#7589)](https://github.com/prowler-cloud/prowler/pull/7589)
- Add new check for Additional Storage restricted for Exchange in M365. [(#7638)](https://github.com/prowler-cloud/prowler/pull/7638)
- Add new check for Roles Assignment Policy with no AddIns for Exchange in M365. [(#7644)](https://github.com/prowler-cloud/prowler/pull/7644)
- Add new check for Auditing Mailbox on E3 users is enabled for Exchange in M365. [(#7642)](https://github.com/prowler-cloud/prowler/pull/7642)
- Add new check for SMTP Auth disabled for Exchange in M365. [(#7640)](https://github.com/prowler-cloud/prowler/pull/7640)
- Add new check for MailTips full enabled for Exchange in M365. [(#7637)](https://github.com/prowler-cloud/prowler/pull/7637)
- Add new check for Comprehensive Attachments Filter Applied for Defender in M365. [(#7661)](https://github.com/prowler-cloud/prowler/pull/7661)
- Modified check `exchange_mailbox_properties_auditing_enabled` to make it configurable. [(#7662)](https://github.com/prowler-cloud/prowler/pull/7662)
- Add snapshots to m365 documentation. [(#7673)](https://github.com/prowler-cloud/prowler/pull/7673)
- Add support for static credentials for sending findings to Amazon S3 and AWS Security Hub. [(#7322)](https://github.com/prowler-cloud/prowler/pull/7322)
- Add Prowler ThreatScore for M365 provider. [(#7692)](https://github.com/prowler-cloud/prowler/pull/7692)
- Add Microsoft User and User Credential auth to reports [(#7681)](https://github.com/prowler-cloud/prowler/pull/7681)

### Fixed

- Fix package name location in pyproject.toml while replicating for prowler-cloud. [(#7531)](https://github.com/prowler-cloud/prowler/pull/7531)
- Remove cache in PyPI release action. [(#7532)](https://github.com/prowler-cloud/prowler/pull/7532)
- Add the correct values for logger.info inside iam service. [(#7526)](https://github.com/prowler-cloud/prowler/pull/7526)
- Update S3 bucket naming validation to accept dots. [(#7545)](https://github.com/prowler-cloud/prowler/pull/7545)
- Handle new FlowLog model properties in Azure. [(#7546)](https://github.com/prowler-cloud/prowler/pull/7546)
- Improve compliance and dashboard. [(#7596)](https://github.com/prowler-cloud/prowler/pull/7596)
- Remove invalid parameter `create_file_descriptor`. [(#7600)](https://github.com/prowler-cloud/prowler/pull/7600)
- Remove first empty line in HTML output. [(#7606)](https://github.com/prowler-cloud/prowler/pull/7606)
- Remove empty files in Prowler. [(#7627)](https://github.com/prowler-cloud/prowler/pull/7627)
- Ensure that ContentType in upload_file matches the uploaded file's format. [(#7635)](https://github.com/prowler-cloud/prowler/pull/7635)
- Fix incorrect check inside 4.4.1 requirement for Azure CIS 2.0. [(#7656)](https://github.com/prowler-cloud/prowler/pull/7656)
- Remove muted findings on compliance page from Prowler Dashboard. [(#7683)](https://github.com/prowler-cloud/prowler/pull/7683)
- Remove duplicated findings on compliance page from Prowler Dashboard. [(#7686)](https://github.com/prowler-cloud/prowler/pull/7686)
- Fix incorrect values for Prowler Threatscore compliance LevelOfRisk inside requirements. [(#7667)](https://github.com/prowler-cloud/prowler/pull/7667)

---

## [v5.5.1] (Prowler v5.5.1)

### Fixed

- Add default name to contacts in Azure Defender. [(#7483)](https://github.com/prowler-cloud/prowler/pull/7483)
- Handle projects without ID in GCP. [(#7496)](https://github.com/prowler-cloud/prowler/pull/7496)
- Restore packages location in PyProject. [(#7510)](https://github.com/prowler-cloud/prowler/pull/7510)

---<|MERGE_RESOLUTION|>--- conflicted
+++ resolved
@@ -34,10 +34,7 @@
 ## [v5.7.6] (Prowler UNRELEASED)
 
 ### Fixed
-<<<<<<< HEAD
-=======
 - `organizations_scp_check_deny_regions` check to pass when SCP policies have no statements [(#8091)](https://github.com/prowler-cloud/prowler/pull/8091)
->>>>>>> 9ac45c08
 - Fix logic in VPC and ELBv2 checks [(#8077)](https://github.com/prowler-cloud/prowler/pull/8077)
 
 ---
