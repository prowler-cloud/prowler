# Prowler SDK Changelog

All notable changes to the **Prowler SDK** are documented in this file.

<<<<<<< HEAD
## [Unreleased]

### Changed

- Adapt IaC provider to be used in the Prowler App [(#8751)](https://github.com/prowler-cloud/prowler/pull/8751)

---

## [v5.13.0] (Prowler UNRELEASED)
=======
## [v5.14.0] (Prowler UNRELEASED)

### Added
- GitHub provider check `organization_default_repository_permission_strict` [(#8785)](https://github.com/prowler-cloud/prowler/pull/8785)

## [v5.13.0] (Prowler v5.13.0)
>>>>>>> 18998b88

### Added
- Support for AdditionalURLs in outputs [(#8651)](https://github.com/prowler-cloud/prowler/pull/8651)
- Support for markdown metadata fields in Dashboard [(#8667)](https://github.com/prowler-cloud/prowler/pull/8667)
- `ec2_instance_with_outdated_ami` check for AWS provider [(#6910)](https://github.com/prowler-cloud/prowler/pull/6910)
- LLM provider using `promptfoo` [(#8555)](https://github.com/prowler-cloud/prowler/pull/8555)
- Documentation for renaming checks [(#8717)](https://github.com/prowler-cloud/prowler/pull/8717)
- Add explicit "name" field for each compliance framework and include "FRAMEWORK" and "NAME" in CSV output [(#7920)](https://github.com/prowler-cloud/prowler/pull/7920)
- Add C5 compliance framework for the AWS provider [(#8830)](https://github.com/prowler-cloud/prowler/pull/8830)
- Equality validation for CheckID, filename and classname [(#8690)](https://github.com/prowler-cloud/prowler/pull/8690)
- Improve logging for Security Hub integration [(#8608)](https://github.com/prowler-cloud/prowler/pull/8608)
- Oracle Cloud provider with CIS 3.0 benchmark [(#8893)](https://github.com/prowler-cloud/prowler/pull/8893)
- Support for Atlassian Document Format (ADF) in Jira integration [(#8878)](https://github.com/prowler-cloud/prowler/pull/8878)
- Add Common Cloud Controls for AWS, Azure and GCP [(#8000)](https://github.com/prowler-cloud/prowler/pull/8000)
- Improve Provider documentation guide [(#8430)](https://github.com/prowler-cloud/prowler/pull/8430)
- `cloudstorage_bucket_lifecycle_management_enabled` check for GCP provider [(#8936)](https://github.com/prowler-cloud/prowler/pull/8936)

### Changed

- Update AWS Neptune service metadata to new format [(#8494)](https://github.com/prowler-cloud/prowler/pull/8494)
- Update AWS Config service metadata to new format [(#8641)](https://github.com/prowler-cloud/prowler/pull/8641)
- Update AWS Account service metadata to new format [(#8715)](https://github.com/prowler-cloud/prowler/pull/8715)
- Update AWS AccessAnalyzer service metadata to new format [(#8688)](https://github.com/prowler-cloud/prowler/pull/8688)
- Update AWS Api Gateway V2 service metadata to new format [(#8719)](https://github.com/prowler-cloud/prowler/pull/8719)
- Update AWS AppSync service metadata to new format [(#8721)](https://github.com/prowler-cloud/prowler/pull/8721)
- Update AWS ACM service metadata to new format [(#8716)](https://github.com/prowler-cloud/prowler/pull/8716)
- HTML output now properly renders markdown syntax in Risk and Recommendation fields [(#8727)](https://github.com/prowler-cloud/prowler/pull/8727)
- Update `moto` dependency from 5.0.28 to 5.1.11 [(#7100)](https://github.com/prowler-cloud/prowler/pull/7100)
- Update AWS AppStream service metadata to new format [(#8789)](https://github.com/prowler-cloud/prowler/pull/8789)
- Update AWS API Gateway service metadata to new format [(#8788)](https://github.com/prowler-cloud/prowler/pull/8788)
- Update AWS Athena service metadata to new format [(#8790)](https://github.com/prowler-cloud/prowler/pull/8790)
- Update AWS CloudTrail service metadata to new format [(#8831)](https://github.com/prowler-cloud/prowler/pull/8831)
- Update AWS Auto Scaling service metadata to new format [(#8824)](https://github.com/prowler-cloud/prowler/pull/8824)
- Update AWS Backup service metadata to new format [(#8826)](https://github.com/prowler-cloud/prowler/pull/8826)
- Update AWS CloudFormation service metadata to new format [(#8828)](https://github.com/prowler-cloud/prowler/pull/8828)
- Update AWS Lambda service metadata to new format [(#8825)](https://github.com/prowler-cloud/prowler/pull/8825)
- Update AWS DLM service metadata to new format [(#8860)](https://github.com/prowler-cloud/prowler/pull/8860)
- Update AWS DMS service metadata to new format [(#8861)](https://github.com/prowler-cloud/prowler/pull/8861)
- Update AWS Directory Service service metadata to new format [(#8859)](https://github.com/prowler-cloud/prowler/pull/8859)
- Update AWS CloudFront service metadata to new format [(#8829)](https://github.com/prowler-cloud/prowler/pull/8829)
- Deprecate user authentication for M365 provider [(#8865)](https://github.com/prowler-cloud/prowler/pull/8865)
- Update AWS EFS service metadata to new format [(#8889)](https://github.com/prowler-cloud/prowler/pull/8889)

### Fixed
- Fix SNS topics showing empty AWS_ResourceID in Quick Inventory output [(#8762)](https://github.com/prowler-cloud/prowler/issues/8762)
- Fix HTML Markdown output for long strings [(#8803)](https://github.com/prowler-cloud/prowler/pull/8803)
- Prowler ThreatScore scoring calculation CLI [(#8582)](https://github.com/prowler-cloud/prowler/pull/8582)
- Add missing attributes for Mitre Attack AWS, Azure and GCP [(#8907)](https://github.com/prowler-cloud/prowler/pull/8907)
- Fix KeyError in CloudSQL and Monitoring services in GCP provider [(#8909)](https://github.com/prowler-cloud/prowler/pull/8909)
- Fix Value Errors in Entra service for M365 provider [(#8919)](https://github.com/prowler-cloud/prowler/pull/8919)
- Fix ResourceName in GCP provider [(#8928)](https://github.com/prowler-cloud/prowler/pull/8928)
- Fix KeyError in `elb_ssl_listeners_use_acm_certificate` check and handle None cluster version in `eks_cluster_uses_a_supported_version` check [(#8791)](https://github.com/prowler-cloud/prowler/pull/8791)
- Fix file extension parsing for compliance reports [(#8791)](https://github.com/prowler-cloud/prowler/pull/8791)
- Added user pagination to Entra and Admincenter services [(#8858)](https://github.com/prowler-cloud/prowler/pull/8858)

---

## [v5.12.1] (Prowler v5.12.1)

### Fixed
- Replaced old check id with new ones for compliance files [(#8682)](https://github.com/prowler-cloud/prowler/pull/8682)
- `firehose_stream_encrypted_at_rest` check false positives and new api call in kafka service [(#8599)](https://github.com/prowler-cloud/prowler/pull/8599)
- Replace defender rules policies key to use old name [(#8702)](https://github.com/prowler-cloud/prowler/pull/8702)

---

## [v5.12.0] (Prowler v5.12.0)

### Added
- Add more fields for the Jira ticket and handle custom fields errors [(#8601)](https://github.com/prowler-cloud/prowler/pull/8601)
- Support labels on Jira tickets [(#8603)](https://github.com/prowler-cloud/prowler/pull/8603)
- Add finding url and tenant info inside Jira tickets [(#8607)](https://github.com/prowler-cloud/prowler/pull/8607)
- Get Jira Project's metadata [(#8630)](https://github.com/prowler-cloud/prowler/pull/8630)
- Get Jira projects from test_connection [(#8634)](https://github.com/prowler-cloud/prowler/pull/8634)
- `AdditionalUrls` field in CheckMetadata [(#8590)](https://github.com/prowler-cloud/prowler/pull/8590)
- Support color for MANUAL finidngs in Jira tickets [(#8642)](https://github.com/prowler-cloud/prowler/pull/8642)
- `--excluded-checks-file` flag [(#8301)](https://github.com/prowler-cloud/prowler/pull/8301)
- Send finding in Jira integration with the needed values [(#8648)](https://github.com/prowler-cloud/prowler/pull/8648)
- Add language enforcement for Jira requests [(#8674)](https://github.com/prowler-cloud/prowler/pull/8674)
- MongoDB Atlas provider with 10 security checks [(#8312)](https://github.com/prowler-cloud/prowler/pull/8312)
  - `clusters_authentication_enabled` - Ensure clusters have authentication enabled
  - `clusters_backup_enabled` - Ensure clusters have backup enabled
  - `clusters_encryption_at_rest_enabled` - Ensure clusters have encryption at rest enabled
  - `clusters_tls_enabled` - Ensure clusters have TLS authentication required
  - `organizations_api_access_list_required` - Ensure organization requires API access list
  - `organizations_mfa_required` - Ensure organization requires MFA
  - `organizations_security_contact_defined` - Ensure organization has security contact defined
  - `organizations_service_account_secrets_expiration` - Ensure organization has maximum period expiration for service account secrets
  - `projects_auditing_enabled` - Ensure database auditing is enabled
  - `projects_network_access_list_exposed_to_internet` - Ensure project network access list is not exposed to internet

### Changed
- Rename ftp and mongo checks to follow pattern `ec2_securitygroup_allow_ingress_from_internet_to_tcp_port_*` [(#8293)](https://github.com/prowler-cloud/prowler/pull/8293)

### Fixed
- Renamed `AdditionalUrls` to `AdditionalURLs` field in CheckMetadata [(#8639)](https://github.com/prowler-cloud/prowler/pull/8639)
- TypeError from Python 3.9 in Security Hub module by updating type annotations [(#8619)](https://github.com/prowler-cloud/prowler/pull/8619)
- KeyError when SecurityGroups field is missing in MemoryDB check [(#8666)](https://github.com/prowler-cloud/prowler/pull/8666)
- NoneType error in Opensearch, Firehose and Cognito checks [(#8670)](https://github.com/prowler-cloud/prowler/pull/8670)

---

## [v5.11.0] (Prowler v5.11.0)

### Added
- Certificate authentication for M365 provider [(#8404)](https://github.com/prowler-cloud/prowler/pull/8404)
- `vm_sufficient_daily_backup_retention_period` check for Azure provider [(#8200)](https://github.com/prowler-cloud/prowler/pull/8200)
- `vm_jit_access_enabled` check for Azure provider [(#8202)](https://github.com/prowler-cloud/prowler/pull/8202)
- Bedrock AgentCore privilege escalation combination for AWS provider [(#8526)](https://github.com/prowler-cloud/prowler/pull/8526)
- Add User Email and APP name/installations information in GitHub provider [(#8501)](https://github.com/prowler-cloud/prowler/pull/8501)
- Remove standalone iam:PassRole from privesc detection and add missing patterns [(#8530)](https://github.com/prowler-cloud/prowler/pull/8530)
- Support session/profile/role/static credentials in Security Hub integration [(#8539)](https://github.com/prowler-cloud/prowler/pull/8539)
- `eks_cluster_deletion_protection_enabled` check for AWS provider [(#8536)](https://github.com/prowler-cloud/prowler/pull/8536)
- ECS privilege escalation patterns (StartTask and RunTask) for AWS provider [(#8541)](https://github.com/prowler-cloud/prowler/pull/8541)
- Resource Explorer enumeration v2 API actions in `cloudtrail_threat_detection_enumeration` check [(#8557)](https://github.com/prowler-cloud/prowler/pull/8557)
- `apim_threat_detection_llm_jacking` check for Azure provider [(#8571)](https://github.com/prowler-cloud/prowler/pull/8571)
- GCP `--skip-api-check` command line flag [(#8575)](https://github.com/prowler-cloud/prowler/pull/8575)

### Changed
- Refine kisa isms-p compliance mapping [(#8479)](https://github.com/prowler-cloud/prowler/pull/8479)
- Improve AWS Security Hub region check using multiple threads [(#8365)](https://github.com/prowler-cloud/prowler/pull/8365)

### Fixed
- Resource metadata error in `s3_bucket_shadow_resource_vulnerability` check [(#8572)](https://github.com/prowler-cloud/prowler/pull/8572)
- GitHub App authentication through API fails with auth_method validation error [(#8587)](https://github.com/prowler-cloud/prowler/pull/8587)
- AWS resource-arn filtering [(#8533)](https://github.com/prowler-cloud/prowler/pull/8533)
- GitHub App authentication for GitHub provider [(#8529)](https://github.com/prowler-cloud/prowler/pull/8529)
- List all accessible organizations in GitHub provider [(#8535)](https://github.com/prowler-cloud/prowler/pull/8535)
- Only evaluate enabled accounts in `entra_users_mfa_capable` check [(#8544)](https://github.com/prowler-cloud/prowler/pull/8544)
- GitHub Personal Access Token authentication fails without `user:email` scope [(#8580)](https://github.com/prowler-cloud/prowler/pull/8580)

---

## [v5.10.2] (Prowler v5.10.2)

### Fixed
- Order requirements by ID in Prowler ThreatScore AWS compliance framework [(#8495)](https://github.com/prowler-cloud/prowler/pull/8495)
- Add explicit resource name to GCP and Azure Defender checks [(#8352)](https://github.com/prowler-cloud/prowler/pull/8352)
- Validation errors in Azure and M365 providers [(#8353)](https://github.com/prowler-cloud/prowler/pull/8353)
- Azure `app_http_logs_enabled` check false positives [(#8507)](https://github.com/prowler-cloud/prowler/pull/8507)
- Azure `storage_geo_redundant_enabled` check false positives [(#8504)](https://github.com/prowler-cloud/prowler/pull/8504)
- AWS `kafka_cluster_is_public` check false positives [(#8514)](https://github.com/prowler-cloud/prowler/pull/8514)
- List all accessible repositories in GitHub [(#8522)](https://github.com/prowler-cloud/prowler/pull/8522)
- GitHub CIS 1.0 Compliance Reports [(#8519)](https://github.com/prowler-cloud/prowler/pull/8519)

---

## [v5.10.1] (Prowler v5.10.1)

### Fixed
- Remove invalid requirements from CIS 1.0 for GitHub provider [(#8472)](https://github.com/prowler-cloud/prowler/pull/8472)

---

## [v5.10.0] (Prowler v5.10.0)

### Added
- `bedrock_api_key_no_administrative_privileges` check for AWS provider [(#8321)](https://github.com/prowler-cloud/prowler/pull/8321)
- `bedrock_api_key_no_long_term_credentials` check for AWS provider [(#8396)](https://github.com/prowler-cloud/prowler/pull/8396)
- Support App Key Content in GitHub provider [(#8271)](https://github.com/prowler-cloud/prowler/pull/8271)
- CIS 4.0 for the Azure provider [(#7782)](https://github.com/prowler-cloud/prowler/pull/7782)
- `vm_desired_sku_size` check for Azure provider [(#8191)](https://github.com/prowler-cloud/prowler/pull/8191)
- `vm_scaleset_not_empty` check for Azure provider [(#8192)](https://github.com/prowler-cloud/prowler/pull/8192)
- GitHub repository and organization scoping support with `--repository/respositories` and `--organization/organizations` flags [(#8329)](https://github.com/prowler-cloud/prowler/pull/8329)
- GCP provider retry configuration [(#8412)](https://github.com/prowler-cloud/prowler/pull/8412)
- `s3_bucket_shadow_resource_vulnerability` check for AWS provider [(#8398)](https://github.com/prowler-cloud/prowler/pull/8398)
- Use `trivy` as engine for IaC provider [(#8466)](https://github.com/prowler-cloud/prowler/pull/8466)

### Changed
- Handle some AWS errors as warnings instead of errors [(#8347)](https://github.com/prowler-cloud/prowler/pull/8347)
- Revert import of `checkov` python library [(#8385)](https://github.com/prowler-cloud/prowler/pull/8385)
- Updated policy mapping in ISMS-P compliance file for improved alignment [(#8367)](https://github.com/prowler-cloud/prowler/pull/8367)

### Fixed
- False positives in SQS encryption check for ephemeral queues [(#8330)](https://github.com/prowler-cloud/prowler/pull/8330)
- Add protocol validation check in security group checks to ensure proper protocol matching [(#8374)](https://github.com/prowler-cloud/prowler/pull/8374)
- Add missing audit evidence for controls 1.1.4 and 2.5.5 for ISMS-P compliance. [(#8386)](https://github.com/prowler-cloud/prowler/pull/8386)
- Use the correct @staticmethod decorator for `set_identity` and `set_session_config` methods in AwsProvider [(#8056)](https://github.com/prowler-cloud/prowler/pull/8056)
- Use the correct default value for `role_session_name` and `session_duration` in AwsSetUpSession [(#8056)](https://github.com/prowler-cloud/prowler/pull/8056)
- Use the correct default value for `role_session_name` and `session_duration` in S3 [(#8417)](https://github.com/prowler-cloud/prowler/pull/8417)
- GitHub App authentication fails to generate output files and HTML header sections [(#8423)](https://github.com/prowler-cloud/prowler/pull/8423)
- S3 `test_connection` uses AWS S3 API `HeadBucket` instead of `GetBucketLocation` [(#8456)](https://github.com/prowler-cloud/prowler/pull/8456)
- Add more validations to Azure Storage models when some values are None to avoid serialization issues [(#8325)](https://github.com/prowler-cloud/prowler/pull/8325)
- `sns_topics_not_publicly_accessible` false positive with `aws:SourceArn` conditions [(#8326)](https://github.com/prowler-cloud/prowler/issues/8326)
- Remove typo from description req 1.2.3 - Prowler ThreatScore m365 [(#8384)](https://github.com/prowler-cloud/prowler/pull/8384)
- Way of counting FAILED/PASS reqs from `kisa_isms_p_2023_aws` table [(#8382)](https://github.com/prowler-cloud/prowler/pull/8382)
- Use default tenant domain instead of first domain in list for Azure and M365 providers [(#8402)](https://github.com/prowler-cloud/prowler/pull/8402)
- Avoid multiple module error calls in M365 provider [(#8353)](https://github.com/prowler-cloud/prowler/pull/8353)
- Avoid sending errors to Sentry in M365 provider when user authentication fails [(#8420)](https://github.com/prowler-cloud/prowler/pull/8420)
- Tweaks from Prowler ThreatScore in order to handle the correct reqs [(#8401)](https://github.com/prowler-cloud/prowler/pull/8401)
- Make `setup_assumed_session` static for the AWS provider [(#8419)](https://github.com/prowler-cloud/prowler/pull/8419)

---

## [v5.9.2] (Prowler v5.9.2)

### Fixed
- Use the correct resource name in `defender_domain_dkim_enabled` check [(#8334)](https://github.com/prowler-cloud/prowler/pull/8334)

---

## [v5.9.0] (Prowler v5.9.0)

### Added
- `storage_smb_channel_encryption_with_secure_algorithm` check for Azure provider [(#8123)](https://github.com/prowler-cloud/prowler/pull/8123)
- `storage_smb_protocol_version_is_latest` check for Azure provider [(#8128)](https://github.com/prowler-cloud/prowler/pull/8128)
- `vm_backup_enabled` check for Azure provider [(#8182)](https://github.com/prowler-cloud/prowler/pull/8182)
- `vm_linux_enforce_ssh_authentication` check for Azure provider [(#8149)](https://github.com/prowler-cloud/prowler/pull/8149)
- `vm_ensure_using_approved_images` check for Azure provider [(#8168)](https://github.com/prowler-cloud/prowler/pull/8168)
- `vm_scaleset_associated_load_balancer` check for Azure provider [(#8181)](https://github.com/prowler-cloud/prowler/pull/8181)
- `defender_attack_path_notifications_properly_configured` check for Azure provider [(#8245)](https://github.com/prowler-cloud/prowler/pull/8245)
- `entra_intune_enrollment_sign_in_frequency_every_time` check for M365 provider [(#8223)](https://github.com/prowler-cloud/prowler/pull/8223)
- Support for remote repository scanning in IaC provider [(#8193)](https://github.com/prowler-cloud/prowler/pull/8193)
- Add `test_connection` method to GitHub provider [(#8248)](https://github.com/prowler-cloud/prowler/pull/8248)

### Changed
- Refactor the Azure Defender get security contact configuration method to use the API REST endpoint instead of the SDK [(#8241)](https://github.com/prowler-cloud/prowler/pull/8241)

### Fixed
- Title & description wording for `iam_user_accesskey_unused` check for AWS provider [(#8233)](https://github.com/prowler-cloud/prowler/pull/8233)
- Add GitHub provider to lateral panel in documentation and change -h environment variable output [(#8246)](https://github.com/prowler-cloud/prowler/pull/8246)
- Show `m365_identity_type` and `m365_identity_id` in cloud reports [(#8247)](https://github.com/prowler-cloud/prowler/pull/8247)
- Ensure `is_service_role` only returns `True` for service roles [(#8274)](https://github.com/prowler-cloud/prowler/pull/8274)
- Update DynamoDB check metadata to fix broken link [(#8273)](https://github.com/prowler-cloud/prowler/pull/8273)
- Show correct count of findings in Dashboard Security Posture page [(#8270)](https://github.com/prowler-cloud/prowler/pull/8270)
- Add Check's metadata service name validator [(#8289)](https://github.com/prowler-cloud/prowler/pull/8289)
- Use subscription ID in Azure mutelist [(#8290)](https://github.com/prowler-cloud/prowler/pull/8290)
- `ServiceName` field in Network Firewall checks metadata [(#8280)](https://github.com/prowler-cloud/prowler/pull/8280)
- Update `entra_users_mfa_capable` check to use the correct resource name and ID [(#8288)](https://github.com/prowler-cloud/prowler/pull/8288)
- Handle multiple services and severities while listing checks [(#8302)](https://github.com/prowler-cloud/prowler/pull/8302)
- Handle `tenant_id` for M365 Mutelist [(#8306)](https://github.com/prowler-cloud/prowler/pull/8306)
- Fix error in Dashboard Overview page when reading CSV files [(#8257)](https://github.com/prowler-cloud/prowler/pull/8257)

---

## [v5.8.1] (Prowler 5.8.1)

### Fixed
- Detect wildcarded ARNs in sts:AssumeRole policy resources [(#8164)](https://github.com/prowler-cloud/prowler/pull/8164)
- List all streams and `firehose_stream_encrypted_at_rest` logic [(#8213)](https://github.com/prowler-cloud/prowler/pull/8213)
- Allow empty values for http_endpoint in templates [(#8184)](https://github.com/prowler-cloud/prowler/pull/8184)
- Convert all Azure Storage models to Pydantic models to avoid serialization issues [(#8222)](https://github.com/prowler-cloud/prowler/pull/8222)

---

## [v5.8.0] (Prowler v5.8.0)

### Added

- `storage_geo_redundant_enabled` check for Azure provider [(#7980)](https://github.com/prowler-cloud/prowler/pull/7980)
- `storage_cross_tenant_replication_disabled` check for Azure provider [(#7977)](https://github.com/prowler-cloud/prowler/pull/7977)
- CIS 1.11 compliance framework for Kubernetes [(#7790)](https://github.com/prowler-cloud/prowler/pull/7790)
- Support `HTTPS_PROXY` and `K8S_SKIP_TLS_VERIFY` in Kubernetes [(#7720)](https://github.com/prowler-cloud/prowler/pull/7720)
- Weight for Prowler ThreatScore scoring [(#7795)](https://github.com/prowler-cloud/prowler/pull/7795)
- `entra_users_mfa_capable` check for M365 provider [(#7734)](https://github.com/prowler-cloud/prowler/pull/7734)
- `admincenter_organization_customer_lockbox_enabled` check for M365 provider [(#7732)](https://github.com/prowler-cloud/prowler/pull/7732)
- `admincenter_external_calendar_sharing_disabled` check for M365 provider [(#7733)](https://github.com/prowler-cloud/prowler/pull/7733)
- Level for Prowler ThreatScore in the accordion in Dashboard [(#7739)](https://github.com/prowler-cloud/prowler/pull/7739)
- CIS 4.0 compliance framework for GCP [(7785)](https://github.com/prowler-cloud/prowler/pull/7785)
- `repository_has_codeowners_file` check for GitHub provider [(#7752)](https://github.com/prowler-cloud/prowler/pull/7752)
- `repository_default_branch_requires_signed_commits` check for GitHub provider [(#7777)](https://github.com/prowler-cloud/prowler/pull/7777)
- `repository_inactive_not_archived` check for GitHub provider [(#7786)](https://github.com/prowler-cloud/prowler/pull/7786)
- `repository_dependency_scanning_enabled` check for GitHub provider [(#7771)](https://github.com/prowler-cloud/prowler/pull/7771)
- `repository_secret_scanning_enabled` check for GitHub provider [(#7759)](https://github.com/prowler-cloud/prowler/pull/7759)
- `repository_default_branch_requires_codeowners_review` check for GitHub provider [(#7753)](https://github.com/prowler-cloud/prowler/pull/7753)
- NIS 2 compliance framework for AWS [(#7839)](https://github.com/prowler-cloud/prowler/pull/7839)
- NIS 2 compliance framework for Azure [(#7857)](https://github.com/prowler-cloud/prowler/pull/7857)
- Search bar in Dashboard Overview page [(#7804)](https://github.com/prowler-cloud/prowler/pull/7804)
- NIS 2 compliance framework for GCP [(#7912)](https://github.com/prowler-cloud/prowler/pull/7912)
- `storage_account_key_access_disabled` check for Azure provider [(#7974)](https://github.com/prowler-cloud/prowler/pull/7974)
- `storage_ensure_file_shares_soft_delete_is_enabled` check for Azure provider [(#7966)](https://github.com/prowler-cloud/prowler/pull/7966)
- Make `validate_mutelist` method static inside `Mutelist` class [(#7811)](https://github.com/prowler-cloud/prowler/pull/7811)
- Avoid bypassing IAM check using wildcards [(#7708)](https://github.com/prowler-cloud/prowler/pull/7708)
- `storage_blob_versioning_is_enabled` new check for Azure provider [(#7927)](https://github.com/prowler-cloud/prowler/pull/7927)
- New method to authenticate in AppInsights in check `app_function_application_insights_enabled` [(#7763)](https://github.com/prowler-cloud/prowler/pull/7763)
- ISO 27001 2022 for M365 provider [(#7985)](https://github.com/prowler-cloud/prowler/pull/7985)
- `codebuild_project_uses_allowed_github_organizations` check for AWS provider [(#7595)](https://github.com/prowler-cloud/prowler/pull/7595)
- IaC provider [(#7852)](https://github.com/prowler-cloud/prowler/pull/7852)
- Azure Databricks service integration for Azure provider, including the `databricks_workspace_vnet_injection_enabled` check [(#8008)](https://github.com/prowler-cloud/prowler/pull/8008)
- `databricks_workspace_cmk_encryption_enabled` check for Azure provider [(#8017)](https://github.com/prowler-cloud/prowler/pull/8017)
- Appication auth for PowerShell in M365 provider [(#7992)](https://github.com/prowler-cloud/prowler/pull/7992)
- `storage_account_default_to_entra_authorization_enabled` check for Azure provider [(#7981)](https://github.com/prowler-cloud/prowler/pull/7981)
- Improve overview page from Prowler Dashboard [(#8118)](https://github.com/prowler-cloud/prowler/pull/8118)
- `keyvault_ensure_public_network_access_disabled` check for Azure provider [(#8072)](https://github.com/prowler-cloud/prowler/pull/8072)
- `monitor_alert_service_health_exists` check for Azure provider [(#8067)](https://github.com/prowler-cloud/prowler/pull/8067)
- Replace `Domain.Read.All` with `Directory.Read.All` in Azure and M365 docs [(#8075)](https://github.com/prowler-cloud/prowler/pull/8075)
- Refactor IaC provider to use Checkov as Python library [(#8093)](https://github.com/prowler-cloud/prowler/pull/8093)
- New check `codebuild_project_not_publicly_accessible` for AWS provider [(#8127)](https://github.com/prowler-cloud/prowler/pull/8127)

### Fixed
- Consolidate Azure Storage file service properties to the account level, improving the accuracy of the `storage_ensure_file_shares_soft_delete_is_enabled` check [(#8087)](https://github.com/prowler-cloud/prowler/pull/8087)
- Migrate Azure VM service and managed disk logic to Pydantic models for better serialization and type safety, and update all related tests to use the new models and fix UUID handling [(#https://github.com/prowler-cloud/prowler/pull/8151)](https://github.com/prowler-cloud/prowler/pull/https://github.com/prowler-cloud/prowler/pull/8151)
- `organizations_scp_check_deny_regions` check to pass when SCP policies have no statements [(#8091)](https://github.com/prowler-cloud/prowler/pull/8091)
- Fix logic in VPC and ELBv2 checks [(#8077)](https://github.com/prowler-cloud/prowler/pull/8077)
- Retrieve correctly ECS Container insights settings [(#8097)](https://github.com/prowler-cloud/prowler/pull/8097)
- Fix correct handling for different accounts-dates in prowler dashboard compliance page [(#8108)](https://github.com/prowler-cloud/prowler/pull/8108)
- Handling of `block-project-ssh-keys` in GCP check `compute_instance_block_project_wide_ssh_keys_disabled` [(#8115)](https://github.com/prowler-cloud/prowler/pull/8115)
- Handle empty name in Azure Defender and GCP checks [(#8120)](https://github.com/prowler-cloud/prowler/pull/8120)

### Changed
- Reworked `S3.test_connection` to match the AwsProvider logic [(#8088)](https://github.com/prowler-cloud/prowler/pull/8088)

### Removed
- OCSF version number references to point always to the latest [(#8064)](https://github.com/prowler-cloud/prowler/pull/8064)

---

## [v5.7.5] (Prowler 5.7.5)

### Fixed
- Use unified timestamp for all requirements [(#8059)](https://github.com/prowler-cloud/prowler/pull/8059)
- Add EKS to service without subservices [(#7959)](https://github.com/prowler-cloud/prowler/pull/7959)
- `apiserver_strong_ciphers_only` check for K8S provider [(#7952)](https://github.com/prowler-cloud/prowler/pull/7952)
- Handle `0` at the start and end of account uids in Prowler Dashboard [(#7955)](https://github.com/prowler-cloud/prowler/pull/7955)
- Typo in PCI 4.0 for K8S provider [(#7971)](https://github.com/prowler-cloud/prowler/pull/7971)
- AWS root credentials checks always verify if root credentials are enabled [(#7967)](https://github.com/prowler-cloud/prowler/pull/7967)
- Github provider to `usage` section of `prowler -h`: [(#7906)](https://github.com/prowler-cloud/prowler/pull/7906)
- `network_flow_log_more_than_90_days` check to pass when retention policy is 0 days [(#7975)](https://github.com/prowler-cloud/prowler/pull/7975)
- Update SDK Azure call for ftps_state in the App Service [(#7923)](https://github.com/prowler-cloud/prowler/pull/7923)
- Validate ResourceType in CheckMetadata [(#8035)](https://github.com/prowler-cloud/prowler/pull/8035)
- Missing ResourceType values in check's metadata [(#8028)](https://github.com/prowler-cloud/prowler/pull/8028)
- Avoid user requests in setup_identity app context and user auth log enhancement [(#8043)](https://github.com/prowler-cloud/prowler/pull/8043)

---

## [v5.7.3] (Prowler v5.7.3)

### Fixed
- Automatically encrypt password in Microsoft365 provider [(#7784)](https://github.com/prowler-cloud/prowler/pull/7784)
- Remove last encrypted password appearances [(#7825)](https://github.com/prowler-cloud/prowler/pull/7825)

---

## [v5.7.2] (Prowler v5.7.2)

### Fixed
- `m365_powershell test_credentials` to use sanitized credentials [(#7761)](https://github.com/prowler-cloud/prowler/pull/7761)
- `admincenter_users_admins_reduced_license_footprint` check logic to pass when admin user has no license [(#7779)](https://github.com/prowler-cloud/prowler/pull/7779)
- `m365_powershell` to close the PowerShell sessions in msgraph services [(#7816)](https://github.com/prowler-cloud/prowler/pull/7816)
- `defender_ensure_notify_alerts_severity_is_high`check to accept high or lower severity [(#7862)](https://github.com/prowler-cloud/prowler/pull/7862)
- Replace `Directory.Read.All` permission with `Domain.Read.All` which is more restrictive [(#7888)](https://github.com/prowler-cloud/prowler/pull/7888)
- Split calls to list Azure Functions attributes [(#7778)](https://github.com/prowler-cloud/prowler/pull/7778)

---

## [v5.7.0] (Prowler v5.7.0)

### Added
- Update the compliance list supported for each provider from docs [(#7694)](https://github.com/prowler-cloud/prowler/pull/7694)
- Allow setting cluster name in in-cluster mode in Kubernetes [(#7695)](https://github.com/prowler-cloud/prowler/pull/7695)
- Prowler ThreatScore for M365 provider [(#7692)](https://github.com/prowler-cloud/prowler/pull/7692)
- GitHub provider [(#5787)](https://github.com/prowler-cloud/prowler/pull/5787)
- `repository_default_branch_requires_multiple_approvals` check for GitHub provider [(#6160)](https://github.com/prowler-cloud/prowler/pull/6160)
- `repository_default_branch_protection_enabled` check for GitHub provider [(#6161)](https://github.com/prowler-cloud/prowler/pull/6161)
- `repository_default_branch_requires_linear_history` check for GitHub provider [(#6162)](https://github.com/prowler-cloud/prowler/pull/6162)
- `repository_default_branch_disallows_force_push` check for GitHub provider [(#6197)](https://github.com/prowler-cloud/prowler/pull/6197)
- `repository_default_branch_deletion_disabled` check for GitHub provider [(#6200)](https://github.com/prowler-cloud/prowler/pull/6200)
- `repository_default_branch_status_checks_required` check for GitHub provider [(#6204)](https://github.com/prowler-cloud/prowler/pull/6204)
- `repository_default_branch_protection_applies_to_admins` check for GitHub provider [(#6205)](https://github.com/prowler-cloud/prowler/pull/6205)
- `repository_branch_delete_on_merge_enabled` check for GitHub provider [(#6209)](https://github.com/prowler-cloud/prowler/pull/6209)
- `repository_default_branch_requires_conversation_resolution` check for GitHub provider [(#6208)](https://github.com/prowler-cloud/prowler/pull/6208)
- `organization_members_mfa_required` check for GitHub provider [(#6304)](https://github.com/prowler-cloud/prowler/pull/6304)
- GitHub provider documentation and CIS v1.0.0 compliance [(#6116)](https://github.com/prowler-cloud/prowler/pull/6116)
- CIS 5.0 compliance framework for AWS [(7766)](https://github.com/prowler-cloud/prowler/pull/7766)

### Fixed
- Update CIS 4.0 for M365 provider [(#7699)](https://github.com/prowler-cloud/prowler/pull/7699)
- Update and upgrade CIS for all the providers [(#7738)](https://github.com/prowler-cloud/prowler/pull/7738)
- Cover policies with conditions with SNS endpoint in `sns_topics_not_publicly_accessible` [(#7750)](https://github.com/prowler-cloud/prowler/pull/7750)
- Change severity logic for `ec2_securitygroup_allow_ingress_from_internet_to_all_ports` check [(#7764)](https://github.com/prowler-cloud/prowler/pull/7764)

---

## [v5.6.0] (Prowler v5.6.0)

### Added
- SOC2 compliance framework to Azure [(#7489)](https://github.com/prowler-cloud/prowler/pull/7489)
- Check for unused Service Accounts in GCP [(#7419)](https://github.com/prowler-cloud/prowler/pull/7419)
- Powershell to Microsoft365 [(#7331)](https://github.com/prowler-cloud/prowler/pull/7331)
- Service Defender to Microsoft365 with one check for Common Attachments filter enabled in Malware Policies [(#7425)](https://github.com/prowler-cloud/prowler/pull/7425)
- Check for Outbound Antispam Policy well configured in service Defender for M365 [(#7480)](https://github.com/prowler-cloud/prowler/pull/7480)
- Check for Antiphishing Policy well configured in service Defender in M365 [(#7453)](https://github.com/prowler-cloud/prowler/pull/7453)
- Check for Notifications for Internal users enabled in Malware Policies from service Defender in M365 [(#7435)](https://github.com/prowler-cloud/prowler/pull/7435)
- Support CLOUDSDK_AUTH_ACCESS_TOKEN in GCP [(#7495)](https://github.com/prowler-cloud/prowler/pull/7495)
- Service Exchange to Microsoft365 with one check for Organizations Mailbox Auditing enabled [(#7408)](https://github.com/prowler-cloud/prowler/pull/7408)
- Check for Bypass Disable in every Mailbox for service Defender in M365 [(#7418)](https://github.com/prowler-cloud/prowler/pull/7418)
- New check `teams_external_domains_restricted` [(#7557)](https://github.com/prowler-cloud/prowler/pull/7557)
- New check `teams_email_sending_to_channel_disabled` [(#7533)](https://github.com/prowler-cloud/prowler/pull/7533)
- New check for External Mails Tagged for service Exchange in M365 [(#7580)](https://github.com/prowler-cloud/prowler/pull/7580)
- New check for WhiteList not used in Transport Rules for service Defender in M365 [(#7569)](https://github.com/prowler-cloud/prowler/pull/7569)
- Check for Inbound Antispam Policy with no allowed domains from service Defender in M365 [(#7500)](https://github.com/prowler-cloud/prowler/pull/7500)
- New check `teams_meeting_anonymous_user_join_disabled` [(#7565)](https://github.com/prowler-cloud/prowler/pull/7565)
- New check `teams_unmanaged_communication_disabled` [(#7561)](https://github.com/prowler-cloud/prowler/pull/7561)
- New check `teams_external_users_cannot_start_conversations` [(#7562)](https://github.com/prowler-cloud/prowler/pull/7562)
- New check for AllowList not used in the Connection Filter Policy from service Defender in M365 [(#7492)](https://github.com/prowler-cloud/prowler/pull/7492)
- New check for SafeList not enabled in the Connection Filter Policy from service Defender in M365 [(#7492)](https://github.com/prowler-cloud/prowler/pull/7492)
- New check for DKIM enabled for service Defender in M365 [(#7485)](https://github.com/prowler-cloud/prowler/pull/7485)
- New check `teams_meeting_anonymous_user_start_disabled` [(#7567)](https://github.com/prowler-cloud/prowler/pull/7567)
- New check `teams_meeting_external_lobby_bypass_disabled` [(#7568)](https://github.com/prowler-cloud/prowler/pull/7568)
- New check `teams_meeting_dial_in_lobby_bypass_disabled` [(#7571)](https://github.com/prowler-cloud/prowler/pull/7571)
- New check `teams_meeting_external_control_disabled` [(#7604)](https://github.com/prowler-cloud/prowler/pull/7604)
- New check `teams_meeting_external_chat_disabled` [(#7605)](https://github.com/prowler-cloud/prowler/pull/7605)
- New check `teams_meeting_recording_disabled` [(#7607)](https://github.com/prowler-cloud/prowler/pull/7607)
- New check `teams_meeting_presenters_restricted` [(#7613)](https://github.com/prowler-cloud/prowler/pull/7613)
- New check `teams_security_reporting_enabled` [(#7614)](https://github.com/prowler-cloud/prowler/pull/7614)
- New check `defender_chat_report_policy_configured` [(#7614)](https://github.com/prowler-cloud/prowler/pull/7614)
- New check `teams_meeting_chat_anonymous_users_disabled` [(#7579)](https://github.com/prowler-cloud/prowler/pull/7579)
- Prowler Threat Score Compliance Framework [(#7603)](https://github.com/prowler-cloud/prowler/pull/7603)
- Documentation for M365 provider [(#7622)](https://github.com/prowler-cloud/prowler/pull/7622)
- Support for m365 provider in Prowler Dashboard [(#7633)](https://github.com/prowler-cloud/prowler/pull/7633)
- New check for Modern Authentication enabled for Exchange Online in M365 [(#7636)](https://github.com/prowler-cloud/prowler/pull/7636)
- New check `sharepoint_onedrive_sync_restricted_unmanaged_devices` [(#7589)](https://github.com/prowler-cloud/prowler/pull/7589)
- New check for Additional Storage restricted for Exchange in M365 [(#7638)](https://github.com/prowler-cloud/prowler/pull/7638)
- New check for Roles Assignment Policy with no AddIns for Exchange in M365 [(#7644)](https://github.com/prowler-cloud/prowler/pull/7644)
- New check for Auditing Mailbox on E3 users is enabled for Exchange in M365 [(#7642)](https://github.com/prowler-cloud/prowler/pull/7642)
- New check for SMTP Auth disabled for Exchange in M365 [(#7640)](https://github.com/prowler-cloud/prowler/pull/7640)
- New check for MailTips full enabled for Exchange in M365 [(#7637)](https://github.com/prowler-cloud/prowler/pull/7637)
- New check for Comprehensive Attachments Filter Applied for Defender in M365 [(#7661)](https://github.com/prowler-cloud/prowler/pull/7661)
- Modified check `exchange_mailbox_properties_auditing_enabled` to make it configurable [(#7662)](https://github.com/prowler-cloud/prowler/pull/7662)
- snapshots to m365 documentation [(#7673)](https://github.com/prowler-cloud/prowler/pull/7673)
- support for static credentials for sending findings to Amazon S3 and AWS Security Hub [(#7322)](https://github.com/prowler-cloud/prowler/pull/7322)
- Prowler ThreatScore for M365 provider [(#7692)](https://github.com/prowler-cloud/prowler/pull/7692)
- Microsoft User and User Credential auth to reports [(#7681)](https://github.com/prowler-cloud/prowler/pull/7681)

### Fixed
- Package name location in pyproject.toml while replicating for prowler-cloud [(#7531)](https://github.com/prowler-cloud/prowler/pull/7531)
- Remove cache in PyPI release action [(#7532)](https://github.com/prowler-cloud/prowler/pull/7532)
- The correct values for logger.info inside iam service [(#7526)](https://github.com/prowler-cloud/prowler/pull/7526)
- Update S3 bucket naming validation to accept dots [(#7545)](https://github.com/prowler-cloud/prowler/pull/7545)
- Handle new FlowLog model properties in Azure [(#7546)](https://github.com/prowler-cloud/prowler/pull/7546)
- Improve compliance and dashboard [(#7596)](https://github.com/prowler-cloud/prowler/pull/7596)
- Remove invalid parameter `create_file_descriptor` [(#7600)](https://github.com/prowler-cloud/prowler/pull/7600)
- Remove first empty line in HTML output [(#7606)](https://github.com/prowler-cloud/prowler/pull/7606)
- Remove empty files in Prowler [(#7627)](https://github.com/prowler-cloud/prowler/pull/7627)
- Ensure that ContentType in upload_file matches the uploaded file's format [(#7635)](https://github.com/prowler-cloud/prowler/pull/7635)
- Incorrect check inside 4.4.1 requirement for Azure CIS 2.0 [(#7656)](https://github.com/prowler-cloud/prowler/pull/7656)
- Remove muted findings on compliance page from Prowler Dashboard [(#7683)](https://github.com/prowler-cloud/prowler/pull/7683)
- Remove duplicated findings on compliance page from Prowler Dashboard [(#7686)](https://github.com/prowler-cloud/prowler/pull/7686)
- Incorrect values for Prowler Threatscore compliance LevelOfRisk inside requirements [(#7667)](https://github.com/prowler-cloud/prowler/pull/7667)

---

## [v5.5.1] (Prowler v5.5.1)

### Fixed
- Default name to contacts in Azure Defender [(#7483)](https://github.com/prowler-cloud/prowler/pull/7483)
- Handle projects without ID in GCP [(#7496)](https://github.com/prowler-cloud/prowler/pull/7496)
- Restore packages location in PyProject [(#7510)](https://github.com/prowler-cloud/prowler/pull/7510)

---<|MERGE_RESOLUTION|>--- conflicted
+++ resolved
@@ -2,24 +2,17 @@
 
 All notable changes to the **Prowler SDK** are documented in this file.
 
-<<<<<<< HEAD
-## [Unreleased]
-
-### Changed
-
+## [v5.14.0] (Prowler UNRELEASED)
+
+### Added
+- GitHub provider check `organization_default_repository_permission_strict` [(#8785)](https://github.com/prowler-cloud/prowler/pull/8785)
+
+### Changed
 - Adapt IaC provider to be used in the Prowler App [(#8751)](https://github.com/prowler-cloud/prowler/pull/8751)
 
 ---
 
-## [v5.13.0] (Prowler UNRELEASED)
-=======
-## [v5.14.0] (Prowler UNRELEASED)
-
-### Added
-- GitHub provider check `organization_default_repository_permission_strict` [(#8785)](https://github.com/prowler-cloud/prowler/pull/8785)
-
 ## [v5.13.0] (Prowler v5.13.0)
->>>>>>> 18998b88
 
 ### Added
 - Support for AdditionalURLs in outputs [(#8651)](https://github.com/prowler-cloud/prowler/pull/8651)
