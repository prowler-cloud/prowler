--- conflicted
+++ resolved
@@ -2,12 +2,14 @@
 
 All notable changes to the **Prowler SDK** are documented in this file.
 
-<<<<<<< HEAD
-
-## [v5.9.2] (Prowler UNRELEASED)
-=======
+## [v5.9.3] (Prowler UNRELEASED)
+
+### Fixed
+- Avoid false positives in SQS encryption check for ephemeral queues [(#8330)](https://github.com/prowler-cloud/prowler/pull/8330)
+
+---
+
 ## [v5.9.2] (Prowler v5.9.2)
->>>>>>> 4f2a8b71
 
 ### Fixed
 - Use the correct resource name in `defender_domain_dkim_enabled` check [(#8334)](https://github.com/prowler-cloud/prowler/pull/8334)
