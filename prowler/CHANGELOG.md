# Prowler SDK Changelog

All notable changes to the **Prowler SDK** are documented in this file.

## [v5.6.0] (Prowler UNRELEASED)

### Added

- Add SOC2 compliance framework to Azure [(#7489)](https://github.com/prowler-cloud/prowler/pull/7489).
- Add check for unused Service Accounts in GCP [(#7419)](https://github.com/prowler-cloud/prowler/pull/7419).
- Add Powershell to Microsoft365 [(#7331)](https://github.com/prowler-cloud/prowler/pull/7331).
- Add service Defender to Microsoft365 with one check for Common Attachments filter enabled in Malware Policies [(#7425)](https://github.com/prowler-cloud/prowler/pull/7425).
- Add check for Outbound Antispam Policy well configured in service Defender for M365 [(#7480)](https://github.com/prowler-cloud/prowler/pull/7480).
- Add check for Antiphishing Policy well configured in service Defender in M365 [(#7453)](https://github.com/prowler-cloud/prowler/pull/7453).
- Add check for Notifications for Internal users enabled in Malware Policies from service Defender in M365 [(#7435)](https://github.com/prowler-cloud/prowler/pull/7435).
- Support CLOUDSDK_AUTH_ACCESS_TOKEN in GCP [(#7495)](https://github.com/prowler-cloud/prowler/pull/7495).
- Add service Exchange to Microsoft365 with one check for Organizations Mailbox Auditing enabled [(#7408)](https://github.com/prowler-cloud/prowler/pull/7408)
- Add check for Bypass Disable in every Mailbox for service Defender in M365 [(#7418)](https://github.com/prowler-cloud/prowler/pull/7418)
- Add new check `teams_email_sending_to_channel_disabled` [(#7533)](https://github.com/prowler-cloud/prowler/pull/7533)
- Add new check for AllowList not used in the Connection Filter Policy from service Defender in M365 [(#7492)](https://github.com/prowler-cloud/prowler/pull/7492)
<<<<<<< HEAD
- Add new check for SafeList not enabled in the Connection Filter Policy from service Defender in M365 [(#7492)](https://github.com/prowler-cloud/prowler/pull/7492)
=======
- Add new check for DKIM enabled for service Defender in M365 [(#7485)](https://github.com/prowler-cloud/prowler/pull/7485)
>>>>>>> d816d731

### Fixed

- Fix package name location in pyproject.toml while replicating for prowler-cloud [(#7531)](https://github.com/prowler-cloud/prowler/pull/7531).
- Remove cache in PyPI release action [(#7532)](https://github.com/prowler-cloud/prowler/pull/7532).
- Add the correct values for logger.info inside iam service [(#7526)](https://github.com/prowler-cloud/prowler/pull/7526).
- Update S3 bucket naming validation to accept dots [(#7545)](https://github.com/prowler-cloud/prowler/pull/7545).
- Handle new FlowLog model properties in Azure [(#7546)](https://github.com/prowler-cloud/prowler/pull/7546).

---

## [v5.5.1] (Prowler v5.5.1)

### Fixed

- Add default name to contacts in Azure Defender [(#7483)](https://github.com/prowler-cloud/prowler/pull/7483).
- Handle projects without ID in GCP [(#7496)](https://github.com/prowler-cloud/prowler/pull/7496).
- Restore packages location in PyProject [(#7510)](https://github.com/prowler-cloud/prowler/pull/7510).

---<|MERGE_RESOLUTION|>--- conflicted
+++ resolved
@@ -18,11 +18,8 @@
 - Add check for Bypass Disable in every Mailbox for service Defender in M365 [(#7418)](https://github.com/prowler-cloud/prowler/pull/7418)
 - Add new check `teams_email_sending_to_channel_disabled` [(#7533)](https://github.com/prowler-cloud/prowler/pull/7533)
 - Add new check for AllowList not used in the Connection Filter Policy from service Defender in M365 [(#7492)](https://github.com/prowler-cloud/prowler/pull/7492)
-<<<<<<< HEAD
 - Add new check for SafeList not enabled in the Connection Filter Policy from service Defender in M365 [(#7492)](https://github.com/prowler-cloud/prowler/pull/7492)
-=======
 - Add new check for DKIM enabled for service Defender in M365 [(#7485)](https://github.com/prowler-cloud/prowler/pull/7485)
->>>>>>> d816d731
 
 ### Fixed
 
