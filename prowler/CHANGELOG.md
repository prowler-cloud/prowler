# Prowler SDK Changelog

All notable changes to the **Prowler SDK** are documented in this file.

<<<<<<< HEAD
## [v5.10.0] (Prowler UNRELEASED)

### Added
- Add `bedrock_api_key_no_administrative_privileges` check for AWS provider [(#8321)](https://github.com/prowler-cloud/prowler/pull/8321)

---

## [v5.9.2] (Prowler v5.9.2) UNRELEASED
=======
## [v5.9.2] (Prowler v5.9.2)
>>>>>>> 00c527ff

### Fixed
- Use the correct resource name in `defender_domain_dkim_enabled` check [(#8334)](https://github.com/prowler-cloud/prowler/pull/8334)

---

## [v5.9.0] (Prowler v5.9.0)

### Added
- `storage_smb_channel_encryption_with_secure_algorithm` check for Azure provider [(#8123)](https://github.com/prowler-cloud/prowler/pull/8123)
- `storage_smb_protocol_version_is_latest` check for Azure provider [(#8128)](https://github.com/prowler-cloud/prowler/pull/8128)
- `vm_backup_enabled` check for Azure provider [(#8182)](https://github.com/prowler-cloud/prowler/pull/8182)
- `vm_linux_enforce_ssh_authentication` check for Azure provider [(#8149)](https://github.com/prowler-cloud/prowler/pull/8149)
- `vm_ensure_using_approved_images` check for Azure provider [(#8168)](https://github.com/prowler-cloud/prowler/pull/8168)
- `vm_scaleset_associated_load_balancer` check for Azure provider [(#8181)](https://github.com/prowler-cloud/prowler/pull/8181)
- `defender_attack_path_notifications_properly_configured` check for Azure provider [(#8245)](https://github.com/prowler-cloud/prowler/pull/8245)
- `entra_intune_enrollment_sign_in_frequency_every_time` check for M365 provider [(#8223)](https://github.com/prowler-cloud/prowler/pull/8223)
- Support for remote repository scanning in IaC provider [(#8193)](https://github.com/prowler-cloud/prowler/pull/8193)
- Add `test_connection` method to GitHub provider [(#8248)](https://github.com/prowler-cloud/prowler/pull/8248)

### Changed
- Refactor the Azure Defender get security contact configuration method to use the API REST endpoint instead of the SDK [(#8241)](https://github.com/prowler-cloud/prowler/pull/8241)

### Fixed
- Title & description wording for `iam_user_accesskey_unused` check for AWS provider [(#8233)](https://github.com/prowler-cloud/prowler/pull/8233)
- Add GitHub provider to lateral panel in documentation and change -h environment variable output [(#8246)](https://github.com/prowler-cloud/prowler/pull/8246)
- Show `m365_identity_type` and `m365_identity_id` in cloud reports [(#8247)](https://github.com/prowler-cloud/prowler/pull/8247)
- Ensure `is_service_role` only returns `True` for service roles [(#8274)](https://github.com/prowler-cloud/prowler/pull/8274)
- Update DynamoDB check metadata to fix broken link [(#8273)](https://github.com/prowler-cloud/prowler/pull/8273)
- Show correct count of findings in Dashboard Security Posture page [(#8270)](https://github.com/prowler-cloud/prowler/pull/8270)
- Add Check's metadata service name validator [(#8289)](https://github.com/prowler-cloud/prowler/pull/8289)
- Use subscription ID in Azure mutelist [(#8290)](https://github.com/prowler-cloud/prowler/pull/8290)
- `ServiceName` field in Network Firewall checks metadata [(#8280)](https://github.com/prowler-cloud/prowler/pull/8280)
- Update `entra_users_mfa_capable` check to use the correct resource name and ID [(#8288)](https://github.com/prowler-cloud/prowler/pull/8288)
- Handle multiple services and severities while listing checks [(#8302)](https://github.com/prowler-cloud/prowler/pull/8302)
- Handle `tenant_id` for M365 Mutelist [(#8306)](https://github.com/prowler-cloud/prowler/pull/8306)
- Fix error in Dashboard Overview page when reading CSV files [(#8257)](https://github.com/prowler-cloud/prowler/pull/8257)

---

## [v5.8.1] (Prowler 5.8.1)

### Fixed
- Detect wildcarded ARNs in sts:AssumeRole policy resources [(#8164)](https://github.com/prowler-cloud/prowler/pull/8164)
- List all streams and `firehose_stream_encrypted_at_rest` logic [(#8213)](https://github.com/prowler-cloud/prowler/pull/8213)
- Allow empty values for http_endpoint in templates [(#8184)](https://github.com/prowler-cloud/prowler/pull/8184)
- Convert all Azure Storage models to Pydantic models to avoid serialization issues [(#8222)](https://github.com/prowler-cloud/prowler/pull/8222)

---

## [v5.8.0] (Prowler v5.8.0)

### Added

- `storage_geo_redundant_enabled` check for Azure provider [(#7980)](https://github.com/prowler-cloud/prowler/pull/7980)
- `storage_cross_tenant_replication_disabled` check for Azure provider [(#7977)](https://github.com/prowler-cloud/prowler/pull/7977)
- CIS 1.11 compliance framework for Kubernetes [(#7790)](https://github.com/prowler-cloud/prowler/pull/7790)
- Support `HTTPS_PROXY` and `K8S_SKIP_TLS_VERIFY` in Kubernetes [(#7720)](https://github.com/prowler-cloud/prowler/pull/7720)
- Weight for Prowler ThreatScore scoring [(#7795)](https://github.com/prowler-cloud/prowler/pull/7795)
- `entra_users_mfa_capable` check for M365 provider [(#7734)](https://github.com/prowler-cloud/prowler/pull/7734)
- `admincenter_organization_customer_lockbox_enabled` check for M365 provider [(#7732)](https://github.com/prowler-cloud/prowler/pull/7732)
- `admincenter_external_calendar_sharing_disabled` check for M365 provider [(#7733)](https://github.com/prowler-cloud/prowler/pull/7733)
- Level for Prowler ThreatScore in the accordion in Dashboard [(#7739)](https://github.com/prowler-cloud/prowler/pull/7739)
- CIS 4.0 compliance framework for GCP [(7785)](https://github.com/prowler-cloud/prowler/pull/7785)
- `repository_has_codeowners_file` check for GitHub provider [(#7752)](https://github.com/prowler-cloud/prowler/pull/7752)
- `repository_default_branch_requires_signed_commits` check for GitHub provider [(#7777)](https://github.com/prowler-cloud/prowler/pull/7777)
- `repository_inactive_not_archived` check for GitHub provider [(#7786)](https://github.com/prowler-cloud/prowler/pull/7786)
- `repository_dependency_scanning_enabled` check for GitHub provider [(#7771)](https://github.com/prowler-cloud/prowler/pull/7771)
- `repository_secret_scanning_enabled` check for GitHub provider [(#7759)](https://github.com/prowler-cloud/prowler/pull/7759)
- `repository_default_branch_requires_codeowners_review` check for GitHub provider [(#7753)](https://github.com/prowler-cloud/prowler/pull/7753)
- NIS 2 compliance framework for AWS [(#7839)](https://github.com/prowler-cloud/prowler/pull/7839)
- NIS 2 compliance framework for Azure [(#7857)](https://github.com/prowler-cloud/prowler/pull/7857)
- Search bar in Dashboard Overview page [(#7804)](https://github.com/prowler-cloud/prowler/pull/7804)
- NIS 2 compliance framework for GCP [(#7912)](https://github.com/prowler-cloud/prowler/pull/7912)
- `storage_account_key_access_disabled` check for Azure provider [(#7974)](https://github.com/prowler-cloud/prowler/pull/7974)
- `storage_ensure_file_shares_soft_delete_is_enabled` check for Azure provider [(#7966)](https://github.com/prowler-cloud/prowler/pull/7966)
- Make `validate_mutelist` method static inside `Mutelist` class [(#7811)](https://github.com/prowler-cloud/prowler/pull/7811)
- Avoid bypassing IAM check using wildcards [(#7708)](https://github.com/prowler-cloud/prowler/pull/7708)
- `storage_blob_versioning_is_enabled` new check for Azure provider [(#7927)](https://github.com/prowler-cloud/prowler/pull/7927)
- New method to authenticate in AppInsights in check `app_function_application_insights_enabled` [(#7763)](https://github.com/prowler-cloud/prowler/pull/7763)
- ISO 27001 2022 for M365 provider [(#7985)](https://github.com/prowler-cloud/prowler/pull/7985)
- `codebuild_project_uses_allowed_github_organizations` check for AWS provider [(#7595)](https://github.com/prowler-cloud/prowler/pull/7595)
- IaC provider [(#7852)](https://github.com/prowler-cloud/prowler/pull/7852)
- Azure Databricks service integration for Azure provider, including the `databricks_workspace_vnet_injection_enabled` check [(#8008)](https://github.com/prowler-cloud/prowler/pull/8008)
- `databricks_workspace_cmk_encryption_enabled` check for Azure provider [(#8017)](https://github.com/prowler-cloud/prowler/pull/8017)
- Appication auth for PowerShell in M365 provider [(#7992)](https://github.com/prowler-cloud/prowler/pull/7992)
- `storage_account_default_to_entra_authorization_enabled` check for Azure provider [(#7981)](https://github.com/prowler-cloud/prowler/pull/7981)
- Improve overview page from Prowler Dashboard [(#8118)](https://github.com/prowler-cloud/prowler/pull/8118)
- `keyvault_ensure_public_network_access_disabled` check for Azure provider [(#8072)](https://github.com/prowler-cloud/prowler/pull/8072)
- `monitor_alert_service_health_exists` check for Azure provider [(#8067)](https://github.com/prowler-cloud/prowler/pull/8067)
- Replace `Domain.Read.All` with `Directory.Read.All` in Azure and M365 docs [(#8075)](https://github.com/prowler-cloud/prowler/pull/8075)
- Refactor IaC provider to use Checkov as Python library [(#8093)](https://github.com/prowler-cloud/prowler/pull/8093)
- New check `codebuild_project_not_publicly_accessible` for AWS provider [(#8127)](https://github.com/prowler-cloud/prowler/pull/8127)

### Fixed
- Consolidate Azure Storage file service properties to the account level, improving the accuracy of the `storage_ensure_file_shares_soft_delete_is_enabled` check [(#8087)](https://github.com/prowler-cloud/prowler/pull/8087)
- Migrate Azure VM service and managed disk logic to Pydantic models for better serialization and type safety, and update all related tests to use the new models and fix UUID handling [(#https://github.com/prowler-cloud/prowler/pull/8151)](https://github.com/prowler-cloud/prowler/pull/https://github.com/prowler-cloud/prowler/pull/8151)
- `organizations_scp_check_deny_regions` check to pass when SCP policies have no statements [(#8091)](https://github.com/prowler-cloud/prowler/pull/8091)
- Fix logic in VPC and ELBv2 checks [(#8077)](https://github.com/prowler-cloud/prowler/pull/8077)
- Retrieve correctly ECS Container insights settings [(#8097)](https://github.com/prowler-cloud/prowler/pull/8097)
- Fix correct handling for different accounts-dates in prowler dashboard compliance page [(#8108)](https://github.com/prowler-cloud/prowler/pull/8108)
- Handling of `block-project-ssh-keys` in GCP check `compute_instance_block_project_wide_ssh_keys_disabled` [(#8115)](https://github.com/prowler-cloud/prowler/pull/8115)
- Handle empty name in Azure Defender and GCP checks [(#8120)](https://github.com/prowler-cloud/prowler/pull/8120)

### Changed
- Reworked `S3.test_connection` to match the AwsProvider logic [(#8088)](https://github.com/prowler-cloud/prowler/pull/8088)

### Removed
- OCSF version number references to point always to the latest [(#8064)](https://github.com/prowler-cloud/prowler/pull/8064)

---

## [v5.7.5] (Prowler 5.7.5)

### Fixed
- Use unified timestamp for all requirements [(#8059)](https://github.com/prowler-cloud/prowler/pull/8059)
- Add EKS to service without subservices [(#7959)](https://github.com/prowler-cloud/prowler/pull/7959)
- `apiserver_strong_ciphers_only` check for K8S provider [(#7952)](https://github.com/prowler-cloud/prowler/pull/7952)
- Handle `0` at the start and end of account uids in Prowler Dashboard [(#7955)](https://github.com/prowler-cloud/prowler/pull/7955)
- Typo in PCI 4.0 for K8S provider [(#7971)](https://github.com/prowler-cloud/prowler/pull/7971)
- AWS root credentials checks always verify if root credentials are enabled [(#7967)](https://github.com/prowler-cloud/prowler/pull/7967)
- Github provider to `usage` section of `prowler -h`: [(#7906)](https://github.com/prowler-cloud/prowler/pull/7906)
- `network_flow_log_more_than_90_days` check to pass when retention policy is 0 days [(#7975)](https://github.com/prowler-cloud/prowler/pull/7975)
- Update SDK Azure call for ftps_state in the App Service [(#7923)](https://github.com/prowler-cloud/prowler/pull/7923)
- Validate ResourceType in CheckMetadata [(#8035)](https://github.com/prowler-cloud/prowler/pull/8035)
- Missing ResourceType values in check's metadata [(#8028)](https://github.com/prowler-cloud/prowler/pull/8028)
- Avoid user requests in setup_identity app context and user auth log enhancement [(#8043)](https://github.com/prowler-cloud/prowler/pull/8043)

---

## [v5.7.3] (Prowler v5.7.3)

### Fixed
- Automatically encrypt password in Microsoft365 provider [(#7784)](https://github.com/prowler-cloud/prowler/pull/7784)
- Remove last encrypted password appearances [(#7825)](https://github.com/prowler-cloud/prowler/pull/7825)

---

## [v5.7.2] (Prowler v5.7.2)

### Fixed
- `m365_powershell test_credentials` to use sanitized credentials [(#7761)](https://github.com/prowler-cloud/prowler/pull/7761)
- `admincenter_users_admins_reduced_license_footprint` check logic to pass when admin user has no license [(#7779)](https://github.com/prowler-cloud/prowler/pull/7779)
- `m365_powershell` to close the PowerShell sessions in msgraph services [(#7816)](https://github.com/prowler-cloud/prowler/pull/7816)
- `defender_ensure_notify_alerts_severity_is_high`check to accept high or lower severity [(#7862)](https://github.com/prowler-cloud/prowler/pull/7862)
- Replace `Directory.Read.All` permission with `Domain.Read.All` which is more restrictive [(#7888)](https://github.com/prowler-cloud/prowler/pull/7888)
- Split calls to list Azure Functions attributes [(#7778)](https://github.com/prowler-cloud/prowler/pull/7778)

---

## [v5.7.0] (Prowler v5.7.0)

### Added
- Update the compliance list supported for each provider from docs [(#7694)](https://github.com/prowler-cloud/prowler/pull/7694)
- Allow setting cluster name in in-cluster mode in Kubernetes [(#7695)](https://github.com/prowler-cloud/prowler/pull/7695)
- Prowler ThreatScore for M365 provider [(#7692)](https://github.com/prowler-cloud/prowler/pull/7692)
- GitHub provider [(#5787)](https://github.com/prowler-cloud/prowler/pull/5787)
- `repository_default_branch_requires_multiple_approvals` check for GitHub provider [(#6160)](https://github.com/prowler-cloud/prowler/pull/6160)
- `repository_default_branch_protection_enabled` check for GitHub provider [(#6161)](https://github.com/prowler-cloud/prowler/pull/6161)
- `repository_default_branch_requires_linear_history` check for GitHub provider [(#6162)](https://github.com/prowler-cloud/prowler/pull/6162)
- `repository_default_branch_disallows_force_push` check for GitHub provider [(#6197)](https://github.com/prowler-cloud/prowler/pull/6197)
- `repository_default_branch_deletion_disabled` check for GitHub provider [(#6200)](https://github.com/prowler-cloud/prowler/pull/6200)
- `repository_default_branch_status_checks_required` check for GitHub provider [(#6204)](https://github.com/prowler-cloud/prowler/pull/6204)
- `repository_default_branch_protection_applies_to_admins` check for GitHub provider [(#6205)](https://github.com/prowler-cloud/prowler/pull/6205)
- `repository_branch_delete_on_merge_enabled` check for GitHub provider [(#6209)](https://github.com/prowler-cloud/prowler/pull/6209)
- `repository_default_branch_requires_conversation_resolution` check for GitHub provider [(#6208)](https://github.com/prowler-cloud/prowler/pull/6208)
- `organization_members_mfa_required` check for GitHub provider [(#6304)](https://github.com/prowler-cloud/prowler/pull/6304)
- GitHub provider documentation and CIS v1.0.0 compliance [(#6116)](https://github.com/prowler-cloud/prowler/pull/6116)
- CIS 5.0 compliance framework for AWS [(7766)](https://github.com/prowler-cloud/prowler/pull/7766)

### Fixed
- Update CIS 4.0 for M365 provider [(#7699)](https://github.com/prowler-cloud/prowler/pull/7699)
- Update and upgrade CIS for all the providers [(#7738)](https://github.com/prowler-cloud/prowler/pull/7738)
- Cover policies with conditions with SNS endpoint in `sns_topics_not_publicly_accessible` [(#7750)](https://github.com/prowler-cloud/prowler/pull/7750)
- Change severity logic for `ec2_securitygroup_allow_ingress_from_internet_to_all_ports` check [(#7764)](https://github.com/prowler-cloud/prowler/pull/7764)

---

## [v5.6.0] (Prowler v5.6.0)

### Added
- SOC2 compliance framework to Azure [(#7489)](https://github.com/prowler-cloud/prowler/pull/7489)
- Check for unused Service Accounts in GCP [(#7419)](https://github.com/prowler-cloud/prowler/pull/7419)
- Powershell to Microsoft365 [(#7331)](https://github.com/prowler-cloud/prowler/pull/7331)
- Service Defender to Microsoft365 with one check for Common Attachments filter enabled in Malware Policies [(#7425)](https://github.com/prowler-cloud/prowler/pull/7425)
- Check for Outbound Antispam Policy well configured in service Defender for M365 [(#7480)](https://github.com/prowler-cloud/prowler/pull/7480)
- Check for Antiphishing Policy well configured in service Defender in M365 [(#7453)](https://github.com/prowler-cloud/prowler/pull/7453)
- Check for Notifications for Internal users enabled in Malware Policies from service Defender in M365 [(#7435)](https://github.com/prowler-cloud/prowler/pull/7435)
- Support CLOUDSDK_AUTH_ACCESS_TOKEN in GCP [(#7495)](https://github.com/prowler-cloud/prowler/pull/7495)
- Service Exchange to Microsoft365 with one check for Organizations Mailbox Auditing enabled [(#7408)](https://github.com/prowler-cloud/prowler/pull/7408)
- Check for Bypass Disable in every Mailbox for service Defender in M365 [(#7418)](https://github.com/prowler-cloud/prowler/pull/7418)
- New check `teams_external_domains_restricted` [(#7557)](https://github.com/prowler-cloud/prowler/pull/7557)
- New check `teams_email_sending_to_channel_disabled` [(#7533)](https://github.com/prowler-cloud/prowler/pull/7533)
- New check for External Mails Tagged for service Exchange in M365 [(#7580)](https://github.com/prowler-cloud/prowler/pull/7580)
- New check for WhiteList not used in Transport Rules for service Defender in M365 [(#7569)](https://github.com/prowler-cloud/prowler/pull/7569)
- Check for Inbound Antispam Policy with no allowed domains from service Defender in M365 [(#7500)](https://github.com/prowler-cloud/prowler/pull/7500)
- New check `teams_meeting_anonymous_user_join_disabled` [(#7565)](https://github.com/prowler-cloud/prowler/pull/7565)
- New check `teams_unmanaged_communication_disabled` [(#7561)](https://github.com/prowler-cloud/prowler/pull/7561)
- New check `teams_external_users_cannot_start_conversations` [(#7562)](https://github.com/prowler-cloud/prowler/pull/7562)
- New check for AllowList not used in the Connection Filter Policy from service Defender in M365 [(#7492)](https://github.com/prowler-cloud/prowler/pull/7492)
- New check for SafeList not enabled in the Connection Filter Policy from service Defender in M365 [(#7492)](https://github.com/prowler-cloud/prowler/pull/7492)
- New check for DKIM enabled for service Defender in M365 [(#7485)](https://github.com/prowler-cloud/prowler/pull/7485)
- New check `teams_meeting_anonymous_user_start_disabled` [(#7567)](https://github.com/prowler-cloud/prowler/pull/7567)
- New check `teams_meeting_external_lobby_bypass_disabled` [(#7568)](https://github.com/prowler-cloud/prowler/pull/7568)
- New check `teams_meeting_dial_in_lobby_bypass_disabled` [(#7571)](https://github.com/prowler-cloud/prowler/pull/7571)
- New check `teams_meeting_external_control_disabled` [(#7604)](https://github.com/prowler-cloud/prowler/pull/7604)
- New check `teams_meeting_external_chat_disabled` [(#7605)](https://github.com/prowler-cloud/prowler/pull/7605)
- New check `teams_meeting_recording_disabled` [(#7607)](https://github.com/prowler-cloud/prowler/pull/7607)
- New check `teams_meeting_presenters_restricted` [(#7613)](https://github.com/prowler-cloud/prowler/pull/7613)
- New check `teams_security_reporting_enabled` [(#7614)](https://github.com/prowler-cloud/prowler/pull/7614)
- New check `defender_chat_report_policy_configured` [(#7614)](https://github.com/prowler-cloud/prowler/pull/7614)
- New check `teams_meeting_chat_anonymous_users_disabled` [(#7579)](https://github.com/prowler-cloud/prowler/pull/7579)
- Prowler Threat Score Compliance Framework [(#7603)](https://github.com/prowler-cloud/prowler/pull/7603)
- Documentation for M365 provider [(#7622)](https://github.com/prowler-cloud/prowler/pull/7622)
- Support for m365 provider in Prowler Dashboard [(#7633)](https://github.com/prowler-cloud/prowler/pull/7633)
- New check for Modern Authentication enabled for Exchange Online in M365 [(#7636)](https://github.com/prowler-cloud/prowler/pull/7636)
- New check `sharepoint_onedrive_sync_restricted_unmanaged_devices` [(#7589)](https://github.com/prowler-cloud/prowler/pull/7589)
- New check for Additional Storage restricted for Exchange in M365 [(#7638)](https://github.com/prowler-cloud/prowler/pull/7638)
- New check for Roles Assignment Policy with no AddIns for Exchange in M365 [(#7644)](https://github.com/prowler-cloud/prowler/pull/7644)
- New check for Auditing Mailbox on E3 users is enabled for Exchange in M365 [(#7642)](https://github.com/prowler-cloud/prowler/pull/7642)
- New check for SMTP Auth disabled for Exchange in M365 [(#7640)](https://github.com/prowler-cloud/prowler/pull/7640)
- New check for MailTips full enabled for Exchange in M365 [(#7637)](https://github.com/prowler-cloud/prowler/pull/7637)
- New check for Comprehensive Attachments Filter Applied for Defender in M365 [(#7661)](https://github.com/prowler-cloud/prowler/pull/7661)
- Modified check `exchange_mailbox_properties_auditing_enabled` to make it configurable [(#7662)](https://github.com/prowler-cloud/prowler/pull/7662)
- snapshots to m365 documentation [(#7673)](https://github.com/prowler-cloud/prowler/pull/7673)
- support for static credentials for sending findings to Amazon S3 and AWS Security Hub [(#7322)](https://github.com/prowler-cloud/prowler/pull/7322)
- Prowler ThreatScore for M365 provider [(#7692)](https://github.com/prowler-cloud/prowler/pull/7692)
- Microsoft User and User Credential auth to reports [(#7681)](https://github.com/prowler-cloud/prowler/pull/7681)

### Fixed
- Package name location in pyproject.toml while replicating for prowler-cloud [(#7531)](https://github.com/prowler-cloud/prowler/pull/7531)
- Remove cache in PyPI release action [(#7532)](https://github.com/prowler-cloud/prowler/pull/7532)
- The correct values for logger.info inside iam service [(#7526)](https://github.com/prowler-cloud/prowler/pull/7526)
- Update S3 bucket naming validation to accept dots [(#7545)](https://github.com/prowler-cloud/prowler/pull/7545)
- Handle new FlowLog model properties in Azure [(#7546)](https://github.com/prowler-cloud/prowler/pull/7546)
- Improve compliance and dashboard [(#7596)](https://github.com/prowler-cloud/prowler/pull/7596)
- Remove invalid parameter `create_file_descriptor` [(#7600)](https://github.com/prowler-cloud/prowler/pull/7600)
- Remove first empty line in HTML output [(#7606)](https://github.com/prowler-cloud/prowler/pull/7606)
- Remove empty files in Prowler [(#7627)](https://github.com/prowler-cloud/prowler/pull/7627)
- Ensure that ContentType in upload_file matches the uploaded file's format [(#7635)](https://github.com/prowler-cloud/prowler/pull/7635)
- Incorrect check inside 4.4.1 requirement for Azure CIS 2.0 [(#7656)](https://github.com/prowler-cloud/prowler/pull/7656)
- Remove muted findings on compliance page from Prowler Dashboard [(#7683)](https://github.com/prowler-cloud/prowler/pull/7683)
- Remove duplicated findings on compliance page from Prowler Dashboard [(#7686)](https://github.com/prowler-cloud/prowler/pull/7686)
- Incorrect values for Prowler Threatscore compliance LevelOfRisk inside requirements [(#7667)](https://github.com/prowler-cloud/prowler/pull/7667)

---

## [v5.5.1] (Prowler v5.5.1)

### Fixed
- Default name to contacts in Azure Defender [(#7483)](https://github.com/prowler-cloud/prowler/pull/7483)
- Handle projects without ID in GCP [(#7496)](https://github.com/prowler-cloud/prowler/pull/7496)
- Restore packages location in PyProject [(#7510)](https://github.com/prowler-cloud/prowler/pull/7510)

---<|MERGE_RESOLUTION|>--- conflicted
+++ resolved
@@ -2,7 +2,6 @@
 
 All notable changes to the **Prowler SDK** are documented in this file.
 
-<<<<<<< HEAD
 ## [v5.10.0] (Prowler UNRELEASED)
 
 ### Added
@@ -10,10 +9,7 @@
 
 ---
 
-## [v5.9.2] (Prowler v5.9.2) UNRELEASED
-=======
 ## [v5.9.2] (Prowler v5.9.2)
->>>>>>> 00c527ff
 
 ### Fixed
 - Use the correct resource name in `defender_domain_dkim_enabled` check [(#8334)](https://github.com/prowler-cloud/prowler/pull/8334)
