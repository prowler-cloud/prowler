# Prowler SDK Changelog

All notable changes to the **Prowler SDK** are documented in this file.

## [v5.9.0] (Prowler UNRELEASED)

### Added
- `storage_smb_channel_encryption_with_secure_algorithm` check for Azure provider [(#8123)](https://github.com/prowler-cloud/prowler/pull/8123)
- `storage_smb_protocol_version_is_latest` check for Azure provider [(#8128)](https://github.com/prowler-cloud/prowler/pull/8128)
- `vm_backup_enabled` check for Azure provider [(#8182)](https://github.com/prowler-cloud/prowler/pull/8182)
- `vm_linux_enforce_ssh_authentication` check for Azure provider [(#8149)](https://github.com/prowler-cloud/prowler/pull/8149)
- `vm_ensure_using_approved_images` check for Azure provider [(#8168)](https://github.com/prowler-cloud/prowler/pull/8168)
- `vm_scaleset_associated_load_balancer` check for Azure provider [(#8181)](https://github.com/prowler-cloud/prowler/pull/8181)
- Add `test_connection` method to GitHub provider [(#8248)](https://github.com/prowler-cloud/prowler/pull/8248)

### Changed

### Fixed
- Add GitHub provider to lateral panel in documentation and change -h environment variable output [(#8246)](https://github.com/prowler-cloud/prowler/pull/8246)
<<<<<<< HEAD
- Ensure `is_service_role` only returns `True` for service roles [(#8274)](https://github.com/prowler-cloud/prowler/pull/8274)
=======
- Show correct count of findings in Dashboard Security Posture page [(#8270)](https://github.com/prowler-cloud/prowler/pull/8270)
>>>>>>> ff122c97

---

## [v5.8.1] (Prowler 5.8.1)

### Fixed
- Detect wildcarded ARNs in sts:AssumeRole policy resources [(#8164)](https://github.com/prowler-cloud/prowler/pull/8164)
- List all streams and `firehose_stream_encrypted_at_rest` logic [(#8213)](https://github.com/prowler-cloud/prowler/pull/8213)
- Allow empty values for http_endpoint in templates [(#8184)](https://github.com/prowler-cloud/prowler/pull/8184)
- Convert all Azure Storage models to Pydantic models to avoid serialization issues [(#8222)](https://github.com/prowler-cloud/prowler/pull/8222)

---

## [v5.8.0] (Prowler v5.8.0)

### Added

- `storage_geo_redundant_enabled` check for Azure provider [(#7980)](https://github.com/prowler-cloud/prowler/pull/7980)
- `storage_cross_tenant_replication_disabled` check for Azure provider [(#7977)](https://github.com/prowler-cloud/prowler/pull/7977)
- CIS 1.11 compliance framework for Kubernetes [(#7790)](https://github.com/prowler-cloud/prowler/pull/7790)
- Support `HTTPS_PROXY` and `K8S_SKIP_TLS_VERIFY` in Kubernetes [(#7720)](https://github.com/prowler-cloud/prowler/pull/7720)
- Weight for Prowler ThreatScore scoring [(#7795)](https://github.com/prowler-cloud/prowler/pull/7795)
- `entra_users_mfa_capable` check for M365 provider [(#7734)](https://github.com/prowler-cloud/prowler/pull/7734)
- `admincenter_organization_customer_lockbox_enabled` check for M365 provider [(#7732)](https://github.com/prowler-cloud/prowler/pull/7732)
- `admincenter_external_calendar_sharing_disabled` check for M365 provider [(#7733)](https://github.com/prowler-cloud/prowler/pull/7733)
- Level for Prowler ThreatScore in the accordion in Dashboard [(#7739)](https://github.com/prowler-cloud/prowler/pull/7739)
- CIS 4.0 compliance framework for GCP [(7785)](https://github.com/prowler-cloud/prowler/pull/7785)
- `repository_has_codeowners_file` check for GitHub provider [(#7752)](https://github.com/prowler-cloud/prowler/pull/7752)
- `repository_default_branch_requires_signed_commits` check for GitHub provider [(#7777)](https://github.com/prowler-cloud/prowler/pull/7777)
- `repository_inactive_not_archived` check for GitHub provider [(#7786)](https://github.com/prowler-cloud/prowler/pull/7786)
- `repository_dependency_scanning_enabled` check for GitHub provider [(#7771)](https://github.com/prowler-cloud/prowler/pull/7771)
- `repository_secret_scanning_enabled` check for GitHub provider [(#7759)](https://github.com/prowler-cloud/prowler/pull/7759)
- `repository_default_branch_requires_codeowners_review` check for GitHub provider [(#7753)](https://github.com/prowler-cloud/prowler/pull/7753)
- NIS 2 compliance framework for AWS [(#7839)](https://github.com/prowler-cloud/prowler/pull/7839)
- NIS 2 compliance framework for Azure [(#7857)](https://github.com/prowler-cloud/prowler/pull/7857)
- Search bar in Dashboard Overview page [(#7804)](https://github.com/prowler-cloud/prowler/pull/7804)
- NIS 2 compliance framework for GCP [(#7912)](https://github.com/prowler-cloud/prowler/pull/7912)
- `storage_account_key_access_disabled` check for Azure provider [(#7974)](https://github.com/prowler-cloud/prowler/pull/7974)
- `storage_ensure_file_shares_soft_delete_is_enabled` check for Azure provider [(#7966)](https://github.com/prowler-cloud/prowler/pull/7966)
- Make `validate_mutelist` method static inside `Mutelist` class [(#7811)](https://github.com/prowler-cloud/prowler/pull/7811)
- Avoid bypassing IAM check using wildcards [(#7708)](https://github.com/prowler-cloud/prowler/pull/7708)
- `storage_blob_versioning_is_enabled` new check for Azure provider [(#7927)](https://github.com/prowler-cloud/prowler/pull/7927)
- New method to authenticate in AppInsights in check `app_function_application_insights_enabled` [(#7763)](https://github.com/prowler-cloud/prowler/pull/7763)
- ISO 27001 2022 for M365 provider [(#7985)](https://github.com/prowler-cloud/prowler/pull/7985)
- `codebuild_project_uses_allowed_github_organizations` check for AWS provider [(#7595)](https://github.com/prowler-cloud/prowler/pull/7595)
- IaC provider [(#7852)](https://github.com/prowler-cloud/prowler/pull/7852)
- Azure Databricks service integration for Azure provider, including the `databricks_workspace_vnet_injection_enabled` check [(#8008)](https://github.com/prowler-cloud/prowler/pull/8008)
- `databricks_workspace_cmk_encryption_enabled` check for Azure provider [(#8017)](https://github.com/prowler-cloud/prowler/pull/8017)
- Appication auth for PowerShell in M365 provider [(#7992)](https://github.com/prowler-cloud/prowler/pull/7992)
- `storage_account_default_to_entra_authorization_enabled` check for Azure provider [(#7981)](https://github.com/prowler-cloud/prowler/pull/7981)
- Improve overview page from Prowler Dashboard [(#8118)](https://github.com/prowler-cloud/prowler/pull/8118)
- `keyvault_ensure_public_network_access_disabled` check for Azure provider [(#8072)](https://github.com/prowler-cloud/prowler/pull/8072)
- `monitor_alert_service_health_exists` check for Azure provider [(#8067)](https://github.com/prowler-cloud/prowler/pull/8067)
- Replace `Domain.Read.All` with `Directory.Read.All` in Azure and M365 docs [(#8075)](https://github.com/prowler-cloud/prowler/pull/8075)
- Refactor IaC provider to use Checkov as Python library [(#8093)](https://github.com/prowler-cloud/prowler/pull/8093)
- New check `codebuild_project_not_publicly_accessible` for AWS provider [(#8127)](https://github.com/prowler-cloud/prowler/pull/8127)

### Fixed
- Consolidate Azure Storage file service properties to the account level, improving the accuracy of the `storage_ensure_file_shares_soft_delete_is_enabled` check [(#8087)](https://github.com/prowler-cloud/prowler/pull/8087)
- Migrate Azure VM service and managed disk logic to Pydantic models for better serialization and type safety, and update all related tests to use the new models and fix UUID handling [(#https://github.com/prowler-cloud/prowler/pull/8151)](https://github.com/prowler-cloud/prowler/pull/https://github.com/prowler-cloud/prowler/pull/8151)
- `organizations_scp_check_deny_regions` check to pass when SCP policies have no statements [(#8091)](https://github.com/prowler-cloud/prowler/pull/8091)
- Fix logic in VPC and ELBv2 checks [(#8077)](https://github.com/prowler-cloud/prowler/pull/8077)
- Retrieve correctly ECS Container insights settings [(#8097)](https://github.com/prowler-cloud/prowler/pull/8097)
- Fix correct handling for different accounts-dates in prowler dashboard compliance page [(#8108)](https://github.com/prowler-cloud/prowler/pull/8108)
- Handling of `block-project-ssh-keys` in GCP check `compute_instance_block_project_wide_ssh_keys_disabled` [(#8115)](https://github.com/prowler-cloud/prowler/pull/8115)
- Handle empty name in Azure Defender and GCP checks [(#8120)](https://github.com/prowler-cloud/prowler/pull/8120)

### Changed
- Reworked `S3.test_connection` to match the AwsProvider logic [(#8088)](https://github.com/prowler-cloud/prowler/pull/8088)

### Removed
- OCSF version number references to point always to the latest [(#8064)](https://github.com/prowler-cloud/prowler/pull/8064)

---

## [v5.7.5] (Prowler 5.7.5)

### Fixed
- Use unified timestamp for all requirements [(#8059)](https://github.com/prowler-cloud/prowler/pull/8059)
- Add EKS to service without subservices [(#7959)](https://github.com/prowler-cloud/prowler/pull/7959)
- `apiserver_strong_ciphers_only` check for K8S provider [(#7952)](https://github.com/prowler-cloud/prowler/pull/7952)
- Handle `0` at the start and end of account uids in Prowler Dashboard [(#7955)](https://github.com/prowler-cloud/prowler/pull/7955)
- Typo in PCI 4.0 for K8S provider [(#7971)](https://github.com/prowler-cloud/prowler/pull/7971)
- AWS root credentials checks always verify if root credentials are enabled [(#7967)](https://github.com/prowler-cloud/prowler/pull/7967)
- Github provider to `usage` section of `prowler -h`: [(#7906)](https://github.com/prowler-cloud/prowler/pull/7906)
- `network_flow_log_more_than_90_days` check to pass when retention policy is 0 days [(#7975)](https://github.com/prowler-cloud/prowler/pull/7975)
- Update SDK Azure call for ftps_state in the App Service [(#7923)](https://github.com/prowler-cloud/prowler/pull/7923)
- Validate ResourceType in CheckMetadata [(#8035)](https://github.com/prowler-cloud/prowler/pull/8035)
- Missing ResourceType values in check's metadata [(#8028)](https://github.com/prowler-cloud/prowler/pull/8028)
- Avoid user requests in setup_identity app context and user auth log enhancement [(#8043)](https://github.com/prowler-cloud/prowler/pull/8043)

---

## [v5.7.3] (Prowler v5.7.3)

### Fixed
- Automatically encrypt password in Microsoft365 provider [(#7784)](https://github.com/prowler-cloud/prowler/pull/7784)
- Remove last encrypted password appearances [(#7825)](https://github.com/prowler-cloud/prowler/pull/7825)

---

## [v5.7.2] (Prowler v5.7.2)

### Fixed
- `m365_powershell test_credentials` to use sanitized credentials [(#7761)](https://github.com/prowler-cloud/prowler/pull/7761)
- `admincenter_users_admins_reduced_license_footprint` check logic to pass when admin user has no license [(#7779)](https://github.com/prowler-cloud/prowler/pull/7779)
- `m365_powershell` to close the PowerShell sessions in msgraph services [(#7816)](https://github.com/prowler-cloud/prowler/pull/7816)
- `defender_ensure_notify_alerts_severity_is_high`check to accept high or lower severity [(#7862)](https://github.com/prowler-cloud/prowler/pull/7862)
- Replace `Directory.Read.All` permission with `Domain.Read.All` which is more restrictive [(#7888)](https://github.com/prowler-cloud/prowler/pull/7888)
- Split calls to list Azure Functions attributes [(#7778)](https://github.com/prowler-cloud/prowler/pull/7778)

---

## [v5.7.0] (Prowler v5.7.0)

### Added
- Update the compliance list supported for each provider from docs [(#7694)](https://github.com/prowler-cloud/prowler/pull/7694)
- Allow setting cluster name in in-cluster mode in Kubernetes [(#7695)](https://github.com/prowler-cloud/prowler/pull/7695)
- Prowler ThreatScore for M365 provider [(#7692)](https://github.com/prowler-cloud/prowler/pull/7692)
- GitHub provider [(#5787)](https://github.com/prowler-cloud/prowler/pull/5787)
- `repository_default_branch_requires_multiple_approvals` check for GitHub provider [(#6160)](https://github.com/prowler-cloud/prowler/pull/6160)
- `repository_default_branch_protection_enabled` check for GitHub provider [(#6161)](https://github.com/prowler-cloud/prowler/pull/6161)
- `repository_default_branch_requires_linear_history` check for GitHub provider [(#6162)](https://github.com/prowler-cloud/prowler/pull/6162)
- `repository_default_branch_disallows_force_push` check for GitHub provider [(#6197)](https://github.com/prowler-cloud/prowler/pull/6197)
- `repository_default_branch_deletion_disabled` check for GitHub provider [(#6200)](https://github.com/prowler-cloud/prowler/pull/6200)
- `repository_default_branch_status_checks_required` check for GitHub provider [(#6204)](https://github.com/prowler-cloud/prowler/pull/6204)
- `repository_default_branch_protection_applies_to_admins` check for GitHub provider [(#6205)](https://github.com/prowler-cloud/prowler/pull/6205)
- `repository_branch_delete_on_merge_enabled` check for GitHub provider [(#6209)](https://github.com/prowler-cloud/prowler/pull/6209)
- `repository_default_branch_requires_conversation_resolution` check for GitHub provider [(#6208)](https://github.com/prowler-cloud/prowler/pull/6208)
- `organization_members_mfa_required` check for GitHub provider [(#6304)](https://github.com/prowler-cloud/prowler/pull/6304)
- GitHub provider documentation and CIS v1.0.0 compliance [(#6116)](https://github.com/prowler-cloud/prowler/pull/6116)
- CIS 5.0 compliance framework for AWS [(7766)](https://github.com/prowler-cloud/prowler/pull/7766)

### Fixed
- Update CIS 4.0 for M365 provider [(#7699)](https://github.com/prowler-cloud/prowler/pull/7699)
- Update and upgrade CIS for all the providers [(#7738)](https://github.com/prowler-cloud/prowler/pull/7738)
- Cover policies with conditions with SNS endpoint in `sns_topics_not_publicly_accessible` [(#7750)](https://github.com/prowler-cloud/prowler/pull/7750)
- Change severity logic for `ec2_securitygroup_allow_ingress_from_internet_to_all_ports` check [(#7764)](https://github.com/prowler-cloud/prowler/pull/7764)

---

## [v5.6.0] (Prowler v5.6.0)

### Added
- SOC2 compliance framework to Azure [(#7489)](https://github.com/prowler-cloud/prowler/pull/7489)
- Check for unused Service Accounts in GCP [(#7419)](https://github.com/prowler-cloud/prowler/pull/7419)
- Powershell to Microsoft365 [(#7331)](https://github.com/prowler-cloud/prowler/pull/7331)
- Service Defender to Microsoft365 with one check for Common Attachments filter enabled in Malware Policies [(#7425)](https://github.com/prowler-cloud/prowler/pull/7425)
- Check for Outbound Antispam Policy well configured in service Defender for M365 [(#7480)](https://github.com/prowler-cloud/prowler/pull/7480)
- Check for Antiphishing Policy well configured in service Defender in M365 [(#7453)](https://github.com/prowler-cloud/prowler/pull/7453)
- Check for Notifications for Internal users enabled in Malware Policies from service Defender in M365 [(#7435)](https://github.com/prowler-cloud/prowler/pull/7435)
- Support CLOUDSDK_AUTH_ACCESS_TOKEN in GCP [(#7495)](https://github.com/prowler-cloud/prowler/pull/7495)
- Service Exchange to Microsoft365 with one check for Organizations Mailbox Auditing enabled [(#7408)](https://github.com/prowler-cloud/prowler/pull/7408)
- Check for Bypass Disable in every Mailbox for service Defender in M365 [(#7418)](https://github.com/prowler-cloud/prowler/pull/7418)
- New check `teams_external_domains_restricted` [(#7557)](https://github.com/prowler-cloud/prowler/pull/7557)
- New check `teams_email_sending_to_channel_disabled` [(#7533)](https://github.com/prowler-cloud/prowler/pull/7533)
- New check for External Mails Tagged for service Exchange in M365 [(#7580)](https://github.com/prowler-cloud/prowler/pull/7580)
- New check for WhiteList not used in Transport Rules for service Defender in M365 [(#7569)](https://github.com/prowler-cloud/prowler/pull/7569)
- Check for Inbound Antispam Policy with no allowed domains from service Defender in M365 [(#7500)](https://github.com/prowler-cloud/prowler/pull/7500)
- New check `teams_meeting_anonymous_user_join_disabled` [(#7565)](https://github.com/prowler-cloud/prowler/pull/7565)
- New check `teams_unmanaged_communication_disabled` [(#7561)](https://github.com/prowler-cloud/prowler/pull/7561)
- New check `teams_external_users_cannot_start_conversations` [(#7562)](https://github.com/prowler-cloud/prowler/pull/7562)
- New check for AllowList not used in the Connection Filter Policy from service Defender in M365 [(#7492)](https://github.com/prowler-cloud/prowler/pull/7492)
- New check for SafeList not enabled in the Connection Filter Policy from service Defender in M365 [(#7492)](https://github.com/prowler-cloud/prowler/pull/7492)
- New check for DKIM enabled for service Defender in M365 [(#7485)](https://github.com/prowler-cloud/prowler/pull/7485)
- New check `teams_meeting_anonymous_user_start_disabled` [(#7567)](https://github.com/prowler-cloud/prowler/pull/7567)
- New check `teams_meeting_external_lobby_bypass_disabled` [(#7568)](https://github.com/prowler-cloud/prowler/pull/7568)
- New check `teams_meeting_dial_in_lobby_bypass_disabled` [(#7571)](https://github.com/prowler-cloud/prowler/pull/7571)
- New check `teams_meeting_external_control_disabled` [(#7604)](https://github.com/prowler-cloud/prowler/pull/7604)
- New check `teams_meeting_external_chat_disabled` [(#7605)](https://github.com/prowler-cloud/prowler/pull/7605)
- New check `teams_meeting_recording_disabled` [(#7607)](https://github.com/prowler-cloud/prowler/pull/7607)
- New check `teams_meeting_presenters_restricted` [(#7613)](https://github.com/prowler-cloud/prowler/pull/7613)
- New check `teams_security_reporting_enabled` [(#7614)](https://github.com/prowler-cloud/prowler/pull/7614)
- New check `defender_chat_report_policy_configured` [(#7614)](https://github.com/prowler-cloud/prowler/pull/7614)
- New check `teams_meeting_chat_anonymous_users_disabled` [(#7579)](https://github.com/prowler-cloud/prowler/pull/7579)
- Prowler Threat Score Compliance Framework [(#7603)](https://github.com/prowler-cloud/prowler/pull/7603)
- Documentation for M365 provider [(#7622)](https://github.com/prowler-cloud/prowler/pull/7622)
- Support for m365 provider in Prowler Dashboard [(#7633)](https://github.com/prowler-cloud/prowler/pull/7633)
- New check for Modern Authentication enabled for Exchange Online in M365 [(#7636)](https://github.com/prowler-cloud/prowler/pull/7636)
- New check `sharepoint_onedrive_sync_restricted_unmanaged_devices` [(#7589)](https://github.com/prowler-cloud/prowler/pull/7589)
- New check for Additional Storage restricted for Exchange in M365 [(#7638)](https://github.com/prowler-cloud/prowler/pull/7638)
- New check for Roles Assignment Policy with no AddIns for Exchange in M365 [(#7644)](https://github.com/prowler-cloud/prowler/pull/7644)
- New check for Auditing Mailbox on E3 users is enabled for Exchange in M365 [(#7642)](https://github.com/prowler-cloud/prowler/pull/7642)
- New check for SMTP Auth disabled for Exchange in M365 [(#7640)](https://github.com/prowler-cloud/prowler/pull/7640)
- New check for MailTips full enabled for Exchange in M365 [(#7637)](https://github.com/prowler-cloud/prowler/pull/7637)
- New check for Comprehensive Attachments Filter Applied for Defender in M365 [(#7661)](https://github.com/prowler-cloud/prowler/pull/7661)
- Modified check `exchange_mailbox_properties_auditing_enabled` to make it configurable [(#7662)](https://github.com/prowler-cloud/prowler/pull/7662)
- snapshots to m365 documentation [(#7673)](https://github.com/prowler-cloud/prowler/pull/7673)
- support for static credentials for sending findings to Amazon S3 and AWS Security Hub [(#7322)](https://github.com/prowler-cloud/prowler/pull/7322)
- Prowler ThreatScore for M365 provider [(#7692)](https://github.com/prowler-cloud/prowler/pull/7692)
- Microsoft User and User Credential auth to reports [(#7681)](https://github.com/prowler-cloud/prowler/pull/7681)

### Fixed
- Package name location in pyproject.toml while replicating for prowler-cloud [(#7531)](https://github.com/prowler-cloud/prowler/pull/7531)
- Remove cache in PyPI release action [(#7532)](https://github.com/prowler-cloud/prowler/pull/7532)
- The correct values for logger.info inside iam service [(#7526)](https://github.com/prowler-cloud/prowler/pull/7526)
- Update S3 bucket naming validation to accept dots [(#7545)](https://github.com/prowler-cloud/prowler/pull/7545)
- Handle new FlowLog model properties in Azure [(#7546)](https://github.com/prowler-cloud/prowler/pull/7546)
- Improve compliance and dashboard [(#7596)](https://github.com/prowler-cloud/prowler/pull/7596)
- Remove invalid parameter `create_file_descriptor` [(#7600)](https://github.com/prowler-cloud/prowler/pull/7600)
- Remove first empty line in HTML output [(#7606)](https://github.com/prowler-cloud/prowler/pull/7606)
- Remove empty files in Prowler [(#7627)](https://github.com/prowler-cloud/prowler/pull/7627)
- Ensure that ContentType in upload_file matches the uploaded file's format [(#7635)](https://github.com/prowler-cloud/prowler/pull/7635)
- Incorrect check inside 4.4.1 requirement for Azure CIS 2.0 [(#7656)](https://github.com/prowler-cloud/prowler/pull/7656)
- Remove muted findings on compliance page from Prowler Dashboard [(#7683)](https://github.com/prowler-cloud/prowler/pull/7683)
- Remove duplicated findings on compliance page from Prowler Dashboard [(#7686)](https://github.com/prowler-cloud/prowler/pull/7686)
- Incorrect values for Prowler Threatscore compliance LevelOfRisk inside requirements [(#7667)](https://github.com/prowler-cloud/prowler/pull/7667)

---

## [v5.5.1] (Prowler v5.5.1)

### Fixed
- Default name to contacts in Azure Defender [(#7483)](https://github.com/prowler-cloud/prowler/pull/7483)
- Handle projects without ID in GCP [(#7496)](https://github.com/prowler-cloud/prowler/pull/7496)
- Restore packages location in PyProject [(#7510)](https://github.com/prowler-cloud/prowler/pull/7510)

---<|MERGE_RESOLUTION|>--- conflicted
+++ resolved
@@ -17,11 +17,8 @@
 
 ### Fixed
 - Add GitHub provider to lateral panel in documentation and change -h environment variable output [(#8246)](https://github.com/prowler-cloud/prowler/pull/8246)
-<<<<<<< HEAD
 - Ensure `is_service_role` only returns `True` for service roles [(#8274)](https://github.com/prowler-cloud/prowler/pull/8274)
-=======
 - Show correct count of findings in Dashboard Security Posture page [(#8270)](https://github.com/prowler-cloud/prowler/pull/8270)
->>>>>>> ff122c97
 
 ---
 
