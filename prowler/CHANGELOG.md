--- conflicted
+++ resolved
@@ -5,12 +5,8 @@
 ## [v5.13.0] (Prowler UNRELEASED)
 
 ### Added
-<<<<<<< HEAD
 - Support for AdditionalURLs in outputs [(#8651)](https://github.com/prowler-cloud/prowler/pull/8651)
-
-=======
 - Support for markdown metadata fields in Dashboard [(#8667)](https://github.com/prowler-cloud/prowler/pull/8667)
->>>>>>> ea20943f
 ### Changed
 
 ### Fixed
