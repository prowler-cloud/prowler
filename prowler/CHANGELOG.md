# Prowler SDK Changelog

All notable changes to the **Prowler SDK** are documented in this file.

<<<<<<< HEAD
## [v5.11.1] (Prowler v5.11.1 UNRELEASED)

### Fixed
- `firehose_stream_encrypted_at_rest` check false positives and new api call in kafka service [(#8599)](https://github.com/prowler-cloud/prowler/pull/8599)
=======
## [v5.13.0] (Prowler UNRELEASED)

### Added
- Support for AdditionalURLs in outputs [(#8651)](https://github.com/prowler-cloud/prowler/pull/8651)
- Support for markdown metadata fields in Dashboard [(#8667)](https://github.com/prowler-cloud/prowler/pull/8667)
### Changed
- Update AWS Neptune service metadata to new format [(#8494)](https://github.com/prowler-cloud/prowler/pull/8494)

### Changed
- Update AWS Config service metadata to new format [(#8641)](https://github.com/prowler-cloud/prowler/pull/8641)
### Fixed

## [v5.12.1] (Prowler v5.12.1)

### Fixed
- Replaced old check id with new ones for compliance files [(#8682)](https://github.com/prowler-cloud/prowler/pull/8682)

## [v5.12.0] (Prowler v5.12.0)

### Added
- Add more fields for the Jira ticket and handle custom fields errors [(#8601)](https://github.com/prowler-cloud/prowler/pull/8601)
- Support labels on Jira tickets [(#8603)](https://github.com/prowler-cloud/prowler/pull/8603)
- Add finding url and tenant info inside Jira tickets [(#8607)](https://github.com/prowler-cloud/prowler/pull/8607)
- Get Jira Project's metadata [(#8630)](https://github.com/prowler-cloud/prowler/pull/8630)
- Get Jira projects from test_connection [(#8634)](https://github.com/prowler-cloud/prowler/pull/8634)
- `AdditionalUrls` field in CheckMetadata [(#8590)](https://github.com/prowler-cloud/prowler/pull/8590)
- Support color for MANUAL finidngs in Jira tickets [(#8642)](https://github.com/prowler-cloud/prowler/pull/8642)
- `--excluded-checks-file` flag [(#8301)](https://github.com/prowler-cloud/prowler/pull/8301)
- Send finding in Jira integration with the needed values [(#8648)](https://github.com/prowler-cloud/prowler/pull/8648)
- Add language enforcement for Jira requests [(#8674)](https://github.com/prowler-cloud/prowler/pull/8674)
- MongoDB Atlas provider with 10 security checks [(#8312)](https://github.com/prowler-cloud/prowler/pull/8312)
  - `clusters_authentication_enabled` - Ensure clusters have authentication enabled
  - `clusters_backup_enabled` - Ensure clusters have backup enabled
  - `clusters_encryption_at_rest_enabled` - Ensure clusters have encryption at rest enabled
  - `clusters_tls_enabled` - Ensure clusters have TLS authentication required
  - `organizations_api_access_list_required` - Ensure organization requires API access list
  - `organizations_mfa_required` - Ensure organization requires MFA
  - `organizations_security_contact_defined` - Ensure organization has security contact defined
  - `organizations_service_account_secrets_expiration` - Ensure organization has maximum period expiration for service account secrets
  - `projects_auditing_enabled` - Ensure database auditing is enabled
  - `projects_network_access_list_exposed_to_internet` - Ensure project network access list is not exposed to internet

### Changed
- Rename ftp and mongo checks to follow pattern `ec2_securitygroup_allow_ingress_from_internet_to_tcp_port_*` [(#8293)](https://github.com/prowler-cloud/prowler/pull/8293)

### Fixed
- Renamed `AdditionalUrls` to `AdditionalURLs` field in CheckMetadata [(#8639)](https://github.com/prowler-cloud/prowler/pull/8639)
- TypeError from Python 3.9 in Security Hub module by updating type annotations [(#8619)](https://github.com/prowler-cloud/prowler/pull/8619)
- KeyError when SecurityGroups field is missing in MemoryDB check [(#8666)](https://github.com/prowler-cloud/prowler/pull/8666)
- NoneType error in Opensearch, Firehose and Cognito checks [(#8670)](https://github.com/prowler-cloud/prowler/pull/8670)
>>>>>>> 3598514c

---

## [v5.11.0] (Prowler v5.11.0)

### Added
- Certificate authentication for M365 provider [(#8404)](https://github.com/prowler-cloud/prowler/pull/8404)
- `vm_sufficient_daily_backup_retention_period` check for Azure provider [(#8200)](https://github.com/prowler-cloud/prowler/pull/8200)
- `vm_jit_access_enabled` check for Azure provider [(#8202)](https://github.com/prowler-cloud/prowler/pull/8202)
- Bedrock AgentCore privilege escalation combination for AWS provider [(#8526)](https://github.com/prowler-cloud/prowler/pull/8526)
- Add User Email and APP name/installations information in GitHub provider [(#8501)](https://github.com/prowler-cloud/prowler/pull/8501)
- Remove standalone iam:PassRole from privesc detection and add missing patterns [(#8530)](https://github.com/prowler-cloud/prowler/pull/8530)
- Support session/profile/role/static credentials in Security Hub integration [(#8539)](https://github.com/prowler-cloud/prowler/pull/8539)
- `eks_cluster_deletion_protection_enabled` check for AWS provider [(#8536)](https://github.com/prowler-cloud/prowler/pull/8536)
- ECS privilege escalation patterns (StartTask and RunTask) for AWS provider [(#8541)](https://github.com/prowler-cloud/prowler/pull/8541)
- Resource Explorer enumeration v2 API actions in `cloudtrail_threat_detection_enumeration` check [(#8557)](https://github.com/prowler-cloud/prowler/pull/8557)
- `apim_threat_detection_llm_jacking` check for Azure provider [(#8571)](https://github.com/prowler-cloud/prowler/pull/8571)
- GCP `--skip-api-check` command line flag [(#8575)](https://github.com/prowler-cloud/prowler/pull/8575)

### Changed
- Refine kisa isms-p compliance mapping [(#8479)](https://github.com/prowler-cloud/prowler/pull/8479)
- Improve AWS Security Hub region check using multiple threads [(#8365)](https://github.com/prowler-cloud/prowler/pull/8365)

### Fixed
- Resource metadata error in `s3_bucket_shadow_resource_vulnerability` check [(#8572)](https://github.com/prowler-cloud/prowler/pull/8572)
- GitHub App authentication through API fails with auth_method validation error [(#8587)](https://github.com/prowler-cloud/prowler/pull/8587)
- AWS resource-arn filtering [(#8533)](https://github.com/prowler-cloud/prowler/pull/8533)
- GitHub App authentication for GitHub provider [(#8529)](https://github.com/prowler-cloud/prowler/pull/8529)
- List all accessible organizations in GitHub provider [(#8535)](https://github.com/prowler-cloud/prowler/pull/8535)
- Only evaluate enabled accounts in `entra_users_mfa_capable` check [(#8544)](https://github.com/prowler-cloud/prowler/pull/8544)
- GitHub Personal Access Token authentication fails without `user:email` scope [(#8580)](https://github.com/prowler-cloud/prowler/pull/8580)

---

## [v5.10.2] (Prowler v5.10.2)

### Fixed
- Order requirements by ID in Prowler ThreatScore AWS compliance framework [(#8495)](https://github.com/prowler-cloud/prowler/pull/8495)
- Add explicit resource name to GCP and Azure Defender checks [(#8352)](https://github.com/prowler-cloud/prowler/pull/8352)
- Validation errors in Azure and M365 providers [(#8353)](https://github.com/prowler-cloud/prowler/pull/8353)
- Azure `app_http_logs_enabled` check false positives [(#8507)](https://github.com/prowler-cloud/prowler/pull/8507)
- Azure `storage_geo_redundant_enabled` check false positives [(#8504)](https://github.com/prowler-cloud/prowler/pull/8504)
- AWS `kafka_cluster_is_public` check false positives [(#8514)](https://github.com/prowler-cloud/prowler/pull/8514)
- List all accessible repositories in GitHub [(#8522)](https://github.com/prowler-cloud/prowler/pull/8522)
- GitHub CIS 1.0 Compliance Reports [(#8519)](https://github.com/prowler-cloud/prowler/pull/8519)

---

## [v5.10.1] (Prowler v5.10.1)

### Fixed
- Remove invalid requirements from CIS 1.0 for GitHub provider [(#8472)](https://github.com/prowler-cloud/prowler/pull/8472)

---

## [v5.10.0] (Prowler v5.10.0)

### Added
- `bedrock_api_key_no_administrative_privileges` check for AWS provider [(#8321)](https://github.com/prowler-cloud/prowler/pull/8321)
- `bedrock_api_key_no_long_term_credentials` check for AWS provider [(#8396)](https://github.com/prowler-cloud/prowler/pull/8396)
- Support App Key Content in GitHub provider [(#8271)](https://github.com/prowler-cloud/prowler/pull/8271)
- CIS 4.0 for the Azure provider [(#7782)](https://github.com/prowler-cloud/prowler/pull/7782)
- `vm_desired_sku_size` check for Azure provider [(#8191)](https://github.com/prowler-cloud/prowler/pull/8191)
- `vm_scaleset_not_empty` check for Azure provider [(#8192)](https://github.com/prowler-cloud/prowler/pull/8192)
- GitHub repository and organization scoping support with `--repository/respositories` and `--organization/organizations` flags [(#8329)](https://github.com/prowler-cloud/prowler/pull/8329)
- GCP provider retry configuration [(#8412)](https://github.com/prowler-cloud/prowler/pull/8412)
- `s3_bucket_shadow_resource_vulnerability` check for AWS provider [(#8398)](https://github.com/prowler-cloud/prowler/pull/8398)
- Use `trivy` as engine for IaC provider [(#8466)](https://github.com/prowler-cloud/prowler/pull/8466)

### Changed
- Handle some AWS errors as warnings instead of errors [(#8347)](https://github.com/prowler-cloud/prowler/pull/8347)
- Revert import of `checkov` python library [(#8385)](https://github.com/prowler-cloud/prowler/pull/8385)
- Updated policy mapping in ISMS-P compliance file for improved alignment [(#8367)](https://github.com/prowler-cloud/prowler/pull/8367)

### Fixed
- False positives in SQS encryption check for ephemeral queues [(#8330)](https://github.com/prowler-cloud/prowler/pull/8330)
- Add protocol validation check in security group checks to ensure proper protocol matching [(#8374)](https://github.com/prowler-cloud/prowler/pull/8374)
- Add missing audit evidence for controls 1.1.4 and 2.5.5 for ISMS-P compliance. [(#8386)](https://github.com/prowler-cloud/prowler/pull/8386)
- Use the correct @staticmethod decorator for `set_identity` and `set_session_config` methods in AwsProvider [(#8056)](https://github.com/prowler-cloud/prowler/pull/8056)
- Use the correct default value for `role_session_name` and `session_duration` in AwsSetUpSession [(#8056)](https://github.com/prowler-cloud/prowler/pull/8056)
- Use the correct default value for `role_session_name` and `session_duration` in S3 [(#8417)](https://github.com/prowler-cloud/prowler/pull/8417)
- GitHub App authentication fails to generate output files and HTML header sections [(#8423)](https://github.com/prowler-cloud/prowler/pull/8423)
- S3 `test_connection` uses AWS S3 API `HeadBucket` instead of `GetBucketLocation` [(#8456)](https://github.com/prowler-cloud/prowler/pull/8456)
- Add more validations to Azure Storage models when some values are None to avoid serialization issues [(#8325)](https://github.com/prowler-cloud/prowler/pull/8325)
- `sns_topics_not_publicly_accessible` false positive with `aws:SourceArn` conditions [(#8326)](https://github.com/prowler-cloud/prowler/issues/8326)
- Remove typo from description req 1.2.3 - Prowler ThreatScore m365 [(#8384)](https://github.com/prowler-cloud/prowler/pull/8384)
- Way of counting FAILED/PASS reqs from `kisa_isms_p_2023_aws` table [(#8382)](https://github.com/prowler-cloud/prowler/pull/8382)
- Use default tenant domain instead of first domain in list for Azure and M365 providers [(#8402)](https://github.com/prowler-cloud/prowler/pull/8402)
- Avoid multiple module error calls in M365 provider [(#8353)](https://github.com/prowler-cloud/prowler/pull/8353)
- Avoid sending errors to Sentry in M365 provider when user authentication fails [(#8420)](https://github.com/prowler-cloud/prowler/pull/8420)
- Tweaks from Prowler ThreatScore in order to handle the correct reqs [(#8401)](https://github.com/prowler-cloud/prowler/pull/8401)
- Make `setup_assumed_session` static for the AWS provider [(#8419)](https://github.com/prowler-cloud/prowler/pull/8419)

---

## [v5.9.2] (Prowler v5.9.2)

### Fixed
- Use the correct resource name in `defender_domain_dkim_enabled` check [(#8334)](https://github.com/prowler-cloud/prowler/pull/8334)

---

## [v5.9.0] (Prowler v5.9.0)

### Added
- `storage_smb_channel_encryption_with_secure_algorithm` check for Azure provider [(#8123)](https://github.com/prowler-cloud/prowler/pull/8123)
- `storage_smb_protocol_version_is_latest` check for Azure provider [(#8128)](https://github.com/prowler-cloud/prowler/pull/8128)
- `vm_backup_enabled` check for Azure provider [(#8182)](https://github.com/prowler-cloud/prowler/pull/8182)
- `vm_linux_enforce_ssh_authentication` check for Azure provider [(#8149)](https://github.com/prowler-cloud/prowler/pull/8149)
- `vm_ensure_using_approved_images` check for Azure provider [(#8168)](https://github.com/prowler-cloud/prowler/pull/8168)
- `vm_scaleset_associated_load_balancer` check for Azure provider [(#8181)](https://github.com/prowler-cloud/prowler/pull/8181)
- `defender_attack_path_notifications_properly_configured` check for Azure provider [(#8245)](https://github.com/prowler-cloud/prowler/pull/8245)
- `entra_intune_enrollment_sign_in_frequency_every_time` check for M365 provider [(#8223)](https://github.com/prowler-cloud/prowler/pull/8223)
- Support for remote repository scanning in IaC provider [(#8193)](https://github.com/prowler-cloud/prowler/pull/8193)
- Add `test_connection` method to GitHub provider [(#8248)](https://github.com/prowler-cloud/prowler/pull/8248)

### Changed
- Refactor the Azure Defender get security contact configuration method to use the API REST endpoint instead of the SDK [(#8241)](https://github.com/prowler-cloud/prowler/pull/8241)

### Fixed
- Title & description wording for `iam_user_accesskey_unused` check for AWS provider [(#8233)](https://github.com/prowler-cloud/prowler/pull/8233)
- Add GitHub provider to lateral panel in documentation and change -h environment variable output [(#8246)](https://github.com/prowler-cloud/prowler/pull/8246)
- Show `m365_identity_type` and `m365_identity_id` in cloud reports [(#8247)](https://github.com/prowler-cloud/prowler/pull/8247)
- Ensure `is_service_role` only returns `True` for service roles [(#8274)](https://github.com/prowler-cloud/prowler/pull/8274)
- Update DynamoDB check metadata to fix broken link [(#8273)](https://github.com/prowler-cloud/prowler/pull/8273)
- Show correct count of findings in Dashboard Security Posture page [(#8270)](https://github.com/prowler-cloud/prowler/pull/8270)
- Add Check's metadata service name validator [(#8289)](https://github.com/prowler-cloud/prowler/pull/8289)
- Use subscription ID in Azure mutelist [(#8290)](https://github.com/prowler-cloud/prowler/pull/8290)
- `ServiceName` field in Network Firewall checks metadata [(#8280)](https://github.com/prowler-cloud/prowler/pull/8280)
- Update `entra_users_mfa_capable` check to use the correct resource name and ID [(#8288)](https://github.com/prowler-cloud/prowler/pull/8288)
- Handle multiple services and severities while listing checks [(#8302)](https://github.com/prowler-cloud/prowler/pull/8302)
- Handle `tenant_id` for M365 Mutelist [(#8306)](https://github.com/prowler-cloud/prowler/pull/8306)
- Fix error in Dashboard Overview page when reading CSV files [(#8257)](https://github.com/prowler-cloud/prowler/pull/8257)

---

## [v5.8.1] (Prowler 5.8.1)

### Fixed
- Detect wildcarded ARNs in sts:AssumeRole policy resources [(#8164)](https://github.com/prowler-cloud/prowler/pull/8164)
- List all streams and `firehose_stream_encrypted_at_rest` logic [(#8213)](https://github.com/prowler-cloud/prowler/pull/8213)
- Allow empty values for http_endpoint in templates [(#8184)](https://github.com/prowler-cloud/prowler/pull/8184)
- Convert all Azure Storage models to Pydantic models to avoid serialization issues [(#8222)](https://github.com/prowler-cloud/prowler/pull/8222)

---

## [v5.8.0] (Prowler v5.8.0)

### Added

- `storage_geo_redundant_enabled` check for Azure provider [(#7980)](https://github.com/prowler-cloud/prowler/pull/7980)
- `storage_cross_tenant_replication_disabled` check for Azure provider [(#7977)](https://github.com/prowler-cloud/prowler/pull/7977)
- CIS 1.11 compliance framework for Kubernetes [(#7790)](https://github.com/prowler-cloud/prowler/pull/7790)
- Support `HTTPS_PROXY` and `K8S_SKIP_TLS_VERIFY` in Kubernetes [(#7720)](https://github.com/prowler-cloud/prowler/pull/7720)
- Weight for Prowler ThreatScore scoring [(#7795)](https://github.com/prowler-cloud/prowler/pull/7795)
- `entra_users_mfa_capable` check for M365 provider [(#7734)](https://github.com/prowler-cloud/prowler/pull/7734)
- `admincenter_organization_customer_lockbox_enabled` check for M365 provider [(#7732)](https://github.com/prowler-cloud/prowler/pull/7732)
- `admincenter_external_calendar_sharing_disabled` check for M365 provider [(#7733)](https://github.com/prowler-cloud/prowler/pull/7733)
- Level for Prowler ThreatScore in the accordion in Dashboard [(#7739)](https://github.com/prowler-cloud/prowler/pull/7739)
- CIS 4.0 compliance framework for GCP [(7785)](https://github.com/prowler-cloud/prowler/pull/7785)
- `repository_has_codeowners_file` check for GitHub provider [(#7752)](https://github.com/prowler-cloud/prowler/pull/7752)
- `repository_default_branch_requires_signed_commits` check for GitHub provider [(#7777)](https://github.com/prowler-cloud/prowler/pull/7777)
- `repository_inactive_not_archived` check for GitHub provider [(#7786)](https://github.com/prowler-cloud/prowler/pull/7786)
- `repository_dependency_scanning_enabled` check for GitHub provider [(#7771)](https://github.com/prowler-cloud/prowler/pull/7771)
- `repository_secret_scanning_enabled` check for GitHub provider [(#7759)](https://github.com/prowler-cloud/prowler/pull/7759)
- `repository_default_branch_requires_codeowners_review` check for GitHub provider [(#7753)](https://github.com/prowler-cloud/prowler/pull/7753)
- NIS 2 compliance framework for AWS [(#7839)](https://github.com/prowler-cloud/prowler/pull/7839)
- NIS 2 compliance framework for Azure [(#7857)](https://github.com/prowler-cloud/prowler/pull/7857)
- Search bar in Dashboard Overview page [(#7804)](https://github.com/prowler-cloud/prowler/pull/7804)
- NIS 2 compliance framework for GCP [(#7912)](https://github.com/prowler-cloud/prowler/pull/7912)
- `storage_account_key_access_disabled` check for Azure provider [(#7974)](https://github.com/prowler-cloud/prowler/pull/7974)
- `storage_ensure_file_shares_soft_delete_is_enabled` check for Azure provider [(#7966)](https://github.com/prowler-cloud/prowler/pull/7966)
- Make `validate_mutelist` method static inside `Mutelist` class [(#7811)](https://github.com/prowler-cloud/prowler/pull/7811)
- Avoid bypassing IAM check using wildcards [(#7708)](https://github.com/prowler-cloud/prowler/pull/7708)
- `storage_blob_versioning_is_enabled` new check for Azure provider [(#7927)](https://github.com/prowler-cloud/prowler/pull/7927)
- New method to authenticate in AppInsights in check `app_function_application_insights_enabled` [(#7763)](https://github.com/prowler-cloud/prowler/pull/7763)
- ISO 27001 2022 for M365 provider [(#7985)](https://github.com/prowler-cloud/prowler/pull/7985)
- `codebuild_project_uses_allowed_github_organizations` check for AWS provider [(#7595)](https://github.com/prowler-cloud/prowler/pull/7595)
- IaC provider [(#7852)](https://github.com/prowler-cloud/prowler/pull/7852)
- Azure Databricks service integration for Azure provider, including the `databricks_workspace_vnet_injection_enabled` check [(#8008)](https://github.com/prowler-cloud/prowler/pull/8008)
- `databricks_workspace_cmk_encryption_enabled` check for Azure provider [(#8017)](https://github.com/prowler-cloud/prowler/pull/8017)
- Appication auth for PowerShell in M365 provider [(#7992)](https://github.com/prowler-cloud/prowler/pull/7992)
- `storage_account_default_to_entra_authorization_enabled` check for Azure provider [(#7981)](https://github.com/prowler-cloud/prowler/pull/7981)
- Improve overview page from Prowler Dashboard [(#8118)](https://github.com/prowler-cloud/prowler/pull/8118)
- `keyvault_ensure_public_network_access_disabled` check for Azure provider [(#8072)](https://github.com/prowler-cloud/prowler/pull/8072)
- `monitor_alert_service_health_exists` check for Azure provider [(#8067)](https://github.com/prowler-cloud/prowler/pull/8067)
- Replace `Domain.Read.All` with `Directory.Read.All` in Azure and M365 docs [(#8075)](https://github.com/prowler-cloud/prowler/pull/8075)
- Refactor IaC provider to use Checkov as Python library [(#8093)](https://github.com/prowler-cloud/prowler/pull/8093)
- New check `codebuild_project_not_publicly_accessible` for AWS provider [(#8127)](https://github.com/prowler-cloud/prowler/pull/8127)

### Fixed
- Consolidate Azure Storage file service properties to the account level, improving the accuracy of the `storage_ensure_file_shares_soft_delete_is_enabled` check [(#8087)](https://github.com/prowler-cloud/prowler/pull/8087)
- Migrate Azure VM service and managed disk logic to Pydantic models for better serialization and type safety, and update all related tests to use the new models and fix UUID handling [(#https://github.com/prowler-cloud/prowler/pull/8151)](https://github.com/prowler-cloud/prowler/pull/https://github.com/prowler-cloud/prowler/pull/8151)
- `organizations_scp_check_deny_regions` check to pass when SCP policies have no statements [(#8091)](https://github.com/prowler-cloud/prowler/pull/8091)
- Fix logic in VPC and ELBv2 checks [(#8077)](https://github.com/prowler-cloud/prowler/pull/8077)
- Retrieve correctly ECS Container insights settings [(#8097)](https://github.com/prowler-cloud/prowler/pull/8097)
- Fix correct handling for different accounts-dates in prowler dashboard compliance page [(#8108)](https://github.com/prowler-cloud/prowler/pull/8108)
- Handling of `block-project-ssh-keys` in GCP check `compute_instance_block_project_wide_ssh_keys_disabled` [(#8115)](https://github.com/prowler-cloud/prowler/pull/8115)
- Handle empty name in Azure Defender and GCP checks [(#8120)](https://github.com/prowler-cloud/prowler/pull/8120)

### Changed
- Reworked `S3.test_connection` to match the AwsProvider logic [(#8088)](https://github.com/prowler-cloud/prowler/pull/8088)

### Removed
- OCSF version number references to point always to the latest [(#8064)](https://github.com/prowler-cloud/prowler/pull/8064)

---

## [v5.7.5] (Prowler 5.7.5)

### Fixed
- Use unified timestamp for all requirements [(#8059)](https://github.com/prowler-cloud/prowler/pull/8059)
- Add EKS to service without subservices [(#7959)](https://github.com/prowler-cloud/prowler/pull/7959)
- `apiserver_strong_ciphers_only` check for K8S provider [(#7952)](https://github.com/prowler-cloud/prowler/pull/7952)
- Handle `0` at the start and end of account uids in Prowler Dashboard [(#7955)](https://github.com/prowler-cloud/prowler/pull/7955)
- Typo in PCI 4.0 for K8S provider [(#7971)](https://github.com/prowler-cloud/prowler/pull/7971)
- AWS root credentials checks always verify if root credentials are enabled [(#7967)](https://github.com/prowler-cloud/prowler/pull/7967)
- Github provider to `usage` section of `prowler -h`: [(#7906)](https://github.com/prowler-cloud/prowler/pull/7906)
- `network_flow_log_more_than_90_days` check to pass when retention policy is 0 days [(#7975)](https://github.com/prowler-cloud/prowler/pull/7975)
- Update SDK Azure call for ftps_state in the App Service [(#7923)](https://github.com/prowler-cloud/prowler/pull/7923)
- Validate ResourceType in CheckMetadata [(#8035)](https://github.com/prowler-cloud/prowler/pull/8035)
- Missing ResourceType values in check's metadata [(#8028)](https://github.com/prowler-cloud/prowler/pull/8028)
- Avoid user requests in setup_identity app context and user auth log enhancement [(#8043)](https://github.com/prowler-cloud/prowler/pull/8043)

---

## [v5.7.3] (Prowler v5.7.3)

### Fixed
- Automatically encrypt password in Microsoft365 provider [(#7784)](https://github.com/prowler-cloud/prowler/pull/7784)
- Remove last encrypted password appearances [(#7825)](https://github.com/prowler-cloud/prowler/pull/7825)

---

## [v5.7.2] (Prowler v5.7.2)

### Fixed
- `m365_powershell test_credentials` to use sanitized credentials [(#7761)](https://github.com/prowler-cloud/prowler/pull/7761)
- `admincenter_users_admins_reduced_license_footprint` check logic to pass when admin user has no license [(#7779)](https://github.com/prowler-cloud/prowler/pull/7779)
- `m365_powershell` to close the PowerShell sessions in msgraph services [(#7816)](https://github.com/prowler-cloud/prowler/pull/7816)
- `defender_ensure_notify_alerts_severity_is_high`check to accept high or lower severity [(#7862)](https://github.com/prowler-cloud/prowler/pull/7862)
- Replace `Directory.Read.All` permission with `Domain.Read.All` which is more restrictive [(#7888)](https://github.com/prowler-cloud/prowler/pull/7888)
- Split calls to list Azure Functions attributes [(#7778)](https://github.com/prowler-cloud/prowler/pull/7778)

---

## [v5.7.0] (Prowler v5.7.0)

### Added
- Update the compliance list supported for each provider from docs [(#7694)](https://github.com/prowler-cloud/prowler/pull/7694)
- Allow setting cluster name in in-cluster mode in Kubernetes [(#7695)](https://github.com/prowler-cloud/prowler/pull/7695)
- Prowler ThreatScore for M365 provider [(#7692)](https://github.com/prowler-cloud/prowler/pull/7692)
- GitHub provider [(#5787)](https://github.com/prowler-cloud/prowler/pull/5787)
- `repository_default_branch_requires_multiple_approvals` check for GitHub provider [(#6160)](https://github.com/prowler-cloud/prowler/pull/6160)
- `repository_default_branch_protection_enabled` check for GitHub provider [(#6161)](https://github.com/prowler-cloud/prowler/pull/6161)
- `repository_default_branch_requires_linear_history` check for GitHub provider [(#6162)](https://github.com/prowler-cloud/prowler/pull/6162)
- `repository_default_branch_disallows_force_push` check for GitHub provider [(#6197)](https://github.com/prowler-cloud/prowler/pull/6197)
- `repository_default_branch_deletion_disabled` check for GitHub provider [(#6200)](https://github.com/prowler-cloud/prowler/pull/6200)
- `repository_default_branch_status_checks_required` check for GitHub provider [(#6204)](https://github.com/prowler-cloud/prowler/pull/6204)
- `repository_default_branch_protection_applies_to_admins` check for GitHub provider [(#6205)](https://github.com/prowler-cloud/prowler/pull/6205)
- `repository_branch_delete_on_merge_enabled` check for GitHub provider [(#6209)](https://github.com/prowler-cloud/prowler/pull/6209)
- `repository_default_branch_requires_conversation_resolution` check for GitHub provider [(#6208)](https://github.com/prowler-cloud/prowler/pull/6208)
- `organization_members_mfa_required` check for GitHub provider [(#6304)](https://github.com/prowler-cloud/prowler/pull/6304)
- GitHub provider documentation and CIS v1.0.0 compliance [(#6116)](https://github.com/prowler-cloud/prowler/pull/6116)
- CIS 5.0 compliance framework for AWS [(7766)](https://github.com/prowler-cloud/prowler/pull/7766)

### Fixed
- Update CIS 4.0 for M365 provider [(#7699)](https://github.com/prowler-cloud/prowler/pull/7699)
- Update and upgrade CIS for all the providers [(#7738)](https://github.com/prowler-cloud/prowler/pull/7738)
- Cover policies with conditions with SNS endpoint in `sns_topics_not_publicly_accessible` [(#7750)](https://github.com/prowler-cloud/prowler/pull/7750)
- Change severity logic for `ec2_securitygroup_allow_ingress_from_internet_to_all_ports` check [(#7764)](https://github.com/prowler-cloud/prowler/pull/7764)

---

## [v5.6.0] (Prowler v5.6.0)

### Added
- SOC2 compliance framework to Azure [(#7489)](https://github.com/prowler-cloud/prowler/pull/7489)
- Check for unused Service Accounts in GCP [(#7419)](https://github.com/prowler-cloud/prowler/pull/7419)
- Powershell to Microsoft365 [(#7331)](https://github.com/prowler-cloud/prowler/pull/7331)
- Service Defender to Microsoft365 with one check for Common Attachments filter enabled in Malware Policies [(#7425)](https://github.com/prowler-cloud/prowler/pull/7425)
- Check for Outbound Antispam Policy well configured in service Defender for M365 [(#7480)](https://github.com/prowler-cloud/prowler/pull/7480)
- Check for Antiphishing Policy well configured in service Defender in M365 [(#7453)](https://github.com/prowler-cloud/prowler/pull/7453)
- Check for Notifications for Internal users enabled in Malware Policies from service Defender in M365 [(#7435)](https://github.com/prowler-cloud/prowler/pull/7435)
- Support CLOUDSDK_AUTH_ACCESS_TOKEN in GCP [(#7495)](https://github.com/prowler-cloud/prowler/pull/7495)
- Service Exchange to Microsoft365 with one check for Organizations Mailbox Auditing enabled [(#7408)](https://github.com/prowler-cloud/prowler/pull/7408)
- Check for Bypass Disable in every Mailbox for service Defender in M365 [(#7418)](https://github.com/prowler-cloud/prowler/pull/7418)
- New check `teams_external_domains_restricted` [(#7557)](https://github.com/prowler-cloud/prowler/pull/7557)
- New check `teams_email_sending_to_channel_disabled` [(#7533)](https://github.com/prowler-cloud/prowler/pull/7533)
- New check for External Mails Tagged for service Exchange in M365 [(#7580)](https://github.com/prowler-cloud/prowler/pull/7580)
- New check for WhiteList not used in Transport Rules for service Defender in M365 [(#7569)](https://github.com/prowler-cloud/prowler/pull/7569)
- Check for Inbound Antispam Policy with no allowed domains from service Defender in M365 [(#7500)](https://github.com/prowler-cloud/prowler/pull/7500)
- New check `teams_meeting_anonymous_user_join_disabled` [(#7565)](https://github.com/prowler-cloud/prowler/pull/7565)
- New check `teams_unmanaged_communication_disabled` [(#7561)](https://github.com/prowler-cloud/prowler/pull/7561)
- New check `teams_external_users_cannot_start_conversations` [(#7562)](https://github.com/prowler-cloud/prowler/pull/7562)
- New check for AllowList not used in the Connection Filter Policy from service Defender in M365 [(#7492)](https://github.com/prowler-cloud/prowler/pull/7492)
- New check for SafeList not enabled in the Connection Filter Policy from service Defender in M365 [(#7492)](https://github.com/prowler-cloud/prowler/pull/7492)
- New check for DKIM enabled for service Defender in M365 [(#7485)](https://github.com/prowler-cloud/prowler/pull/7485)
- New check `teams_meeting_anonymous_user_start_disabled` [(#7567)](https://github.com/prowler-cloud/prowler/pull/7567)
- New check `teams_meeting_external_lobby_bypass_disabled` [(#7568)](https://github.com/prowler-cloud/prowler/pull/7568)
- New check `teams_meeting_dial_in_lobby_bypass_disabled` [(#7571)](https://github.com/prowler-cloud/prowler/pull/7571)
- New check `teams_meeting_external_control_disabled` [(#7604)](https://github.com/prowler-cloud/prowler/pull/7604)
- New check `teams_meeting_external_chat_disabled` [(#7605)](https://github.com/prowler-cloud/prowler/pull/7605)
- New check `teams_meeting_recording_disabled` [(#7607)](https://github.com/prowler-cloud/prowler/pull/7607)
- New check `teams_meeting_presenters_restricted` [(#7613)](https://github.com/prowler-cloud/prowler/pull/7613)
- New check `teams_security_reporting_enabled` [(#7614)](https://github.com/prowler-cloud/prowler/pull/7614)
- New check `defender_chat_report_policy_configured` [(#7614)](https://github.com/prowler-cloud/prowler/pull/7614)
- New check `teams_meeting_chat_anonymous_users_disabled` [(#7579)](https://github.com/prowler-cloud/prowler/pull/7579)
- Prowler Threat Score Compliance Framework [(#7603)](https://github.com/prowler-cloud/prowler/pull/7603)
- Documentation for M365 provider [(#7622)](https://github.com/prowler-cloud/prowler/pull/7622)
- Support for m365 provider in Prowler Dashboard [(#7633)](https://github.com/prowler-cloud/prowler/pull/7633)
- New check for Modern Authentication enabled for Exchange Online in M365 [(#7636)](https://github.com/prowler-cloud/prowler/pull/7636)
- New check `sharepoint_onedrive_sync_restricted_unmanaged_devices` [(#7589)](https://github.com/prowler-cloud/prowler/pull/7589)
- New check for Additional Storage restricted for Exchange in M365 [(#7638)](https://github.com/prowler-cloud/prowler/pull/7638)
- New check for Roles Assignment Policy with no AddIns for Exchange in M365 [(#7644)](https://github.com/prowler-cloud/prowler/pull/7644)
- New check for Auditing Mailbox on E3 users is enabled for Exchange in M365 [(#7642)](https://github.com/prowler-cloud/prowler/pull/7642)
- New check for SMTP Auth disabled for Exchange in M365 [(#7640)](https://github.com/prowler-cloud/prowler/pull/7640)
- New check for MailTips full enabled for Exchange in M365 [(#7637)](https://github.com/prowler-cloud/prowler/pull/7637)
- New check for Comprehensive Attachments Filter Applied for Defender in M365 [(#7661)](https://github.com/prowler-cloud/prowler/pull/7661)
- Modified check `exchange_mailbox_properties_auditing_enabled` to make it configurable [(#7662)](https://github.com/prowler-cloud/prowler/pull/7662)
- snapshots to m365 documentation [(#7673)](https://github.com/prowler-cloud/prowler/pull/7673)
- support for static credentials for sending findings to Amazon S3 and AWS Security Hub [(#7322)](https://github.com/prowler-cloud/prowler/pull/7322)
- Prowler ThreatScore for M365 provider [(#7692)](https://github.com/prowler-cloud/prowler/pull/7692)
- Microsoft User and User Credential auth to reports [(#7681)](https://github.com/prowler-cloud/prowler/pull/7681)

### Fixed
- Package name location in pyproject.toml while replicating for prowler-cloud [(#7531)](https://github.com/prowler-cloud/prowler/pull/7531)
- Remove cache in PyPI release action [(#7532)](https://github.com/prowler-cloud/prowler/pull/7532)
- The correct values for logger.info inside iam service [(#7526)](https://github.com/prowler-cloud/prowler/pull/7526)
- Update S3 bucket naming validation to accept dots [(#7545)](https://github.com/prowler-cloud/prowler/pull/7545)
- Handle new FlowLog model properties in Azure [(#7546)](https://github.com/prowler-cloud/prowler/pull/7546)
- Improve compliance and dashboard [(#7596)](https://github.com/prowler-cloud/prowler/pull/7596)
- Remove invalid parameter `create_file_descriptor` [(#7600)](https://github.com/prowler-cloud/prowler/pull/7600)
- Remove first empty line in HTML output [(#7606)](https://github.com/prowler-cloud/prowler/pull/7606)
- Remove empty files in Prowler [(#7627)](https://github.com/prowler-cloud/prowler/pull/7627)
- Ensure that ContentType in upload_file matches the uploaded file's format [(#7635)](https://github.com/prowler-cloud/prowler/pull/7635)
- Incorrect check inside 4.4.1 requirement for Azure CIS 2.0 [(#7656)](https://github.com/prowler-cloud/prowler/pull/7656)
- Remove muted findings on compliance page from Prowler Dashboard [(#7683)](https://github.com/prowler-cloud/prowler/pull/7683)
- Remove duplicated findings on compliance page from Prowler Dashboard [(#7686)](https://github.com/prowler-cloud/prowler/pull/7686)
- Incorrect values for Prowler Threatscore compliance LevelOfRisk inside requirements [(#7667)](https://github.com/prowler-cloud/prowler/pull/7667)

---

## [v5.5.1] (Prowler v5.5.1)

### Fixed
- Default name to contacts in Azure Defender [(#7483)](https://github.com/prowler-cloud/prowler/pull/7483)
- Handle projects without ID in GCP [(#7496)](https://github.com/prowler-cloud/prowler/pull/7496)
- Restore packages location in PyProject [(#7510)](https://github.com/prowler-cloud/prowler/pull/7510)

---<|MERGE_RESOLUTION|>--- conflicted
+++ resolved
@@ -2,28 +2,22 @@
 
 All notable changes to the **Prowler SDK** are documented in this file.
 
-<<<<<<< HEAD
-## [v5.11.1] (Prowler v5.11.1 UNRELEASED)
-
-### Fixed
-- `firehose_stream_encrypted_at_rest` check false positives and new api call in kafka service [(#8599)](https://github.com/prowler-cloud/prowler/pull/8599)
-=======
 ## [v5.13.0] (Prowler UNRELEASED)
 
 ### Added
 - Support for AdditionalURLs in outputs [(#8651)](https://github.com/prowler-cloud/prowler/pull/8651)
 - Support for markdown metadata fields in Dashboard [(#8667)](https://github.com/prowler-cloud/prowler/pull/8667)
+
 ### Changed
 - Update AWS Neptune service metadata to new format [(#8494)](https://github.com/prowler-cloud/prowler/pull/8494)
 
-### Changed
-- Update AWS Config service metadata to new format [(#8641)](https://github.com/prowler-cloud/prowler/pull/8641)
 ### Fixed
 
 ## [v5.12.1] (Prowler v5.12.1)
 
 ### Fixed
 - Replaced old check id with new ones for compliance files [(#8682)](https://github.com/prowler-cloud/prowler/pull/8682)
+- `firehose_stream_encrypted_at_rest` check false positives and new api call in kafka service [(#8599)](https://github.com/prowler-cloud/prowler/pull/8599)
 
 ## [v5.12.0] (Prowler v5.12.0)
 
@@ -58,7 +52,6 @@
 - TypeError from Python 3.9 in Security Hub module by updating type annotations [(#8619)](https://github.com/prowler-cloud/prowler/pull/8619)
 - KeyError when SecurityGroups field is missing in MemoryDB check [(#8666)](https://github.com/prowler-cloud/prowler/pull/8666)
 - NoneType error in Opensearch, Firehose and Cognito checks [(#8670)](https://github.com/prowler-cloud/prowler/pull/8670)
->>>>>>> 3598514c
 
 ---
 
