--- conflicted
+++ resolved
@@ -11,11 +11,8 @@
 
 ### Fixed
 
-<<<<<<< HEAD
 - Fix package name location in pyproject.toml while replicating for prowler-cloud [(#7531)](https://github.com/prowler-cloud/prowler/pull/7531).
-=======
 - Remove cache in PyPI release action [(#7532)](https://github.com/prowler-cloud/prowler/pull/7532).
->>>>>>> 931766fe
 ---
 
 ## [v5.5.1] (Prowler v5.5.1)
