--- conflicted
+++ resolved
@@ -4,43 +4,10 @@
 ## [v5.12.0] (Prowler UNRELEASED)
 
 ### Added
-
-### Changed
-
-### Fixed
-
----
-
-## [v5.11.1] (Prowler UNRELEASED)
-
-### Fixed
-
----
-
-## [v5.12.0] (Prowler UNRELEASED)
-
-### Added
-- Add more fields for the Jira ticket and handle custom fields errors [(#8601)](https://github.com/prowler-cloud/prowler/pull/8601)
-
-### Changed
-
-### Fixed
-
----
-
-## [v5.11.1] (Prowler UNRELEASED)
-
-### Fixed
-
----
-
-## [v5.12.0] (Prowler UNRELEASED)
-
-### Added
-<<<<<<< HEAD
 - Add more fields for the Jira ticket and handle custom fields errors [(#8601)](https://github.com/prowler-cloud/prowler/pull/8601)
 - Support labels on Jira tickets [(#8603)](https://github.com/prowler-cloud/prowler/pull/8603)
 - Add finding url and tenant info inside Jira tickets [(#8607)](https://github.com/prowler-cloud/prowler/pull/8607)
+- Add more fields for the Jira ticket and handle custom fields errors [(#8601)](https://github.com/prowler-cloud/prowler/pull/8601)
 
 ### Changed
 
@@ -51,9 +18,7 @@
 ## [v5.11.1] (Prowler UNRELEASED)
 
 ### Fixed
-=======
 - `AdditionalUrls` field in CheckMetadata [(#8590)](https://github.com/prowler-cloud/prowler/pull/8590)
->>>>>>> 98712105
 
 ---
 
