--- conflicted
+++ resolved
@@ -17,12 +17,9 @@
 - Add service Exchange to Microsoft365 with one check for Organizations Mailbox Auditing enabled [(#7408)](https://github.com/prowler-cloud/prowler/pull/7408)
 - Add check for Bypass Disable in every Mailbox for service Defender in M365 [(#7418)](https://github.com/prowler-cloud/prowler/pull/7418)
 - Add new check `teams_email_sending_to_channel_disabled` [(#7533)](https://github.com/prowler-cloud/prowler/pull/7533)
-<<<<<<< HEAD
 - Add check for Inbound Antispam Policy with no allowed domains from service Defender in M365 [(#7500)](https://github.com/prowler-cloud/prowler/pull/7500)
-=======
 - Add new check for AllowList not used in the Connection Filter Policy from service Defender in M365 [(#7492)](https://github.com/prowler-cloud/prowler/pull/7492)
 - Add new check for DKIM enabled for service Defender in M365 [(#7485)](https://github.com/prowler-cloud/prowler/pull/7485)
->>>>>>> d816d731
 
 ### Fixed
 
