--- conflicted
+++ resolved
@@ -4,31 +4,23 @@
 ## [v5.12.0] (Prowler UNRELEASED)
 
 ### Added
-<<<<<<< HEAD
-=======
 - Get Jira Project's metadata [(#8630)](https://github.com/prowler-cloud/prowler/pull/8630)
 - Add more fields for the Jira ticket and handle custom fields errors [(#8601)](https://github.com/prowler-cloud/prowler/pull/8601)
 - Get Jira projects from test_connection [(#8634)](https://github.com/prowler-cloud/prowler/pull/8634)
 - `AdditionalUrls` field in CheckMetadata [(#8590)](https://github.com/prowler-cloud/prowler/pull/8590)
->>>>>>> 088a6bcb
-
-### Changed
-
-### Fixed
-<<<<<<< HEAD
-=======
+
+
+### Changed
+
+### Fixed
 - Renamed `AdditionalUrls` to `AdditionalURLs` field in CheckMetadata [(#8639)](https://github.com/prowler-cloud/prowler/pull/8639)
->>>>>>> 088a6bcb
 
 ---
 
 ## [v5.11.1] (Prowler UNRELEASED)
 
 ### Fixed
-<<<<<<< HEAD
 - TypeError from Python 3.9 in Security Hub module by updating type annotations [(#8619)](https://github.com/prowler-cloud/prowler/pull/8619)
-=======
->>>>>>> 088a6bcb
 
 ---
 
