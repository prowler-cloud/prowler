# Prowler SDK Changelog

All notable changes to the **Prowler SDK** are documented in this file.

## [5.8.0] (Prowler v5.8.0)

### Added
- CIS 1.11 compliance framework for Kubernetes [(#7790)](https://github.com/prowler-cloud/prowler/pull/7790)
- Support `HTTPS_PROXY` and `K8S_SKIP_TLS_VERIFY` in Kubernetes [(#7720)](https://github.com/prowler-cloud/prowler/pull/7720)
- Weight for Prowler ThreatScore scoring [(#7795)](https://github.com/prowler-cloud/prowler/pull/7795)
- New check `entra_users_mfa_capable` for M365 provider [(#7734)](https://github.com/prowler-cloud/prowler/pull/7734)
- New check `admincenter_organization_customer_lockbox_enabled` for M365 provider [(#7732)](https://github.com/prowler-cloud/prowler/pull/7732)
- New check `admincenter_external_calendar_sharing_disabled` for M365 provider [(#7733)](https://github.com/prowler-cloud/prowler/pull/7733)
- a level for Prowler ThreatScore in the accordion in Dashboard [(#7739)](https://github.com/prowler-cloud/prowler/pull/7739)
- CIS 4.0 compliance framework for GCP [(7785)](https://github.com/prowler-cloud/prowler/pull/7785)
- `repository_has_codeowners_file` check for GitHub provider [(#7752)](https://github.com/prowler-cloud/prowler/pull/7752)
- `repository_default_branch_requires_signed_commits` check for GitHub provider [(#7777)](https://github.com/prowler-cloud/prowler/pull/7777)
- `repository_inactive_not_archived` check for GitHub provider [(#7786)](https://github.com/prowler-cloud/prowler/pull/7786)
- `repository_dependency_scanning_enabled` check for GitHub provider [(#7771)](https://github.com/prowler-cloud/prowler/pull/7771)
- `repository_secret_scanning_enabled` check for GitHub provider [(#7759)](https://github.com/prowler-cloud/prowler/pull/7759)
- `repository_default_branch_requires_codeowners_review` check for GitHub provider [(#7753)](https://github.com/prowler-cloud/prowler/pull/7753)
- NIS 2 compliance framework for AWS [(#7839)](https://github.com/prowler-cloud/prowler/pull/7839)
- NIS 2 compliance framework for Azure [(#7857)](https://github.com/prowler-cloud/prowler/pull/7857)
- Search bar in Dashboard Overview page [(#7804)](https://github.com/prowler-cloud/prowler/pull/7804)
- NIS 2 compliance framework for GCP [(#7912)](https://github.com/prowler-cloud/prowler/pull/7912)
- `storage_account_key_access_disabled` check for Azure provider [(#7974)](https://github.com/prowler-cloud/prowler/pull/7974)
- `storage_ensure_file_shares_soft_delete_is_enabled` check for Azure provider [(#7966)](https://github.com/prowler-cloud/prowler/pull/7966)
- Make `validate_mutelist` method static inside `Mutelist` class [(#7811)](https://github.com/prowler-cloud/prowler/pull/7811)
- Avoid bypassing IAM check using wildcards [(#7708)](https://github.com/prowler-cloud/prowler/pull/7708)
- Add new method to authenticate in AppInsights in check `app_function_application_insights_enabled` [(#7763)](https://github.com/prowler-cloud/prowler/pull/7763)

---
<<<<<<< HEAD
<<<<<<< HEAD
## [v5.7.5] (Prowler UNRELEASED)
=======
=======
>>>>>>> 9ac45c08

## [v5.7.6] (Prowler UNRELEASED)

### Fixed
- `organizations_scp_check_deny_regions` check to pass when SCP policies have no statements [(#8091)](https://github.com/prowler-cloud/prowler/pull/8091)
- Fix logic in VPC and ELBv2 checks [(#8077)](https://github.com/prowler-cloud/prowler/pull/8077)
<<<<<<< HEAD
- Retrieve correctly ECS Container insights settings [(#8097)](https://github.com/prowler-cloud/prowler/pull/8097)
=======
>>>>>>> 9ac45c08

---

## [v5.7.5] (Prowler 5.7.5)
<<<<<<< HEAD
>>>>>>> 85242c790 (fix(aws): retrieve correctly ECS Container insights settings (#8097))
=======
>>>>>>> 9ac45c08

### Fixed
- Use unified timestamp for all requirements [(#8059)](https://github.com/prowler-cloud/prowler/pull/8059)
- Add EKS to service without subservices. [(#7959)](https://github.com/prowler-cloud/prowler/pull/7959)
- `apiserver_strong_ciphers_only` check for K8S provider [(#7952)](https://github.com/prowler-cloud/prowler/pull/7952)
- Handle `0` at the start and end of account uids in Prowler Dashboard [(#7955)](https://github.com/prowler-cloud/prowler/pull/7955)
- Typo in PCI 4.0 for K8S provider [(#7971)](https://github.com/prowler-cloud/prowler/pull/7971)
- AWS root credentials checks always verify if root credentials are enabled [(#7967)](https://github.com/prowler-cloud/prowler/pull/7967)
- Github provider to `usage` section of `prowler -h`: [(#7906)](https://github.com/prowler-cloud/prowler/pull/7906)
- `network_flow_log_more_than_90_days` check to pass when retention policy is 0 days [(#7975)](https://github.com/prowler-cloud/prowler/pull/7975)
- Update SDK Azure call for ftps_state in the App Service [(#7923)](https://github.com/prowler-cloud/prowler/pull/7923)
- Validate ResourceType in CheckMetadata [(#8035)](https://github.com/prowler-cloud/prowler/pull/8035)
- Missing ResourceType values in check's metadata [(#8028)](https://github.com/prowler-cloud/prowler/pull/8028)
- Avoid user requests in setup_identity app context and user auth log enhancement [(#8043)](https://github.com/prowler-cloud/prowler/pull/8043)

---

## [v5.7.3] (Prowler v5.7.3)

### Fixed
- Automatically encrypt password in Microsoft365 provider. [(#7784)](https://github.com/prowler-cloud/prowler/pull/7784)
- Remove last encrypted password appearances. [(#7825)](https://github.com/prowler-cloud/prowler/pull/7825)

---

## [v5.7.2] (Prowler v5.7.2)

### Fixed
- Fix `m365_powershell test_credentials` to use sanitized credentials. [(#7761)](https://github.com/prowler-cloud/prowler/pull/7761)
- Fix `admincenter_users_admins_reduced_license_footprint` check logic to pass when admin user has no license. [(#7779)](https://github.com/prowler-cloud/prowler/pull/7779)
- Fix `m365_powershell` to close the PowerShell sessions in msgraph services. [(#7816)](https://github.com/prowler-cloud/prowler/pull/7816)
- Fix `defender_ensure_notify_alerts_severity_is_high`check to accept high or lower severity. [(#7862)](https://github.com/prowler-cloud/prowler/pull/7862)
- Replace `Directory.Read.All` permission with `Domain.Read.All` which is more restrictive. [(#7888)](https://github.com/prowler-cloud/prowler/pull/7888)
- Split calls to list Azure Functions attributes. [(#7778)](https://github.com/prowler-cloud/prowler/pull/7778)

---

## [v5.7.0] (Prowler v5.7.0)

### Added
- Update the compliance list supported for each provider from docs. [(#7694)](https://github.com/prowler-cloud/prowler/pull/7694)
- Allow setting cluster name in in-cluster mode in Kubernetes. [(#7695)](https://github.com/prowler-cloud/prowler/pull/7695)
- Add Prowler ThreatScore for M365 provider. [(#7692)](https://github.com/prowler-cloud/prowler/pull/7692)
- Add GitHub provider. [(#5787)](https://github.com/prowler-cloud/prowler/pull/5787)
- Add `repository_default_branch_requires_multiple_approvals` check for GitHub provider. [(#6160)](https://github.com/prowler-cloud/prowler/pull/6160)
- Add `repository_default_branch_protection_enabled` check for GitHub provider. [(#6161)](https://github.com/prowler-cloud/prowler/pull/6161)
- Add `repository_default_branch_requires_linear_history` check for GitHub provider. [(#6162)](https://github.com/prowler-cloud/prowler/pull/6162)
- Add `repository_default_branch_disallows_force_push` check for GitHub provider. [(#6197)](https://github.com/prowler-cloud/prowler/pull/6197)
- Add `repository_default_branch_deletion_disabled` check for GitHub provider. [(#6200)](https://github.com/prowler-cloud/prowler/pull/6200)
- Add `repository_default_branch_status_checks_required` check for GitHub provider. [(#6204)](https://github.com/prowler-cloud/prowler/pull/6204)
- Add `repository_default_branch_protection_applies_to_admins` check for GitHub provider. [(#6205)](https://github.com/prowler-cloud/prowler/pull/6205)
- Add `repository_branch_delete_on_merge_enabled` check for GitHub provider. [(#6209)](https://github.com/prowler-cloud/prowler/pull/6209)
- Add `repository_default_branch_requires_conversation_resolution` check for GitHub provider. [(#6208)](https://github.com/prowler-cloud/prowler/pull/6208)
- Add `organization_members_mfa_required` check for GitHub provider. [(#6304)](https://github.com/prowler-cloud/prowler/pull/6304)
- Add GitHub provider documentation and CIS v1.0.0 compliance. [(#6116)](https://github.com/prowler-cloud/prowler/pull/6116)
- Add CIS 5.0 compliance framework for AWS. [(7766)](https://github.com/prowler-cloud/prowler/pull/7766)

### Fixed
- Update CIS 4.0 for M365 provider. [(#7699)](https://github.com/prowler-cloud/prowler/pull/7699)
- Update and upgrade CIS for all the providers [(#7738)](https://github.com/prowler-cloud/prowler/pull/7738)
- Cover policies with conditions with SNS endpoint in `sns_topics_not_publicly_accessible`. [(#7750)](https://github.com/prowler-cloud/prowler/pull/7750)
- Fix `m365_powershell test_credentials` to use sanitized credentials. [(#7761)](https://github.com/prowler-cloud/prowler/pull/7761)
- Change severity logic for `ec2_securitygroup_allow_ingress_from_internet_to_all_ports` check. [(#7764)](https://github.com/prowler-cloud/prowler/pull/7764)

---

## [v5.6.0] (Prowler v5.6.0)

### Added

- Add SOC2 compliance framework to Azure. [(#7489)](https://github.com/prowler-cloud/prowler/pull/7489)
- Add check for unused Service Accounts in GCP. [(#7419)](https://github.com/prowler-cloud/prowler/pull/7419)
- Add Powershell to Microsoft365. [(#7331)](https://github.com/prowler-cloud/prowler/pull/7331)
- Add service Defender to Microsoft365 with one check for Common Attachments filter enabled in Malware Policies. [(#7425)](https://github.com/prowler-cloud/prowler/pull/7425)
- Add check for Outbound Antispam Policy well configured in service Defender for M365. [(#7480)](https://github.com/prowler-cloud/prowler/pull/7480)
- Add check for Antiphishing Policy well configured in service Defender in M365. [(#7453)](https://github.com/prowler-cloud/prowler/pull/7453)
- Add check for Notifications for Internal users enabled in Malware Policies from service Defender in M365. [(#7435)](https://github.com/prowler-cloud/prowler/pull/7435)
- Add support CLOUDSDK_AUTH_ACCESS_TOKEN in GCP. [(#7495)](https://github.com/prowler-cloud/prowler/pull/7495)
- Add service Exchange to Microsoft365 with one check for Organizations Mailbox Auditing enabled. [(#7408)](https://github.com/prowler-cloud/prowler/pull/7408)
- Add check for Bypass Disable in every Mailbox for service Defender in M365. [(#7418)](https://github.com/prowler-cloud/prowler/pull/7418)
- Add new check `teams_external_domains_restricted`. [(#7557)](https://github.com/prowler-cloud/prowler/pull/7557)
- Add new check `teams_email_sending_to_channel_disabled`. [(#7533)](https://github.com/prowler-cloud/prowler/pull/7533)
- Add new check for External Mails Tagged for service Exchange in M365. [(#7580)](https://github.com/prowler-cloud/prowler/pull/7580)
- Add new check for WhiteList not used in Transport Rules for service Defender in M365. [(#7569)](https://github.com/prowler-cloud/prowler/pull/7569)
- Add check for Inbound Antispam Policy with no allowed domains from service Defender in M365. [(#7500)](https://github.com/prowler-cloud/prowler/pull/7500)
- Add new check `teams_meeting_anonymous_user_join_disabled`. [(#7565)](https://github.com/prowler-cloud/prowler/pull/7565)
- Add new check `teams_unmanaged_communication_disabled`. [(#7561)](https://github.com/prowler-cloud/prowler/pull/7561)
- Add new check `teams_external_users_cannot_start_conversations`. [(#7562)](https://github.com/prowler-cloud/prowler/pull/7562)
- Add new check for AllowList not used in the Connection Filter Policy from service Defender in M365. [(#7492)](https://github.com/prowler-cloud/prowler/pull/7492)
- Add new check for SafeList not enabled in the Connection Filter Policy from service Defender in M365. [(#7492)](https://github.com/prowler-cloud/prowler/pull/7492)
- Add new check for DKIM enabled for service Defender in M365. [(#7485)](https://github.com/prowler-cloud/prowler/pull/7485)
- Add new check `teams_meeting_anonymous_user_start_disabled`. [(#7567)](https://github.com/prowler-cloud/prowler/pull/7567)
- Add new check `teams_meeting_external_lobby_bypass_disabled`. [(#7568)](https://github.com/prowler-cloud/prowler/pull/7568)
- Add new check `teams_meeting_dial_in_lobby_bypass_disabled`. [(#7571)](https://github.com/prowler-cloud/prowler/pull/7571)
- Add new check `teams_meeting_external_control_disabled`. [(#7604)](https://github.com/prowler-cloud/prowler/pull/7604)
- Add new check `teams_meeting_external_chat_disabled`. [(#7605)](https://github.com/prowler-cloud/prowler/pull/7605)
- Add new check `teams_meeting_recording_disabled`. [(#7607)](https://github.com/prowler-cloud/prowler/pull/7607)
- Add new check `teams_meeting_presenters_restricted`. [(#7613)](https://github.com/prowler-cloud/prowler/pull/7613)
- Add new check `teams_security_reporting_enabled`. [(#7614)](https://github.com/prowler-cloud/prowler/pull/7614)
- Add new check `defender_chat_report_policy_configured`. [(#7614)](https://github.com/prowler-cloud/prowler/pull/7614)
- Add new check `teams_meeting_chat_anonymous_users_disabled`. [(#7579)](https://github.com/prowler-cloud/prowler/pull/7579)
- Add Prowler Threat Score Compliance Framework. [(#7603)](https://github.com/prowler-cloud/prowler/pull/7603)
- Add documentation for M365 provider. [(#7622)](https://github.com/prowler-cloud/prowler/pull/7622)
- Add support for m365 provider in Prowler Dashboard. [(#7633)](https://github.com/prowler-cloud/prowler/pull/7633)
- Add new check for Modern Authentication enabled for Exchange Online in M365. [(#7636)](https://github.com/prowler-cloud/prowler/pull/7636)
- Add new check `sharepoint_onedrive_sync_restricted_unmanaged_devices`. [(#7589)](https://github.com/prowler-cloud/prowler/pull/7589)
- Add new check for Additional Storage restricted for Exchange in M365. [(#7638)](https://github.com/prowler-cloud/prowler/pull/7638)
- Add new check for Roles Assignment Policy with no AddIns for Exchange in M365. [(#7644)](https://github.com/prowler-cloud/prowler/pull/7644)
- Add new check for Auditing Mailbox on E3 users is enabled for Exchange in M365. [(#7642)](https://github.com/prowler-cloud/prowler/pull/7642)
- Add new check for SMTP Auth disabled for Exchange in M365. [(#7640)](https://github.com/prowler-cloud/prowler/pull/7640)
- Add new check for MailTips full enabled for Exchange in M365. [(#7637)](https://github.com/prowler-cloud/prowler/pull/7637)
- Add new check for Comprehensive Attachments Filter Applied for Defender in M365. [(#7661)](https://github.com/prowler-cloud/prowler/pull/7661)
- Modified check `exchange_mailbox_properties_auditing_enabled` to make it configurable. [(#7662)](https://github.com/prowler-cloud/prowler/pull/7662)
- Add snapshots to m365 documentation. [(#7673)](https://github.com/prowler-cloud/prowler/pull/7673)
- Add support for static credentials for sending findings to Amazon S3 and AWS Security Hub. [(#7322)](https://github.com/prowler-cloud/prowler/pull/7322)
- Add Prowler ThreatScore for M365 provider. [(#7692)](https://github.com/prowler-cloud/prowler/pull/7692)
- Add Microsoft User and User Credential auth to reports [(#7681)](https://github.com/prowler-cloud/prowler/pull/7681)

### Fixed

- Fix package name location in pyproject.toml while replicating for prowler-cloud. [(#7531)](https://github.com/prowler-cloud/prowler/pull/7531)
- Remove cache in PyPI release action. [(#7532)](https://github.com/prowler-cloud/prowler/pull/7532)
- Add the correct values for logger.info inside iam service. [(#7526)](https://github.com/prowler-cloud/prowler/pull/7526)
- Update S3 bucket naming validation to accept dots. [(#7545)](https://github.com/prowler-cloud/prowler/pull/7545)
- Handle new FlowLog model properties in Azure. [(#7546)](https://github.com/prowler-cloud/prowler/pull/7546)
- Improve compliance and dashboard. [(#7596)](https://github.com/prowler-cloud/prowler/pull/7596)
- Remove invalid parameter `create_file_descriptor`. [(#7600)](https://github.com/prowler-cloud/prowler/pull/7600)
- Remove first empty line in HTML output. [(#7606)](https://github.com/prowler-cloud/prowler/pull/7606)
- Remove empty files in Prowler. [(#7627)](https://github.com/prowler-cloud/prowler/pull/7627)
- Ensure that ContentType in upload_file matches the uploaded file's format. [(#7635)](https://github.com/prowler-cloud/prowler/pull/7635)
- Fix incorrect check inside 4.4.1 requirement for Azure CIS 2.0. [(#7656)](https://github.com/prowler-cloud/prowler/pull/7656)
- Remove muted findings on compliance page from Prowler Dashboard. [(#7683)](https://github.com/prowler-cloud/prowler/pull/7683)
- Remove duplicated findings on compliance page from Prowler Dashboard. [(#7686)](https://github.com/prowler-cloud/prowler/pull/7686)
- Fix incorrect values for Prowler Threatscore compliance LevelOfRisk inside requirements. [(#7667)](https://github.com/prowler-cloud/prowler/pull/7667)

---

## [v5.5.1] (Prowler v5.5.1)

### Fixed

- Add default name to contacts in Azure Defender. [(#7483)](https://github.com/prowler-cloud/prowler/pull/7483)
- Handle projects without ID in GCP. [(#7496)](https://github.com/prowler-cloud/prowler/pull/7496)
- Restore packages location in PyProject. [(#7510)](https://github.com/prowler-cloud/prowler/pull/7510)

---<|MERGE_RESOLUTION|>--- conflicted
+++ resolved
@@ -30,30 +30,17 @@
 - Add new method to authenticate in AppInsights in check `app_function_application_insights_enabled` [(#7763)](https://github.com/prowler-cloud/prowler/pull/7763)
 
 ---
-<<<<<<< HEAD
-<<<<<<< HEAD
-## [v5.7.5] (Prowler UNRELEASED)
-=======
-=======
->>>>>>> 9ac45c08
 
 ## [v5.7.6] (Prowler UNRELEASED)
 
 ### Fixed
 - `organizations_scp_check_deny_regions` check to pass when SCP policies have no statements [(#8091)](https://github.com/prowler-cloud/prowler/pull/8091)
 - Fix logic in VPC and ELBv2 checks [(#8077)](https://github.com/prowler-cloud/prowler/pull/8077)
-<<<<<<< HEAD
 - Retrieve correctly ECS Container insights settings [(#8097)](https://github.com/prowler-cloud/prowler/pull/8097)
-=======
->>>>>>> 9ac45c08
 
 ---
 
 ## [v5.7.5] (Prowler 5.7.5)
-<<<<<<< HEAD
->>>>>>> 85242c790 (fix(aws): retrieve correctly ECS Container insights settings (#8097))
-=======
->>>>>>> 9ac45c08
 
 ### Fixed
 - Use unified timestamp for all requirements [(#8059)](https://github.com/prowler-cloud/prowler/pull/8059)
