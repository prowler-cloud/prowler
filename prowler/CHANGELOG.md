# Prowler SDK Changelog

All notable changes to the **Prowler SDK** are documented in this file.

<<<<<<< HEAD
## [v5.14.1] (Prowler v5.14.1)

### Fixed
- Fix typo in PDF reporting [(#9322)](https://github.com/prowler-cloud/prowler/pull/9322)
=======
## [v5.14.1] (Prowler UNRELEASED)

### Fixed
- Fix `sharepoint_external_sharing_managed` check to handle external sharing disabled at organization level [(#9298)](https://github.com/prowler-cloud/prowler/pull/9298)

---
>>>>>>> 880345be

## [v5.14.0] (Prowler v5.14.0)

### Added
- GitHub provider check `organization_default_repository_permission_strict` [(#8785)](https://github.com/prowler-cloud/prowler/pull/8785)
- Add OCI mapping to scan and check classes [(#8927)](https://github.com/prowler-cloud/prowler/pull/8927)
- `codepipeline_project_repo_private` check for AWS provider [(#5915)](https://github.com/prowler-cloud/prowler/pull/5915)
- `cloudstorage_bucket_versioning_enabled` check for GCP provider [(#9014)](https://github.com/prowler-cloud/prowler/pull/9014)
- `cloudstorage_bucket_soft_delete_enabled` check for GCP provider [(#9028)](https://github.com/prowler-cloud/prowler/pull/9028)
- `cloudstorage_bucket_logging_enabled` check for GCP provider [(#9091)](https://github.com/prowler-cloud/prowler/pull/9091)
- `cloudstorage_audit_logs_enabled` check for GCP provider [(#9220)](https://github.com/prowler-cloud/prowler/pull/9220)
- `cloudstorage_bucket_sufficient_retention_period` check for GCP provider [(#9149)](https://github.com/prowler-cloud/prowler/pull/9149)
- C5 compliance framework for Azure provider [(#9081)](https://github.com/prowler-cloud/prowler/pull/9081)
- C5 compliance framework for the GCP provider [(#9097)](https://github.com/prowler-cloud/prowler/pull/9097)
- `organization_repository_creation_limited` check for GitHub provider [(#8844)](https://github.com/prowler-cloud/prowler/pull/8844)
- HIPAA compliance framework for the GCP provider [(#8955)](https://github.com/prowler-cloud/prowler/pull/8955)
- Support PDF reporting for ENS compliance framework [(#9158)](https://github.com/prowler-cloud/prowler/pull/9158)
- PDF reporting for NIS2 compliance framework [(#9170)](https://github.com/prowler-cloud/prowler/pull/9170)
- Add organization ID parameter for MongoDB Atlas provider [(#9167)](https://github.com/prowler-cloud/prowler/pull/9167)
- Add multiple compliance improvements [(#9145)](https://github.com/prowler-cloud/prowler/pull/9145)
- Added validation for invalid checks, services, and categories in `load_checks_to_execute` function [(#8971)](https://github.com/prowler-cloud/prowler/pull/8971)
- NIST CSF 2.0 compliance framework for the AWS provider [(#9185)](https://github.com/prowler-cloud/prowler/pull/9185)
- Add FedRAMP 20x KSI Low for AWS, Azure and GCP [(#9198)](https://github.com/prowler-cloud/prowler/pull/9198)
- Add verification for provider ID in MongoDB Atlas provider [(#9211)](https://github.com/prowler-cloud/prowler/pull/9211)
- Add Prowler ThreatScore for the K8S provider [(#9235)](https://github.com/prowler-cloud/prowler/pull/9235)
- Add `postgresql_flexible_server_entra_id_authentication_enabled` check for Azure provider [(#8764)](https://github.com/prowler-cloud/prowler/pull/8764)
- Add branch name to IaC provider region [(#9296)](https://github.com/prowler-cloud/prowler/pull/9295)

### Changed
- Update AWS Direct Connect service metadata to new format [(#8855)](https://github.com/prowler-cloud/prowler/pull/8855)
- Update AWS DRS service metadata to new format [(#8870)](https://github.com/prowler-cloud/prowler/pull/8870)
- Update AWS DynamoDB service metadata to new format [(#8871)](https://github.com/prowler-cloud/prowler/pull/8871)
- Update AWS CloudWatch service metadata to new format [(#8848)](https://github.com/prowler-cloud/prowler/pull/8848)
- Update AWS EMR service metadata to new format [(#9002)](https://github.com/prowler-cloud/prowler/pull/9002)
- Update AWS EKS service metadata to new format [(#8890)](https://github.com/prowler-cloud/prowler/pull/8890)
- Update AWS Elastic Beanstalk service metadata to new format [(#8934)](https://github.com/prowler-cloud/prowler/pull/8934)
- Update AWS ElastiCache service metadata to new format [(#8933)](https://github.com/prowler-cloud/prowler/pull/8933)
- Update Kubernetes etcd service metadata to new format [(#9096)](https://github.com/prowler-cloud/prowler/pull/9096)
- Update MongoDB Atlas projects service metadata to new format [(#9093)](https://github.com/prowler-cloud/prowler/pull/9093)
- Update GitHub Organization service metadata to new format [(#9094)](https://github.com/prowler-cloud/prowler/pull/9094)
- Update AWS CodeBuild service metadata to new format [(#8851)](https://github.com/prowler-cloud/prowler/pull/8851)
- Update GCP Artifact Registry service metadata to new format [(#9088)](https://github.com/prowler-cloud/prowler/pull/9088)
- Update AWS EFS service metadata to new format [(#8889)](https://github.com/prowler-cloud/prowler/pull/8889)
- Update AWS EventBridge service metadata to new format [(#9003)](https://github.com/prowler-cloud/prowler/pull/9003)
- Update AWS Firehose service metadata to new format [(#9004)](https://github.com/prowler-cloud/prowler/pull/9004)
- Update AWS FMS service metadata to new format [(#9005)](https://github.com/prowler-cloud/prowler/pull/9005)
- Update AWS FSx service metadata to new format [(#9006)](https://github.com/prowler-cloud/prowler/pull/9006)
- Update AWS Glacier service metadata to new format [(#9007)](https://github.com/prowler-cloud/prowler/pull/9007)
- Update oraclecloud analytics service metadata to new format [(#9114)](https://github.com/prowler-cloud/prowler/pull/9114)
- Update AWS ELB service metadata to new format [(#8935)](https://github.com/prowler-cloud/prowler/pull/8935)
- Update AWS CodeArtifact service metadata to new format [(#8850)](https://github.com/prowler-cloud/prowler/pull/8850)
- Rename OCI provider to oraclecloud with oci alias [(#9126)](https://github.com/prowler-cloud/prowler/pull/9126)
- Remove unnecessary tests for M365_PowerShell module [(#9204)](https://github.com/prowler-cloud/prowler/pull/9204)
- Update AWS ELB v2 service metadata to new format [(#9001)](https://github.com/prowler-cloud/prowler/pull/9001)
- Update oraclecloud cloudguard service metadata to new format [(#9223)](https://github.com/prowler-cloud/prowler/pull/9223)
- Update oraclecloud blockstorage service metadata to new format [(#9222)](https://github.com/prowler-cloud/prowler/pull/9222)
- Update oraclecloud audit service metadata to new format [(#9221)](https://github.com/prowler-cloud/prowler/pull/9221)
- Raise ASFF output error for non-AWS providers [(#9225)](https://github.com/prowler-cloud/prowler/pull/9225)
- Update AWS ECR service metadata to new format [(#8872)](https://github.com/prowler-cloud/prowler/pull/8872)
- Update AWS ECS service metadata to new format [(#8888)](https://github.com/prowler-cloud/prowler/pull/8888)
- Update AWS Kinesis service metadata to new format [(#9262)](https://github.com/prowler-cloud/prowler/pull/9262)
- Update AWS DocumentDB service metadata to new format [(#8862)](https://github.com/prowler-cloud/prowler/pull/8862)

### Fixed
- Check `check_name` has no `resource_name` error for GCP provider [(#9169)](https://github.com/prowler-cloud/prowler/pull/9169)
- Depth Truncation and parsing error in PowerShell queries [(#9181)](https://github.com/prowler-cloud/prowler/pull/9181)
- False negative in `iam_role_cross_service_confused_deputy_prevention` check [(#9213)](https://github.com/prowler-cloud/prowler/pull/9213)
- Fix M365 Teams `--sp-env-auth` connection error and enhanced timeout logging [(#9191)](https://github.com/prowler-cloud/prowler/pull/9191)
- Rename `get_oci_assessment_summary` to `get_oraclecloud_assessment_summary` in HTML output [(#9200)](https://github.com/prowler-cloud/prowler/pull/9200)
- Fix Validation and other errors in Azure provider [(#8915)](https://github.com/prowler-cloud/prowler/pull/8915)
- Update documentation URLs from docs.prowler.cloud to docs.prowler.com [(#9240)](https://github.com/prowler-cloud/prowler/pull/9240)
- Refresh output report timestamps for each scan [(#9272)](https://github.com/prowler-cloud/prowler/pull/9272)
- Fix file name parsing for checks on Windows [(#9268)](https://github.com/prowler-cloud/prowler/pull/9268)
- Remove typo for Prowler ThreatScore - M365 [(#9274)](https://github.com/prowler-cloud/prowler/pull/9274)
- Point HTML logo to the one present in the Github repository [(#9282)](https://github.com/prowler-cloud/prowler/pull/9282)

---

## [v5.13.1] (Prowler v5.13.1)

### Fixed
- Add `resource_name` for checks under `logging` for the GCP provider [(#9023)](https://github.com/prowler-cloud/prowler/pull/9023)
- Fix `ec2_instance_with_outdated_ami` check to handle None AMIs [(#9046)](https://github.com/prowler-cloud/prowler/pull/9046)
- Handle timestamp when transforming compliance findings in CCC [(#9042)](https://github.com/prowler-cloud/prowler/pull/9042)
- Update `resource_id` for admincenter service and avoid unnecessary msgraph requests [(#9019)](https://github.com/prowler-cloud/prowler/pull/9019)
- Fix `firehose_stream_encrypted_at_rest` description and findings clarity [(#9142)](https://github.com/prowler-cloud/prowler/pull/9142)

---

### Changed
- Adapt IaC provider to be used in the Prowler App [(#8751)](https://github.com/prowler-cloud/prowler/pull/8751)

---

## [v5.13.0] (Prowler v5.13.0)

### Added
- Support for AdditionalURLs in outputs [(#8651)](https://github.com/prowler-cloud/prowler/pull/8651)
- Support for markdown metadata fields in Dashboard [(#8667)](https://github.com/prowler-cloud/prowler/pull/8667)
- `ec2_instance_with_outdated_ami` check for AWS provider [(#6910)](https://github.com/prowler-cloud/prowler/pull/6910)
- LLM provider using `promptfoo` [(#8555)](https://github.com/prowler-cloud/prowler/pull/8555)
- Documentation for renaming checks [(#8717)](https://github.com/prowler-cloud/prowler/pull/8717)
- Add explicit "name" field for each compliance framework and include "FRAMEWORK" and "NAME" in CSV output [(#7920)](https://github.com/prowler-cloud/prowler/pull/7920)
- Add C5 compliance framework for the AWS provider [(#8830)](https://github.com/prowler-cloud/prowler/pull/8830)
- Equality validation for CheckID, filename and classname [(#8690)](https://github.com/prowler-cloud/prowler/pull/8690)
- Improve logging for Security Hub integration [(#8608)](https://github.com/prowler-cloud/prowler/pull/8608)
- Oracle Cloud provider with CIS 3.0 benchmark [(#8893)](https://github.com/prowler-cloud/prowler/pull/8893)
- Support for Atlassian Document Format (ADF) in Jira integration [(#8878)](https://github.com/prowler-cloud/prowler/pull/8878)
- Add Common Cloud Controls for AWS, Azure and GCP [(#8000)](https://github.com/prowler-cloud/prowler/pull/8000)
- Improve Provider documentation guide [(#8430)](https://github.com/prowler-cloud/prowler/pull/8430)
- `cloudstorage_bucket_lifecycle_management_enabled` check for GCP provider [(#8936)](https://github.com/prowler-cloud/prowler/pull/8936)

### Changed

- Update AWS Neptune service metadata to new format [(#8494)](https://github.com/prowler-cloud/prowler/pull/8494)
- Update AWS Config service metadata to new format [(#8641)](https://github.com/prowler-cloud/prowler/pull/8641)
- Update AWS Account service metadata to new format [(#8715)](https://github.com/prowler-cloud/prowler/pull/8715)
- Update AWS AccessAnalyzer service metadata to new format [(#8688)](https://github.com/prowler-cloud/prowler/pull/8688)
- Update AWS Api Gateway V2 service metadata to new format [(#8719)](https://github.com/prowler-cloud/prowler/pull/8719)
- Update AWS AppSync service metadata to new format [(#8721)](https://github.com/prowler-cloud/prowler/pull/8721)
- Update AWS ACM service metadata to new format [(#8716)](https://github.com/prowler-cloud/prowler/pull/8716)
- HTML output now properly renders markdown syntax in Risk and Recommendation fields [(#8727)](https://github.com/prowler-cloud/prowler/pull/8727)
- Update `moto` dependency from 5.0.28 to 5.1.11 [(#7100)](https://github.com/prowler-cloud/prowler/pull/7100)
- Update AWS AppStream service metadata to new format [(#8789)](https://github.com/prowler-cloud/prowler/pull/8789)
- Update AWS API Gateway service metadata to new format [(#8788)](https://github.com/prowler-cloud/prowler/pull/8788)
- Update AWS Athena service metadata to new format [(#8790)](https://github.com/prowler-cloud/prowler/pull/8790)
- Update AWS CloudTrail service metadata to new format [(#8831)](https://github.com/prowler-cloud/prowler/pull/8831)
- Update AWS Auto Scaling service metadata to new format [(#8824)](https://github.com/prowler-cloud/prowler/pull/8824)
- Update AWS Backup service metadata to new format [(#8826)](https://github.com/prowler-cloud/prowler/pull/8826)
- Update AWS CloudFormation service metadata to new format [(#8828)](https://github.com/prowler-cloud/prowler/pull/8828)
- Update AWS Lambda service metadata to new format [(#8825)](https://github.com/prowler-cloud/prowler/pull/8825)
- Update AWS DLM service metadata to new format [(#8860)](https://github.com/prowler-cloud/prowler/pull/8860)
- Update AWS DMS service metadata to new format [(#8861)](https://github.com/prowler-cloud/prowler/pull/8861)
- Update AWS Directory Service service metadata to new format [(#8859)](https://github.com/prowler-cloud/prowler/pull/8859)
- Update AWS CloudFront service metadata to new format [(#8829)](https://github.com/prowler-cloud/prowler/pull/8829)
- Deprecate user authentication for M365 provider [(#8865)](https://github.com/prowler-cloud/prowler/pull/8865)


### Fixed
- Fix SNS topics showing empty AWS_ResourceID in Quick Inventory output [(#8762)](https://github.com/prowler-cloud/prowler/issues/8762)
- Fix HTML Markdown output for long strings [(#8803)](https://github.com/prowler-cloud/prowler/pull/8803)
- Prowler ThreatScore scoring calculation CLI [(#8582)](https://github.com/prowler-cloud/prowler/pull/8582)
- Add missing attributes for Mitre Attack AWS, Azure and GCP [(#8907)](https://github.com/prowler-cloud/prowler/pull/8907)
- Fix KeyError in CloudSQL and Monitoring services in GCP provider [(#8909)](https://github.com/prowler-cloud/prowler/pull/8909)
- Fix Value Errors in Entra service for M365 provider [(#8919)](https://github.com/prowler-cloud/prowler/pull/8919)
- Fix ResourceName in GCP provider [(#8928)](https://github.com/prowler-cloud/prowler/pull/8928)
- Fix KeyError in `elb_ssl_listeners_use_acm_certificate` check and handle None cluster version in `eks_cluster_uses_a_supported_version` check [(#8791)](https://github.com/prowler-cloud/prowler/pull/8791)
- Fix file extension parsing for compliance reports [(#8791)](https://github.com/prowler-cloud/prowler/pull/8791)
- Added user pagination to Entra and Admincenter services [(#8858)](https://github.com/prowler-cloud/prowler/pull/8858)

---

## [v5.12.1] (Prowler v5.12.1)

### Fixed
- Replaced old check id with new ones for compliance files [(#8682)](https://github.com/prowler-cloud/prowler/pull/8682)
- `firehose_stream_encrypted_at_rest` check false positives and new api call in kafka service [(#8599)](https://github.com/prowler-cloud/prowler/pull/8599)
- Replace defender rules policies key to use old name [(#8702)](https://github.com/prowler-cloud/prowler/pull/8702)

---

## [v5.12.0] (Prowler v5.12.0)

### Added
- Add more fields for the Jira ticket and handle custom fields errors [(#8601)](https://github.com/prowler-cloud/prowler/pull/8601)
- Support labels on Jira tickets [(#8603)](https://github.com/prowler-cloud/prowler/pull/8603)
- Add finding url and tenant info inside Jira tickets [(#8607)](https://github.com/prowler-cloud/prowler/pull/8607)
- Get Jira Project's metadata [(#8630)](https://github.com/prowler-cloud/prowler/pull/8630)
- Get Jira projects from test_connection [(#8634)](https://github.com/prowler-cloud/prowler/pull/8634)
- `AdditionalUrls` field in CheckMetadata [(#8590)](https://github.com/prowler-cloud/prowler/pull/8590)
- Support color for MANUAL finidngs in Jira tickets [(#8642)](https://github.com/prowler-cloud/prowler/pull/8642)
- `--excluded-checks-file` flag [(#8301)](https://github.com/prowler-cloud/prowler/pull/8301)
- Send finding in Jira integration with the needed values [(#8648)](https://github.com/prowler-cloud/prowler/pull/8648)
- Add language enforcement for Jira requests [(#8674)](https://github.com/prowler-cloud/prowler/pull/8674)
- MongoDB Atlas provider with 10 security checks [(#8312)](https://github.com/prowler-cloud/prowler/pull/8312)
  - `clusters_authentication_enabled` - Ensure clusters have authentication enabled
  - `clusters_backup_enabled` - Ensure clusters have backup enabled
  - `clusters_encryption_at_rest_enabled` - Ensure clusters have encryption at rest enabled
  - `clusters_tls_enabled` - Ensure clusters have TLS authentication required
  - `organizations_api_access_list_required` - Ensure organization requires API access list
  - `organizations_mfa_required` - Ensure organization requires MFA
  - `organizations_security_contact_defined` - Ensure organization has security contact defined
  - `organizations_service_account_secrets_expiration` - Ensure organization has maximum period expiration for service account secrets
  - `projects_auditing_enabled` - Ensure database auditing is enabled
  - `projects_network_access_list_exposed_to_internet` - Ensure project network access list is not exposed to internet

### Changed
- Rename ftp and mongo checks to follow pattern `ec2_securitygroup_allow_ingress_from_internet_to_tcp_port_*` [(#8293)](https://github.com/prowler-cloud/prowler/pull/8293)

### Fixed
- Renamed `AdditionalUrls` to `AdditionalURLs` field in CheckMetadata [(#8639)](https://github.com/prowler-cloud/prowler/pull/8639)
- TypeError from Python 3.9 in Security Hub module by updating type annotations [(#8619)](https://github.com/prowler-cloud/prowler/pull/8619)
- KeyError when SecurityGroups field is missing in MemoryDB check [(#8666)](https://github.com/prowler-cloud/prowler/pull/8666)
- NoneType error in Opensearch, Firehose and Cognito checks [(#8670)](https://github.com/prowler-cloud/prowler/pull/8670)

---

## [v5.11.0] (Prowler v5.11.0)

### Added
- Certificate authentication for M365 provider [(#8404)](https://github.com/prowler-cloud/prowler/pull/8404)
- `vm_sufficient_daily_backup_retention_period` check for Azure provider [(#8200)](https://github.com/prowler-cloud/prowler/pull/8200)
- `vm_jit_access_enabled` check for Azure provider [(#8202)](https://github.com/prowler-cloud/prowler/pull/8202)
- Bedrock AgentCore privilege escalation combination for AWS provider [(#8526)](https://github.com/prowler-cloud/prowler/pull/8526)
- Add User Email and APP name/installations information in GitHub provider [(#8501)](https://github.com/prowler-cloud/prowler/pull/8501)
- Remove standalone iam:PassRole from privesc detection and add missing patterns [(#8530)](https://github.com/prowler-cloud/prowler/pull/8530)
- Support session/profile/role/static credentials in Security Hub integration [(#8539)](https://github.com/prowler-cloud/prowler/pull/8539)
- `eks_cluster_deletion_protection_enabled` check for AWS provider [(#8536)](https://github.com/prowler-cloud/prowler/pull/8536)
- ECS privilege escalation patterns (StartTask and RunTask) for AWS provider [(#8541)](https://github.com/prowler-cloud/prowler/pull/8541)
- Resource Explorer enumeration v2 API actions in `cloudtrail_threat_detection_enumeration` check [(#8557)](https://github.com/prowler-cloud/prowler/pull/8557)
- `apim_threat_detection_llm_jacking` check for Azure provider [(#8571)](https://github.com/prowler-cloud/prowler/pull/8571)
- GCP `--skip-api-check` command line flag [(#8575)](https://github.com/prowler-cloud/prowler/pull/8575)

### Changed
- Refine kisa isms-p compliance mapping [(#8479)](https://github.com/prowler-cloud/prowler/pull/8479)
- Improve AWS Security Hub region check using multiple threads [(#8365)](https://github.com/prowler-cloud/prowler/pull/8365)

### Fixed
- Resource metadata error in `s3_bucket_shadow_resource_vulnerability` check [(#8572)](https://github.com/prowler-cloud/prowler/pull/8572)
- GitHub App authentication through API fails with auth_method validation error [(#8587)](https://github.com/prowler-cloud/prowler/pull/8587)
- AWS resource-arn filtering [(#8533)](https://github.com/prowler-cloud/prowler/pull/8533)
- GitHub App authentication for GitHub provider [(#8529)](https://github.com/prowler-cloud/prowler/pull/8529)
- List all accessible organizations in GitHub provider [(#8535)](https://github.com/prowler-cloud/prowler/pull/8535)
- Only evaluate enabled accounts in `entra_users_mfa_capable` check [(#8544)](https://github.com/prowler-cloud/prowler/pull/8544)
- GitHub Personal Access Token authentication fails without `user:email` scope [(#8580)](https://github.com/prowler-cloud/prowler/pull/8580)

---

## [v5.10.2] (Prowler v5.10.2)

### Fixed
- Order requirements by ID in Prowler ThreatScore AWS compliance framework [(#8495)](https://github.com/prowler-cloud/prowler/pull/8495)
- Add explicit resource name to GCP and Azure Defender checks [(#8352)](https://github.com/prowler-cloud/prowler/pull/8352)
- Validation errors in Azure and M365 providers [(#8353)](https://github.com/prowler-cloud/prowler/pull/8353)
- Azure `app_http_logs_enabled` check false positives [(#8507)](https://github.com/prowler-cloud/prowler/pull/8507)
- Azure `storage_geo_redundant_enabled` check false positives [(#8504)](https://github.com/prowler-cloud/prowler/pull/8504)
- AWS `kafka_cluster_is_public` check false positives [(#8514)](https://github.com/prowler-cloud/prowler/pull/8514)
- List all accessible repositories in GitHub [(#8522)](https://github.com/prowler-cloud/prowler/pull/8522)
- GitHub CIS 1.0 Compliance Reports [(#8519)](https://github.com/prowler-cloud/prowler/pull/8519)

---

## [v5.10.1] (Prowler v5.10.1)

### Fixed
- Remove invalid requirements from CIS 1.0 for GitHub provider [(#8472)](https://github.com/prowler-cloud/prowler/pull/8472)

---

## [v5.10.0] (Prowler v5.10.0)

### Added
- `bedrock_api_key_no_administrative_privileges` check for AWS provider [(#8321)](https://github.com/prowler-cloud/prowler/pull/8321)
- `bedrock_api_key_no_long_term_credentials` check for AWS provider [(#8396)](https://github.com/prowler-cloud/prowler/pull/8396)
- Support App Key Content in GitHub provider [(#8271)](https://github.com/prowler-cloud/prowler/pull/8271)
- CIS 4.0 for the Azure provider [(#7782)](https://github.com/prowler-cloud/prowler/pull/7782)
- `vm_desired_sku_size` check for Azure provider [(#8191)](https://github.com/prowler-cloud/prowler/pull/8191)
- `vm_scaleset_not_empty` check for Azure provider [(#8192)](https://github.com/prowler-cloud/prowler/pull/8192)
- GitHub repository and organization scoping support with `--repository/respositories` and `--organization/organizations` flags [(#8329)](https://github.com/prowler-cloud/prowler/pull/8329)
- GCP provider retry configuration [(#8412)](https://github.com/prowler-cloud/prowler/pull/8412)
- `s3_bucket_shadow_resource_vulnerability` check for AWS provider [(#8398)](https://github.com/prowler-cloud/prowler/pull/8398)
- Use `trivy` as engine for IaC provider [(#8466)](https://github.com/prowler-cloud/prowler/pull/8466)

### Changed
- Handle some AWS errors as warnings instead of errors [(#8347)](https://github.com/prowler-cloud/prowler/pull/8347)
- Revert import of `checkov` python library [(#8385)](https://github.com/prowler-cloud/prowler/pull/8385)
- Updated policy mapping in ISMS-P compliance file for improved alignment [(#8367)](https://github.com/prowler-cloud/prowler/pull/8367)

### Fixed
- False positives in SQS encryption check for ephemeral queues [(#8330)](https://github.com/prowler-cloud/prowler/pull/8330)
- Add protocol validation check in security group checks to ensure proper protocol matching [(#8374)](https://github.com/prowler-cloud/prowler/pull/8374)
- Add missing audit evidence for controls 1.1.4 and 2.5.5 for ISMS-P compliance. [(#8386)](https://github.com/prowler-cloud/prowler/pull/8386)
- Use the correct @staticmethod decorator for `set_identity` and `set_session_config` methods in AwsProvider [(#8056)](https://github.com/prowler-cloud/prowler/pull/8056)
- Use the correct default value for `role_session_name` and `session_duration` in AwsSetUpSession [(#8056)](https://github.com/prowler-cloud/prowler/pull/8056)
- Use the correct default value for `role_session_name` and `session_duration` in S3 [(#8417)](https://github.com/prowler-cloud/prowler/pull/8417)
- GitHub App authentication fails to generate output files and HTML header sections [(#8423)](https://github.com/prowler-cloud/prowler/pull/8423)
- S3 `test_connection` uses AWS S3 API `HeadBucket` instead of `GetBucketLocation` [(#8456)](https://github.com/prowler-cloud/prowler/pull/8456)
- Add more validations to Azure Storage models when some values are None to avoid serialization issues [(#8325)](https://github.com/prowler-cloud/prowler/pull/8325)
- `sns_topics_not_publicly_accessible` false positive with `aws:SourceArn` conditions [(#8326)](https://github.com/prowler-cloud/prowler/issues/8326)
- Remove typo from description req 1.2.3 - Prowler ThreatScore m365 [(#8384)](https://github.com/prowler-cloud/prowler/pull/8384)
- Way of counting FAILED/PASS reqs from `kisa_isms_p_2023_aws` table [(#8382)](https://github.com/prowler-cloud/prowler/pull/8382)
- Use default tenant domain instead of first domain in list for Azure and M365 providers [(#8402)](https://github.com/prowler-cloud/prowler/pull/8402)
- Avoid multiple module error calls in M365 provider [(#8353)](https://github.com/prowler-cloud/prowler/pull/8353)
- Avoid sending errors to Sentry in M365 provider when user authentication fails [(#8420)](https://github.com/prowler-cloud/prowler/pull/8420)
- Tweaks from Prowler ThreatScore in order to handle the correct reqs [(#8401)](https://github.com/prowler-cloud/prowler/pull/8401)
- Make `setup_assumed_session` static for the AWS provider [(#8419)](https://github.com/prowler-cloud/prowler/pull/8419)

---

## [v5.9.2] (Prowler v5.9.2)

### Fixed
- Use the correct resource name in `defender_domain_dkim_enabled` check [(#8334)](https://github.com/prowler-cloud/prowler/pull/8334)

---

## [v5.9.0] (Prowler v5.9.0)

### Added
- `storage_smb_channel_encryption_with_secure_algorithm` check for Azure provider [(#8123)](https://github.com/prowler-cloud/prowler/pull/8123)
- `storage_smb_protocol_version_is_latest` check for Azure provider [(#8128)](https://github.com/prowler-cloud/prowler/pull/8128)
- `vm_backup_enabled` check for Azure provider [(#8182)](https://github.com/prowler-cloud/prowler/pull/8182)
- `vm_linux_enforce_ssh_authentication` check for Azure provider [(#8149)](https://github.com/prowler-cloud/prowler/pull/8149)
- `vm_ensure_using_approved_images` check for Azure provider [(#8168)](https://github.com/prowler-cloud/prowler/pull/8168)
- `vm_scaleset_associated_load_balancer` check for Azure provider [(#8181)](https://github.com/prowler-cloud/prowler/pull/8181)
- `defender_attack_path_notifications_properly_configured` check for Azure provider [(#8245)](https://github.com/prowler-cloud/prowler/pull/8245)
- `entra_intune_enrollment_sign_in_frequency_every_time` check for M365 provider [(#8223)](https://github.com/prowler-cloud/prowler/pull/8223)
- Support for remote repository scanning in IaC provider [(#8193)](https://github.com/prowler-cloud/prowler/pull/8193)
- Add `test_connection` method to GitHub provider [(#8248)](https://github.com/prowler-cloud/prowler/pull/8248)

### Changed
- Refactor the Azure Defender get security contact configuration method to use the API REST endpoint instead of the SDK [(#8241)](https://github.com/prowler-cloud/prowler/pull/8241)

### Fixed
- Title & description wording for `iam_user_accesskey_unused` check for AWS provider [(#8233)](https://github.com/prowler-cloud/prowler/pull/8233)
- Add GitHub provider to lateral panel in documentation and change -h environment variable output [(#8246)](https://github.com/prowler-cloud/prowler/pull/8246)
- Show `m365_identity_type` and `m365_identity_id` in cloud reports [(#8247)](https://github.com/prowler-cloud/prowler/pull/8247)
- Ensure `is_service_role` only returns `True` for service roles [(#8274)](https://github.com/prowler-cloud/prowler/pull/8274)
- Update DynamoDB check metadata to fix broken link [(#8273)](https://github.com/prowler-cloud/prowler/pull/8273)
- Show correct count of findings in Dashboard Security Posture page [(#8270)](https://github.com/prowler-cloud/prowler/pull/8270)
- Add Check's metadata service name validator [(#8289)](https://github.com/prowler-cloud/prowler/pull/8289)
- Use subscription ID in Azure mutelist [(#8290)](https://github.com/prowler-cloud/prowler/pull/8290)
- `ServiceName` field in Network Firewall checks metadata [(#8280)](https://github.com/prowler-cloud/prowler/pull/8280)
- Update `entra_users_mfa_capable` check to use the correct resource name and ID [(#8288)](https://github.com/prowler-cloud/prowler/pull/8288)
- Handle multiple services and severities while listing checks [(#8302)](https://github.com/prowler-cloud/prowler/pull/8302)
- Handle `tenant_id` for M365 Mutelist [(#8306)](https://github.com/prowler-cloud/prowler/pull/8306)
- Fix error in Dashboard Overview page when reading CSV files [(#8257)](https://github.com/prowler-cloud/prowler/pull/8257)

---

## [v5.8.1] (Prowler 5.8.1)

### Fixed
- Detect wildcarded ARNs in sts:AssumeRole policy resources [(#8164)](https://github.com/prowler-cloud/prowler/pull/8164)
- List all streams and `firehose_stream_encrypted_at_rest` logic [(#8213)](https://github.com/prowler-cloud/prowler/pull/8213)
- Allow empty values for http_endpoint in templates [(#8184)](https://github.com/prowler-cloud/prowler/pull/8184)
- Convert all Azure Storage models to Pydantic models to avoid serialization issues [(#8222)](https://github.com/prowler-cloud/prowler/pull/8222)

---

## [v5.8.0] (Prowler v5.8.0)

### Added

- `storage_geo_redundant_enabled` check for Azure provider [(#7980)](https://github.com/prowler-cloud/prowler/pull/7980)
- `storage_cross_tenant_replication_disabled` check for Azure provider [(#7977)](https://github.com/prowler-cloud/prowler/pull/7977)
- CIS 1.11 compliance framework for Kubernetes [(#7790)](https://github.com/prowler-cloud/prowler/pull/7790)
- Support `HTTPS_PROXY` and `K8S_SKIP_TLS_VERIFY` in Kubernetes [(#7720)](https://github.com/prowler-cloud/prowler/pull/7720)
- Weight for Prowler ThreatScore scoring [(#7795)](https://github.com/prowler-cloud/prowler/pull/7795)
- `entra_users_mfa_capable` check for M365 provider [(#7734)](https://github.com/prowler-cloud/prowler/pull/7734)
- `admincenter_organization_customer_lockbox_enabled` check for M365 provider [(#7732)](https://github.com/prowler-cloud/prowler/pull/7732)
- `admincenter_external_calendar_sharing_disabled` check for M365 provider [(#7733)](https://github.com/prowler-cloud/prowler/pull/7733)
- Level for Prowler ThreatScore in the accordion in Dashboard [(#7739)](https://github.com/prowler-cloud/prowler/pull/7739)
- CIS 4.0 compliance framework for GCP [(7785)](https://github.com/prowler-cloud/prowler/pull/7785)
- `repository_has_codeowners_file` check for GitHub provider [(#7752)](https://github.com/prowler-cloud/prowler/pull/7752)
- `repository_default_branch_requires_signed_commits` check for GitHub provider [(#7777)](https://github.com/prowler-cloud/prowler/pull/7777)
- `repository_inactive_not_archived` check for GitHub provider [(#7786)](https://github.com/prowler-cloud/prowler/pull/7786)
- `repository_dependency_scanning_enabled` check for GitHub provider [(#7771)](https://github.com/prowler-cloud/prowler/pull/7771)
- `repository_secret_scanning_enabled` check for GitHub provider [(#7759)](https://github.com/prowler-cloud/prowler/pull/7759)
- `repository_default_branch_requires_codeowners_review` check for GitHub provider [(#7753)](https://github.com/prowler-cloud/prowler/pull/7753)
- NIS 2 compliance framework for AWS [(#7839)](https://github.com/prowler-cloud/prowler/pull/7839)
- NIS 2 compliance framework for Azure [(#7857)](https://github.com/prowler-cloud/prowler/pull/7857)
- Search bar in Dashboard Overview page [(#7804)](https://github.com/prowler-cloud/prowler/pull/7804)
- NIS 2 compliance framework for GCP [(#7912)](https://github.com/prowler-cloud/prowler/pull/7912)
- `storage_account_key_access_disabled` check for Azure provider [(#7974)](https://github.com/prowler-cloud/prowler/pull/7974)
- `storage_ensure_file_shares_soft_delete_is_enabled` check for Azure provider [(#7966)](https://github.com/prowler-cloud/prowler/pull/7966)
- Make `validate_mutelist` method static inside `Mutelist` class [(#7811)](https://github.com/prowler-cloud/prowler/pull/7811)
- Avoid bypassing IAM check using wildcards [(#7708)](https://github.com/prowler-cloud/prowler/pull/7708)
- `storage_blob_versioning_is_enabled` new check for Azure provider [(#7927)](https://github.com/prowler-cloud/prowler/pull/7927)
- New method to authenticate in AppInsights in check `app_function_application_insights_enabled` [(#7763)](https://github.com/prowler-cloud/prowler/pull/7763)
- ISO 27001 2022 for M365 provider [(#7985)](https://github.com/prowler-cloud/prowler/pull/7985)
- `codebuild_project_uses_allowed_github_organizations` check for AWS provider [(#7595)](https://github.com/prowler-cloud/prowler/pull/7595)
- IaC provider [(#7852)](https://github.com/prowler-cloud/prowler/pull/7852)
- Azure Databricks service integration for Azure provider, including the `databricks_workspace_vnet_injection_enabled` check [(#8008)](https://github.com/prowler-cloud/prowler/pull/8008)
- `databricks_workspace_cmk_encryption_enabled` check for Azure provider [(#8017)](https://github.com/prowler-cloud/prowler/pull/8017)
- Appication auth for PowerShell in M365 provider [(#7992)](https://github.com/prowler-cloud/prowler/pull/7992)
- `storage_account_default_to_entra_authorization_enabled` check for Azure provider [(#7981)](https://github.com/prowler-cloud/prowler/pull/7981)
- Improve overview page from Prowler Dashboard [(#8118)](https://github.com/prowler-cloud/prowler/pull/8118)
- `keyvault_ensure_public_network_access_disabled` check for Azure provider [(#8072)](https://github.com/prowler-cloud/prowler/pull/8072)
- `monitor_alert_service_health_exists` check for Azure provider [(#8067)](https://github.com/prowler-cloud/prowler/pull/8067)
- Replace `Domain.Read.All` with `Directory.Read.All` in Azure and M365 docs [(#8075)](https://github.com/prowler-cloud/prowler/pull/8075)
- Refactor IaC provider to use Checkov as Python library [(#8093)](https://github.com/prowler-cloud/prowler/pull/8093)
- New check `codebuild_project_not_publicly_accessible` for AWS provider [(#8127)](https://github.com/prowler-cloud/prowler/pull/8127)

### Fixed
- Consolidate Azure Storage file service properties to the account level, improving the accuracy of the `storage_ensure_file_shares_soft_delete_is_enabled` check [(#8087)](https://github.com/prowler-cloud/prowler/pull/8087)
- Migrate Azure VM service and managed disk logic to Pydantic models for better serialization and type safety, and update all related tests to use the new models and fix UUID handling [(#https://github.com/prowler-cloud/prowler/pull/8151)](https://github.com/prowler-cloud/prowler/pull/https://github.com/prowler-cloud/prowler/pull/8151)
- `organizations_scp_check_deny_regions` check to pass when SCP policies have no statements [(#8091)](https://github.com/prowler-cloud/prowler/pull/8091)
- Fix logic in VPC and ELBv2 checks [(#8077)](https://github.com/prowler-cloud/prowler/pull/8077)
- Retrieve correctly ECS Container insights settings [(#8097)](https://github.com/prowler-cloud/prowler/pull/8097)
- Fix correct handling for different accounts-dates in prowler dashboard compliance page [(#8108)](https://github.com/prowler-cloud/prowler/pull/8108)
- Handling of `block-project-ssh-keys` in GCP check `compute_instance_block_project_wide_ssh_keys_disabled` [(#8115)](https://github.com/prowler-cloud/prowler/pull/8115)
- Handle empty name in Azure Defender and GCP checks [(#8120)](https://github.com/prowler-cloud/prowler/pull/8120)

### Changed
- Reworked `S3.test_connection` to match the AwsProvider logic [(#8088)](https://github.com/prowler-cloud/prowler/pull/8088)

### Removed
- OCSF version number references to point always to the latest [(#8064)](https://github.com/prowler-cloud/prowler/pull/8064)

---

## [v5.7.5] (Prowler v5.7.5)

### Fixed
- Use unified timestamp for all requirements [(#8059)](https://github.com/prowler-cloud/prowler/pull/8059)
- Add EKS to service without subservices [(#7959)](https://github.com/prowler-cloud/prowler/pull/7959)
- `apiserver_strong_ciphers_only` check for K8S provider [(#7952)](https://github.com/prowler-cloud/prowler/pull/7952)
- Handle `0` at the start and end of account uids in Prowler Dashboard [(#7955)](https://github.com/prowler-cloud/prowler/pull/7955)
- Typo in PCI 4.0 for K8S provider [(#7971)](https://github.com/prowler-cloud/prowler/pull/7971)
- AWS root credentials checks always verify if root credentials are enabled [(#7967)](https://github.com/prowler-cloud/prowler/pull/7967)
- Github provider to `usage` section of `prowler -h`: [(#7906)](https://github.com/prowler-cloud/prowler/pull/7906)
- `network_flow_log_more_than_90_days` check to pass when retention policy is 0 days [(#7975)](https://github.com/prowler-cloud/prowler/pull/7975)
- Update SDK Azure call for ftps_state in the App Service [(#7923)](https://github.com/prowler-cloud/prowler/pull/7923)
- Validate ResourceType in CheckMetadata [(#8035)](https://github.com/prowler-cloud/prowler/pull/8035)
- Missing ResourceType values in check's metadata [(#8028)](https://github.com/prowler-cloud/prowler/pull/8028)
- Avoid user requests in setup_identity app context and user auth log enhancement [(#8043)](https://github.com/prowler-cloud/prowler/pull/8043)

---

## [v5.7.3] (Prowler v5.7.3)

### Fixed
- Automatically encrypt password in Microsoft365 provider [(#7784)](https://github.com/prowler-cloud/prowler/pull/7784)
- Remove last encrypted password appearances [(#7825)](https://github.com/prowler-cloud/prowler/pull/7825)

---

## [v5.7.2] (Prowler v5.7.2)

### Fixed
- `m365_powershell test_credentials` to use sanitized credentials [(#7761)](https://github.com/prowler-cloud/prowler/pull/7761)
- `admincenter_users_admins_reduced_license_footprint` check logic to pass when admin user has no license [(#7779)](https://github.com/prowler-cloud/prowler/pull/7779)
- `m365_powershell` to close the PowerShell sessions in msgraph services [(#7816)](https://github.com/prowler-cloud/prowler/pull/7816)
- `defender_ensure_notify_alerts_severity_is_high`check to accept high or lower severity [(#7862)](https://github.com/prowler-cloud/prowler/pull/7862)
- Replace `Directory.Read.All` permission with `Domain.Read.All` which is more restrictive [(#7888)](https://github.com/prowler-cloud/prowler/pull/7888)
- Split calls to list Azure Functions attributes [(#7778)](https://github.com/prowler-cloud/prowler/pull/7778)

---

## [v5.7.0] (Prowler v5.7.0)

### Added
- Update the compliance list supported for each provider from docs [(#7694)](https://github.com/prowler-cloud/prowler/pull/7694)
- Allow setting cluster name in in-cluster mode in Kubernetes [(#7695)](https://github.com/prowler-cloud/prowler/pull/7695)
- Prowler ThreatScore for M365 provider [(#7692)](https://github.com/prowler-cloud/prowler/pull/7692)
- GitHub provider [(#5787)](https://github.com/prowler-cloud/prowler/pull/5787)
- `repository_default_branch_requires_multiple_approvals` check for GitHub provider [(#6160)](https://github.com/prowler-cloud/prowler/pull/6160)
- `repository_default_branch_protection_enabled` check for GitHub provider [(#6161)](https://github.com/prowler-cloud/prowler/pull/6161)
- `repository_default_branch_requires_linear_history` check for GitHub provider [(#6162)](https://github.com/prowler-cloud/prowler/pull/6162)
- `repository_default_branch_disallows_force_push` check for GitHub provider [(#6197)](https://github.com/prowler-cloud/prowler/pull/6197)
- `repository_default_branch_deletion_disabled` check for GitHub provider [(#6200)](https://github.com/prowler-cloud/prowler/pull/6200)
- `repository_default_branch_status_checks_required` check for GitHub provider [(#6204)](https://github.com/prowler-cloud/prowler/pull/6204)
- `repository_default_branch_protection_applies_to_admins` check for GitHub provider [(#6205)](https://github.com/prowler-cloud/prowler/pull/6205)
- `repository_branch_delete_on_merge_enabled` check for GitHub provider [(#6209)](https://github.com/prowler-cloud/prowler/pull/6209)
- `repository_default_branch_requires_conversation_resolution` check for GitHub provider [(#6208)](https://github.com/prowler-cloud/prowler/pull/6208)
- `organization_members_mfa_required` check for GitHub provider [(#6304)](https://github.com/prowler-cloud/prowler/pull/6304)
- GitHub provider documentation and CIS v1.0.0 compliance [(#6116)](https://github.com/prowler-cloud/prowler/pull/6116)
- CIS 5.0 compliance framework for AWS [(7766)](https://github.com/prowler-cloud/prowler/pull/7766)

### Fixed
- Update CIS 4.0 for M365 provider [(#7699)](https://github.com/prowler-cloud/prowler/pull/7699)
- Update and upgrade CIS for all the providers [(#7738)](https://github.com/prowler-cloud/prowler/pull/7738)
- Cover policies with conditions with SNS endpoint in `sns_topics_not_publicly_accessible` [(#7750)](https://github.com/prowler-cloud/prowler/pull/7750)
- Change severity logic for `ec2_securitygroup_allow_ingress_from_internet_to_all_ports` check [(#7764)](https://github.com/prowler-cloud/prowler/pull/7764)

---

## [v5.6.0] (Prowler v5.6.0)

### Added
- SOC2 compliance framework to Azure [(#7489)](https://github.com/prowler-cloud/prowler/pull/7489)
- Check for unused Service Accounts in GCP [(#7419)](https://github.com/prowler-cloud/prowler/pull/7419)
- Powershell to Microsoft365 [(#7331)](https://github.com/prowler-cloud/prowler/pull/7331)
- Service Defender to Microsoft365 with one check for Common Attachments filter enabled in Malware Policies [(#7425)](https://github.com/prowler-cloud/prowler/pull/7425)
- Check for Outbound Antispam Policy well configured in service Defender for M365 [(#7480)](https://github.com/prowler-cloud/prowler/pull/7480)
- Check for Antiphishing Policy well configured in service Defender in M365 [(#7453)](https://github.com/prowler-cloud/prowler/pull/7453)
- Check for Notifications for Internal users enabled in Malware Policies from service Defender in M365 [(#7435)](https://github.com/prowler-cloud/prowler/pull/7435)
- Support CLOUDSDK_AUTH_ACCESS_TOKEN in GCP [(#7495)](https://github.com/prowler-cloud/prowler/pull/7495)
- Service Exchange to Microsoft365 with one check for Organizations Mailbox Auditing enabled [(#7408)](https://github.com/prowler-cloud/prowler/pull/7408)
- Check for Bypass Disable in every Mailbox for service Defender in M365 [(#7418)](https://github.com/prowler-cloud/prowler/pull/7418)
- New check `teams_external_domains_restricted` [(#7557)](https://github.com/prowler-cloud/prowler/pull/7557)
- New check `teams_email_sending_to_channel_disabled` [(#7533)](https://github.com/prowler-cloud/prowler/pull/7533)
- New check for External Mails Tagged for service Exchange in M365 [(#7580)](https://github.com/prowler-cloud/prowler/pull/7580)
- New check for WhiteList not used in Transport Rules for service Defender in M365 [(#7569)](https://github.com/prowler-cloud/prowler/pull/7569)
- Check for Inbound Antispam Policy with no allowed domains from service Defender in M365 [(#7500)](https://github.com/prowler-cloud/prowler/pull/7500)
- New check `teams_meeting_anonymous_user_join_disabled` [(#7565)](https://github.com/prowler-cloud/prowler/pull/7565)
- New check `teams_unmanaged_communication_disabled` [(#7561)](https://github.com/prowler-cloud/prowler/pull/7561)
- New check `teams_external_users_cannot_start_conversations` [(#7562)](https://github.com/prowler-cloud/prowler/pull/7562)
- New check for AllowList not used in the Connection Filter Policy from service Defender in M365 [(#7492)](https://github.com/prowler-cloud/prowler/pull/7492)
- New check for SafeList not enabled in the Connection Filter Policy from service Defender in M365 [(#7492)](https://github.com/prowler-cloud/prowler/pull/7492)
- New check for DKIM enabled for service Defender in M365 [(#7485)](https://github.com/prowler-cloud/prowler/pull/7485)
- New check `teams_meeting_anonymous_user_start_disabled` [(#7567)](https://github.com/prowler-cloud/prowler/pull/7567)
- New check `teams_meeting_external_lobby_bypass_disabled` [(#7568)](https://github.com/prowler-cloud/prowler/pull/7568)
- New check `teams_meeting_dial_in_lobby_bypass_disabled` [(#7571)](https://github.com/prowler-cloud/prowler/pull/7571)
- New check `teams_meeting_external_control_disabled` [(#7604)](https://github.com/prowler-cloud/prowler/pull/7604)
- New check `teams_meeting_external_chat_disabled` [(#7605)](https://github.com/prowler-cloud/prowler/pull/7605)
- New check `teams_meeting_recording_disabled` [(#7607)](https://github.com/prowler-cloud/prowler/pull/7607)
- New check `teams_meeting_presenters_restricted` [(#7613)](https://github.com/prowler-cloud/prowler/pull/7613)
- New check `teams_security_reporting_enabled` [(#7614)](https://github.com/prowler-cloud/prowler/pull/7614)
- New check `defender_chat_report_policy_configured` [(#7614)](https://github.com/prowler-cloud/prowler/pull/7614)
- New check `teams_meeting_chat_anonymous_users_disabled` [(#7579)](https://github.com/prowler-cloud/prowler/pull/7579)
- Prowler Threat Score Compliance Framework [(#7603)](https://github.com/prowler-cloud/prowler/pull/7603)
- Documentation for M365 provider [(#7622)](https://github.com/prowler-cloud/prowler/pull/7622)
- Support for m365 provider in Prowler Dashboard [(#7633)](https://github.com/prowler-cloud/prowler/pull/7633)
- New check for Modern Authentication enabled for Exchange Online in M365 [(#7636)](https://github.com/prowler-cloud/prowler/pull/7636)
- New check `sharepoint_onedrive_sync_restricted_unmanaged_devices` [(#7589)](https://github.com/prowler-cloud/prowler/pull/7589)
- New check for Additional Storage restricted for Exchange in M365 [(#7638)](https://github.com/prowler-cloud/prowler/pull/7638)
- New check for Roles Assignment Policy with no AddIns for Exchange in M365 [(#7644)](https://github.com/prowler-cloud/prowler/pull/7644)
- New check for Auditing Mailbox on E3 users is enabled for Exchange in M365 [(#7642)](https://github.com/prowler-cloud/prowler/pull/7642)
- New check for SMTP Auth disabled for Exchange in M365 [(#7640)](https://github.com/prowler-cloud/prowler/pull/7640)
- New check for MailTips full enabled for Exchange in M365 [(#7637)](https://github.com/prowler-cloud/prowler/pull/7637)
- New check for Comprehensive Attachments Filter Applied for Defender in M365 [(#7661)](https://github.com/prowler-cloud/prowler/pull/7661)
- Modified check `exchange_mailbox_properties_auditing_enabled` to make it configurable [(#7662)](https://github.com/prowler-cloud/prowler/pull/7662)
- snapshots to m365 documentation [(#7673)](https://github.com/prowler-cloud/prowler/pull/7673)
- support for static credentials for sending findings to Amazon S3 and AWS Security Hub [(#7322)](https://github.com/prowler-cloud/prowler/pull/7322)
- Prowler ThreatScore for M365 provider [(#7692)](https://github.com/prowler-cloud/prowler/pull/7692)
- Microsoft User and User Credential auth to reports [(#7681)](https://github.com/prowler-cloud/prowler/pull/7681)

### Fixed
- Package name location in pyproject.toml while replicating for prowler-cloud [(#7531)](https://github.com/prowler-cloud/prowler/pull/7531)
- Remove cache in PyPI release action [(#7532)](https://github.com/prowler-cloud/prowler/pull/7532)
- The correct values for logger.info inside iam service [(#7526)](https://github.com/prowler-cloud/prowler/pull/7526)
- Update S3 bucket naming validation to accept dots [(#7545)](https://github.com/prowler-cloud/prowler/pull/7545)
- Handle new FlowLog model properties in Azure [(#7546)](https://github.com/prowler-cloud/prowler/pull/7546)
- Improve compliance and dashboard [(#7596)](https://github.com/prowler-cloud/prowler/pull/7596)
- Remove invalid parameter `create_file_descriptor` [(#7600)](https://github.com/prowler-cloud/prowler/pull/7600)
- Remove first empty line in HTML output [(#7606)](https://github.com/prowler-cloud/prowler/pull/7606)
- Remove empty files in Prowler [(#7627)](https://github.com/prowler-cloud/prowler/pull/7627)
- Ensure that ContentType in upload_file matches the uploaded file's format [(#7635)](https://github.com/prowler-cloud/prowler/pull/7635)
- Incorrect check inside 4.4.1 requirement for Azure CIS 2.0 [(#7656)](https://github.com/prowler-cloud/prowler/pull/7656)
- Remove muted findings on compliance page from Prowler Dashboard [(#7683)](https://github.com/prowler-cloud/prowler/pull/7683)
- Remove duplicated findings on compliance page from Prowler Dashboard [(#7686)](https://github.com/prowler-cloud/prowler/pull/7686)
- Incorrect values for Prowler Threatscore compliance LevelOfRisk inside requirements [(#7667)](https://github.com/prowler-cloud/prowler/pull/7667)

---

## [v5.5.1] (Prowler v5.5.1)

### Fixed
- Default name to contacts in Azure Defender [(#7483)](https://github.com/prowler-cloud/prowler/pull/7483)
- Handle projects without ID in GCP [(#7496)](https://github.com/prowler-cloud/prowler/pull/7496)
- Restore packages location in PyProject [(#7510)](https://github.com/prowler-cloud/prowler/pull/7510)

---<|MERGE_RESOLUTION|>--- conflicted
+++ resolved
@@ -2,19 +2,13 @@
 
 All notable changes to the **Prowler SDK** are documented in this file.
 
-<<<<<<< HEAD
 ## [v5.14.1] (Prowler v5.14.1)
 
 ### Fixed
 - Fix typo in PDF reporting [(#9322)](https://github.com/prowler-cloud/prowler/pull/9322)
-=======
-## [v5.14.1] (Prowler UNRELEASED)
-
-### Fixed
 - Fix `sharepoint_external_sharing_managed` check to handle external sharing disabled at organization level [(#9298)](https://github.com/prowler-cloud/prowler/pull/9298)
 
 ---
->>>>>>> 880345be
 
 ## [v5.14.0] (Prowler v5.14.0)
 
