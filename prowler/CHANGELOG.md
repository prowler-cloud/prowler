# Prowler SDK Changelog

All notable changes to the **Prowler SDK** are documented in this file.

<<<<<<< HEAD
---

## [v5.9.2] (Prowler v5.9.2)

### Fixed
- Add more validations to Azure Storage models when some values are None to avoid serialization issues [(#8325)](https://github.com/prowler-cloud/prowler/pull/8325)
=======
## [v5.9.2] (Prowler v5.9.2) UNRELEASED

### Fixed
- Use the correct resource name in `defender_domain_dkim_enabled` check [(#8334)](https://github.com/prowler-cloud/prowler/pull/8334)
>>>>>>> dd713351

---

## [v5.9.0] (Prowler v5.9.0)

### Added
- `storage_smb_channel_encryption_with_secure_algorithm` check for Azure provider [(#8123)](https://github.com/prowler-cloud/prowler/pull/8123)
- `storage_smb_protocol_version_is_latest` check for Azure provider [(#8128)](https://github.com/prowler-cloud/prowler/pull/8128)
- `vm_backup_enabled` check for Azure provider [(#8182)](https://github.com/prowler-cloud/prowler/pull/8182)
- `vm_linux_enforce_ssh_authentication` check for Azure provider [(#8149)](https://github.com/prowler-cloud/prowler/pull/8149)
- `vm_ensure_using_approved_images` check for Azure provider [(#8168)](https://github.com/prowler-cloud/prowler/pull/8168)
- `vm_scaleset_associated_load_balancer` check for Azure provider [(#8181)](https://github.com/prowler-cloud/prowler/pull/8181)
- `defender_attack_path_notifications_properly_configured` check for Azure provider [(#8245)](https://github.com/prowler-cloud/prowler/pull/8245)
- `entra_intune_enrollment_sign_in_frequency_every_time` check for M365 provider [(#8223)](https://github.com/prowler-cloud/prowler/pull/8223)
- Support for remote repository scanning in IaC provider [(#8193)](https://github.com/prowler-cloud/prowler/pull/8193)
- Add `test_connection` method to GitHub provider [(#8248)](https://github.com/prowler-cloud/prowler/pull/8248)

### Changed
- Refactor the Azure Defender get security contact configuration method to use the API REST endpoint instead of the SDK [(#8241)](https://github.com/prowler-cloud/prowler/pull/8241)

### Fixed
- Title & description wording for `iam_user_accesskey_unused` check for AWS provider [(#8233)](https://github.com/prowler-cloud/prowler/pull/8233)
- Add GitHub provider to lateral panel in documentation and change -h environment variable output [(#8246)](https://github.com/prowler-cloud/prowler/pull/8246)
- Show `m365_identity_type` and `m365_identity_id` in cloud reports [(#8247)](https://github.com/prowler-cloud/prowler/pull/8247)
- Ensure `is_service_role` only returns `True` for service roles [(#8274)](https://github.com/prowler-cloud/prowler/pull/8274)
- Update DynamoDB check metadata to fix broken link [(#8273)](https://github.com/prowler-cloud/prowler/pull/8273)
- Show correct count of findings in Dashboard Security Posture page [(#8270)](https://github.com/prowler-cloud/prowler/pull/8270)
- Add Check's metadata service name validator [(#8289)](https://github.com/prowler-cloud/prowler/pull/8289)
- Use subscription ID in Azure mutelist [(#8290)](https://github.com/prowler-cloud/prowler/pull/8290)
- `ServiceName` field in Network Firewall checks metadata [(#8280)](https://github.com/prowler-cloud/prowler/pull/8280)
- Update `entra_users_mfa_capable` check to use the correct resource name and ID [(#8288)](https://github.com/prowler-cloud/prowler/pull/8288)
- Handle multiple services and severities while listing checks [(#8302)](https://github.com/prowler-cloud/prowler/pull/8302)
- Handle `tenant_id` for M365 Mutelist [(#8306)](https://github.com/prowler-cloud/prowler/pull/8306)

---

## [v5.8.2] (Prowler 5.8.2)

### Fixed
- Fix error in Dashboard Overview page when reading CSV files [(#8257)](https://github.com/prowler-cloud/prowler/pull/8257)

---

## [v5.8.1] (Prowler 5.8.1)

### Fixed
- Detect wildcarded ARNs in sts:AssumeRole policy resources [(#8164)](https://github.com/prowler-cloud/prowler/pull/8164)
- List all streams and `firehose_stream_encrypted_at_rest` logic [(#8213)](https://github.com/prowler-cloud/prowler/pull/8213)
- Allow empty values for http_endpoint in templates [(#8184)](https://github.com/prowler-cloud/prowler/pull/8184)
- Convert all Azure Storage models to Pydantic models to avoid serialization issues [(#8222)](https://github.com/prowler-cloud/prowler/pull/8222)

---

## [v5.8.0] (Prowler v5.8.0)

### Added

- `storage_geo_redundant_enabled` check for Azure provider [(#7980)](https://github.com/prowler-cloud/prowler/pull/7980)
- `storage_cross_tenant_replication_disabled` check for Azure provider [(#7977)](https://github.com/prowler-cloud/prowler/pull/7977)
- CIS 1.11 compliance framework for Kubernetes [(#7790)](https://github.com/prowler-cloud/prowler/pull/7790)
- Support `HTTPS_PROXY` and `K8S_SKIP_TLS_VERIFY` in Kubernetes [(#7720)](https://github.com/prowler-cloud/prowler/pull/7720)
- Weight for Prowler ThreatScore scoring [(#7795)](https://github.com/prowler-cloud/prowler/pull/7795)
- `entra_users_mfa_capable` check for M365 provider [(#7734)](https://github.com/prowler-cloud/prowler/pull/7734)
- `admincenter_organization_customer_lockbox_enabled` check for M365 provider [(#7732)](https://github.com/prowler-cloud/prowler/pull/7732)
- `admincenter_external_calendar_sharing_disabled` check for M365 provider [(#7733)](https://github.com/prowler-cloud/prowler/pull/7733)
- Level for Prowler ThreatScore in the accordion in Dashboard [(#7739)](https://github.com/prowler-cloud/prowler/pull/7739)
- CIS 4.0 compliance framework for GCP [(7785)](https://github.com/prowler-cloud/prowler/pull/7785)
- `repository_has_codeowners_file` check for GitHub provider [(#7752)](https://github.com/prowler-cloud/prowler/pull/7752)
- `repository_default_branch_requires_signed_commits` check for GitHub provider [(#7777)](https://github.com/prowler-cloud/prowler/pull/7777)
- `repository_inactive_not_archived` check for GitHub provider [(#7786)](https://github.com/prowler-cloud/prowler/pull/7786)
- `repository_dependency_scanning_enabled` check for GitHub provider [(#7771)](https://github.com/prowler-cloud/prowler/pull/7771)
- `repository_secret_scanning_enabled` check for GitHub provider [(#7759)](https://github.com/prowler-cloud/prowler/pull/7759)
- `repository_default_branch_requires_codeowners_review` check for GitHub provider [(#7753)](https://github.com/prowler-cloud/prowler/pull/7753)
- NIS 2 compliance framework for AWS [(#7839)](https://github.com/prowler-cloud/prowler/pull/7839)
- NIS 2 compliance framework for Azure [(#7857)](https://github.com/prowler-cloud/prowler/pull/7857)
- Search bar in Dashboard Overview page [(#7804)](https://github.com/prowler-cloud/prowler/pull/7804)
- NIS 2 compliance framework for GCP [(#7912)](https://github.com/prowler-cloud/prowler/pull/7912)
- `storage_account_key_access_disabled` check for Azure provider [(#7974)](https://github.com/prowler-cloud/prowler/pull/7974)
- `storage_ensure_file_shares_soft_delete_is_enabled` check for Azure provider [(#7966)](https://github.com/prowler-cloud/prowler/pull/7966)
- Make `validate_mutelist` method static inside `Mutelist` class [(#7811)](https://github.com/prowler-cloud/prowler/pull/7811)
- Avoid bypassing IAM check using wildcards [(#7708)](https://github.com/prowler-cloud/prowler/pull/7708)
- `storage_blob_versioning_is_enabled` new check for Azure provider [(#7927)](https://github.com/prowler-cloud/prowler/pull/7927)
- New method to authenticate in AppInsights in check `app_function_application_insights_enabled` [(#7763)](https://github.com/prowler-cloud/prowler/pull/7763)
- ISO 27001 2022 for M365 provider [(#7985)](https://github.com/prowler-cloud/prowler/pull/7985)
- `codebuild_project_uses_allowed_github_organizations` check for AWS provider [(#7595)](https://github.com/prowler-cloud/prowler/pull/7595)
- IaC provider [(#7852)](https://github.com/prowler-cloud/prowler/pull/7852)
- Azure Databricks service integration for Azure provider, including the `databricks_workspace_vnet_injection_enabled` check [(#8008)](https://github.com/prowler-cloud/prowler/pull/8008)
- `databricks_workspace_cmk_encryption_enabled` check for Azure provider [(#8017)](https://github.com/prowler-cloud/prowler/pull/8017)
- Appication auth for PowerShell in M365 provider [(#7992)](https://github.com/prowler-cloud/prowler/pull/7992)
- `storage_account_default_to_entra_authorization_enabled` check for Azure provider [(#7981)](https://github.com/prowler-cloud/prowler/pull/7981)
- Improve overview page from Prowler Dashboard [(#8118)](https://github.com/prowler-cloud/prowler/pull/8118)
- `keyvault_ensure_public_network_access_disabled` check for Azure provider [(#8072)](https://github.com/prowler-cloud/prowler/pull/8072)
- `monitor_alert_service_health_exists` check for Azure provider [(#8067)](https://github.com/prowler-cloud/prowler/pull/8067)
- Replace `Domain.Read.All` with `Directory.Read.All` in Azure and M365 docs [(#8075)](https://github.com/prowler-cloud/prowler/pull/8075)
- Refactor IaC provider to use Checkov as Python library [(#8093)](https://github.com/prowler-cloud/prowler/pull/8093)
- New check `codebuild_project_not_publicly_accessible` for AWS provider [(#8127)](https://github.com/prowler-cloud/prowler/pull/8127)

### Fixed
- Consolidate Azure Storage file service properties to the account level, improving the accuracy of the `storage_ensure_file_shares_soft_delete_is_enabled` check [(#8087)](https://github.com/prowler-cloud/prowler/pull/8087)
- Migrate Azure VM service and managed disk logic to Pydantic models for better serialization and type safety, and update all related tests to use the new models and fix UUID handling [(#https://github.com/prowler-cloud/prowler/pull/8151)](https://github.com/prowler-cloud/prowler/pull/https://github.com/prowler-cloud/prowler/pull/8151)
- `organizations_scp_check_deny_regions` check to pass when SCP policies have no statements [(#8091)](https://github.com/prowler-cloud/prowler/pull/8091)
- Fix logic in VPC and ELBv2 checks [(#8077)](https://github.com/prowler-cloud/prowler/pull/8077)
- Retrieve correctly ECS Container insights settings [(#8097)](https://github.com/prowler-cloud/prowler/pull/8097)
- Fix correct handling for different accounts-dates in prowler dashboard compliance page [(#8108)](https://github.com/prowler-cloud/prowler/pull/8108)
- Handling of `block-project-ssh-keys` in GCP check `compute_instance_block_project_wide_ssh_keys_disabled` [(#8115)](https://github.com/prowler-cloud/prowler/pull/8115)
- Handle empty name in Azure Defender and GCP checks [(#8120)](https://github.com/prowler-cloud/prowler/pull/8120)

### Changed
- Reworked `S3.test_connection` to match the AwsProvider logic [(#8088)](https://github.com/prowler-cloud/prowler/pull/8088)

### Removed
- OCSF version number references to point always to the latest [(#8064)](https://github.com/prowler-cloud/prowler/pull/8064)

---

## [v5.7.5] (Prowler 5.7.5)

### Fixed
- Use unified timestamp for all requirements [(#8059)](https://github.com/prowler-cloud/prowler/pull/8059)
- Add EKS to service without subservices [(#7959)](https://github.com/prowler-cloud/prowler/pull/7959)
- `apiserver_strong_ciphers_only` check for K8S provider [(#7952)](https://github.com/prowler-cloud/prowler/pull/7952)
- Handle `0` at the start and end of account uids in Prowler Dashboard [(#7955)](https://github.com/prowler-cloud/prowler/pull/7955)
- Typo in PCI 4.0 for K8S provider [(#7971)](https://github.com/prowler-cloud/prowler/pull/7971)
- AWS root credentials checks always verify if root credentials are enabled [(#7967)](https://github.com/prowler-cloud/prowler/pull/7967)
- Github provider to `usage` section of `prowler -h`: [(#7906)](https://github.com/prowler-cloud/prowler/pull/7906)
- `network_flow_log_more_than_90_days` check to pass when retention policy is 0 days [(#7975)](https://github.com/prowler-cloud/prowler/pull/7975)
- Update SDK Azure call for ftps_state in the App Service [(#7923)](https://github.com/prowler-cloud/prowler/pull/7923)
- Validate ResourceType in CheckMetadata [(#8035)](https://github.com/prowler-cloud/prowler/pull/8035)
- Missing ResourceType values in check's metadata [(#8028)](https://github.com/prowler-cloud/prowler/pull/8028)
- Avoid user requests in setup_identity app context and user auth log enhancement [(#8043)](https://github.com/prowler-cloud/prowler/pull/8043)

---

## [v5.7.3] (Prowler v5.7.3)

### Fixed
- Automatically encrypt password in Microsoft365 provider [(#7784)](https://github.com/prowler-cloud/prowler/pull/7784)
- Remove last encrypted password appearances [(#7825)](https://github.com/prowler-cloud/prowler/pull/7825)

---

## [v5.7.2] (Prowler v5.7.2)

### Fixed
- `m365_powershell test_credentials` to use sanitized credentials [(#7761)](https://github.com/prowler-cloud/prowler/pull/7761)
- `admincenter_users_admins_reduced_license_footprint` check logic to pass when admin user has no license [(#7779)](https://github.com/prowler-cloud/prowler/pull/7779)
- `m365_powershell` to close the PowerShell sessions in msgraph services [(#7816)](https://github.com/prowler-cloud/prowler/pull/7816)
- `defender_ensure_notify_alerts_severity_is_high`check to accept high or lower severity [(#7862)](https://github.com/prowler-cloud/prowler/pull/7862)
- Replace `Directory.Read.All` permission with `Domain.Read.All` which is more restrictive [(#7888)](https://github.com/prowler-cloud/prowler/pull/7888)
- Split calls to list Azure Functions attributes [(#7778)](https://github.com/prowler-cloud/prowler/pull/7778)

---

## [v5.7.0] (Prowler v5.7.0)

### Added
- Update the compliance list supported for each provider from docs [(#7694)](https://github.com/prowler-cloud/prowler/pull/7694)
- Allow setting cluster name in in-cluster mode in Kubernetes [(#7695)](https://github.com/prowler-cloud/prowler/pull/7695)
- Prowler ThreatScore for M365 provider [(#7692)](https://github.com/prowler-cloud/prowler/pull/7692)
- GitHub provider [(#5787)](https://github.com/prowler-cloud/prowler/pull/5787)
- `repository_default_branch_requires_multiple_approvals` check for GitHub provider [(#6160)](https://github.com/prowler-cloud/prowler/pull/6160)
- `repository_default_branch_protection_enabled` check for GitHub provider [(#6161)](https://github.com/prowler-cloud/prowler/pull/6161)
- `repository_default_branch_requires_linear_history` check for GitHub provider [(#6162)](https://github.com/prowler-cloud/prowler/pull/6162)
- `repository_default_branch_disallows_force_push` check for GitHub provider [(#6197)](https://github.com/prowler-cloud/prowler/pull/6197)
- `repository_default_branch_deletion_disabled` check for GitHub provider [(#6200)](https://github.com/prowler-cloud/prowler/pull/6200)
- `repository_default_branch_status_checks_required` check for GitHub provider [(#6204)](https://github.com/prowler-cloud/prowler/pull/6204)
- `repository_default_branch_protection_applies_to_admins` check for GitHub provider [(#6205)](https://github.com/prowler-cloud/prowler/pull/6205)
- `repository_branch_delete_on_merge_enabled` check for GitHub provider [(#6209)](https://github.com/prowler-cloud/prowler/pull/6209)
- `repository_default_branch_requires_conversation_resolution` check for GitHub provider [(#6208)](https://github.com/prowler-cloud/prowler/pull/6208)
- `organization_members_mfa_required` check for GitHub provider [(#6304)](https://github.com/prowler-cloud/prowler/pull/6304)
- GitHub provider documentation and CIS v1.0.0 compliance [(#6116)](https://github.com/prowler-cloud/prowler/pull/6116)
- CIS 5.0 compliance framework for AWS [(7766)](https://github.com/prowler-cloud/prowler/pull/7766)

### Fixed
- Update CIS 4.0 for M365 provider [(#7699)](https://github.com/prowler-cloud/prowler/pull/7699)
- Update and upgrade CIS for all the providers [(#7738)](https://github.com/prowler-cloud/prowler/pull/7738)
- Cover policies with conditions with SNS endpoint in `sns_topics_not_publicly_accessible` [(#7750)](https://github.com/prowler-cloud/prowler/pull/7750)
- Change severity logic for `ec2_securitygroup_allow_ingress_from_internet_to_all_ports` check [(#7764)](https://github.com/prowler-cloud/prowler/pull/7764)

---

## [v5.6.0] (Prowler v5.6.0)

### Added
- SOC2 compliance framework to Azure [(#7489)](https://github.com/prowler-cloud/prowler/pull/7489)
- Check for unused Service Accounts in GCP [(#7419)](https://github.com/prowler-cloud/prowler/pull/7419)
- Powershell to Microsoft365 [(#7331)](https://github.com/prowler-cloud/prowler/pull/7331)
- Service Defender to Microsoft365 with one check for Common Attachments filter enabled in Malware Policies [(#7425)](https://github.com/prowler-cloud/prowler/pull/7425)
- Check for Outbound Antispam Policy well configured in service Defender for M365 [(#7480)](https://github.com/prowler-cloud/prowler/pull/7480)
- Check for Antiphishing Policy well configured in service Defender in M365 [(#7453)](https://github.com/prowler-cloud/prowler/pull/7453)
- Check for Notifications for Internal users enabled in Malware Policies from service Defender in M365 [(#7435)](https://github.com/prowler-cloud/prowler/pull/7435)
- Support CLOUDSDK_AUTH_ACCESS_TOKEN in GCP [(#7495)](https://github.com/prowler-cloud/prowler/pull/7495)
- Service Exchange to Microsoft365 with one check for Organizations Mailbox Auditing enabled [(#7408)](https://github.com/prowler-cloud/prowler/pull/7408)
- Check for Bypass Disable in every Mailbox for service Defender in M365 [(#7418)](https://github.com/prowler-cloud/prowler/pull/7418)
- New check `teams_external_domains_restricted` [(#7557)](https://github.com/prowler-cloud/prowler/pull/7557)
- New check `teams_email_sending_to_channel_disabled` [(#7533)](https://github.com/prowler-cloud/prowler/pull/7533)
- New check for External Mails Tagged for service Exchange in M365 [(#7580)](https://github.com/prowler-cloud/prowler/pull/7580)
- New check for WhiteList not used in Transport Rules for service Defender in M365 [(#7569)](https://github.com/prowler-cloud/prowler/pull/7569)
- Check for Inbound Antispam Policy with no allowed domains from service Defender in M365 [(#7500)](https://github.com/prowler-cloud/prowler/pull/7500)
- New check `teams_meeting_anonymous_user_join_disabled` [(#7565)](https://github.com/prowler-cloud/prowler/pull/7565)
- New check `teams_unmanaged_communication_disabled` [(#7561)](https://github.com/prowler-cloud/prowler/pull/7561)
- New check `teams_external_users_cannot_start_conversations` [(#7562)](https://github.com/prowler-cloud/prowler/pull/7562)
- New check for AllowList not used in the Connection Filter Policy from service Defender in M365 [(#7492)](https://github.com/prowler-cloud/prowler/pull/7492)
- New check for SafeList not enabled in the Connection Filter Policy from service Defender in M365 [(#7492)](https://github.com/prowler-cloud/prowler/pull/7492)
- New check for DKIM enabled for service Defender in M365 [(#7485)](https://github.com/prowler-cloud/prowler/pull/7485)
- New check `teams_meeting_anonymous_user_start_disabled` [(#7567)](https://github.com/prowler-cloud/prowler/pull/7567)
- New check `teams_meeting_external_lobby_bypass_disabled` [(#7568)](https://github.com/prowler-cloud/prowler/pull/7568)
- New check `teams_meeting_dial_in_lobby_bypass_disabled` [(#7571)](https://github.com/prowler-cloud/prowler/pull/7571)
- New check `teams_meeting_external_control_disabled` [(#7604)](https://github.com/prowler-cloud/prowler/pull/7604)
- New check `teams_meeting_external_chat_disabled` [(#7605)](https://github.com/prowler-cloud/prowler/pull/7605)
- New check `teams_meeting_recording_disabled` [(#7607)](https://github.com/prowler-cloud/prowler/pull/7607)
- New check `teams_meeting_presenters_restricted` [(#7613)](https://github.com/prowler-cloud/prowler/pull/7613)
- New check `teams_security_reporting_enabled` [(#7614)](https://github.com/prowler-cloud/prowler/pull/7614)
- New check `defender_chat_report_policy_configured` [(#7614)](https://github.com/prowler-cloud/prowler/pull/7614)
- New check `teams_meeting_chat_anonymous_users_disabled` [(#7579)](https://github.com/prowler-cloud/prowler/pull/7579)
- Prowler Threat Score Compliance Framework [(#7603)](https://github.com/prowler-cloud/prowler/pull/7603)
- Documentation for M365 provider [(#7622)](https://github.com/prowler-cloud/prowler/pull/7622)
- Support for m365 provider in Prowler Dashboard [(#7633)](https://github.com/prowler-cloud/prowler/pull/7633)
- New check for Modern Authentication enabled for Exchange Online in M365 [(#7636)](https://github.com/prowler-cloud/prowler/pull/7636)
- New check `sharepoint_onedrive_sync_restricted_unmanaged_devices` [(#7589)](https://github.com/prowler-cloud/prowler/pull/7589)
- New check for Additional Storage restricted for Exchange in M365 [(#7638)](https://github.com/prowler-cloud/prowler/pull/7638)
- New check for Roles Assignment Policy with no AddIns for Exchange in M365 [(#7644)](https://github.com/prowler-cloud/prowler/pull/7644)
- New check for Auditing Mailbox on E3 users is enabled for Exchange in M365 [(#7642)](https://github.com/prowler-cloud/prowler/pull/7642)
- New check for SMTP Auth disabled for Exchange in M365 [(#7640)](https://github.com/prowler-cloud/prowler/pull/7640)
- New check for MailTips full enabled for Exchange in M365 [(#7637)](https://github.com/prowler-cloud/prowler/pull/7637)
- New check for Comprehensive Attachments Filter Applied for Defender in M365 [(#7661)](https://github.com/prowler-cloud/prowler/pull/7661)
- Modified check `exchange_mailbox_properties_auditing_enabled` to make it configurable [(#7662)](https://github.com/prowler-cloud/prowler/pull/7662)
- snapshots to m365 documentation [(#7673)](https://github.com/prowler-cloud/prowler/pull/7673)
- support for static credentials for sending findings to Amazon S3 and AWS Security Hub [(#7322)](https://github.com/prowler-cloud/prowler/pull/7322)
- Prowler ThreatScore for M365 provider [(#7692)](https://github.com/prowler-cloud/prowler/pull/7692)
- Microsoft User and User Credential auth to reports [(#7681)](https://github.com/prowler-cloud/prowler/pull/7681)

### Fixed
- Package name location in pyproject.toml while replicating for prowler-cloud [(#7531)](https://github.com/prowler-cloud/prowler/pull/7531)
- Remove cache in PyPI release action [(#7532)](https://github.com/prowler-cloud/prowler/pull/7532)
- The correct values for logger.info inside iam service [(#7526)](https://github.com/prowler-cloud/prowler/pull/7526)
- Update S3 bucket naming validation to accept dots [(#7545)](https://github.com/prowler-cloud/prowler/pull/7545)
- Handle new FlowLog model properties in Azure [(#7546)](https://github.com/prowler-cloud/prowler/pull/7546)
- Improve compliance and dashboard [(#7596)](https://github.com/prowler-cloud/prowler/pull/7596)
- Remove invalid parameter `create_file_descriptor` [(#7600)](https://github.com/prowler-cloud/prowler/pull/7600)
- Remove first empty line in HTML output [(#7606)](https://github.com/prowler-cloud/prowler/pull/7606)
- Remove empty files in Prowler [(#7627)](https://github.com/prowler-cloud/prowler/pull/7627)
- Ensure that ContentType in upload_file matches the uploaded file's format [(#7635)](https://github.com/prowler-cloud/prowler/pull/7635)
- Incorrect check inside 4.4.1 requirement for Azure CIS 2.0 [(#7656)](https://github.com/prowler-cloud/prowler/pull/7656)
- Remove muted findings on compliance page from Prowler Dashboard [(#7683)](https://github.com/prowler-cloud/prowler/pull/7683)
- Remove duplicated findings on compliance page from Prowler Dashboard [(#7686)](https://github.com/prowler-cloud/prowler/pull/7686)
- Incorrect values for Prowler Threatscore compliance LevelOfRisk inside requirements [(#7667)](https://github.com/prowler-cloud/prowler/pull/7667)

---

## [v5.5.1] (Prowler v5.5.1)

### Fixed
- Default name to contacts in Azure Defender [(#7483)](https://github.com/prowler-cloud/prowler/pull/7483)
- Handle projects without ID in GCP [(#7496)](https://github.com/prowler-cloud/prowler/pull/7496)
- Restore packages location in PyProject [(#7510)](https://github.com/prowler-cloud/prowler/pull/7510)

---<|MERGE_RESOLUTION|>--- conflicted
+++ resolved
@@ -1,20 +1,13 @@
 # Prowler SDK Changelog
 
 All notable changes to the **Prowler SDK** are documented in this file.
-
-<<<<<<< HEAD
 ---
 
 ## [v5.9.2] (Prowler v5.9.2)
 
 ### Fixed
 - Add more validations to Azure Storage models when some values are None to avoid serialization issues [(#8325)](https://github.com/prowler-cloud/prowler/pull/8325)
-=======
-## [v5.9.2] (Prowler v5.9.2) UNRELEASED
-
-### Fixed
 - Use the correct resource name in `defender_domain_dkim_enabled` check [(#8334)](https://github.com/prowler-cloud/prowler/pull/8334)
->>>>>>> dd713351
 
 ---
 
