# Prowler SDK Changelog

All notable changes to the **Prowler SDK** are documented in this file.

<<<<<<< HEAD
## [v5.10.0] (Prowler UNRELEASED)

### Added
- Add `bedrock_api_key_no_administrative_privileges` check for AWS provider [(#8321)](https://github.com/prowler-cloud/prowler/pull/8321)
=======
## [v5.9.2] (Prowler v5.9.2) UNRELEASED

### Fixed
- Use the correct resource name in `defender_domain_dkim_enabled` check [(#8334)](https://github.com/prowler-cloud/prowler/pull/8334)
>>>>>>> ab348d57

---

## [v5.9.0] (Prowler v5.9.0)

### Added
- `storage_smb_channel_encryption_with_secure_algorithm` check for Azure provider [(#8123)](https://github.com/prowler-cloud/prowler/pull/8123)
- `storage_smb_protocol_version_is_latest` check for Azure provider [(#8128)](https://github.com/prowler-cloud/prowler/pull/8128)
- `vm_backup_enabled` check for Azure provider [(#8182)](https://github.com/prowler-cloud/prowler/pull/8182)
- `vm_linux_enforce_ssh_authentication` check for Azure provider [(#8149)](https://github.com/prowler-cloud/prowler/pull/8149)
- `vm_ensure_using_approved_images` check for Azure provider [(#8168)](https://github.com/prowler-cloud/prowler/pull/8168)
- `vm_scaleset_associated_load_balancer` check for Azure provider [(#8181)](https://github.com/prowler-cloud/prowler/pull/8181)
- `defender_attack_path_notifications_properly_configured` check for Azure provider [(#8245)](https://github.com/prowler-cloud/prowler/pull/8245)
- `entra_intune_enrollment_sign_in_frequency_every_time` check for M365 provider [(#8223)](https://github.com/prowler-cloud/prowler/pull/8223)
- Support for remote repository scanning in IaC provider [(#8193)](https://github.com/prowler-cloud/prowler/pull/8193)
- Add `test_connection` method to GitHub provider [(#8248)](https://github.com/prowler-cloud/prowler/pull/8248)

### Changed
- Refactor the Azure Defender get security contact configuration method to use the API REST endpoint instead of the SDK [(#8241)](https://github.com/prowler-cloud/prowler/pull/8241)

### Fixed
- Title & description wording for `iam_user_accesskey_unused` check for AWS provider [(#8233)](https://github.com/prowler-cloud/prowler/pull/8233)
- Add GitHub provider to lateral panel in documentation and change -h environment variable output [(#8246)](https://github.com/prowler-cloud/prowler/pull/8246)
- Show `m365_identity_type` and `m365_identity_id` in cloud reports [(#8247)](https://github.com/prowler-cloud/prowler/pull/8247)
- Ensure `is_service_role` only returns `True` for service roles [(#8274)](https://github.com/prowler-cloud/prowler/pull/8274)
- Update DynamoDB check metadata to fix broken link [(#8273)](https://github.com/prowler-cloud/prowler/pull/8273)
- Show correct count of findings in Dashboard Security Posture page [(#8270)](https://github.com/prowler-cloud/prowler/pull/8270)
- Add Check's metadata service name validator [(#8289)](https://github.com/prowler-cloud/prowler/pull/8289)
- Use subscription ID in Azure mutelist [(#8290)](https://github.com/prowler-cloud/prowler/pull/8290)
- `ServiceName` field in Network Firewall checks metadata [(#8280)](https://github.com/prowler-cloud/prowler/pull/8280)
- Update `entra_users_mfa_capable` check to use the correct resource name and ID [(#8288)](https://github.com/prowler-cloud/prowler/pull/8288)
- Handle multiple services and severities while listing checks [(#8302)](https://github.com/prowler-cloud/prowler/pull/8302)
- Handle `tenant_id` for M365 Mutelist [(#8306)](https://github.com/prowler-cloud/prowler/pull/8306)
- Fix error in Dashboard Overview page when reading CSV files [(#8257)](https://github.com/prowler-cloud/prowler/pull/8257)

---

## [v5.8.1] (Prowler 5.8.1)

### Fixed
- Detect wildcarded ARNs in sts:AssumeRole policy resources [(#8164)](https://github.com/prowler-cloud/prowler/pull/8164)
- List all streams and `firehose_stream_encrypted_at_rest` logic [(#8213)](https://github.com/prowler-cloud/prowler/pull/8213)
- Allow empty values for http_endpoint in templates [(#8184)](https://github.com/prowler-cloud/prowler/pull/8184)
- Convert all Azure Storage models to Pydantic models to avoid serialization issues [(#8222)](https://github.com/prowler-cloud/prowler/pull/8222)

---

## [v5.8.0] (Prowler v5.8.0)

### Added

- `storage_geo_redundant_enabled` check for Azure provider [(#7980)](https://github.com/prowler-cloud/prowler/pull/7980)
- `storage_cross_tenant_replication_disabled` check for Azure provider [(#7977)](https://github.com/prowler-cloud/prowler/pull/7977)
- CIS 1.11 compliance framework for Kubernetes [(#7790)](https://github.com/prowler-cloud/prowler/pull/7790)
- Support `HTTPS_PROXY` and `K8S_SKIP_TLS_VERIFY` in Kubernetes [(#7720)](https://github.com/prowler-cloud/prowler/pull/7720)
- Weight for Prowler ThreatScore scoring [(#7795)](https://github.com/prowler-cloud/prowler/pull/7795)
- `entra_users_mfa_capable` check for M365 provider [(#7734)](https://github.com/prowler-cloud/prowler/pull/7734)
- `admincenter_organization_customer_lockbox_enabled` check for M365 provider [(#7732)](https://github.com/prowler-cloud/prowler/pull/7732)
- `admincenter_external_calendar_sharing_disabled` check for M365 provider [(#7733)](https://github.com/prowler-cloud/prowler/pull/7733)
- Level for Prowler ThreatScore in the accordion in Dashboard [(#7739)](https://github.com/prowler-cloud/prowler/pull/7739)
- CIS 4.0 compliance framework for GCP [(7785)](https://github.com/prowler-cloud/prowler/pull/7785)
- `repository_has_codeowners_file` check for GitHub provider [(#7752)](https://github.com/prowler-cloud/prowler/pull/7752)
- `repository_default_branch_requires_signed_commits` check for GitHub provider [(#7777)](https://github.com/prowler-cloud/prowler/pull/7777)
- `repository_inactive_not_archived` check for GitHub provider [(#7786)](https://github.com/prowler-cloud/prowler/pull/7786)
- `repository_dependency_scanning_enabled` check for GitHub provider [(#7771)](https://github.com/prowler-cloud/prowler/pull/7771)
- `repository_secret_scanning_enabled` check for GitHub provider [(#7759)](https://github.com/prowler-cloud/prowler/pull/7759)
- `repository_default_branch_requires_codeowners_review` check for GitHub provider [(#7753)](https://github.com/prowler-cloud/prowler/pull/7753)
- NIS 2 compliance framework for AWS [(#7839)](https://github.com/prowler-cloud/prowler/pull/7839)
- NIS 2 compliance framework for Azure [(#7857)](https://github.com/prowler-cloud/prowler/pull/7857)
- Search bar in Dashboard Overview page [(#7804)](https://github.com/prowler-cloud/prowler/pull/7804)
- NIS 2 compliance framework for GCP [(#7912)](https://github.com/prowler-cloud/prowler/pull/7912)
- `storage_account_key_access_disabled` check for Azure provider [(#7974)](https://github.com/prowler-cloud/prowler/pull/7974)
- `storage_ensure_file_shares_soft_delete_is_enabled` check for Azure provider [(#7966)](https://github.com/prowler-cloud/prowler/pull/7966)
- Make `validate_mutelist` method static inside `Mutelist` class [(#7811)](https://github.com/prowler-cloud/prowler/pull/7811)
- Avoid bypassing IAM check using wildcards [(#7708)](https://github.com/prowler-cloud/prowler/pull/7708)
- `storage_blob_versioning_is_enabled` new check for Azure provider [(#7927)](https://github.com/prowler-cloud/prowler/pull/7927)
- New method to authenticate in AppInsights in check `app_function_application_insights_enabled` [(#7763)](https://github.com/prowler-cloud/prowler/pull/7763)
- ISO 27001 2022 for M365 provider [(#7985)](https://github.com/prowler-cloud/prowler/pull/7985)
- `codebuild_project_uses_allowed_github_organizations` check for AWS provider [(#7595)](https://github.com/prowler-cloud/prowler/pull/7595)
- IaC provider [(#7852)](https://github.com/prowler-cloud/prowler/pull/7852)
- Azure Databricks service integration for Azure provider, including the `databricks_workspace_vnet_injection_enabled` check [(#8008)](https://github.com/prowler-cloud/prowler/pull/8008)
- `databricks_workspace_cmk_encryption_enabled` check for Azure provider [(#8017)](https://github.com/prowler-cloud/prowler/pull/8017)
- Appication auth for PowerShell in M365 provider [(#7992)](https://github.com/prowler-cloud/prowler/pull/7992)
- `storage_account_default_to_entra_authorization_enabled` check for Azure provider [(#7981)](https://github.com/prowler-cloud/prowler/pull/7981)
- Improve overview page from Prowler Dashboard [(#8118)](https://github.com/prowler-cloud/prowler/pull/8118)
- `keyvault_ensure_public_network_access_disabled` check for Azure provider [(#8072)](https://github.com/prowler-cloud/prowler/pull/8072)
- `monitor_alert_service_health_exists` check for Azure provider [(#8067)](https://github.com/prowler-cloud/prowler/pull/8067)
- Replace `Domain.Read.All` with `Directory.Read.All` in Azure and M365 docs [(#8075)](https://github.com/prowler-cloud/prowler/pull/8075)
- Refactor IaC provider to use Checkov as Python library [(#8093)](https://github.com/prowler-cloud/prowler/pull/8093)
- New check `codebuild_project_not_publicly_accessible` for AWS provider [(#8127)](https://github.com/prowler-cloud/prowler/pull/8127)

### Fixed
- Consolidate Azure Storage file service properties to the account level, improving the accuracy of the `storage_ensure_file_shares_soft_delete_is_enabled` check [(#8087)](https://github.com/prowler-cloud/prowler/pull/8087)
- Migrate Azure VM service and managed disk logic to Pydantic models for better serialization and type safety, and update all related tests to use the new models and fix UUID handling [(#https://github.com/prowler-cloud/prowler/pull/8151)](https://github.com/prowler-cloud/prowler/pull/https://github.com/prowler-cloud/prowler/pull/8151)
- `organizations_scp_check_deny_regions` check to pass when SCP policies have no statements [(#8091)](https://github.com/prowler-cloud/prowler/pull/8091)
- Fix logic in VPC and ELBv2 checks [(#8077)](https://github.com/prowler-cloud/prowler/pull/8077)
- Retrieve correctly ECS Container insights settings [(#8097)](https://github.com/prowler-cloud/prowler/pull/8097)
- Fix correct handling for different accounts-dates in prowler dashboard compliance page [(#8108)](https://github.com/prowler-cloud/prowler/pull/8108)
- Handling of `block-project-ssh-keys` in GCP check `compute_instance_block_project_wide_ssh_keys_disabled` [(#8115)](https://github.com/prowler-cloud/prowler/pull/8115)
- Handle empty name in Azure Defender and GCP checks [(#8120)](https://github.com/prowler-cloud/prowler/pull/8120)

### Changed
- Reworked `S3.test_connection` to match the AwsProvider logic [(#8088)](https://github.com/prowler-cloud/prowler/pull/8088)

### Removed
- OCSF version number references to point always to the latest [(#8064)](https://github.com/prowler-cloud/prowler/pull/8064)

---

## [v5.7.5] (Prowler 5.7.5)

### Fixed
- Use unified timestamp for all requirements [(#8059)](https://github.com/prowler-cloud/prowler/pull/8059)
- Add EKS to service without subservices [(#7959)](https://github.com/prowler-cloud/prowler/pull/7959)
- `apiserver_strong_ciphers_only` check for K8S provider [(#7952)](https://github.com/prowler-cloud/prowler/pull/7952)
- Handle `0` at the start and end of account uids in Prowler Dashboard [(#7955)](https://github.com/prowler-cloud/prowler/pull/7955)
- Typo in PCI 4.0 for K8S provider [(#7971)](https://github.com/prowler-cloud/prowler/pull/7971)
- AWS root credentials checks always verify if root credentials are enabled [(#7967)](https://github.com/prowler-cloud/prowler/pull/7967)
- Github provider to `usage` section of `prowler -h`: [(#7906)](https://github.com/prowler-cloud/prowler/pull/7906)
- `network_flow_log_more_than_90_days` check to pass when retention policy is 0 days [(#7975)](https://github.com/prowler-cloud/prowler/pull/7975)
- Update SDK Azure call for ftps_state in the App Service [(#7923)](https://github.com/prowler-cloud/prowler/pull/7923)
- Validate ResourceType in CheckMetadata [(#8035)](https://github.com/prowler-cloud/prowler/pull/8035)
- Missing ResourceType values in check's metadata [(#8028)](https://github.com/prowler-cloud/prowler/pull/8028)
- Avoid user requests in setup_identity app context and user auth log enhancement [(#8043)](https://github.com/prowler-cloud/prowler/pull/8043)

---

## [v5.7.3] (Prowler v5.7.3)

### Fixed
- Automatically encrypt password in Microsoft365 provider [(#7784)](https://github.com/prowler-cloud/prowler/pull/7784)
- Remove last encrypted password appearances [(#7825)](https://github.com/prowler-cloud/prowler/pull/7825)

---

## [v5.7.2] (Prowler v5.7.2)

### Fixed
- `m365_powershell test_credentials` to use sanitized credentials [(#7761)](https://github.com/prowler-cloud/prowler/pull/7761)
- `admincenter_users_admins_reduced_license_footprint` check logic to pass when admin user has no license [(#7779)](https://github.com/prowler-cloud/prowler/pull/7779)
- `m365_powershell` to close the PowerShell sessions in msgraph services [(#7816)](https://github.com/prowler-cloud/prowler/pull/7816)
- `defender_ensure_notify_alerts_severity_is_high`check to accept high or lower severity [(#7862)](https://github.com/prowler-cloud/prowler/pull/7862)
- Replace `Directory.Read.All` permission with `Domain.Read.All` which is more restrictive [(#7888)](https://github.com/prowler-cloud/prowler/pull/7888)
- Split calls to list Azure Functions attributes [(#7778)](https://github.com/prowler-cloud/prowler/pull/7778)

---

## [v5.7.0] (Prowler v5.7.0)

### Added
- Update the compliance list supported for each provider from docs [(#7694)](https://github.com/prowler-cloud/prowler/pull/7694)
- Allow setting cluster name in in-cluster mode in Kubernetes [(#7695)](https://github.com/prowler-cloud/prowler/pull/7695)
- Prowler ThreatScore for M365 provider [(#7692)](https://github.com/prowler-cloud/prowler/pull/7692)
- GitHub provider [(#5787)](https://github.com/prowler-cloud/prowler/pull/5787)
- `repository_default_branch_requires_multiple_approvals` check for GitHub provider [(#6160)](https://github.com/prowler-cloud/prowler/pull/6160)
- `repository_default_branch_protection_enabled` check for GitHub provider [(#6161)](https://github.com/prowler-cloud/prowler/pull/6161)
- `repository_default_branch_requires_linear_history` check for GitHub provider [(#6162)](https://github.com/prowler-cloud/prowler/pull/6162)
- `repository_default_branch_disallows_force_push` check for GitHub provider [(#6197)](https://github.com/prowler-cloud/prowler/pull/6197)
- `repository_default_branch_deletion_disabled` check for GitHub provider [(#6200)](https://github.com/prowler-cloud/prowler/pull/6200)
- `repository_default_branch_status_checks_required` check for GitHub provider [(#6204)](https://github.com/prowler-cloud/prowler/pull/6204)
- `repository_default_branch_protection_applies_to_admins` check for GitHub provider [(#6205)](https://github.com/prowler-cloud/prowler/pull/6205)
- `repository_branch_delete_on_merge_enabled` check for GitHub provider [(#6209)](https://github.com/prowler-cloud/prowler/pull/6209)
- `repository_default_branch_requires_conversation_resolution` check for GitHub provider [(#6208)](https://github.com/prowler-cloud/prowler/pull/6208)
- `organization_members_mfa_required` check for GitHub provider [(#6304)](https://github.com/prowler-cloud/prowler/pull/6304)
- GitHub provider documentation and CIS v1.0.0 compliance [(#6116)](https://github.com/prowler-cloud/prowler/pull/6116)
- CIS 5.0 compliance framework for AWS [(7766)](https://github.com/prowler-cloud/prowler/pull/7766)

### Fixed
- Update CIS 4.0 for M365 provider [(#7699)](https://github.com/prowler-cloud/prowler/pull/7699)
- Update and upgrade CIS for all the providers [(#7738)](https://github.com/prowler-cloud/prowler/pull/7738)
- Cover policies with conditions with SNS endpoint in `sns_topics_not_publicly_accessible` [(#7750)](https://github.com/prowler-cloud/prowler/pull/7750)
- Change severity logic for `ec2_securitygroup_allow_ingress_from_internet_to_all_ports` check [(#7764)](https://github.com/prowler-cloud/prowler/pull/7764)

---

## [v5.6.0] (Prowler v5.6.0)

### Added
- SOC2 compliance framework to Azure [(#7489)](https://github.com/prowler-cloud/prowler/pull/7489)
- Check for unused Service Accounts in GCP [(#7419)](https://github.com/prowler-cloud/prowler/pull/7419)
- Powershell to Microsoft365 [(#7331)](https://github.com/prowler-cloud/prowler/pull/7331)
- Service Defender to Microsoft365 with one check for Common Attachments filter enabled in Malware Policies [(#7425)](https://github.com/prowler-cloud/prowler/pull/7425)
- Check for Outbound Antispam Policy well configured in service Defender for M365 [(#7480)](https://github.com/prowler-cloud/prowler/pull/7480)
- Check for Antiphishing Policy well configured in service Defender in M365 [(#7453)](https://github.com/prowler-cloud/prowler/pull/7453)
- Check for Notifications for Internal users enabled in Malware Policies from service Defender in M365 [(#7435)](https://github.com/prowler-cloud/prowler/pull/7435)
- Support CLOUDSDK_AUTH_ACCESS_TOKEN in GCP [(#7495)](https://github.com/prowler-cloud/prowler/pull/7495)
- Service Exchange to Microsoft365 with one check for Organizations Mailbox Auditing enabled [(#7408)](https://github.com/prowler-cloud/prowler/pull/7408)
- Check for Bypass Disable in every Mailbox for service Defender in M365 [(#7418)](https://github.com/prowler-cloud/prowler/pull/7418)
- New check `teams_external_domains_restricted` [(#7557)](https://github.com/prowler-cloud/prowler/pull/7557)
- New check `teams_email_sending_to_channel_disabled` [(#7533)](https://github.com/prowler-cloud/prowler/pull/7533)
- New check for External Mails Tagged for service Exchange in M365 [(#7580)](https://github.com/prowler-cloud/prowler/pull/7580)
- New check for WhiteList not used in Transport Rules for service Defender in M365 [(#7569)](https://github.com/prowler-cloud/prowler/pull/7569)
- Check for Inbound Antispam Policy with no allowed domains from service Defender in M365 [(#7500)](https://github.com/prowler-cloud/prowler/pull/7500)
- New check `teams_meeting_anonymous_user_join_disabled` [(#7565)](https://github.com/prowler-cloud/prowler/pull/7565)
- New check `teams_unmanaged_communication_disabled` [(#7561)](https://github.com/prowler-cloud/prowler/pull/7561)
- New check `teams_external_users_cannot_start_conversations` [(#7562)](https://github.com/prowler-cloud/prowler/pull/7562)
- New check for AllowList not used in the Connection Filter Policy from service Defender in M365 [(#7492)](https://github.com/prowler-cloud/prowler/pull/7492)
- New check for SafeList not enabled in the Connection Filter Policy from service Defender in M365 [(#7492)](https://github.com/prowler-cloud/prowler/pull/7492)
- New check for DKIM enabled for service Defender in M365 [(#7485)](https://github.com/prowler-cloud/prowler/pull/7485)
- New check `teams_meeting_anonymous_user_start_disabled` [(#7567)](https://github.com/prowler-cloud/prowler/pull/7567)
- New check `teams_meeting_external_lobby_bypass_disabled` [(#7568)](https://github.com/prowler-cloud/prowler/pull/7568)
- New check `teams_meeting_dial_in_lobby_bypass_disabled` [(#7571)](https://github.com/prowler-cloud/prowler/pull/7571)
- New check `teams_meeting_external_control_disabled` [(#7604)](https://github.com/prowler-cloud/prowler/pull/7604)
- New check `teams_meeting_external_chat_disabled` [(#7605)](https://github.com/prowler-cloud/prowler/pull/7605)
- New check `teams_meeting_recording_disabled` [(#7607)](https://github.com/prowler-cloud/prowler/pull/7607)
- New check `teams_meeting_presenters_restricted` [(#7613)](https://github.com/prowler-cloud/prowler/pull/7613)
- New check `teams_security_reporting_enabled` [(#7614)](https://github.com/prowler-cloud/prowler/pull/7614)
- New check `defender_chat_report_policy_configured` [(#7614)](https://github.com/prowler-cloud/prowler/pull/7614)
- New check `teams_meeting_chat_anonymous_users_disabled` [(#7579)](https://github.com/prowler-cloud/prowler/pull/7579)
- Prowler Threat Score Compliance Framework [(#7603)](https://github.com/prowler-cloud/prowler/pull/7603)
- Documentation for M365 provider [(#7622)](https://github.com/prowler-cloud/prowler/pull/7622)
- Support for m365 provider in Prowler Dashboard [(#7633)](https://github.com/prowler-cloud/prowler/pull/7633)
- New check for Modern Authentication enabled for Exchange Online in M365 [(#7636)](https://github.com/prowler-cloud/prowler/pull/7636)
- New check `sharepoint_onedrive_sync_restricted_unmanaged_devices` [(#7589)](https://github.com/prowler-cloud/prowler/pull/7589)
- New check for Additional Storage restricted for Exchange in M365 [(#7638)](https://github.com/prowler-cloud/prowler/pull/7638)
- New check for Roles Assignment Policy with no AddIns for Exchange in M365 [(#7644)](https://github.com/prowler-cloud/prowler/pull/7644)
- New check for Auditing Mailbox on E3 users is enabled for Exchange in M365 [(#7642)](https://github.com/prowler-cloud/prowler/pull/7642)
- New check for SMTP Auth disabled for Exchange in M365 [(#7640)](https://github.com/prowler-cloud/prowler/pull/7640)
- New check for MailTips full enabled for Exchange in M365 [(#7637)](https://github.com/prowler-cloud/prowler/pull/7637)
- New check for Comprehensive Attachments Filter Applied for Defender in M365 [(#7661)](https://github.com/prowler-cloud/prowler/pull/7661)
- Modified check `exchange_mailbox_properties_auditing_enabled` to make it configurable [(#7662)](https://github.com/prowler-cloud/prowler/pull/7662)
- snapshots to m365 documentation [(#7673)](https://github.com/prowler-cloud/prowler/pull/7673)
- support for static credentials for sending findings to Amazon S3 and AWS Security Hub [(#7322)](https://github.com/prowler-cloud/prowler/pull/7322)
- Prowler ThreatScore for M365 provider [(#7692)](https://github.com/prowler-cloud/prowler/pull/7692)
- Microsoft User and User Credential auth to reports [(#7681)](https://github.com/prowler-cloud/prowler/pull/7681)

### Fixed
- Package name location in pyproject.toml while replicating for prowler-cloud [(#7531)](https://github.com/prowler-cloud/prowler/pull/7531)
- Remove cache in PyPI release action [(#7532)](https://github.com/prowler-cloud/prowler/pull/7532)
- The correct values for logger.info inside iam service [(#7526)](https://github.com/prowler-cloud/prowler/pull/7526)
- Update S3 bucket naming validation to accept dots [(#7545)](https://github.com/prowler-cloud/prowler/pull/7545)
- Handle new FlowLog model properties in Azure [(#7546)](https://github.com/prowler-cloud/prowler/pull/7546)
- Improve compliance and dashboard [(#7596)](https://github.com/prowler-cloud/prowler/pull/7596)
- Remove invalid parameter `create_file_descriptor` [(#7600)](https://github.com/prowler-cloud/prowler/pull/7600)
- Remove first empty line in HTML output [(#7606)](https://github.com/prowler-cloud/prowler/pull/7606)
- Remove empty files in Prowler [(#7627)](https://github.com/prowler-cloud/prowler/pull/7627)
- Ensure that ContentType in upload_file matches the uploaded file's format [(#7635)](https://github.com/prowler-cloud/prowler/pull/7635)
- Incorrect check inside 4.4.1 requirement for Azure CIS 2.0 [(#7656)](https://github.com/prowler-cloud/prowler/pull/7656)
- Remove muted findings on compliance page from Prowler Dashboard [(#7683)](https://github.com/prowler-cloud/prowler/pull/7683)
- Remove duplicated findings on compliance page from Prowler Dashboard [(#7686)](https://github.com/prowler-cloud/prowler/pull/7686)
- Incorrect values for Prowler Threatscore compliance LevelOfRisk inside requirements [(#7667)](https://github.com/prowler-cloud/prowler/pull/7667)

---

## [v5.5.1] (Prowler v5.5.1)

### Fixed
- Default name to contacts in Azure Defender [(#7483)](https://github.com/prowler-cloud/prowler/pull/7483)
- Handle projects without ID in GCP [(#7496)](https://github.com/prowler-cloud/prowler/pull/7496)
- Restore packages location in PyProject [(#7510)](https://github.com/prowler-cloud/prowler/pull/7510)

---<|MERGE_RESOLUTION|>--- conflicted
+++ resolved
@@ -2,17 +2,17 @@
 
 All notable changes to the **Prowler SDK** are documented in this file.
 
-<<<<<<< HEAD
 ## [v5.10.0] (Prowler UNRELEASED)
 
 ### Added
 - Add `bedrock_api_key_no_administrative_privileges` check for AWS provider [(#8321)](https://github.com/prowler-cloud/prowler/pull/8321)
-=======
+
+---
+
 ## [v5.9.2] (Prowler v5.9.2) UNRELEASED
 
 ### Fixed
 - Use the correct resource name in `defender_domain_dkim_enabled` check [(#8334)](https://github.com/prowler-cloud/prowler/pull/8334)
->>>>>>> ab348d57
 
 ---
 
