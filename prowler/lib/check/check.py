--- conflicted
+++ resolved
@@ -13,13 +13,13 @@
 from colorama import Fore, Style
 
 import prowler
-from prowler.lib.persistence import mklist
 from prowler.config.config import orange_color
 from prowler.lib.check.custom_checks_metadata import update_check_metadata
 from prowler.lib.check.models import Check
 from prowler.lib.check.utils import recover_checks_from_provider
 from prowler.lib.logger import logger
 from prowler.lib.outputs.outputs import report
+from prowler.lib.persistence import mklist
 from prowler.lib.utils.utils import open_file, parse_json_file, print_boxes
 from prowler.providers.common.models import Audit_Metadata
 
@@ -320,68 +320,6 @@
     return checks_to_execute
 
 
-<<<<<<< HEAD
-def recover_checks_from_provider(
-    provider: str, service: str = None, include_fixers: bool = False
-) -> list[tuple]:
-    """
-    Recover all checks from the selected provider and service
-
-    Returns a list of tuples with the following format (check_name, check_path)
-    """
-    try:
-        checks = mklist()
-        modules = list_modules(provider, service)
-        for module_name in modules:
-            # Format: "prowler.providers.{provider}.services.{service}.{check_name}.{check_name}"
-            check_module_name = module_name.name
-            # We need to exclude common shared libraries in services
-            if (
-                check_module_name.count(".") == 6
-                and "lib" not in check_module_name
-                and (not check_module_name.endswith("_fixer") or include_fixers)
-            ):
-                check_path = module_name.module_finder.path
-                # Check name is the last part of the check_module_name
-                check_name = check_module_name.split(".")[-1]
-                check_info = (check_name, check_path)
-                checks.append(check_info)
-    except ModuleNotFoundError:
-        logger.critical(f"Service {service} was not found for the {provider} provider.")
-        sys.exit(1)
-    except Exception as e:
-        logger.critical(f"{e.__class__.__name__}[{e.__traceback__.tb_lineno}]: {e}")
-        sys.exit(1)
-    else:
-        return checks
-
-
-def list_compliance_modules():
-    """
-    list_compliance_modules returns the available compliance frameworks and returns their path
-    """
-    # This module path requires the full path including "prowler."
-    module_path = "prowler.compliance"
-    return walk_packages(
-        importlib.import_module(module_path).__path__,
-        importlib.import_module(module_path).__name__ + ".",
-    )
-
-
-# List all available modules in the selected provider and service
-def list_modules(provider: str, service: str):
-    # This module path requires the full path including "prowler."
-    module_path = f"prowler.providers.{provider}.services"
-    if service:
-        module_path += f".{service}"
-    return walk_packages(
-        importlib.import_module(module_path).__path__,
-        importlib.import_module(module_path).__name__ + ".",
-    )
-
-
-=======
->>>>>>> 39e8485f
 # Import an input check using its path
 def import_check(check_path: str) -> ModuleType:
     lib = importlib.import_module(f"{check_path}")
