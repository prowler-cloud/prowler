--- conflicted
+++ resolved
@@ -714,8 +714,6 @@
             check_class, verbose, global_provider.output_options.only_logs
         )
 
-<<<<<<< HEAD
-=======
         # Exclude findings per status
         if global_provider.output_options.status:
             check_findings = [
@@ -731,7 +729,6 @@
             global_provider.audit_metadata, services_executed, checks_executed
         )
 
->>>>>>> 84612574
         # Mutelist findings
         if hasattr(global_provider, "mutelist") and global_provider.mutelist.mutelist:
             # TODO: make this prettier
