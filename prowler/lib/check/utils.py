--- conflicted
+++ resolved
@@ -14,13 +14,8 @@
     Returns a list of tuples with the following format (check_name, check_path)
     """
     try:
-<<<<<<< HEAD
-        # Bypass check loading for IAC, GitHub Actions, and Pipeline providers since they use external tools directly
-        if provider in ["iac", "github_actions", "pipeline"]:
-=======
-        # Bypass check loading for IAC provider since it uses Trivy directly
-        if provider == "iac" or provider == "llm":
->>>>>>> 38f60966
+        # Bypass check loading for IAC, GitHub Actions, and LLM providers since they use external tools directly
+        if provider in ["iac", "github_actions", "llm"]:
             return []
 
         checks = []
@@ -68,8 +63,8 @@
     Returns a set of checks from the given services
     """
     try:
-        # Bypass check loading for IAC, GitHub Actions, and Pipeline providers since they use external tools directly
-        if provider in ["iac", "github_actions", "pipeline"]:
+        # Bypass check loading for IAC, GitHub Actions, and LLM providers since they use external tools directly
+        if provider in ["iac", "github_actions", "llm"]:
             return set()
 
         checks = set()
