--- conflicted
+++ resolved
@@ -767,7 +767,6 @@
 
 
 @dataclass
-<<<<<<< HEAD
 class CheckReportGithubAction(Check_Report):
     """Contains the GitHub Action Check's finding information using zizmor."""
 
@@ -776,37 +775,6 @@
 
 
 @dataclass
-class CheckReportPipeline(Check_Report):
-    """Contains the Pipeline Check's finding information using poutine."""
-
-    resource_name: str
-    resource_line_range: str
-
-    def __init__(
-        self, metadata: dict = {}, finding: dict = {}, pipeline_path: str = ""
-    ) -> None:
-        """
-        Initialize the Pipeline Check's finding information from a poutine finding dict.
-
-        Args:
-            metadata (Dict): Check metadata as JSON string.
-            finding (dict): A single finding result from poutine's JSON output.
-            pipeline_path (str): Path to the pipeline file.
-        """
-        super().__init__(metadata, finding)
-
-        self.resource = finding
-        self.resource_name = pipeline_path
-
-        # Extract line range from finding location
-        location = finding.get("location", {})
-        if location.get("start_line"):
-            start_line = location.get("start_line", "")
-            end_line = location.get("end_line", start_line)
-            self.resource_line_range = f"{start_line}:{end_line}" if start_line else ""
-        else:
-            self.resource_line_range = ""
-=======
 class CheckReportLLM(Check_Report):
     """Contains the LLM Check's finding information."""
 
@@ -829,7 +797,6 @@
             "output", "No output available."
         )
         self.model = finding.get("provider", {}).get("id", "No model available.")
->>>>>>> 38f60966
 
 
 @dataclass
