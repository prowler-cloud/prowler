--- conflicted
+++ resolved
@@ -543,23 +543,11 @@
 
 
 @dataclass
-<<<<<<< HEAD
-class Check_Report_Github(Check_Report):
-    # TODO change class name to CheckReportGitHub
-=======
 class CheckReportGithub(Check_Report):
->>>>>>> f5a2695c
     """Contains the GitHub Check's finding information."""
 
     resource_name: str
     resource_id: str
-<<<<<<< HEAD
-
-    def __init__(self, metadata, resource_metadata):
-        super().__init__(metadata, resource_metadata)
-        self.resource_id = getattr(resource_metadata, "id", "")
-        self.resource_name = getattr(resource_metadata, "name", "")
-=======
     repository: str
 
     def __init__(
@@ -637,7 +625,6 @@
         )
         self.resource_id = getattr(resource, "id", getattr(resource, "resource_id", ""))
         self.location = getattr(resource, "location", "kr1")
->>>>>>> f5a2695c
 
 
 # Testing Pending
