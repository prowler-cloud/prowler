--- conflicted
+++ resolved
@@ -612,26 +612,9 @@
 class CheckReportIAC(Check_Report):
     """Contains the IAC Check's finding information using Checkov."""
 
-<<<<<<< HEAD
-    metadata: dict
-    check_id: str
-    check_name: str
-    check_result: dict
-    check_result_status: str
-    file_path: str
-    file_line_range: list
-    guideline: str
-    resource: str
-    severity: str
-    # TODO: comparing with the others, are all the above are necesary? review
-    resource_name: str
-    resource_id: str
-    location: str
-=======
     resource_name: str
     resource_path: str
     resource_line_range: str
->>>>>>> 33939082
 
     def __init__(self, metadata: dict = {}, finding: dict = {}) -> None:
         """
@@ -643,19 +626,6 @@
         """
         super().__init__(metadata, finding)
 
-<<<<<<< HEAD
-        self.check_id = finding.get("check_id", "")
-        self.check_name = finding.get("check_name", "")
-        self.check_result = finding.get("check_result", {})
-        self.check_result_status = self.check_result.get("result", "UNKNOWN")
-        self.file_path = finding.get("file_path", "")
-        self.file_line_range = finding.get("file_line_range", [])
-        self.guideline = finding.get("guideline", "")
-        self.resource = finding
-        self.severity = finding.get("severity", "UNKNOWN")
-        # TODO: same question above
-=======
->>>>>>> 33939082
         self.resource_name = getattr(finding, "resource", "")
         self.resource_path = getattr(finding, "file_path", "")
         self.resource_line_range = getattr(finding, "file_line_range", "")
