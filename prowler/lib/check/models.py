import os
import re
import sys
from abc import ABC, abstractmethod
from dataclasses import dataclass

from pydantic import BaseModel, ValidationError, validator

from prowler.config.config import valid_severities
from prowler.lib.logger import logger


class Code(BaseModel):
    """Check's remediation information using IaC like CloudFormation, Terraform or the native CLI"""

    NativeIaC: str
    Terraform: str
    CLI: str
    Other: str


class Recommendation(BaseModel):
    """Check's recommendation information"""

    Text: str
    Url: str


class Remediation(BaseModel):
    """Check's remediation: Code and Recommendation"""

    Code: Code
    Recommendation: Recommendation


class Check_Metadata_Model(BaseModel):
    """Check Metadata Model"""

    Provider: str
    CheckID: str
    CheckTitle: str
    CheckType: list[str]
    CheckAliases: list[str] = []
    ServiceName: str
    SubServiceName: str
    ResourceIdTemplate: str
    Severity: str
    ResourceType: str
    Description: str
    Risk: str
    RelatedUrl: str
    Remediation: Remediation
    Categories: list[str]
    DependsOn: list[str]
    RelatedTo: list[str]
    Notes: str
    # We set the compliance to None to
    # store the compliance later if supplied
    Compliance: list = None

<<<<<<< HEAD
    @validator("Categories", each_item=True, pre=True, always=True)
    def valid_category(value):
        if not isinstance(value, str):
            raise ValueError("Categories must be a list of strings")
        value_lower = value.lower()
        if not re.match("^[a-z-]+$", value_lower):
            raise ValueError(
                f"Invalid category: {value}. Categories can only contain lowercase letters and hyphen '-'"
            )
        return value_lower
=======
    @validator("Severity", pre=True, always=True)
    def severity_to_lower(severity):
        return severity.lower()

    @validator("Severity")
    def valid_severity(severity):
        if severity not in valid_severities:
            raise ValueError(
                f"Invalid severity: {severity}. Severity must be one of {', '.join(valid_severities)}"
            )
        return severity
>>>>>>> 60ed9d08


class Check(ABC, Check_Metadata_Model):
    """Prowler Check"""

    def __init__(self, **data):
        """Check's init function. Calls the CheckMetadataModel init."""
        # Parse the Check's metadata file
        metadata_file = (
            os.path.abspath(sys.modules[self.__module__].__file__)[:-3]
            + ".metadata.json"
        )
        # Store it to validate them with Pydantic
        data = Check_Metadata_Model.parse_file(metadata_file).dict()
        # Calls parents init function
        super().__init__(**data)

    def metadata(self) -> dict:
        """Return the JSON representation of the check's metadata"""
        return self.json()

    @abstractmethod
    def execute(self):
        """Execute the check's logic"""


@dataclass
class Check_Report:
    """Contains the Check's finding information."""

    status: str
    status_extended: str
    check_metadata: Check_Metadata_Model
    resource_details: str
    resource_tags: list

    def __init__(self, metadata):
        self.status = ""
        self.check_metadata = Check_Metadata_Model.parse_raw(metadata)
        self.status_extended = ""
        self.resource_details = ""
        self.resource_tags = []


@dataclass
class Check_Report_AWS(Check_Report):
    """Contains the AWS Check's finding information."""

    resource_id: str
    resource_arn: str
    region: str

    def __init__(self, metadata):
        super().__init__(metadata)
        self.resource_id = ""
        self.resource_arn = ""
        self.region = ""


@dataclass
class Check_Report_Azure(Check_Report):
    """Contains the Azure Check's finding information."""

    resource_name: str
    resource_id: str
    subscription: str

    def __init__(self, metadata):
        super().__init__(metadata)
        self.resource_name = ""
        self.resource_id = ""
        self.subscription = ""


@dataclass
class Check_Report_GCP(Check_Report):
    """Contains the GCP Check's finding information."""

    resource_name: str
    resource_id: str
    project_id: str
    location: str

    def __init__(self, metadata):
        super().__init__(metadata)
        self.resource_name = ""
        self.resource_id = ""
        self.project_id = ""
        self.location = ""


# Testing Pending
def load_check_metadata(metadata_file: str) -> Check_Metadata_Model:
    """load_check_metadata loads and parse a Check's metadata file"""
    try:
        check_metadata = Check_Metadata_Model.parse_file(metadata_file)
    except ValidationError as error:
        logger.critical(f"Metadata from {metadata_file} is not valid: {error}")
        sys.exit(1)
    else:
        return check_metadata<|MERGE_RESOLUTION|>--- conflicted
+++ resolved
@@ -58,7 +58,7 @@
     # store the compliance later if supplied
     Compliance: list = None
 
-<<<<<<< HEAD
+
     @validator("Categories", each_item=True, pre=True, always=True)
     def valid_category(value):
         if not isinstance(value, str):
@@ -69,7 +69,7 @@
                 f"Invalid category: {value}. Categories can only contain lowercase letters and hyphen '-'"
             )
         return value_lower
-=======
+
     @validator("Severity", pre=True, always=True)
     def severity_to_lower(severity):
         return severity.lower()
@@ -81,7 +81,7 @@
                 f"Invalid severity: {severity}. Severity must be one of {', '.join(valid_severities)}"
             )
         return severity
->>>>>>> 60ed9d08
+
 
 
 class Check(ABC, Check_Metadata_Model):
