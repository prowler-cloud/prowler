--- conflicted
+++ resolved
@@ -420,13 +420,6 @@
         """
         self.status = ""
         self.check_metadata = CheckMetadata.parse_raw(metadata)
-<<<<<<< HEAD
-        self.resource_metadata = (
-            resource.dict()
-            if hasattr(resource, "dict")
-            else resource.to_dict() if hasattr(resource, "to_dict") else {}
-        )
-=======
 
         if hasattr(resource, "dict"):
             self.resource_metadata = resource.dict()
@@ -439,8 +432,7 @@
                 f"Resource metadata {type(resource)} could not be converted to dict"
             )
             self.resource_metadata = {}
-
->>>>>>> e6ae4e97
+            
         self.status_extended = ""
         self.resource_details = ""
         self.resource_tags = getattr(resource, "tags", []) if resource else []
