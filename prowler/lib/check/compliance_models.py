--- conflicted
+++ resolved
@@ -200,7 +200,6 @@
     Weight: int
 
 
-<<<<<<< HEAD
 # CCC Requirement Attribute
 class CCC_Requirement_Attribute(BaseModel):
     """CCC Requirement Attribute"""
@@ -214,7 +213,7 @@
     Recommendation: str
     SectionThreatMappings: list[dict]
     SectionGuidelineMappings: list[dict]
-=======
+
 # C5 Germany Requirement Attribute
 class C5Germany_Requirement_Attribute(BaseModel):
     """C5 Germany Requirement Attribute"""
@@ -224,7 +223,6 @@
     Type: str
     AboutCriteria: str
     ComplementaryCriteria: str
->>>>>>> 564ad56d
 
 
 # Base Compliance Model
@@ -243,11 +241,8 @@
             AWS_Well_Architected_Requirement_Attribute,
             KISA_ISMSP_Requirement_Attribute,
             Prowler_ThreatScore_Requirement_Attribute,
-<<<<<<< HEAD
             CCC_Requirement_Attribute,
-=======
             C5Germany_Requirement_Attribute,
->>>>>>> 564ad56d
             # Generic_Compliance_Requirement_Attribute must be the last one since it is the fallback for generic compliance framework
             Generic_Compliance_Requirement_Attribute,
         ]
