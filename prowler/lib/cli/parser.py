import argparse
import sys
from argparse import RawTextHelpFormatter

from dashboard.lib.arguments.arguments import init_dashboard_parser
from prowler.config.config import (
    available_compliance_frameworks,
    available_output_formats,
    check_current_version,
    default_config_file_path,
    default_fixer_config_file_path,
    default_output_directory,
)
from prowler.lib.check.models import Severity
from prowler.lib.outputs.common import Status
from prowler.providers.common.arguments import (
    init_providers_parser,
    validate_provider_arguments,
)


class ProwlerArgumentParser:
    # Set the default parser
    def __init__(self):
        # CLI Arguments
        self.parser = argparse.ArgumentParser(
            prog="prowler",
            formatter_class=RawTextHelpFormatter,
            usage="prowler [-h] [--version] {aws,azure,gcp,kubernetes,m365,nhn,dashboard} ...",
            epilog="""
Available Cloud Providers:
  {aws,azure,gcp,kubernetes,m365,nhn}
    aws                 AWS Provider
    azure               Azure Provider
    gcp                 GCP Provider
    kubernetes          Kubernetes Provider
<<<<<<< HEAD
    github              GitHub Provider
=======
    m365                Microsoft 365 Provider
    nhn                 NHN Provider (Unofficial)
>>>>>>> 413b948c

Available components:
    dashboard           Local dashboard

To see the different available options on a specific component, run:
    prowler {provider|dashboard} -h|--help

Detailed documentation at https://docs.prowler.com
""",
        )
        # Default
        self.parser.add_argument(
            "--version",
            "-v",
            action="store_true",
            help="show Prowler version",
        )
        # Common arguments parser
        self.common_providers_parser = argparse.ArgumentParser(add_help=False)

        # Providers Parser
        self.subparsers = self.parser.add_subparsers(
            title="Available Cloud Providers", dest="provider", help=argparse.SUPPRESS
        )

        self.__init_outputs_parser__()
        self.__init_logging_parser__()
        self.__init_checks_parser__()
        self.__init_exclude_checks_parser__()
        self.__init_list_checks_parser__()
        self.__init_mutelist_parser__()
        self.__init_config_parser__()
        self.__init_custom_checks_metadata_parser__()
        self.__init_third_party_integrations_parser__()

        # Init Providers Arguments
        init_providers_parser(self)

        # Dashboard Parser
        init_dashboard_parser(self)

    def parse(self, args=None) -> argparse.Namespace:
        """
        parse is a wrapper to call parse_args() and do some validation
        """
        # We can override sys.argv
        if args:
            sys.argv = args

        if len(sys.argv) == 2 and sys.argv[1] in ("-v", "--version"):
            print(check_current_version())
            sys.exit(0)

        # Set AWS as the default provider if no provider is supplied
        if len(sys.argv) == 1:
            sys.argv = self.__set_default_provider__(sys.argv)

        # Help and Version flags cannot set a default provider
        if (
            len(sys.argv) >= 2
            and (sys.argv[1] not in ("-h", "--help"))
            and (sys.argv[1] not in ("-v", "--version"))
        ):
            # Since the provider is always the second argument, we are checking if
            # a flag, starting by "-", is supplied
            if "-" in sys.argv[1]:
                sys.argv = self.__set_default_provider__(sys.argv)

            # Provider aliases mapping
            # Microsoft 365
            elif sys.argv[1] == "microsoft365":
                sys.argv[1] = "m365"

        # Parse arguments
        args = self.parser.parse_args()

        # A provider is always required
        if not args.provider:
            self.parser.error(
                "A provider/component is required to see its specific help options."
            )

        # Only Logging Configuration
        if args.provider != "dashboard" and (args.only_logs or args.list_checks_json):
            args.no_banner = True

        # Extra validation for provider arguments
        valid, message = validate_provider_arguments(args)
        if not valid:
            self.parser.error(f"{args.provider}: {message}")

        return args

    def __set_default_provider__(self, args: list) -> list:
        default_args = [args[0]]
        provider = "aws"
        default_args.append(provider)
        default_args.extend(args[1:])
        # Save the arguments with the default provider included
        return default_args

    def __init_outputs_parser__(self):
        # Outputs
        common_outputs_parser = self.common_providers_parser.add_argument_group(
            "Outputs"
        )
        common_outputs_parser.add_argument(
            "--status",
            nargs="+",
            help=f"Filter by the status of the findings {[status.value for status in Status]}",
            choices=[status.value for status in Status],
        )
        common_outputs_parser.add_argument(
            "--output-formats",
            "--output-modes",
            "-M",
            nargs="+",
            help="Output modes, by default csv and json-oscf are saved. When using AWS Security Hub integration, json-asff output is also saved.",
            default=["csv", "json-ocsf", "html"],
            choices=available_output_formats,
        )
        common_outputs_parser.add_argument(
            "--output-filename",
            "-F",
            nargs="?",
            help="Custom output report name without the file extension, if not specified will use default output/prowler-output-ACCOUNT_NUM-OUTPUT_DATE.format",
        )
        common_outputs_parser.add_argument(
            "--output-directory",
            "-o",
            nargs="?",
            help="Custom output directory, by default the folder where Prowler is stored",
            default=default_output_directory,
        )
        common_outputs_parser.add_argument(
            "--verbose",
            action="store_true",
            help="Runs showing all checks executed and results",
        )
        common_outputs_parser.add_argument(
            "--ignore-exit-code-3",
            "-z",
            action="store_true",
            help="Failed checks do not trigger exit code 3",
        )
        common_outputs_parser.add_argument(
            "--no-banner", "-b", action="store_true", help="Hide Prowler banner"
        )
        common_outputs_parser.add_argument(
            "--no-color",
            action="store_true",
            help="Disable color codes in output",
        )

        common_outputs_parser.add_argument(
            "--unix-timestamp",
            action="store_true",
            default=False,
            help="Set the output timestamp format as unix timestamps instead of iso format timestamps (default mode).",
        )

    def __init_logging_parser__(self):
        # Logging Options
        # Both options can be combined to only report to file some log level
        common_logging_parser = self.common_providers_parser.add_argument_group(
            "Logging"
        )
        common_logging_parser.add_argument(
            "--log-level",
            choices=["DEBUG", "INFO", "WARNING", "ERROR", "CRITICAL"],
            default="CRITICAL",
            help="Select Log Level",
        )
        common_logging_parser.add_argument(
            "--log-file",
            nargs="?",
            help="Set log file name",
        )
        common_logging_parser.add_argument(
            "--only-logs",
            action="store_true",
            help="Print only Prowler logs by the stdout. This option sets --no-banner.",
        )

    def __init_exclude_checks_parser__(self):
        # Exclude checks options
        exclude_checks_parser = self.common_providers_parser.add_argument_group(
            "Exclude checks/services to run"
        )
        exclude_checks_parser.add_argument(
            "--excluded-check",
            "--excluded-checks",
            "-e",
            nargs="+",
            help="Checks to exclude",
        )
        exclude_checks_parser.add_argument(
            "--excluded-service",
            "--excluded-services",
            nargs="+",
            help="Services to exclude",
        )

    def __init_checks_parser__(self):
        # Set checks to execute
        common_checks_parser = self.common_providers_parser.add_argument_group(
            "Specify checks/services to run"
        )
        # The following arguments needs to be set exclusivelly
        group = common_checks_parser.add_mutually_exclusive_group()
        group.add_argument(
            "--check",
            "--checks",
            "-c",
            nargs="+",
            help="List of checks to be executed.",
        )
        group.add_argument(
            "--checks-file",
            "-C",
            nargs="?",
            help="JSON file containing the checks to be executed. See config/checklist_example.json",
        )
        group.add_argument(
            "--service",
            "--services",
            "-s",
            nargs="+",
            help="List of services to be executed.",
        )
        common_checks_parser.add_argument(
            "--severity",
            "--severities",
            nargs="+",
            help=f"Severities to be executed {[severity.value for severity in Severity]}",
            choices=[severity.value for severity in Severity],
        )
        group.add_argument(
            "--compliance",
            nargs="+",
            help="Compliance Framework to check against for. The format should be the following: framework_version_provider (e.g.: cis_3.0_aws)",
            choices=available_compliance_frameworks,
        )
        group.add_argument(
            "--category",
            "--categories",
            nargs="+",
            help="List of categories to be executed.",
            default=[],
            # TODO: Pending validate choices
        )
        common_checks_parser.add_argument(
            "--checks-folder",
            "-x",
            nargs="?",
            help="Specify external directory with custom checks (each check must have a folder with the required files, see more in https://docs.prowler.cloud/en/latest/tutorials/misc/#custom-checks).",
        )

    def __init_list_checks_parser__(self):
        # List checks options
        list_checks_parser = self.common_providers_parser.add_argument_group(
            "List checks/services/categories/compliance-framework checks"
        )
        list_group = list_checks_parser.add_mutually_exclusive_group()
        list_group.add_argument(
            "--list-checks", "-l", action="store_true", help="List checks"
        )
        list_group.add_argument(
            "--list-checks-json",
            action="store_true",
            help="Output a list of checks in json format to use with --checks-file option",
        )
        list_group.add_argument(
            "--list-services",
            action="store_true",
            help="List covered services by given provider",
        )
        list_group.add_argument(
            "--list-compliance",
            "--list-compliances",
            action="store_true",
            help="List all available compliance frameworks",
        )
        list_group.add_argument(
            "--list-compliance-requirements",
            nargs="+",
            help="List requirements and checks per compliance framework",
            choices=available_compliance_frameworks,
        )
        list_group.add_argument(
            "--list-categories",
            action="store_true",
            help="List the available check's categories",
        )
        list_group.add_argument(
            "--list-fixer",
            "--list-fixers",
            "--list-remediations",
            action="store_true",
            help="List fixers available for the provider",
        )

    def __init_mutelist_parser__(self):
        mutelist_subparser = self.common_providers_parser.add_argument_group("Mutelist")
        mutelist_subparser.add_argument(
            "--mutelist-file",
            "-w",
            nargs="?",
            help="Path for mutelist YAML file. See example prowler/config/<provider>_mutelist.yaml for reference and format. For AWS provider, it also accepts AWS DynamoDB Table, Lambda ARNs or S3 URIs, see more in https://docs.prowler.cloud/en/latest/tutorials/mutelist/",
        )

    def __init_config_parser__(self):
        config_parser = self.common_providers_parser.add_argument_group("Configuration")
        config_parser.add_argument(
            "--config-file",
            nargs="?",
            default=default_config_file_path,
            help="Set configuration file path",
        )
        config_parser.add_argument(
            "--fixer-config",
            nargs="?",
            default=default_fixer_config_file_path,
            help="Set configuration fixer file path",
        )

    def __init_custom_checks_metadata_parser__(self):
        # CustomChecksMetadata
        custom_checks_metadata_subparser = (
            self.common_providers_parser.add_argument_group("Custom Checks Metadata")
        )
        custom_checks_metadata_subparser.add_argument(
            "--custom-checks-metadata-file",
            nargs="?",
            default=None,
            help="Path for the custom checks metadata YAML file. See example prowler/config/custom_checks_metadata_example.yaml for reference and format. See more in https://docs.prowler.cloud/en/latest/tutorials/custom-checks-metadata/",
        )

    def __init_third_party_integrations_parser__(self):
        third_party_subparser = self.common_providers_parser.add_argument_group(
            "3rd Party Integrations"
        )
        third_party_subparser.add_argument(
            "--shodan",
            "-N",
            nargs="?",
            default=None,
            metavar="SHODAN_API_KEY",
            help="Check if any public IPs in your Cloud environments are exposed in Shodan.",
        )
        third_party_subparser.add_argument(
            "--slack",
            action="store_true",
            help="Send a summary of the execution with a Slack APP in your channel. Environment variables SLACK_API_TOKEN and SLACK_CHANNEL_NAME are required (see more in https://docs.prowler.cloud/en/latest/tutorials/integrations/#slack).",
        )<|MERGE_RESOLUTION|>--- conflicted
+++ resolved
@@ -34,12 +34,9 @@
     azure               Azure Provider
     gcp                 GCP Provider
     kubernetes          Kubernetes Provider
-<<<<<<< HEAD
     github              GitHub Provider
-=======
     m365                Microsoft 365 Provider
     nhn                 NHN Provider (Unofficial)
->>>>>>> 413b948c
 
 Available components:
     dashboard           Local dashboard
