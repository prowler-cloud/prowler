--- conflicted
+++ resolved
@@ -26,17 +26,10 @@
         self.parser = argparse.ArgumentParser(
             prog="prowler",
             formatter_class=RawTextHelpFormatter,
-<<<<<<< HEAD
-            usage="prowler [-h] [--version] {aws,azure,gcp,kubernetes,m365,github,nhn,dashboard,iac,github_actions,pipeline} ...",
+            usage="prowler [-h] [--version] {aws,azure,gcp,kubernetes,m365,github,nhn,mongodbatlas,oraclecloud,dashboard,iac,github_actions,llm} ...",
             epilog="""
 Available Cloud Providers:
-  {aws,azure,gcp,kubernetes,m365,github,iac,nhn,github_actions,pipeline}
-=======
-            usage="prowler [-h] [--version] {aws,azure,gcp,kubernetes,m365,github,nhn,mongodbatlas,oraclecloud,dashboard,iac} ...",
-            epilog="""
-Available Cloud Providers:
-  {aws,azure,gcp,kubernetes,m365,github,iac,llm,nhn,mongodbatlas,oraclecloud}
->>>>>>> 38f60966
+  {aws,azure,gcp,kubernetes,m365,github,iac,github_actions,llm,nhn,mongodbatlas,oraclecloud}
     aws                 AWS Provider
     azure               Azure Provider
     gcp                 GCP Provider
@@ -45,14 +38,10 @@
     github              GitHub Provider
     oraclecloud         Oracle Cloud Infrastructure Provider
     iac                 IaC Provider (Beta)
+    github_actions      GitHub Actions Security Provider
     llm                 LLM Provider (Beta)
     nhn                 NHN Provider (Unofficial)
-<<<<<<< HEAD
-    github_actions      GitHub Actions Security Provider
-    pipeline            CI/CD Pipeline Security Provider
-=======
     mongodbatlas        MongoDB Atlas Provider (Beta)
->>>>>>> 38f60966
 
 Available components:
     dashboard           Local dashboard
