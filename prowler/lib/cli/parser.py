import argparse
import sys
from argparse import RawTextHelpFormatter

from dashboard.lib.arguments.arguments import init_dashboard_parser
from prowler.config.config import (
    available_compliance_frameworks,
    available_output_formats,
    check_current_version,
    default_config_file_path,
    default_fixer_config_file_path,
    default_output_directory,
)
from prowler.lib.check.models import Severity
from prowler.lib.outputs.common import Status
from prowler.providers.common.arguments import (
    init_providers_parser,
    validate_provider_arguments,
)


class ProwlerArgumentParser:
    # Set the default parser
    def __init__(self):
        # CLI Arguments
        self.parser = argparse.ArgumentParser(
            prog="prowler",
            formatter_class=RawTextHelpFormatter,
<<<<<<< HEAD
            usage="prowler [-h] [--version] {aws,azure,gcp,kubernetes,m365,dashboard} ...",
=======
            usage="prowler [-h] [--version] {aws,azure,gcp,kubernetes,microsoft365,nhn,dashboard} ...",
>>>>>>> 73ebf95d
            epilog="""
Available Cloud Providers:
  {aws,azure,gcp,kubernetes,microsoft365,nhn}
    aws                 AWS Provider
    azure               Azure Provider
    gcp                 GCP Provider
    kubernetes          Kubernetes Provider
<<<<<<< HEAD
    365        Microsoft 365 Provider
=======
    microsoft365        Microsoft 365 Provider
    nhn                 NHN Provider (Unofficial)
>>>>>>> 73ebf95d

Available components:
    dashboard           Local dashboard

To see the different available options on a specific component, run:
    prowler {provider|dashboard} -h|--help

Detailed documentation at https://docs.prowler.com
""",
        )
        # Default
        self.parser.add_argument(
            "--version",
            "-v",
            action="store_true",
            help="show Prowler version",
        )
        # Common arguments parser
        self.common_providers_parser = argparse.ArgumentParser(add_help=False)

        # Providers Parser
        self.subparsers = self.parser.add_subparsers(
            title="Available Cloud Providers", dest="provider", help=argparse.SUPPRESS
        )

        self.__init_outputs_parser__()
        self.__init_logging_parser__()
        self.__init_checks_parser__()
        self.__init_exclude_checks_parser__()
        self.__init_list_checks_parser__()
        self.__init_mutelist_parser__()
        self.__init_config_parser__()
        self.__init_custom_checks_metadata_parser__()
        self.__init_third_party_integrations_parser__()

        # Init Providers Arguments
        init_providers_parser(self)

        # Dashboard Parser
        init_dashboard_parser(self)

    def parse(self, args=None) -> argparse.Namespace:
        """
        parse is a wrapper to call parse_args() and do some validation
        """
        # We can override sys.argv
        if args:
            sys.argv = args

        if len(sys.argv) == 2 and sys.argv[1] in ("-v", "--version"):
            print(check_current_version())
            sys.exit(0)

        # Set AWS as the default provider if no provider is supplied
        if len(sys.argv) == 1:
            sys.argv = self.__set_default_provider__(sys.argv)

        # Help and Version flags cannot set a default provider
        if (
            len(sys.argv) >= 2
            and (sys.argv[1] not in ("-h", "--help"))
            and (sys.argv[1] not in ("-v", "--version"))
        ):
            # Since the provider is always the second argument, we are checking if
            # a flag, starting by "-", is supplied
            if "-" in sys.argv[1]:
                sys.argv = self.__set_default_provider__(sys.argv)

        # Parse arguments
        args = self.parser.parse_args()

        # A provider is always required
        if not args.provider:
            self.parser.error(
                "A provider/component is required to see its specific help options."
            )

        # Only Logging Configuration
        if args.provider != "dashboard" and (args.only_logs or args.list_checks_json):
            args.no_banner = True

        # Extra validation for provider arguments
        valid, message = validate_provider_arguments(args)
        if not valid:
            self.parser.error(f"{args.provider}: {message}")

        return args

    def __set_default_provider__(self, args: list) -> list:
        default_args = [args[0]]
        provider = "aws"
        default_args.append(provider)
        default_args.extend(args[1:])
        # Save the arguments with the default provider included
        return default_args

    def __init_outputs_parser__(self):
        # Outputs
        common_outputs_parser = self.common_providers_parser.add_argument_group(
            "Outputs"
        )
        common_outputs_parser.add_argument(
            "--status",
            nargs="+",
            help=f"Filter by the status of the findings {[status.value for status in Status]}",
            choices=[status.value for status in Status],
        )
        common_outputs_parser.add_argument(
            "--output-formats",
            "--output-modes",
            "-M",
            nargs="+",
            help="Output modes, by default csv and json-oscf are saved. When using AWS Security Hub integration, json-asff output is also saved.",
            default=["csv", "json-ocsf", "html"],
            choices=available_output_formats,
        )
        common_outputs_parser.add_argument(
            "--output-filename",
            "-F",
            nargs="?",
            help="Custom output report name without the file extension, if not specified will use default output/prowler-output-ACCOUNT_NUM-OUTPUT_DATE.format",
        )
        common_outputs_parser.add_argument(
            "--output-directory",
            "-o",
            nargs="?",
            help="Custom output directory, by default the folder where Prowler is stored",
            default=default_output_directory,
        )
        common_outputs_parser.add_argument(
            "--verbose",
            action="store_true",
            help="Runs showing all checks executed and results",
        )
        common_outputs_parser.add_argument(
            "--ignore-exit-code-3",
            "-z",
            action="store_true",
            help="Failed checks do not trigger exit code 3",
        )
        common_outputs_parser.add_argument(
            "--no-banner", "-b", action="store_true", help="Hide Prowler banner"
        )
        common_outputs_parser.add_argument(
            "--no-color",
            action="store_true",
            help="Disable color codes in output",
        )

        common_outputs_parser.add_argument(
            "--unix-timestamp",
            action="store_true",
            default=False,
            help="Set the output timestamp format as unix timestamps instead of iso format timestamps (default mode).",
        )

    def __init_logging_parser__(self):
        # Logging Options
        # Both options can be combined to only report to file some log level
        common_logging_parser = self.common_providers_parser.add_argument_group(
            "Logging"
        )
        common_logging_parser.add_argument(
            "--log-level",
            choices=["DEBUG", "INFO", "WARNING", "ERROR", "CRITICAL"],
            default="CRITICAL",
            help="Select Log Level",
        )
        common_logging_parser.add_argument(
            "--log-file",
            nargs="?",
            help="Set log file name",
        )
        common_logging_parser.add_argument(
            "--only-logs",
            action="store_true",
            help="Print only Prowler logs by the stdout. This option sets --no-banner.",
        )

    def __init_exclude_checks_parser__(self):
        # Exclude checks options
        exclude_checks_parser = self.common_providers_parser.add_argument_group(
            "Exclude checks/services to run"
        )
        exclude_checks_parser.add_argument(
            "--excluded-check",
            "--excluded-checks",
            "-e",
            nargs="+",
            help="Checks to exclude",
        )
        exclude_checks_parser.add_argument(
            "--excluded-service",
            "--excluded-services",
            nargs="+",
            help="Services to exclude",
        )

    def __init_checks_parser__(self):
        # Set checks to execute
        common_checks_parser = self.common_providers_parser.add_argument_group(
            "Specify checks/services to run"
        )
        # The following arguments needs to be set exclusivelly
        group = common_checks_parser.add_mutually_exclusive_group()
        group.add_argument(
            "--check",
            "--checks",
            "-c",
            nargs="+",
            help="List of checks to be executed.",
        )
        group.add_argument(
            "--checks-file",
            "-C",
            nargs="?",
            help="JSON file containing the checks to be executed. See config/checklist_example.json",
        )
        group.add_argument(
            "--service",
            "--services",
            "-s",
            nargs="+",
            help="List of services to be executed.",
        )
        common_checks_parser.add_argument(
            "--severity",
            "--severities",
            nargs="+",
            help=f"Severities to be executed {[severity.value for severity in Severity]}",
            choices=[severity.value for severity in Severity],
        )
        group.add_argument(
            "--compliance",
            nargs="+",
            help="Compliance Framework to check against for. The format should be the following: framework_version_provider (e.g.: cis_3.0_aws)",
            choices=available_compliance_frameworks,
        )
        group.add_argument(
            "--category",
            "--categories",
            nargs="+",
            help="List of categories to be executed.",
            default=[],
            # TODO: Pending validate choices
        )
        common_checks_parser.add_argument(
            "--checks-folder",
            "-x",
            nargs="?",
            help="Specify external directory with custom checks (each check must have a folder with the required files, see more in https://docs.prowler.cloud/en/latest/tutorials/misc/#custom-checks).",
        )

    def __init_list_checks_parser__(self):
        # List checks options
        list_checks_parser = self.common_providers_parser.add_argument_group(
            "List checks/services/categories/compliance-framework checks"
        )
        list_group = list_checks_parser.add_mutually_exclusive_group()
        list_group.add_argument(
            "--list-checks", "-l", action="store_true", help="List checks"
        )
        list_group.add_argument(
            "--list-checks-json",
            action="store_true",
            help="Output a list of checks in json format to use with --checks-file option",
        )
        list_group.add_argument(
            "--list-services",
            action="store_true",
            help="List covered services by given provider",
        )
        list_group.add_argument(
            "--list-compliance",
            "--list-compliances",
            action="store_true",
            help="List all available compliance frameworks",
        )
        list_group.add_argument(
            "--list-compliance-requirements",
            nargs="+",
            help="List requirements and checks per compliance framework",
            choices=available_compliance_frameworks,
        )
        list_group.add_argument(
            "--list-categories",
            action="store_true",
            help="List the available check's categories",
        )
        list_group.add_argument(
            "--list-fixer",
            "--list-fixers",
            "--list-remediations",
            action="store_true",
            help="List fixers available for the provider",
        )

    def __init_mutelist_parser__(self):
        mutelist_subparser = self.common_providers_parser.add_argument_group("Mutelist")
        mutelist_subparser.add_argument(
            "--mutelist-file",
            "-w",
            nargs="?",
            help="Path for mutelist YAML file. See example prowler/config/<provider>_mutelist.yaml for reference and format. For AWS provider, it also accepts AWS DynamoDB Table, Lambda ARNs or S3 URIs, see more in https://docs.prowler.cloud/en/latest/tutorials/mutelist/",
        )

    def __init_config_parser__(self):
        config_parser = self.common_providers_parser.add_argument_group("Configuration")
        config_parser.add_argument(
            "--config-file",
            nargs="?",
            default=default_config_file_path,
            help="Set configuration file path",
        )
        config_parser.add_argument(
            "--fixer-config",
            nargs="?",
            default=default_fixer_config_file_path,
            help="Set configuration fixer file path",
        )

    def __init_custom_checks_metadata_parser__(self):
        # CustomChecksMetadata
        custom_checks_metadata_subparser = (
            self.common_providers_parser.add_argument_group("Custom Checks Metadata")
        )
        custom_checks_metadata_subparser.add_argument(
            "--custom-checks-metadata-file",
            nargs="?",
            default=None,
            help="Path for the custom checks metadata YAML file. See example prowler/config/custom_checks_metadata_example.yaml for reference and format. See more in https://docs.prowler.cloud/en/latest/tutorials/custom-checks-metadata/",
        )

    def __init_third_party_integrations_parser__(self):
        third_party_subparser = self.common_providers_parser.add_argument_group(
            "3rd Party Integrations"
        )
        third_party_subparser.add_argument(
            "--shodan",
            "-N",
            nargs="?",
            default=None,
            metavar="SHODAN_API_KEY",
            help="Check if any public IPs in your Cloud environments are exposed in Shodan.",
        )
        third_party_subparser.add_argument(
            "--slack",
            action="store_true",
            help="Send a summary of the execution with a Slack APP in your channel. Environment variables SLACK_API_TOKEN and SLACK_CHANNEL_NAME are required (see more in https://docs.prowler.cloud/en/latest/tutorials/integrations/#slack).",
        )<|MERGE_RESOLUTION|>--- conflicted
+++ resolved
@@ -26,11 +26,7 @@
         self.parser = argparse.ArgumentParser(
             prog="prowler",
             formatter_class=RawTextHelpFormatter,
-<<<<<<< HEAD
-            usage="prowler [-h] [--version] {aws,azure,gcp,kubernetes,m365,dashboard} ...",
-=======
-            usage="prowler [-h] [--version] {aws,azure,gcp,kubernetes,microsoft365,nhn,dashboard} ...",
->>>>>>> 73ebf95d
+            usage="prowler [-h] [--version] {aws,azure,gcp,kubernetes,m365,nhn,dashboard} ...",
             epilog="""
 Available Cloud Providers:
   {aws,azure,gcp,kubernetes,microsoft365,nhn}
@@ -38,12 +34,8 @@
     azure               Azure Provider
     gcp                 GCP Provider
     kubernetes          Kubernetes Provider
-<<<<<<< HEAD
-    365        Microsoft 365 Provider
-=======
-    microsoft365        Microsoft 365 Provider
+    m365                Microsoft 365 Provider
     nhn                 NHN Provider (Unofficial)
->>>>>>> 73ebf95d
 
 Available components:
     dashboard           Local dashboard
