--- conflicted
+++ resolved
@@ -26,11 +26,7 @@
         self.parser = argparse.ArgumentParser(
             prog="prowler",
             formatter_class=RawTextHelpFormatter,
-<<<<<<< HEAD
-            usage="prowler [-h] [--version] {aws,azure,gcp,kubernetes,github,m365,iac,nhn,ionos,dashboard} ...",
-=======
-            usage="prowler [-h] [--version] {aws,azure,gcp,kubernetes,m365,github,nhn,mongodbatlas,oci,dashboard,iac} ...",
->>>>>>> 30ab5f52
+            usage="prowler [-h] [--version] {aws,azure,gcp,kubernetes,m365,github,nhn,mongodbatlas,oci,ionos,dashboard,iac} ...",
             epilog="""
 Available Cloud Providers:
   {aws,azure,gcp,kubernetes,m365,github,iac,llm,nhn,mongodbatlas,oci}
@@ -41,14 +37,11 @@
     m365                Microsoft 365 Provider
     github              GitHub Provider
     oci                 Oracle Cloud Infrastructure Provider
-    iac                 IaC Provider (Beta)
-    llm                 LLM Provider (Beta)
+    mongodbatlas        MongoDB Atlas Provider
+    iac                 IaC Provider
+    llm                 LLM Provider
     nhn                 NHN Provider (Unofficial)
-<<<<<<< HEAD
     ionos               IONOS Provider (Unofficial)
-=======
-    mongodbatlas        MongoDB Atlas Provider (Beta)
->>>>>>> 30ab5f52
 
 Available components:
     dashboard           Local dashboard
