--- conflicted
+++ resolved
@@ -26,11 +26,7 @@
         self.parser = argparse.ArgumentParser(
             prog="prowler",
             formatter_class=RawTextHelpFormatter,
-<<<<<<< HEAD
-            usage="prowler [-h] [--version] {aws,azure,gcp,kubernetes,m365,nhn,dashboard} ...",
-=======
-            usage="prowler [-h] [--version] {aws,azure,gcp,kubernetes,ionos,dashboard} ...",
->>>>>>> a225a3a5
+            usage="prowler [-h] [--version] {aws,azure,gcp,kubernetes,m365,nhn,ionos,dashboard} ...",
             epilog="""
 Available Cloud Providers:
   {aws,azure,gcp,kubernetes,m365,nhn}
@@ -38,13 +34,10 @@
     azure               Azure Provider
     gcp                 GCP Provider
     kubernetes          Kubernetes Provider
-<<<<<<< HEAD
     github              GitHub Provider
     m365                Microsoft 365 Provider
     nhn                 NHN Provider (Unofficial)
-=======
     ionos               IONOS Provider
->>>>>>> a225a3a5
 
 Available components:
     dashboard           Local dashboard
