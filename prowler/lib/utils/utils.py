import grp
import json
import os
import pwd
import sys
import tempfile
from datetime import datetime
from hashlib import sha512
from io import TextIOWrapper
from ipaddress import ip_address
from os.path import exists
from time import mktime
from typing import Optional

from detect_secrets import SecretsCollection
from detect_secrets.settings import default_settings

from prowler.lib.logger import logger


def open_file(input_file: str, mode: str = "r") -> TextIOWrapper:
    """open_file returns a handler to the file using the specified mode."""
    try:
        f = open(input_file, mode)
    except OSError as os_error:
        if os_error.strerror == "Too many open files":
            logger.critical(
                "Ooops! You reached your user session maximum open files. To solve this issue, increase the shell session limit by running this command `ulimit -n 4096`. For more info visit https://docs.prowler.cloud/en/latest/troubleshooting/"
            )
        else:
            logger.critical(
                f"{input_file}: OSError[{os_error.errno}] {os_error.strerror}"
            )
        sys.exit(1)
    except Exception as e:
        logger.critical(
            f"{input_file}: {e.__class__.__name__}[{e.__traceback__.tb_lineno}]"
        )
        sys.exit(1)
    else:
        return f


def parse_json_file(input_file: TextIOWrapper) -> dict:
    """parse_json_file loads a JSON file and returns a dictionary with the JSON content."""
    try:
        json_file = json.load(input_file)
    except Exception as e:
        logger.critical(
            f"{input_file.name}: {e.__class__.__name__}[{e.__traceback__.tb_lineno}]"
        )
        sys.exit(1)
    else:
        return json_file


def file_exists(filename: str):
    """file_exists returns True if the given file exists, otherwise returns False."""
    try:
        exists_filename = exists(filename)
    except Exception as e:
        logger.critical(
            f"{filename}: {e.__class__.__name__}[{e.__traceback__.tb_lineno}]"
        )
        sys.exit(1)
    else:
        return exists_filename


def hash_sha512(string: str) -> str:
    """hash_sha512 returns the first 9 bytes of the SHA512 representation for the given string."""
    return sha512(string.encode("utf-8")).hexdigest()[0:9]


def detect_secrets_scan(data):
    temp_data_file = tempfile.NamedTemporaryFile(delete=False)
    temp_data_file.write(bytes(data, encoding="raw_unicode_escape"))
    temp_data_file.close()

    secrets = SecretsCollection()
    with default_settings():
        secrets.scan_file(temp_data_file.name)
    os.remove(temp_data_file.name)

    detect_secrets_output = secrets.json()
    if detect_secrets_output:
        return detect_secrets_output[temp_data_file.name]
    else:
        return None


def validate_ip_address(ip_string):
    """validate_ip_address return True if the IP is valid, otherwise returns False."""
    try:
        ip_address(ip_string)
        return True
    except ValueError:
        return False


def outputs_unix_timestamp(is_unix_timestamp: bool, timestamp: datetime):
    """outputs_unix_timestamp returns the epoch representation of the timestamp if the is_unix_timestamp is True, otherwise returns the ISO representation."""
    if is_unix_timestamp:
        timestamp = int(mktime(timestamp.timetuple()))
    else:
        timestamp = timestamp.isoformat()
    return timestamp


<<<<<<< HEAD
def get_file_permissions(file_path):
=======
def get_file_permissions(file_path: str) -> Optional[str]:
    """
    Retrieves the permissions of a file.

    Args:
        file_path (str): The path to the file.

    Returns:
        Optional[str]: The file permissions in octal format, or None if an error occurs.
    """
>>>>>>> 3e6b76df
    try:
        # Get file status
        file_stat = os.stat(file_path)

        # Extract permission bits using bitwise AND and formatting as octal
        permissions = oct(file_stat.st_mode & 0o777)
        return permissions
    except Exception as e:
        logger.error(
<<<<<<< HEAD
            f"{file_path}: {e.__class__.__name__}[{e.__traceback__.tb_lineno}]"
        )


def is_owned_by_root(file_path):
=======
            f"{file_path}: {e.__class__.__name__}[{e.__traceback__.tb_lineno}]: {e}"
        )
        return None


def is_owned_by_root(file_path: str) -> bool:
    """
    Checks if a file is owned by the root user and group.

    Args:
        file_path (str): The path to the file.

    Returns:
        bool: True if owned by root, False otherwise or None if file does not exist.
    """
>>>>>>> 3e6b76df
    try:
        # Get the file's status
        file_stat = os.stat(file_path)

        # Get the user and group names from their IDs
        user_name = pwd.getpwuid(file_stat.st_uid).pw_name
        group_name = grp.getgrgid(file_stat.st_gid).gr_name

        # Check if both user and group are 'root'
        return user_name == "root" and group_name == "root"

    except FileNotFoundError as e:
        logger.error(
<<<<<<< HEAD
            f"{file_path}: {e.__class__.__name__}[{e.__traceback__.tb_lineno}]"
        )
        return False
    except Exception as e:
        logger.error(
            f"{file_path}: {e.__class__.__name__}[{e.__traceback__.tb_lineno}]"
=======
            f"{file_path}: {e.__class__.__name__}[{e.__traceback__.tb_lineno}]: {e}"
        )
        return None
    except Exception as e:
        logger.error(
            f"{file_path}: {e.__class__.__name__}[{e.__traceback__.tb_lineno}]: {e}"
>>>>>>> 3e6b76df
        )
        return False<|MERGE_RESOLUTION|>--- conflicted
+++ resolved
@@ -107,9 +107,6 @@
     return timestamp
 
 
-<<<<<<< HEAD
-def get_file_permissions(file_path):
-=======
 def get_file_permissions(file_path: str) -> Optional[str]:
     """
     Retrieves the permissions of a file.
@@ -120,7 +117,6 @@
     Returns:
         Optional[str]: The file permissions in octal format, or None if an error occurs.
     """
->>>>>>> 3e6b76df
     try:
         # Get file status
         file_stat = os.stat(file_path)
@@ -130,13 +126,6 @@
         return permissions
     except Exception as e:
         logger.error(
-<<<<<<< HEAD
-            f"{file_path}: {e.__class__.__name__}[{e.__traceback__.tb_lineno}]"
-        )
-
-
-def is_owned_by_root(file_path):
-=======
             f"{file_path}: {e.__class__.__name__}[{e.__traceback__.tb_lineno}]: {e}"
         )
         return None
@@ -152,7 +141,6 @@
     Returns:
         bool: True if owned by root, False otherwise or None if file does not exist.
     """
->>>>>>> 3e6b76df
     try:
         # Get the file's status
         file_stat = os.stat(file_path)
@@ -166,20 +154,11 @@
 
     except FileNotFoundError as e:
         logger.error(
-<<<<<<< HEAD
-            f"{file_path}: {e.__class__.__name__}[{e.__traceback__.tb_lineno}]"
-        )
-        return False
-    except Exception as e:
-        logger.error(
-            f"{file_path}: {e.__class__.__name__}[{e.__traceback__.tb_lineno}]"
-=======
             f"{file_path}: {e.__class__.__name__}[{e.__traceback__.tb_lineno}]: {e}"
         )
         return None
     except Exception as e:
         logger.error(
             f"{file_path}: {e.__class__.__name__}[{e.__traceback__.tb_lineno}]: {e}"
->>>>>>> 3e6b76df
         )
         return False