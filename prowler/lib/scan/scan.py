--- conflicted
+++ resolved
@@ -21,16 +21,8 @@
     _progress: float = 0.0
     _findings: list = []
     _duration: int = 0
-
-<<<<<<< HEAD
-    def __init__(
-        self,
-        provider: Provider,
-        checks_to_execute: list[str],
-    ):
-=======
+      
     def __init__(self, provider: Provider, checks_to_execute: list[str] = None):
->>>>>>> 3ee39cff
         """
         Scan is the class that executes the checks and yields the progress and the findings.
 
