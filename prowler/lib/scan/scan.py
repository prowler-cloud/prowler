--- conflicted
+++ resolved
@@ -310,14 +310,6 @@
                         self.get_completed_checks(),
                     )
 
-<<<<<<< HEAD
-                    findings = [
-                        Finding.generate_output(
-                            self._provider, finding, output_options=output_options
-                        )
-                        for finding in check_findings
-                    ]
-=======
                     findings = []
                     for finding in check_findings:
                         try:
@@ -328,7 +320,6 @@
                             )
                         except Exception:
                             continue
->>>>>>> 6f027e3c
 
                     yield self.progress, findings
                 # If check does not exists in the provider or is from another provider
