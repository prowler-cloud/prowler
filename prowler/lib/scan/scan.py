--- conflicted
+++ resolved
@@ -43,15 +43,12 @@
         checks: list[str] = None,
         services: list[str] = None,
         compliances: list[str] = None,
-<<<<<<< HEAD
         categories: set[str] = [],
         severities: list[str] = None,
         excluded_checks: list[str] = None,
         excluded_services: list[str] = None,
-=======
         categories: list[str] = None,
         severities: list[str] = None,
->>>>>>> a024ab31
     ):
         """
         Scan is the class that executes the checks and yields the progress and the findings.
@@ -61,15 +58,12 @@
             checks: list[str] -> The checks to execute
             services: list[str] -> The services to scan
             compliances: list[str] -> The compliances to check
-<<<<<<< HEAD
             categories: set[str] -> The categories to check
             severities: list[str] -> The severities of the checks
             excluded_checks: list[str] -> The checks to exclude
             excluded_services: list[str] -> The services to exclude
-=======
             categories: list[str] -> The categories of the checks
             severities: list[str] -> The severities of the checks
->>>>>>> a024ab31
 
         Raises:
             ScanInvalidCheckError: If the check does not exist in the provider or is from another provider.
@@ -151,7 +145,6 @@
                 checks_file=None,
             )
         )
-<<<<<<< HEAD
 
         # Exclude checks
         if excluded_checks:
@@ -172,8 +165,6 @@
                     raise ScanInvalidServiceError(
                         f"Invalid service provided: {check}. Service does not exist in the provider."
                     )
-=======
->>>>>>> a024ab31
 
         self._number_of_checks_to_execute = len(self._checks_to_execute)
 
