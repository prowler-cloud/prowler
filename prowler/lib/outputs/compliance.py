import sys
from csv import DictWriter

from colorama import Fore, Style
from tabulate import tabulate

from prowler.config.config import orange_color, timestamp
from prowler.lib.check.models import Check_Report
from prowler.lib.logger import logger
from prowler.lib.outputs.models import (
    Check_Output_CSV_AWS_CIS,
    Check_Output_CSV_AWS_ISO27001_2013,
    Check_Output_CSV_AWS_Well_Architected,
    Check_Output_CSV_ENS_RD2022,
    Check_Output_CSV_GCP_CIS,
    Check_Output_CSV_Generic_Compliance,
    Check_Output_MITRE_ATTACK,
    generate_csv_fields,
    unroll_list,
)
from prowler.lib.utils.utils import outputs_unix_timestamp


def add_manual_controls(output_options, audit_info, file_descriptors):
    try:
        # Check if MANUAL control was already added to output
        if "manual_check" in output_options.bulk_checks_metadata:
            manual_finding = Check_Report(
                output_options.bulk_checks_metadata["manual_check"].json()
            )
            manual_finding.status = "INFO"
            manual_finding.status_extended = "Manual check"
            manual_finding.resource_id = "manual_check"
            manual_finding.resource_name = "Manual check"
            manual_finding.region = ""
            manual_finding.location = ""
            manual_finding.project_id = ""
            fill_compliance(
                output_options, manual_finding, audit_info, file_descriptors
            )
            del output_options.bulk_checks_metadata["manual_check"]
    except Exception as error:
        logger.error(
            f"{error.__class__.__name__}[{error.__traceback__.tb_lineno}]: {error}"
        )


def fill_compliance(output_options, finding, audit_info, file_descriptors):
    try:
        # We have to retrieve all the check's compliance requirements
        check_compliance = output_options.bulk_checks_metadata[
            finding.check_metadata.CheckID
        ].Compliance
        for compliance in check_compliance:
            csv_header = compliance_row = compliance_output = None
            if (
                compliance.Framework == "ENS"
                and compliance.Version == "RD2022"
                and "ens_rd2022_aws" in output_options.output_modes
            ):
                compliance_output = "ens_rd2022_aws"
                for requirement in compliance.Requirements:
                    requirement_description = requirement.Description
                    requirement_id = requirement.Id
                    for attribute in requirement.Attributes:
                        compliance_row = Check_Output_CSV_ENS_RD2022(
                            Provider=finding.check_metadata.Provider,
                            Description=compliance.Description,
                            AccountId=audit_info.audited_account,
                            Region=finding.region,
                            AssessmentDate=outputs_unix_timestamp(
                                output_options.unix_timestamp, timestamp
                            ),
                            Requirements_Id=requirement_id,
                            Requirements_Description=requirement_description,
                            Requirements_Attributes_IdGrupoControl=attribute.IdGrupoControl,
                            Requirements_Attributes_Marco=attribute.Marco,
                            Requirements_Attributes_Categoria=attribute.Categoria,
                            Requirements_Attributes_DescripcionControl=attribute.DescripcionControl,
                            Requirements_Attributes_Nivel=attribute.Nivel,
                            Requirements_Attributes_Tipo=attribute.Tipo,
                            Requirements_Attributes_Dimensiones=",".join(
                                attribute.Dimensiones
                            ),
                            Status=finding.status,
                            StatusExtended=finding.status_extended,
                            ResourceId=finding.resource_id,
                            CheckId=finding.check_metadata.CheckID,
                        )

                csv_header = generate_csv_fields(Check_Output_CSV_ENS_RD2022)

            elif compliance.Framework == "CIS" and "cis_" in str(
                output_options.output_modes
            ):
                compliance_output = (
                    "cis_" + compliance.Version + "_" + compliance.Provider.lower()
                )
                # Only with the version of CIS that was selected
                if compliance_output in str(output_options.output_modes):
                    for requirement in compliance.Requirements:
                        requirement_description = requirement.Description
                        requirement_id = requirement.Id
                        for attribute in requirement.Attributes:
                            if compliance.Provider == "AWS":
                                compliance_row = Check_Output_CSV_AWS_CIS(
                                    Provider=finding.check_metadata.Provider,
                                    Description=compliance.Description,
                                    AccountId=audit_info.audited_account,
                                    Region=finding.region,
                                    AssessmentDate=outputs_unix_timestamp(
                                        output_options.unix_timestamp, timestamp
                                    ),
                                    Requirements_Id=requirement_id,
                                    Requirements_Description=requirement_description,
                                    Requirements_Attributes_Section=attribute.Section,
                                    Requirements_Attributes_Profile=attribute.Profile,
                                    Requirements_Attributes_AssessmentStatus=attribute.AssessmentStatus,
                                    Requirements_Attributes_Description=attribute.Description,
                                    Requirements_Attributes_RationaleStatement=attribute.RationaleStatement,
                                    Requirements_Attributes_ImpactStatement=attribute.ImpactStatement,
                                    Requirements_Attributes_RemediationProcedure=attribute.RemediationProcedure,
                                    Requirements_Attributes_AuditProcedure=attribute.AuditProcedure,
                                    Requirements_Attributes_AdditionalInformation=attribute.AdditionalInformation,
                                    Requirements_Attributes_References=attribute.References,
                                    Status=finding.status,
                                    StatusExtended=finding.status_extended,
                                    ResourceId=finding.resource_id,
                                    CheckId=finding.check_metadata.CheckID,
                                )
                                csv_header = generate_csv_fields(
                                    Check_Output_CSV_AWS_CIS
                                )
                            elif compliance.Provider == "GCP":
                                compliance_row = Check_Output_CSV_GCP_CIS(
                                    Provider=finding.check_metadata.Provider,
                                    Description=compliance.Description,
                                    ProjectId=finding.project_id,
                                    Location=finding.location.lower(),
                                    AssessmentDate=outputs_unix_timestamp(
                                        output_options.unix_timestamp, timestamp
                                    ),
                                    Requirements_Id=requirement_id,
                                    Requirements_Description=requirement_description,
                                    Requirements_Attributes_Section=attribute.Section,
                                    Requirements_Attributes_Profile=attribute.Profile,
                                    Requirements_Attributes_AssessmentStatus=attribute.AssessmentStatus,
                                    Requirements_Attributes_Description=attribute.Description,
                                    Requirements_Attributes_RationaleStatement=attribute.RationaleStatement,
                                    Requirements_Attributes_ImpactStatement=attribute.ImpactStatement,
                                    Requirements_Attributes_RemediationProcedure=attribute.RemediationProcedure,
                                    Requirements_Attributes_AuditProcedure=attribute.AuditProcedure,
                                    Requirements_Attributes_AdditionalInformation=attribute.AdditionalInformation,
                                    Requirements_Attributes_References=attribute.References,
                                    Status=finding.status,
                                    StatusExtended=finding.status_extended,
                                    ResourceId=finding.resource_id,
                                    ResourceName=finding.resource_name,
                                    CheckId=finding.check_metadata.CheckID,
                                )
                                csv_header = generate_csv_fields(
                                    Check_Output_CSV_GCP_CIS
                                )

            elif (
                "AWS-Well-Architected-Framework" in compliance.Framework
                and compliance.Provider == "AWS"
            ):
                compliance_output = compliance.Framework
                if compliance.Version != "":
                    compliance_output += "_" + compliance.Version
                if compliance.Provider != "":
                    compliance_output += "_" + compliance.Provider

                compliance_output = compliance_output.lower().replace("-", "_")
                if compliance_output in output_options.output_modes:
                    for requirement in compliance.Requirements:
                        requirement_description = requirement.Description
                        requirement_id = requirement.Id
                        for attribute in requirement.Attributes:
                            compliance_row = Check_Output_CSV_AWS_Well_Architected(
                                Provider=finding.check_metadata.Provider,
                                Description=compliance.Description,
                                AccountId=audit_info.audited_account,
                                Region=finding.region,
                                AssessmentDate=outputs_unix_timestamp(
                                    output_options.unix_timestamp, timestamp
                                ),
                                Requirements_Id=requirement_id,
                                Requirements_Description=requirement_description,
                                Requirements_Attributes_Name=attribute.Name,
                                Requirements_Attributes_WellArchitectedQuestionId=attribute.WellArchitectedQuestionId,
                                Requirements_Attributes_WellArchitectedPracticeId=attribute.WellArchitectedPracticeId,
                                Requirements_Attributes_Section=attribute.Section,
                                Requirements_Attributes_SubSection=attribute.SubSection,
                                Requirements_Attributes_LevelOfRisk=attribute.LevelOfRisk,
                                Requirements_Attributes_AssessmentMethod=attribute.AssessmentMethod,
                                Requirements_Attributes_Description=attribute.Description,
                                Requirements_Attributes_ImplementationGuidanceUrl=attribute.ImplementationGuidanceUrl,
                                Status=finding.status,
                                StatusExtended=finding.status_extended,
                                ResourceId=finding.resource_id,
                                CheckId=finding.check_metadata.CheckID,
                            )

                    csv_header = generate_csv_fields(
                        Check_Output_CSV_AWS_Well_Architected
                    )

            elif (
                compliance.Framework == "ISO27001"
                and compliance.Version == "2013"
                and compliance.Provider == "AWS"
            ):
                compliance_output = compliance.Framework
                if compliance.Version != "":
                    compliance_output += "_" + compliance.Version
                if compliance.Provider != "":
                    compliance_output += "_" + compliance.Provider

                compliance_output = compliance_output.lower().replace("-", "_")
                if compliance_output in output_options.output_modes:
                    for requirement in compliance.Requirements:
                        requirement_description = requirement.Description
                        requirement_id = requirement.Id
                        requirement_name = requirement.Name
                        for attribute in requirement.Attributes:
                            compliance_row = Check_Output_CSV_AWS_ISO27001_2013(
                                Provider=finding.check_metadata.Provider,
                                Description=compliance.Description,
                                AccountId=audit_info.audited_account,
                                Region=finding.region,
                                AssessmentDate=outputs_unix_timestamp(
                                    output_options.unix_timestamp, timestamp
                                ),
                                Requirements_Id=requirement_id,
                                Requirements_Name=requirement_name,
                                Requirements_Description=requirement_description,
                                Requirements_Attributes_Category=attribute.Category,
                                Requirements_Attributes_Objetive_ID=attribute.Objetive_ID,
                                Requirements_Attributes_Objetive_Name=attribute.Objetive_Name,
                                Requirements_Attributes_Check_Summary=attribute.Check_Summary,
                                Status=finding.status,
                                StatusExtended=finding.status_extended,
                                ResourceId=finding.resource_id,
                                CheckId=finding.check_metadata.CheckID,
                            )

                    csv_header = generate_csv_fields(Check_Output_CSV_AWS_ISO27001_2013)

            elif (
                compliance.Framework == "MITRE-ATTACK"
                and compliance.Version == ""
                and compliance.Provider == "AWS"
            ):
                compliance_output = compliance.Framework
                if compliance.Version != "":
                    compliance_output += "_" + compliance.Version
                if compliance.Provider != "":
                    compliance_output += "_" + compliance.Provider

                compliance_output = compliance_output.lower().replace("-", "_")
                if compliance_output in output_options.output_modes:
                    for requirement in compliance.Requirements:
                        requirement_description = requirement.Description
                        requirement_id = requirement.Id
                        requirement_name = requirement.Name
                        attributes_aws_services = ""
                        attributes_categories = ""
                        attributes_values = ""
                        attributes_comments = ""
                        for attribute in requirement.Attributes:
                            attributes_aws_services += attribute.AWSService + "\n"
                            attributes_categories += attribute.Category + "\n"
                            attributes_values += attribute.Value + "\n"
                            attributes_comments += attribute.Comment + "\n"
                        compliance_row = Check_Output_MITRE_ATTACK(
                            Provider=finding.check_metadata.Provider,
                            Description=compliance.Description,
                            AccountId=audit_info.audited_account,
                            Region=finding.region,
                            AssessmentDate=outputs_unix_timestamp(
                                output_options.unix_timestamp, timestamp
                            ),
                            Requirements_Id=requirement_id,
                            Requirements_Description=requirement_description,
                            Requirements_Name=requirement_name,
                            Requirements_Tactics=unroll_list(requirement.Tactics),
                            Requirements_SubTechniques=unroll_list(
                                requirement.SubTechniques
                            ),
                            Requirements_Platforms=unroll_list(requirement.Platforms),
                            Requirements_TechniqueURL=requirement.TechniqueURL,
                            Requirements_Attributes_AWSServices=attributes_aws_services,
                            Requirements_Attributes_Categories=attributes_categories,
                            Requirements_Attributes_Values=attributes_values,
                            Requirements_Attributes_Comments=attributes_comments,
                            Status=finding.status,
                            StatusExtended=finding.status_extended,
                            ResourceId=finding.resource_id,
                            CheckId=finding.check_metadata.CheckID,
                        )

                    csv_header = generate_csv_fields(Check_Output_MITRE_ATTACK)

            else:
                compliance_output = compliance.Framework
                if compliance.Version != "":
                    compliance_output += "_" + compliance.Version
                if compliance.Provider != "":
                    compliance_output += "_" + compliance.Provider

                compliance_output = compliance_output.lower().replace("-", "_")
                if compliance_output in output_options.output_modes:
                    for requirement in compliance.Requirements:
                        requirement_description = requirement.Description
                        requirement_id = requirement.Id
                        requirement_name = requirement.Name
                        for attribute in requirement.Attributes:
                            compliance_row = Check_Output_CSV_Generic_Compliance(
                                Provider=finding.check_metadata.Provider,
                                Description=compliance.Description,
                                AccountId=audit_info.audited_account,
                                Region=finding.region,
                                AssessmentDate=outputs_unix_timestamp(
                                    output_options.unix_timestamp, timestamp
                                ),
                                Requirements_Id=requirement_id,
                                Requirements_Name=requirement_name,
                                Requirements_Description=requirement_description,
                                Requirements_Attributes_ItemId=attribute.ItemId,
                                Requirements_Attributes_Section=attribute.Section,
                                Requirements_Attributes_SubSection=attribute.SubSection,
                                Requirements_Attributes_SubGroup=attribute.SubGroup,
                                Requirements_Attributes_Service=attribute.Service,
                                Requirements_Attributes_Type=attribute.Type,
<<<<<<< HEAD
                                Requirements_Attributes_Soc_Type=attribute.Soc_Type,
=======
>>>>>>> 4a15625b
                                Status=finding.status,
                                StatusExtended=finding.status_extended,
                                ResourceId=finding.resource_id,
                                CheckId=finding.check_metadata.CheckID,
                            )

                    csv_header = generate_csv_fields(
                        Check_Output_CSV_Generic_Compliance
                    )

            if compliance_row:
                csv_writer = DictWriter(
                    file_descriptors[compliance_output],
                    fieldnames=csv_header,
                    delimiter=";",
                )
                csv_writer.writerow(compliance_row.__dict__)
    except Exception as error:
        logger.error(
            f"{error.__class__.__name__}[{error.__traceback__.tb_lineno}]: {error}"
        )


def display_compliance_table(
    findings: list,
    bulk_checks_metadata: dict,
    compliance_framework: str,
    output_filename: str,
    output_directory: str,
):
    try:
        if "ens_rd2022_aws" == compliance_framework:
            marcos = {}
            ens_compliance_table = {
                "Proveedor": [],
                "Marco/Categoria": [],
                "Estado": [],
                "Alto": [],
                "Medio": [],
                "Bajo": [],
                "Opcional": [],
            }
            pass_count = fail_count = 0
            for finding in findings:
                check = bulk_checks_metadata[finding.check_metadata.CheckID]
                check_compliances = check.Compliance
                for compliance in check_compliances:
                    if (
                        compliance.Framework == "ENS"
                        and compliance.Provider == "AWS"
                        and compliance.Version == "RD2022"
                    ):
                        compliance_version = compliance.Version
                        compliance_fm = compliance.Framework
                        compliance_provider = compliance.Provider
                        for requirement in compliance.Requirements:
                            for attribute in requirement.Attributes:
                                marco_categoria = (
                                    f"{attribute.Marco}/{attribute.Categoria}"
                                )
                                # Check if Marco/Categoria exists
                                if marco_categoria not in marcos:
                                    marcos[marco_categoria] = {
                                        "Estado": f"{Fore.GREEN}CUMPLE{Style.RESET_ALL}",
                                        "Opcional": 0,
                                        "Alto": 0,
                                        "Medio": 0,
                                        "Bajo": 0,
                                    }
                                if finding.status == "FAIL":
                                    if attribute.Tipo != "recomendacion":
                                        fail_count += 1
                                    marcos[marco_categoria][
                                        "Estado"
                                    ] = f"{Fore.RED}NO CUMPLE{Style.RESET_ALL}"
                                elif finding.status == "PASS":
                                    pass_count += 1
                                if attribute.Nivel == "opcional":
                                    marcos[marco_categoria]["Opcional"] += 1
                                elif attribute.Nivel == "alto":
                                    marcos[marco_categoria]["Alto"] += 1
                                elif attribute.Nivel == "medio":
                                    marcos[marco_categoria]["Medio"] += 1
                                elif attribute.Nivel == "bajo":
                                    marcos[marco_categoria]["Bajo"] += 1

            # Add results to table
            for marco in sorted(marcos):
                ens_compliance_table["Proveedor"].append(compliance.Provider)
                ens_compliance_table["Marco/Categoria"].append(marco)
                ens_compliance_table["Estado"].append(marcos[marco]["Estado"])
                ens_compliance_table["Opcional"].append(
                    f"{Fore.BLUE}{marcos[marco]['Opcional']}{Style.RESET_ALL}"
                )
                ens_compliance_table["Alto"].append(
                    f"{Fore.LIGHTRED_EX}{marcos[marco]['Alto']}{Style.RESET_ALL}"
                )
                ens_compliance_table["Medio"].append(
                    f"{orange_color}{marcos[marco]['Medio']}{Style.RESET_ALL}"
                )
                ens_compliance_table["Bajo"].append(
                    f"{Fore.YELLOW}{marcos[marco]['Bajo']}{Style.RESET_ALL}"
                )
            if fail_count + pass_count < 0:
                print(
                    f"\n {Style.BRIGHT}There are no resources for {Fore.YELLOW}{compliance_fm} {compliance_version} - {compliance_provider}{Style.RESET_ALL}.\n"
                )
            else:
                print(
                    f"\nEstado de Cumplimiento de {Fore.YELLOW}{compliance_fm} {compliance_version} - {compliance_provider}{Style.RESET_ALL}:"
                )
                overview_table = [
                    [
                        f"{Fore.RED}{round(fail_count/(fail_count+pass_count)*100, 2)}% ({fail_count}) NO CUMPLE{Style.RESET_ALL}",
                        f"{Fore.GREEN}{round(pass_count/(fail_count+pass_count)*100, 2)}% ({pass_count}) CUMPLE{Style.RESET_ALL}",
                    ]
                ]
                print(tabulate(overview_table, tablefmt="rounded_grid"))
                print(
                    f"\nResultados de {Fore.YELLOW}{compliance_fm} {compliance_version} - {compliance_provider}{Style.RESET_ALL}:"
                )
                print(
                    tabulate(
                        ens_compliance_table, headers="keys", tablefmt="rounded_grid"
                    )
                )
                print(
                    f"{Style.BRIGHT}* Solo aparece el Marco/Categoria que contiene resultados.{Style.RESET_ALL}"
                )
                print(f"\nResultados detallados de {compliance_fm} en:")
                print(
                    f" - CSV: {output_directory}/{output_filename}_{compliance_framework}.csv\n"
                )
        elif "cis_" in compliance_framework:
            sections = {}
            cis_compliance_table = {
                "Provider": [],
                "Section": [],
                "Level 1": [],
                "Level 2": [],
            }
            pass_count = fail_count = 0
            for finding in findings:
                check = bulk_checks_metadata[finding.check_metadata.CheckID]
                check_compliances = check.Compliance
                for compliance in check_compliances:
                    if (
                        compliance.Framework == "CIS"
                        and compliance.Version in compliance_framework
                    ):
                        compliance_version = compliance.Version
                        compliance_fm = compliance.Framework
                        for requirement in compliance.Requirements:
                            for attribute in requirement.Attributes:
                                section = attribute.Section
                                # Check if Section exists
                                if section not in sections:
                                    sections[section] = {
                                        "Status": f"{Fore.GREEN}PASS{Style.RESET_ALL}",
                                        "Level 1": {"FAIL": 0, "PASS": 0},
                                        "Level 2": {"FAIL": 0, "PASS": 0},
                                    }
                                if finding.status == "FAIL":
                                    fail_count += 1
                                elif finding.status == "PASS":
                                    pass_count += 1
                                if attribute.Profile == "Level 1":
                                    if finding.status == "FAIL":
                                        sections[section]["Level 1"]["FAIL"] += 1
                                    else:
                                        sections[section]["Level 1"]["PASS"] += 1
                                elif attribute.Profile == "Level 2":
                                    if finding.status == "FAIL":
                                        sections[section]["Level 2"]["FAIL"] += 1
                                    else:
                                        sections[section]["Level 2"]["PASS"] += 1

            # Add results to table
            sections = dict(sorted(sections.items()))
            for section in sections:
                cis_compliance_table["Provider"].append(compliance.Provider)
                cis_compliance_table["Section"].append(section)
                if sections[section]["Level 1"]["FAIL"] > 0:
                    cis_compliance_table["Level 1"].append(
                        f"{Fore.RED}FAIL({sections[section]['Level 1']['FAIL']}){Style.RESET_ALL}"
                    )
                else:
                    cis_compliance_table["Level 1"].append(
                        f"{Fore.GREEN}PASS({sections[section]['Level 1']['PASS']}){Style.RESET_ALL}"
                    )
                if sections[section]["Level 2"]["FAIL"] > 0:
                    cis_compliance_table["Level 2"].append(
                        f"{Fore.RED}FAIL({sections[section]['Level 2']['FAIL']}){Style.RESET_ALL}"
                    )
                else:
                    cis_compliance_table["Level 2"].append(
                        f"{Fore.GREEN}PASS({sections[section]['Level 2']['PASS']}){Style.RESET_ALL}"
                    )
            if fail_count + pass_count < 1:
                print(
                    f"\n {Style.BRIGHT}There are no resources for {Fore.YELLOW}{compliance_fm}-{compliance_version}{Style.RESET_ALL}.\n"
                )
            else:
                print(
                    f"\nCompliance Status of {Fore.YELLOW}{compliance_fm}-{compliance_version}{Style.RESET_ALL} Framework:"
                )
                overview_table = [
                    [
                        f"{Fore.RED}{round(fail_count/(fail_count+pass_count)*100, 2)}% ({fail_count}) FAIL{Style.RESET_ALL}",
                        f"{Fore.GREEN}{round(pass_count/(fail_count+pass_count)*100, 2)}% ({pass_count}) PASS{Style.RESET_ALL}",
                    ]
                ]
                print(tabulate(overview_table, tablefmt="rounded_grid"))
                print(
                    f"\nFramework {Fore.YELLOW}{compliance_fm}-{compliance_version}{Style.RESET_ALL} Results:"
                )
                print(
                    tabulate(
                        cis_compliance_table, headers="keys", tablefmt="rounded_grid"
                    )
                )
                print(
                    f"{Style.BRIGHT}* Only sections containing results appear.{Style.RESET_ALL}"
                )
                print(f"\nDetailed results of {compliance_fm} are in:")
                print(
                    f" - CSV: {output_directory}/{output_filename}_{compliance_framework}.csv\n"
                )
        elif "mitre_attack" in compliance_framework:
            tactics = {}
            mitre_compliance_table = {
                "Provider": [],
                "Tactic": [],
                "Status": [],
            }
            pass_count = fail_count = 0
            for finding in findings:
                check = bulk_checks_metadata[finding.check_metadata.CheckID]
                check_compliances = check.Compliance
                for compliance in check_compliances:
                    if (
                        "MITRE-ATTACK" in compliance.Framework
                        and compliance.Version in compliance_framework
                    ):
                        compliance_fm = compliance.Framework
                        for requirement in compliance.Requirements:
                            for tactic in requirement.Tactics:
                                if tactic not in tactics:
                                    tactics[tactic] = {"FAIL": 0, "PASS": 0}
                                if finding.status == "FAIL":
                                    fail_count += 1
                                    tactics[tactic]["FAIL"] += 1
                                elif finding.status == "PASS":
                                    pass_count += 1
                                    tactics[tactic]["PASS"] += 1

            # Add results to table
            tactics = dict(sorted(tactics.items()))
            for tactic in tactics:
                mitre_compliance_table["Provider"].append(compliance.Provider)
                mitre_compliance_table["Tactic"].append(tactic)
                if tactics[tactic]["FAIL"] > 0:
                    mitre_compliance_table["Status"].append(
                        f"{Fore.RED}FAIL({tactics[tactic]['FAIL']}){Style.RESET_ALL}"
                    )
                else:
                    mitre_compliance_table["Status"].append(
                        f"{Fore.GREEN}PASS({tactics[tactic]['PASS']}){Style.RESET_ALL}"
                    )
            if fail_count + pass_count < 1:
                print(
                    f"\n {Style.BRIGHT}There are no resources for {Fore.YELLOW}{compliance_fm}{Style.RESET_ALL}.\n"
                )
            else:
                print(
                    f"\nCompliance Status of {Fore.YELLOW}{compliance_fm}{Style.RESET_ALL} Framework:"
                )
                overview_table = [
                    [
                        f"{Fore.RED}{round(fail_count/(fail_count+pass_count)*100, 2)}% ({fail_count}) FAIL{Style.RESET_ALL}",
                        f"{Fore.GREEN}{round(pass_count/(fail_count+pass_count)*100, 2)}% ({pass_count}) PASS{Style.RESET_ALL}",
                    ]
                ]
                print(tabulate(overview_table, tablefmt="rounded_grid"))
                print(
                    f"\nFramework {Fore.YELLOW}{compliance_fm}{Style.RESET_ALL} Results:"
                )
                print(
                    tabulate(
                        mitre_compliance_table, headers="keys", tablefmt="rounded_grid"
                    )
                )
                print(
                    f"{Style.BRIGHT}* Only sections containing results appear.{Style.RESET_ALL}"
                )
                print(f"\nDetailed results of {compliance_fm} are in:")
                print(
                    f" - CSV: {output_directory}/{output_filename}_{compliance_framework}.csv\n"
                )
        else:
            print(f"\nDetailed results of {compliance_framework.upper()} are in:")
            print(
                f" - CSV: {output_directory}/{output_filename}_{compliance_framework}.csv\n"
            )
    except Exception as error:
        logger.critical(
            f"{error.__class__.__name__}:{error.__traceback__.tb_lineno} -- {error}"
        )
        sys.exit(1)<|MERGE_RESOLUTION|>--- conflicted
+++ resolved
@@ -334,10 +334,6 @@
                                 Requirements_Attributes_SubGroup=attribute.SubGroup,
                                 Requirements_Attributes_Service=attribute.Service,
                                 Requirements_Attributes_Type=attribute.Type,
-<<<<<<< HEAD
-                                Requirements_Attributes_Soc_Type=attribute.Soc_Type,
-=======
->>>>>>> 4a15625b
                                 Status=finding.status,
                                 StatusExtended=finding.status_extended,
                                 ResourceId=finding.resource_id,
