--- conflicted
+++ resolved
@@ -554,11 +554,7 @@
                 <div class="col-md-2">
                     <div class="card">
                         <div class="card-header">
-<<<<<<< HEAD
-                            Azure Assessment Summary
-=======
                             Microsoft365 Assessment Summary
->>>>>>> 567c729e
                         </div>
                         <ul class="list-group list-group-flush">
                             <li class="list-group-item">
@@ -570,16 +566,6 @@
                 <div class="col-md-4">
                 <div class="card">
                     <div class="card-header">
-<<<<<<< HEAD
-                        Azure Credentials
-                    </div>
-                    <ul class="list-group list-group-flush">
-                        <li class="list-group-item">
-                            <b>Azure Identity Type:</b> {provider.identity.identity_type}
-                            </li>
-                            <li class="list-group-item">
-                                <b>Azure Identity ID:</b> {provider.identity.identity_id}
-=======
                         Microsoft365 Credentials
                     </div>
                     <ul class="list-group list-group-flush">
@@ -588,7 +574,6 @@
                             </li>
                             <li class="list-group-item">
                                 <b>Microsoft365 Identity ID:</b> {provider.identity.identity_id}
->>>>>>> 567c729e
                             </li>
                         </ul>
                     </div>
