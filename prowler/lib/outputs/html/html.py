import html
import sys
from io import TextIOWrapper

from prowler.config.config import (
    html_logo_url,
    prowler_version,
    square_logo_img,
    timestamp,
)
from prowler.lib.logger import logger
from prowler.lib.outputs.output import Finding, Output
from prowler.lib.outputs.utils import parse_html_string, unroll_dict
from prowler.providers.common.provider import Provider


class HTML(Output):
    def transform(self, findings: list[Finding]) -> None:
        """Transforms the findings into the HTML format.

        Args:
            findings (list[Finding]): a list of Finding objects

        """
        try:
            for finding in findings:
                row_class = "p-3 mb-2 bg-success-custom"
                finding_status = finding.status.value
                # Change the status of the finding if it's muted
                if finding.muted:
                    finding_status = f"MUTED ({finding_status})"
                    row_class = "table-warning"
                if finding.status == "MANUAL":
                    row_class = "table-info"
                elif finding.status == "FAIL":
                    row_class = "table-danger"

                self._data.append(
                    f"""
                        <tr class="{row_class}">
                            <td>{finding_status}</td>
                            <td>{finding.metadata.Severity.value}</td>
                            <td>{finding.metadata.ServiceName}</td>
                            <td>{":".join([finding.resource_metadata['file_path'], "-".join(map(str, finding.resource_metadata['file_line_range']))]) if finding.metadata.Provider == "iac" else finding.region.lower()}</td>
                            <td>{finding.metadata.CheckID.replace("_", "<wbr />_")}</td>
                            <td>{finding.metadata.CheckTitle}</td>
                            <td>{finding.resource_uid.replace("<", "&lt;").replace(">", "&gt;").replace("_", "<wbr />_")}</td>
                            <td>{parse_html_string(unroll_dict(finding.resource_tags))}</td>
                            <td>{finding.status_extended.replace("<", "&lt;").replace(">", "&gt;").replace("_", "<wbr />_")}</td>
                            <td><p class="show-read-more">{html.escape(finding.metadata.Risk)}</p></td>
                            <td><p class="show-read-more">{html.escape(finding.metadata.Remediation.Recommendation.Text)}</p> <a class="read-more" href="{finding.metadata.Remediation.Recommendation.Url}"><i class="fas fa-external-link-alt"></i></a></td>
                            <td><p class="show-read-more">{parse_html_string(unroll_dict(finding.compliance, separator=": "))}</p></td>
                        </tr>
                        """
                )
        except Exception as error:
            logger.error(
                f"{error.__class__.__name__}[{error.__traceback__.tb_lineno}]: {error}"
            )

    def batch_write_data_to_file(self, provider: Provider, stats: dict) -> None:
        """
        Writes the findings to a file using the HTML format using the `Output._file_descriptor`.

        Args:
            provider (Provider): the provider object
            output_filename (str): the name of the output file
            output_directory (str): the directory where the output file will be saved
            stats (dict): the statistics of the findings
        """
        try:
            if (
                getattr(self, "_file_descriptor", None)
                and not self._file_descriptor.closed
                and self._data
            ):
                if self._file_descriptor.tell() == 0:
                    HTML.write_header(
                        self._file_descriptor, provider, stats, self._from_cli
                    )
                for finding in self._data:
                    self._file_descriptor.write(finding)
                if self.close_file or self._from_cli:
                    HTML.write_footer(self._file_descriptor)
                    self._file_descriptor.close()
        except Exception as error:
            logger.error(
                f"{error.__class__.__name__}[{error.__traceback__.tb_lineno}]: {error}"
            )

    @staticmethod
    def write_header(
        file_descriptor: TextIOWrapper,
        provider: Provider,
        stats: dict,
        from_cli: bool = True,
    ) -> None:
        """
        Writes the header of the HTML file.

        Args:
            file_descriptor (file): the file descriptor to write the header
            provider (Provider): the provider object
            stats (dict): the statistics of the findings
            from_cli (bool): whether the request is from the CLI or not
        """
        try:
            file_descriptor.write(
                f"""<!DOCTYPE html>
    <html lang="en">
    <head>
    <meta http-equiv="Content-Type" content="text/html; charset=UTF-8" />
    <!-- Required meta tags -->
    <meta name="viewport" content="width=device-width, initial-scale=1, shrink-to-fit=no" />
    <style>
        .read-more {{color: #00f;}}

        .bg-success-custom {{background-color: #98dea7 !important;}}

        .bg-danger {{background-color: #f28484 !important;}}
    </style>
    <!-- Bootstrap CSS -->
    <link rel="stylesheet" href="https://stackpath.bootstrapcdn.com/bootstrap/4.5.0/css/bootstrap.min.css"
        integrity="sha384-9aIt2nRpC12Uk9gS9baDl411NQApFmC26EwAOH8WgZl5MYYxFfc+NcPb1dKGj7Sk" crossorigin="anonymous" />
    <!-- https://datatables.net/download/index with jQuery, DataTables, Buttons, SearchPanes, and Select //-->
    <link rel="stylesheet" type="text/css"
        href="https://cdn.datatables.net/v/dt/jqc-1.12.4/dt-1.10.25/b-1.7.1/sp-1.4.0/sl-1.3.3/datatables.min.css" />
    <link rel="stylesheet" href="https://pro.fontawesome.com/releases/v5.10.0/css/all.css"
        integrity="sha384-AYmEC3Yw5cVb3ZcuHtOA93w35dYTsvhLPVnYs9eStHfGJvOvKxVfELGroGkvsg+p" crossorigin="anonymous" />
    <style>
        .show-read-more .more-text {{display: none;}}

        .dataTable {{font-size: 14px;}}

        .container-fluid {{font-size: 14px;}}

        .float-left {{ float: left !important; max-width: 100%; }}
    </style>
    <title>Prowler - The Handy Cloud Security Tool</title>
    </head>
    <body>
    <div class="container-fluid">
        <div class="row mt-3">
        <div class="col-md-4">
            <a href="{html_logo_url}"><img class="float-left card-img-left mt-4 mr-4 ml-4"
                        src={square_logo_img}
                        alt="prowler-logo"
                        style="width: 15rem; height:auto;"/></a>
            <div class="card">
            <div class="card-header">
                Report Information
            </div>
            <ul class="list-group list-group-flush">
                <li class="list-group-item">
                <div class="row">
                    <div class="col-md-auto">
                    <b>Version:</b> {prowler_version}
                    </div>
                </div>
                </li>
                <li class="list-group-item">
                <b>Parameters used:</b> {" ".join(sys.argv[1:]) if from_cli else ""}
                </li>
                <li class="list-group-item">
                <b>Date:</b> {timestamp.isoformat()}
                </li>
            </ul>
            </div>
        </div>{HTML.get_assessment_summary(provider)}
            <div class="col-md-2">
            <div class="card">
                <div class="card-header">
                    Assessment Overview
                </div>
                <ul class="list-group list-group-flush">
                    <li class="list-group-item">
                        <b>Total Findings:</b> {str(stats.get("findings_count", 0))}
                    </li>
                    <li class="list-group-item">
                        <b>Passed:</b> {str(stats.get("total_pass", 0))}
                    </li>
                    <li class="list-group-item">
                        <b>Passed (Muted):</b> {str(stats.get("total_muted_pass", 0))}
                    </li>
                    <li class="list-group-item">
                        <b>Failed:</b> {str(stats.get("total_fail", 0))}
                    </li>
                    <li class="list-group-item">
                        <b>Failed (Muted):</b> {str(stats.get("total_muted_fail", 0))}
                    </li>
                    <li class="list-group-item">
                        <b>Total Resources:</b> {str(stats.get("resources_count", 0))}
                    </li>
                </ul>
            </div>
        </div>
        </div>
        </div>
        <div class="row-mt-3">
        <div class="col-md-12">
            <table class="table compact stripe row-border ordering" id="findingsTable" data-order='[[ 5, "asc" ]]' data-page-length='100'>
            <thead class="thead-light">
                <tr>
                    <th scope="col">Status</th>
                    <th scope="col">Severity</th>
                    <th scope="col">Service Name</th>
                    <th scope="col">{"File" if provider.type == "iac" else "Region"}</th>
                    <th style="width:20%" scope="col">Check ID</th>
                    <th style="width:20%" scope="col">Check Title</th>
                    <th scope="col">Resource ID</th>
                    <th scope="col">Resource Tags</th>
                    <th scope="col">Status Extended</th>
                    <th scope="col">Risk</th>
                    <th scope="col">Recommendation</th>
                    <th scope="col">Compliance</th>
                </tr>
            </thead>
            <tbody>"""
            )
        except Exception as error:
            logger.error(
                f"{error.__class__.__name__}[{error.__traceback__.tb_lineno}] -- {error}"
            )

    @staticmethod
    def write_footer(file_descriptor: TextIOWrapper) -> None:
        """
        Writes the footer of the HTML file.

        Args:
            file_descriptor (file): the file descriptor to write the footer
        """
        try:
            file_descriptor.write(
                """
            </tbody>
            </table>
        </div>
    </div>
    <!-- Table search and paginator -->
    <!-- Optional JavaScript -->
    <!-- jQuery first, then Popper.js, then Bootstrap JS -->
    <script src="https://code.jquery.com/jquery-3.5.1.min.js"
        integrity="sha256-9/aliU8dGd2tb6OSsuzixeV4y/faTqgFtohetphbbj0=" crossorigin="anonymous"></script>
    <script src="https://stackpath.bootstrapcdn.com/bootstrap/4.5.0/js/bootstrap.bundle.min.js"
        integrity="sha384-1CmrxMRARb6aLqgBO7yyAxTOQE2AKb9GfXnEo760AUcUmFx3ibVJJAzGytlQcNXd"
        crossorigin="anonymous"></script>
    <!-- https://datatables.net/download/index with jQuery, DataTables, Buttons, SearchPanes, and Select //-->
    <script type="text/javascript"
        src="https://cdn.datatables.net/v/dt/jqc-1.12.4/dt-1.10.25/b-1.7.1/sp-1.4.0/sl-1.3.3/datatables.min.js"></script>
    <script>
        $(document).ready(function () {
            // Initialise the table with 50 rows, and some search/filtering panes
            $('#findingsTable').DataTable({
                responsive: true,
                // Show 25, 50, 100 and All records
                lengthChange: true,
                lengthMenu: [[25, 50, 100, -1], [25, 50, 100, "All"]],
                searchPanes: {
                    cascadePanes: true,
                    viewTotal: true,
                },
                dom: 'Blfrtip',
                language: {
                    // To enable a filter button instead of the filter row
                    searchPanes: {
                        clearMessage: 'Clear Filters',
                        collapse: { 0: 'Filters', _: 'Filters (%d)' },
                        initCollapsed: true

                    }
                },
                buttons: [
                    {
                        extend: 'searchPanes',
                        config: {
                            cascadePanes: true,
                            viewTotal: true,
                            orderable: false
                        }
                    }
                ],
                columnDefs: [
                    {
                        searchPanes: {
                            show: true,
                            pagingType: 'numbers',
                            searching: true
                        },
                        // Show all filters
                        targets: [0, 1, 2, 3, 5, 7]
                    }
                ]
            });
            var maxLength = 30;
            // ReadMore ReadLess
            $(".show-read-more").each(function () {
                var myStr = $(this).text();
                if ($.trim(myStr).length > maxLength) {
                    var newStr = myStr.substring(0, maxLength);
                    var removedStr = myStr.substring(maxLength, $.trim(myStr).length);
                    $(this).empty().html(newStr);
                    $(this).append(' <a href="javascript:void(0);" class="read-more">read more...</a>');
                    $(this).append('<span class="more-text">' + removedStr + '</span>');
                }
            });
            $(".read-more").click(function () {
                $(this).siblings(".more-text").contents().unwrap();
                $(this).remove();
            });
        });
    </script>
</body>

</html>
"""
            )
        except Exception as error:
            logger.error(
                f"{error.__class__.__name__}[{error.__traceback__.tb_lineno}] -- {error}"
            )

    @staticmethod
    def get_aws_assessment_summary(provider: Provider) -> str:
        """
        get_aws_assessment_summary gets the HTML assessment summary for the provider

        Args:
            provider (Provider): the provider object

        Returns:
            str: the HTML assessment summary
        """
        try:
            profile = (
                provider.identity.profile
                if provider.identity.profile is not None
                else "default"
            )
            if isinstance(provider.identity.audited_regions, list):
                audited_regions = " ".join(provider.identity.audited_regions)
            elif not provider.identity.audited_regions:
                audited_regions = "All Regions"
            else:
                audited_regions = ", ".join(provider.identity.audited_regions)
            return f"""
                <div class="col-md-2">
                    <div class="card">
                        <div class="card-header">
                            AWS Assessment Summary
                        </div>
                        <ul class="list-group list-group-flush">
                            <li class="list-group-item">
                                <b>AWS Account:</b> {provider.identity.account}
                            </li>
                            <li class="list-group-item">
                                <b>AWS-CLI Profile:</b> {profile}
                            </li>
                            <li class="list-group-item">
                                <b>Audited Regions:</b> {audited_regions}
                            </li>
                        </ul>
                    </div>
                </div>
                <div class="col-md-4">
                <div class="card">
                    <div class="card-header">
                        AWS Credentials
                    </div>
                    <ul class="list-group list-group-flush">
                        <li class="list-group-item">
                            <b>User Id:</b> {provider.identity.user_id}
                            </li>
                            <li class="list-group-item">
                                <b>Caller Identity ARN:</b> {provider.identity.identity_arn}
                            </li>
                        </ul>
                    </div>
                </div>"""
        except Exception as error:
            logger.error(
                f"{error.__class__.__name__}[{error.__traceback__.tb_lineno}] -- {error}"
            )
            return ""

    @staticmethod
    def get_azure_assessment_summary(provider: Provider) -> str:
        """
        get_azure_assessment_summary gets the HTML assessment summary for the provider

        Args:
            provider (Provider): the provider object

        Returns:
            str: the HTML assessment summary
        """
        try:
            printed_subscriptions = []
            for key, value in provider.identity.subscriptions.items():
                intermediate = f"{key} : {value}"
                printed_subscriptions.append(intermediate)

            # check if identity is str(coming from SP) or dict(coming from browser or)
            if isinstance(provider.identity.identity_id, dict):
                html_identity = provider.identity.identity_id.get(
                    "userPrincipalName", "Identity not found"
                )
            else:
                html_identity = provider.identity.identity_id
            return f"""
                <div class="col-md-2">
                    <div class="card">
                        <div class="card-header">
                            Azure Assessment Summary
                        </div>
                        <ul class="list-group list-group-flush">
                            <li class="list-group-item">
                                <b>Azure Tenant IDs:</b> {" ".join(provider.identity.tenant_ids)}
                            </li>
                            <li class="list-group-item">
                                <b>Azure Tenant Domain:</b> {provider.identity.tenant_domain}
                            </li>
                            <li class="list-group-item">
                                <b>Azure Subscriptions:</b> {" ".join(printed_subscriptions)}
                            </li>
                        </ul>
                    </div>
                </div>
                <div class="col-md-4">
                <div class="card">
                    <div class="card-header">
                        Azure Credentials
                    </div>
                    <ul class="list-group list-group-flush">
                        <li class="list-group-item">
                            <b>Azure Identity Type:</b> {provider.identity.identity_type}
                            </li>
                            <li class="list-group-item">
                                <b>Azure Identity ID:</b> {html_identity}
                            </li>
                        </ul>
                    </div>
                </div>"""
        except Exception as error:
            logger.error(
                f"{error.__class__.__name__}[{error.__traceback__.tb_lineno}] -- {error}"
            )
            return ""

    @staticmethod
    def get_gcp_assessment_summary(provider: Provider) -> str:
        """
        get_gcp_assessment_summary gets the HTML assessment summary for the provider

        Args:
            provider (Provider): the provider object

        Returns:
            str: the HTML assessment summary
        """
        try:
            try:
                getattr(provider.session, "_service_account_email")
                profile = (
                    provider.session._service_account_email
                    if provider.session._service_account_email is not None
                    else "default"
                )
            except AttributeError:
                profile = "default"
            return f"""
                <div class="col-md-2">
                    <div class="card">
                        <div class="card-header">
                            GCP Assessment Summary
                        </div>
                        <ul class="list-group list-group-flush">
                            <li class="list-group-item">
                                <b>GCP Project IDs:</b> {", ".join(provider.project_ids)}
                            </li>
                        </ul>
                    </div>
                </div>
                <div class="col-md-4">
                    <div class="card">
                        <div class="card-header">
                            GCP Credentials
                        </div>
                        <ul class="list-group list-group-flush">
                            <li class="list-group-item">
                                <b>GCP Account:</b> {profile}
                            </li>
                        </ul>
                    </div>
                </div>"""
        except Exception as error:
            logger.error(
                f"{error.__class__.__name__}[{error.__traceback__.tb_lineno}] -- {error}"
            )
            return ""

    @staticmethod
    def get_kubernetes_assessment_summary(provider: Provider) -> str:
        """
        get_kubernetes_assessment_summary gets the HTML assessment summary for the provider

        Args:
            provider (Provider): the provider object

        Returns:
            str: the HTML assessment summary
        """
        try:
            return f"""
                <div class="col-md-2">
                    <div class="card">
                        <div class="card-header">
                            Kubernetes Assessment Summary
                        </div>
                        <ul class="list-group
                        list-group-flush">
                            <li class="list-group-item">
                                <b>Kubernetes Cluster:</b> {provider.identity.cluster}
                            </li>
                        </ul>
                    </div>
                </div>
                <div class="col-md-4">
                    <div class="card">
                        <div class="card-header">
                            Kubernetes Credentials
                        </div>
                        <ul class="list-group
                        list-group-flush">
                            <li class="list-group-item">
                                <b>Kubernetes Context:</b> {provider.identity.context}
                            </li>
                        </ul>
                    </div>
                </div>"""
        except Exception as error:
            logger.error(
                f"{error.__class__.__name__}[{error.__traceback__.tb_lineno}] -- {error}"
            )
            return ""

    @staticmethod
    def get_github_assessment_summary(provider: Provider) -> str:
        """
        get_github_assessment_summary gets the HTML assessment summary for the provider

        Args:
            provider (Provider): the provider object

        Returns:
            str: the HTML assessment summary
        """
        try:
            return f"""
                <div class="col-md-2">
                    <div class="card">
                        <div class="card-header">
                            GitHub Assessment Summary
                        </div>
                        <ul class="list-group
                        list-group-flush">
                            <li class="list-group-item">
                                <b>GitHub account:</b> {provider.identity.account_name}
                            </li>
                        </ul>
                    </div>
                </div>
                <div class="col-md-4">
                    <div class="card">
                        <div class="card-header">
                            GitHub Credentials
                        </div>
                        <ul class="list-group
                        list-group-flush">
                            <li class="list-group-item">
                                <b>GitHub authentication method:</b> {provider.auth_method}
                            </li>
                        </ul>
                    </div>
                </div>"""
        except Exception as error:
            logger.error(
                f"{error.__class__.__name__}[{error.__traceback__.tb_lineno}] -- {error}"
            )
            return ""

    @staticmethod
    def get_m365_assessment_summary(provider: Provider) -> str:
        """
        get_m365_assessment_summary gets the HTML assessment summary for the provider
        Args:
            provider (Provider): the provider object

        Returns:
            str: the HTML assessment summary
        """
        try:
            return f"""
                <div class="col-md-2">
                    <div class="card">
                        <div class="card-header">
                            M365 Assessment Summary
                        </div>
                        <ul class="list-group list-group-flush">
                            <li class="list-group-item">
                                <b>M365 Tenant Domain:</b> {
                provider.identity.tenant_domain
            }
                            </li>
                        </ul>
                    </div>
                </div>
                <div class="col-md-4">
                <div class="card">
                    <div class="card-header">
                        M365 Credentials
                    </div>
                    <ul class="list-group list-group-flush">
                        <li class="list-group-item">
                            <b>M365 Identity Type:</b> {provider.identity.identity_type}
                            </li>
                            <li class="list-group-item">
                                <b>M365 Identity ID:</b> {provider.identity.identity_id}
                            </li>
                            {
                f'''<li class="list-group-item">
                                <b>M365 User:</b> {provider.identity.user}
                            </li>'''
                if hasattr(provider.identity, "user")
                and provider.identity.user is not None
                else ""
            }
                        </ul>
                    </div>
                </div>"""
        except Exception as error:
            logger.error(
                f"{error.__class__.__name__}[{error.__traceback__.tb_lineno}] -- {error}"
            )
            return ""

    def get_nhn_assessment_summary(provider: Provider) -> str:
        """
        get_nhn_assessment_summary gets the HTML assessment summary for the provider

        Args:
            provider (Provider): the provider object

        Returns:
            str: the HTML assessment summary
        """
        try:
            return f"""
                <div class="col-md-2">
                    <div class="card">
                        <div class="card-header">
                            NHN Assessment Summary
                        </div>
                        <ul class="list-group list-group-flush">
                            <li class="list-group-item">
                                <b>NHN Tenant Domain:</b> {provider.identity.tenant_domain}
                            </li>
                        </ul>
                    </div>
                </div>
                <div class="col-md-4">
                <div class="card">
                    <div class="card-header">
                        NHN Credentials
                    </div>
                    <ul class="list-group list-group-flush">
                        <li class="list-group-item">
                            <b>NHN Identity Type:</b> {provider.identity.identity_type}
                            </li>
                            <li class="list-group-item">
                                <b>NHN Identity ID:</b> {provider.identity.identity_id}
                            </li>
                        </ul>
                    </div>
                </div>"""
        except Exception as error:
            logger.error(
                f"{error.__class__.__name__}[{error.__traceback__.tb_lineno}] -- {error}"
            )
            return ""

    @staticmethod
<<<<<<< HEAD
    def get_ionos_assessment_summary(provider: Provider) -> str:
        """
        get_ionos_assessment_summary gets the HTML assessment summary for the provider
=======
    def get_iac_assessment_summary(provider: Provider) -> str:
        """
        get_iac_assessment_summary gets the HTML assessment summary for the provider
>>>>>>> 3d4902b0

        Args:
            provider (Provider): the provider object

        Returns:
            str: the HTML assessment summary
        """
        try:
            return f"""
                <div class="col-md-2">
                    <div class="card">
                        <div class="card-header">
<<<<<<< HEAD
                            Ionos Assessment Summary
                        </div>
                        <ul class="list-group list-group-flush">
                            <li class="list-group-item">
                                <b>Ionos Datacenter ID:</b> {provider.identity.datacenter_id}
=======
                            IAC Assessment Summary
                        </div>
                        <ul class="list-group
                        list-group-flush">
                            <li class="list-group-item">
                                {"<b>IAC repository URL:</b> " + provider.scan_repository_url if provider.scan_repository_url else "<b>IAC path:</b> " + provider.scan_path}
>>>>>>> 3d4902b0
                            </li>
                        </ul>
                    </div>
                </div>
                <div class="col-md-4">
                    <div class="card">
                        <div class="card-header">
<<<<<<< HEAD
                            Ionos Credentials
                        </div>
                        <ul class="list-group list-group-flush">
                            <li class="list-group-item">
                                <b>Ionos Token:</b> {provider.identity.token[:8]}...{provider.identity.token[-8:]}
                            </li>
                            <li class="list-group-item">
                                <b>Ionos User:</b> {provider.identity.username}
=======
                            IAC Credentials
                        </div>
                        <ul class="list-group
                        list-group-flush">
                            <li class="list-group-item">
                                <b>IAC authentication method:</b> {provider.auth_method}
>>>>>>> 3d4902b0
                            </li>
                        </ul>
                    </div>
                </div>"""
        except Exception as error:
            logger.error(
                f"{error.__class__.__name__}[{error.__traceback__.tb_lineno}] -- {error}"
            )
            return ""

    @staticmethod
    def get_assessment_summary(provider: Provider) -> str:
        """
        get_assessment_summary gets the HTML assessment summary for the provider

        Args:
            provider (Provider): the provider object

        Returns:
            str: the HTML assessment summary
        """
        try:
            # This is based in the Provider_provider class
            # It is not pretty but useful
            # AWS_provider --> aws
            # GCP_provider --> gcp
            # GitHub_provider --> github
            # Azure_provider --> azure
            # Kubernetes_provider --> kubernetes

            # Dynamically get the Provider quick inventory handler
            provider_html_assessment_summary_function = (
                f"get_{provider.type}_assessment_summary"
            )
            return getattr(HTML, provider_html_assessment_summary_function)(provider)
        except Exception as error:
            logger.error(
                f"{error.__class__.__name__}[{error.__traceback__.tb_lineno}] -- {error}"
            )
            return ""<|MERGE_RESOLUTION|>--- conflicted
+++ resolved
@@ -690,15 +690,9 @@
             return ""
 
     @staticmethod
-<<<<<<< HEAD
-    def get_ionos_assessment_summary(provider: Provider) -> str:
-        """
-        get_ionos_assessment_summary gets the HTML assessment summary for the provider
-=======
     def get_iac_assessment_summary(provider: Provider) -> str:
         """
         get_iac_assessment_summary gets the HTML assessment summary for the provider
->>>>>>> 3d4902b0
 
         Args:
             provider (Provider): the provider object
@@ -711,20 +705,54 @@
                 <div class="col-md-2">
                     <div class="card">
                         <div class="card-header">
-<<<<<<< HEAD
+                            IAC Assessment Summary
+                        </div>
+                        <ul class="list-group list-group-flush">
+                            <li class="list-group-item">
+                                {"<b>IAC repository URL:</b> " + provider.scan_repository_url if provider.scan_repository_url else "<b>IAC path:</b> " + provider.scan_path}
+                            </li>
+                        </ul>
+                    </div>
+                </div>
+                <div class="col-md-4">
+                    <div class="card">
+                        <div class="card-header">
+                            IAC Credentials
+                        </div>
+                        <ul class="list-group list-group-flush">
+                            <li class="list-group-item">
+                                <b>IAC authentication method:</b> {provider.auth_method}
+                            </li>
+                        </ul>
+                    </div>
+                </div>"""
+        except Exception as error:
+            logger.error(
+                f"{error.__class__.__name__}[{error.__traceback__.tb_lineno}] -- {error}"
+            )
+            return ""
+
+    @staticmethod
+    def get_ionos_assessment_summary(provider: Provider) -> str:
+        """
+        get_ionos_assessment_summary gets the HTML assessment summary for the provider
+
+        Args:
+            provider (Provider): the provider object
+
+        Returns:
+            str: the HTML assessment summary
+        """
+        try:
+            return f"""
+                <div class="col-md-2">
+                    <div class="card">
+                        <div class="card-header">
                             Ionos Assessment Summary
                         </div>
                         <ul class="list-group list-group-flush">
                             <li class="list-group-item">
                                 <b>Ionos Datacenter ID:</b> {provider.identity.datacenter_id}
-=======
-                            IAC Assessment Summary
-                        </div>
-                        <ul class="list-group
-                        list-group-flush">
-                            <li class="list-group-item">
-                                {"<b>IAC repository URL:</b> " + provider.scan_repository_url if provider.scan_repository_url else "<b>IAC path:</b> " + provider.scan_path}
->>>>>>> 3d4902b0
                             </li>
                         </ul>
                     </div>
@@ -732,7 +760,6 @@
                 <div class="col-md-4">
                     <div class="card">
                         <div class="card-header">
-<<<<<<< HEAD
                             Ionos Credentials
                         </div>
                         <ul class="list-group list-group-flush">
@@ -741,14 +768,6 @@
                             </li>
                             <li class="list-group-item">
                                 <b>Ionos User:</b> {provider.identity.username}
-=======
-                            IAC Credentials
-                        </div>
-                        <ul class="list-group
-                        list-group-flush">
-                            <li class="list-group-item">
-                                <b>IAC authentication method:</b> {provider.auth_method}
->>>>>>> 3d4902b0
                             </li>
                         </ul>
                     </div>
