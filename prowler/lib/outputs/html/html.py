--- conflicted
+++ resolved
@@ -1900,8 +1900,6 @@
             return ""
 
     @staticmethod
-<<<<<<< HEAD
-=======
     def get_github_assessment_summary(provider: Provider) -> str:
         """
         get_github_assessment_summary gets the HTML assessment summary for the provider
@@ -2003,7 +2001,6 @@
             return ""
 
     @staticmethod
->>>>>>> 5c6fadcf
     def get_m365_assessment_summary(provider: Provider) -> str:
         """
         get_m365_assessment_summary gets the HTML assessment summary for the provider
