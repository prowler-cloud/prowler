--- conflicted
+++ resolved
@@ -1023,7 +1023,6 @@
             return ""
 
     @staticmethod
-<<<<<<< HEAD
     def get_cloudflare_assessment_summary(provider: Provider) -> str:
         """
         get_cloudflare_assessment_summary gets the HTML assessment summary for the Cloudflare provider
@@ -1074,7 +1073,33 @@
                             <li class="list-group-item">
                                 <b>Email:</b> {email}
                             </li>"""
-=======
+
+            return f"""
+                <div class="col-md-2">
+                    <div class="card">
+                        <div class="card-header">
+                            Cloudflare Assessment Summary
+                        </div>
+                        <ul class="list-group list-group-flush">{assessment_items}
+                        </ul>
+                    </div>
+                </div>
+                <div class="col-md-4">
+                    <div class="card">
+                        <div class="card-header">
+                            Cloudflare Credentials
+                        </div>
+                        <ul class="list-group list-group-flush">{credentials_items}
+                        </ul>
+                    </div>
+                </div>"""
+        except Exception as error:
+            logger.error(
+                f"{error.__class__.__name__}[{error.__traceback__.tb_lineno}] -- {error}"
+            )
+            return ""
+
+    @staticmethod
     def get_alibabacloud_assessment_summary(provider: Provider) -> str:
         """
         get_alibabacloud_assessment_summary gets the HTML assessment summary for the Alibaba Cloud provider
@@ -1102,17 +1127,11 @@
                 if account_name
                 else ""
             )
->>>>>>> 7507fea2
 
             return f"""
                 <div class="col-md-2">
                     <div class="card">
                         <div class="card-header">
-<<<<<<< HEAD
-                            Cloudflare Assessment Summary
-                        </div>
-                        <ul class="list-group list-group-flush">{assessment_items}
-=======
                             Alibaba Cloud Assessment Summary
                         </div>
                         <ul class="list-group list-group-flush">
@@ -1123,18 +1142,12 @@
                             <li class="list-group-item">
                                 <b>Audited Regions:</b> {audited_regions}
                             </li>
->>>>>>> 7507fea2
                         </ul>
                     </div>
                 </div>
                 <div class="col-md-4">
                     <div class="card">
                         <div class="card-header">
-<<<<<<< HEAD
-                            Cloudflare Credentials
-                        </div>
-                        <ul class="list-group list-group-flush">{credentials_items}
-=======
                             Alibaba Cloud Credentials
                         </div>
                         <ul class="list-group list-group-flush">
@@ -1144,7 +1157,6 @@
                             <li class="list-group-item">
                                 <b>Identity ARN:</b> {identity_arn}
                             </li>
->>>>>>> 7507fea2
                         </ul>
                     </div>
                 </div>"""
