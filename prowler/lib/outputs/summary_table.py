--- conflicted
+++ resolved
@@ -64,7 +64,6 @@
             else:
                 entity_type = "Directory"
                 audited_entities = provider.scan_path
-<<<<<<< HEAD
         elif provider.type == "github_actions":
             if provider.repository_url:
                 entity_type = "Repository"
@@ -72,17 +71,6 @@
             else:
                 entity_type = "Directory"
                 audited_entities = provider.workflow_path
-        elif provider.type == "pipeline":
-            if provider.organization:
-                entity_type = "Organization"
-                audited_entities = provider.organization
-            elif provider.repository_url:
-                entity_type = "Repository"
-                audited_entities = provider.repository_url
-            else:
-                entity_type = "Directory"
-                audited_entities = provider.scan_path
-=======
         elif provider.type == "llm":
             entity_type = "LLM"
             audited_entities = provider.model
@@ -93,7 +81,6 @@
                 if provider.identity.tenancy_name != "unknown"
                 else provider.identity.tenancy_id
             )
->>>>>>> 38f60966
 
         # Check if there are findings and that they are not all MANUAL
         if findings and not all(finding.status == "MANUAL" for finding in findings):
