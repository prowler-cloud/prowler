--- conflicted
+++ resolved
@@ -1,150 +1,6 @@
 from csv import DictWriter
 from typing import Any
 
-<<<<<<< HEAD
-from prowler.config.config import timestamp
-from prowler.lib.logger import logger
-from prowler.lib.outputs.csv.models import CSVRow
-from prowler.lib.outputs.models import unroll_list, unroll_tags
-from prowler.lib.utils.utils import outputs_unix_timestamp
-
-
-def get_provider_data_mapping(provider) -> dict:
-    data = {}
-    for generic_field, provider_field in provider.get_output_mapping.items():
-        try:
-            provider_value = attrgetter(provider_field)(provider)
-            data[generic_field] = provider_value
-        except AttributeError as error:
-            logger.error(
-                f"{error.__class__.__name__}[{error.__traceback__.tb_lineno}]: {error}"
-            )
-            data[generic_field] = None
-
-    return data
-
-
-def fill_common_data_csv(finding: dict, unix_timestamp: bool) -> dict:
-    data = {
-        "timestamp": outputs_unix_timestamp(unix_timestamp, timestamp),
-        "check_id": finding.check_metadata.CheckID,
-        "check_title": finding.check_metadata.CheckTitle,
-        "check_type": ",".join(finding.check_metadata.CheckType),
-        "status": finding.status,
-        "status_extended": finding.status_extended,
-        "muted": finding.muted,
-        "service_name": finding.check_metadata.ServiceName,
-        "subservice_name": finding.check_metadata.SubServiceName,
-        "severity": finding.check_metadata.Severity,
-        "resource_type": finding.check_metadata.ResourceType,
-        "resource_details": finding.resource_details,
-        "resource_tags": unroll_tags(finding.resource_tags),
-        "description": finding.check_metadata.Description,
-        "risk": finding.check_metadata.Risk,
-        "related_url": finding.check_metadata.RelatedUrl,
-        "remediation_recommendation_text": (
-            finding.check_metadata.Remediation.Recommendation.Text
-        ),
-        "remediation_recommendation_url": (
-            finding.check_metadata.Remediation.Recommendation.Url
-        ),
-        "remediation_code_nativeiac": (
-            finding.check_metadata.Remediation.Code.NativeIaC
-        ),
-        "remediation_code_terraform": (
-            finding.check_metadata.Remediation.Code.Terraform
-        ),
-        "remediation_code_cli": (finding.check_metadata.Remediation.Code.CLI),
-        "remediation_code_other": (finding.check_metadata.Remediation.Code.Other),
-        "categories": unroll_list(finding.check_metadata.Categories),
-        "depends_on": unroll_list(finding.check_metadata.DependsOn),
-        "related_to": unroll_list(finding.check_metadata.RelatedTo),
-        "notes": finding.check_metadata.Notes,
-    }
-    return data
-
-
-def generate_provider_output_csv(provider, finding, csv_data):
-    """
-    generate_provider_output_csv creates the provider's CSV output
-    """
-    # TODO: we have to standardize this between the above mapping and the provider.get_output_mapping()
-    try:
-        if provider.type == "aws":
-            csv_data["auth_method"] = f"profile: {csv_data['auth_method']}"
-            csv_data["resource_name"] = finding.resource_id
-            csv_data["resource_uid"] = finding.resource_arn
-            csv_data["region"] = finding.region
-
-        elif provider.type == "azure":
-            # TODO: we should show the authentication method used I think
-            csv_data["auth_method"] = (
-                f"{provider.identity.identity_type}: {provider.identity.identity_id}"
-            )
-
-            csv_data["account_uid"] = provider.identity.subscriptions[
-                finding.subscription
-            ]
-            csv_data["account_name"] = finding.subscription
-            # Get the first tenant domain ID, just in case
-            csv_data["account_organization_uid"] = csv_data["account_organization_uid"][
-                0
-            ]
-            csv_data["resource_name"] = finding.resource_name
-            csv_data["resource_uid"] = finding.resource_id
-            # TODO: pending to get location from Azure resources (finding.location)
-            csv_data["region"] = ""
-
-        elif provider.type == "gcp":
-            csv_data["auth_method"] = f"Account: {csv_data['auth_method']}"
-            csv_data["account_uid"] = provider.projects[finding.project_id].number
-            csv_data["account_name"] = provider.projects[finding.project_id].name
-            csv_data["account_tags"] = provider.projects[finding.project_id].labels
-            csv_data["resource_name"] = finding.resource_name
-            csv_data["resource_uid"] = finding.resource_id
-            csv_data["region"] = finding.location
-
-            if (
-                provider.projects
-                and finding.project_id in provider.projects
-                and getattr(provider.projects[finding.project_id], "organization")
-            ):
-                csv_data["account_organization_uid"] = provider.projects[
-                    finding.project_id
-                ].organization.id
-                # TODO: for now is None since we don't retrieve that data
-                csv_data["account_organization"] = provider.projects[
-                    finding.project_id
-                ].organization.display_name
-
-        elif provider.type == "kubernetes":
-            if provider.identity.context == "In-Cluster":
-                csv_data["auth_method"] = "in-cluster"
-            else:
-                csv_data["auth_method"] = "kubeconfig"
-            csv_data["resource_name"] = finding.resource_name
-            csv_data["resource_uid"] = finding.resource_id
-            csv_data["account_name"] = f"context: {provider.identity.context}"
-            csv_data["region"] = f"namespace: {finding.namespace}"
-
-        # Finding Unique ID
-        # TODO: move this to a function
-        # TODO: in Azure, GCP and K8s there are fidings without resource_name
-        csv_data["finding_uid"] = (
-            f"prowler-{provider.type}-{finding.check_metadata.CheckID}-{csv_data['account_uid']}-{csv_data['region']}-{csv_data['resource_name']}"
-        )
-
-        finding_output = CSVRow(**csv_data)
-
-    except Exception as error:
-        logger.error(
-            f"{error.__class__.__name__}[{error.__traceback__.tb_lineno}]: {error}"
-        )
-    else:
-        return finding_output
-
-=======
->>>>>>> 1f4316e9
 
 def write_csv(file_descriptor, headers, row):
     csv_writer = DictWriter(
