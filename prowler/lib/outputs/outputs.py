import json

from colorama import Fore, Style

from prowler.config.config import available_compliance_frameworks, orange_color
from prowler.lib.logger import logger
from prowler.lib.outputs.compliance.compliance import (
    add_manual_controls,
    fill_compliance,
)
from prowler.lib.outputs.file_descriptors import fill_file_descriptors
from prowler.lib.outputs.html import fill_html
from prowler.lib.outputs.json import fill_json_asff, fill_json_ocsf
from prowler.lib.outputs.models import (
    Check_Output_JSON_ASFF,
    generate_provider_output_csv,
    generate_provider_output_json,
)
from prowler.providers.aws.lib.audit_info.models import AWS_Audit_Info
from prowler.providers.azure.lib.audit_info.models import Azure_Audit_Info


def stdout_report(finding, color, verbose, status):
    if finding.check_metadata.Provider == "aws":
        details = finding.region
    if finding.check_metadata.Provider == "azure":
        details = finding.check_metadata.ServiceName
    if finding.check_metadata.Provider == "gcp":
        details = finding.location.lower()
<<<<<<< HEAD
    if verbose and (not status or finding.status in status):
=======
    if finding.check_metadata.Provider == "kubernetes":
        details = finding.namespace.lower()

    if verbose and not (is_quiet and finding.status != "FAIL"):
>>>>>>> c2f8980f
        print(
            f"\t{color}{finding.status}{Style.RESET_ALL} {details}: {finding.status_extended}"
        )


def report(check_findings, output_options, audit_info):
    try:
        file_descriptors = {}
        if check_findings:
            # TO-DO Generic Function
            if isinstance(audit_info, AWS_Audit_Info):
                check_findings.sort(key=lambda x: x.region)

            if isinstance(audit_info, Azure_Audit_Info):
                check_findings.sort(key=lambda x: x.subscription)

            # Generate the required output files
            if output_options.output_modes:
                # if isinstance(audit_info, AWS_Audit_Info):
                # We have to create the required output files
                file_descriptors = fill_file_descriptors(
                    output_options.output_modes,
                    output_options.output_directory,
                    output_options.output_filename,
                    audit_info,
                )

            for finding in check_findings:
                # Print findings by stdout
                color = set_report_color(finding.status)
                stdout_report(
                    finding, color, output_options.verbose, output_options.status
                )

                if file_descriptors:
                    # Check if --status is enabled and if the filter applies
                    if (
                        not output_options.status
                        or finding.status in output_options.status
                    ):
                        input_compliance_frameworks = list(
                            set(output_options.output_modes).intersection(
                                available_compliance_frameworks
                            )
                        )

                        fill_compliance(
                            output_options,
                            finding,
                            audit_info,
                            file_descriptors,
                            input_compliance_frameworks,
                        )

                        add_manual_controls(
                            output_options,
                            audit_info,
                            file_descriptors,
                            input_compliance_frameworks,
                        )

                        # AWS specific outputs
                        if finding.check_metadata.Provider == "aws":
                            if "json-asff" in file_descriptors:
                                finding_output = Check_Output_JSON_ASFF()
                                fill_json_asff(
                                    finding_output, audit_info, finding, output_options
                                )

                                json.dump(
                                    finding_output.dict(exclude_none=True),
                                    file_descriptors["json-asff"],
                                    indent=4,
                                )
                                file_descriptors["json-asff"].write(",")

                        # Common outputs
                        if "html" in file_descriptors:
                            fill_html(file_descriptors["html"], finding, output_options)
                            file_descriptors["html"].write("")

                        if "csv" in file_descriptors:
                            csv_writer, finding_output = generate_provider_output_csv(
                                finding.check_metadata.Provider,
                                finding,
                                audit_info,
                                "csv",
                                file_descriptors["csv"],
                                output_options,
                            )
                            csv_writer.writerow(finding_output.__dict__)

                        if "json" in file_descriptors:
                            finding_output = generate_provider_output_json(
                                finding.check_metadata.Provider,
                                finding,
                                audit_info,
                                "json",
                                output_options,
                            )
                            json.dump(
                                finding_output.dict(),
                                file_descriptors["json"],
                                indent=4,
                            )
                            file_descriptors["json"].write(",")

                        if "json-ocsf" in file_descriptors:
                            finding_output = fill_json_ocsf(
                                audit_info, finding, output_options
                            )

                            json.dump(
                                finding_output.dict(),
                                file_descriptors["json-ocsf"],
                                indent=4,
                                default=str,
                            )
                            file_descriptors["json-ocsf"].write(",")

        else:  # No service resources in the whole account
            color = set_report_color("INFO")
            if output_options.verbose:
                print(f"\t{color}INFO{Style.RESET_ALL} There are no resources")
        # Separator between findings and bar
        if output_options.verbose:
            print()
        if file_descriptors:
            # Close all file descriptors
            for file_descriptor in file_descriptors:
                file_descriptors.get(file_descriptor).close()
    except Exception as error:
        logger.error(
            f"{error.__class__.__name__}[{error.__traceback__.tb_lineno}]: {error}"
        )


def set_report_color(status: str) -> str:
    """Return the color for a give result status"""
    color = ""
    if status == "PASS":
        color = Fore.GREEN
    elif status == "FAIL":
        color = Fore.RED
    elif status == "ERROR":
        color = Fore.BLACK
    elif status == "MUTED":
        color = orange_color
    elif status == "INFO":
        color = Fore.YELLOW
    else:
        raise Exception("Invalid Report Status. Must be PASS, FAIL, ERROR or MUTED")
    return color


def extract_findings_statistics(findings: list) -> dict:
    """
    extract_findings_statistics takes a list of findings and returns the following dict with the aggregated statistics
    {
        "total_pass": 0,
        "total_fail": 0,
        "resources_count": 0,
        "findings_count": 0,
    }
    """
    logger.info("Extracting audit statistics...")
    stats = {}
    total_pass = 0
    total_fail = 0
    resources = set()
    findings_count = 0

    for finding in findings:
        # Save the resource_id
        resources.add(finding.resource_id)
        if finding.status == "PASS":
            total_pass += 1
            findings_count += 1
        if finding.status == "FAIL":
            total_fail += 1
            findings_count += 1

    stats["total_pass"] = total_pass
    stats["total_fail"] = total_fail
    stats["resources_count"] = len(resources)
    stats["findings_count"] = findings_count

    return stats<|MERGE_RESOLUTION|>--- conflicted
+++ resolved
@@ -27,14 +27,10 @@
         details = finding.check_metadata.ServiceName
     if finding.check_metadata.Provider == "gcp":
         details = finding.location.lower()
-<<<<<<< HEAD
-    if verbose and (not status or finding.status in status):
-=======
     if finding.check_metadata.Provider == "kubernetes":
         details = finding.namespace.lower()
 
-    if verbose and not (is_quiet and finding.status != "FAIL"):
->>>>>>> c2f8980f
+    if verbose and (not status or finding.status in status):
         print(
             f"\t{color}{finding.status}{Style.RESET_ALL} {details}: {finding.status_extended}"
         )
