import json

from colorama import Fore, Style

from prowler.config.config import available_compliance_frameworks, orange_color
from prowler.lib.logger import logger
from prowler.lib.outputs.compliance.compliance import (
    add_manual_controls,
    fill_compliance,
)
from prowler.lib.outputs.file_descriptors import fill_file_descriptors
from prowler.lib.outputs.finding import Finding
from prowler.lib.outputs.json_asff.json_asff import fill_json_asff


def stdout_report(finding, color, verbose, status, fix):
    if finding.check_metadata.Provider == "aws":
        details = finding.region
    if finding.check_metadata.Provider == "azure":
        details = finding.check_metadata.ServiceName
    if finding.check_metadata.Provider == "gcp":
        details = finding.location.lower()
    if finding.check_metadata.Provider == "kubernetes":
        details = finding.namespace.lower()

    if (verbose or fix) and (not status or finding.status in status):
        if finding.muted:
            print(
                f"\t{color}MUTED ({finding.status}){Style.RESET_ALL} {details}: {finding.status_extended}"
            )
        else:
            print(
                f"\t{color}{finding.status}{Style.RESET_ALL} {details}: {finding.status_extended}"
            )


def report(check_findings, provider):
    try:
        output_options = provider.output_options
        file_descriptors = {}
        if check_findings:
            # TO-DO Generic Function
            if provider.type == "aws":
                check_findings.sort(key=lambda x: x.region)

            if provider.type == "azure":
                check_findings.sort(key=lambda x: x.subscription)

            # Generate the required output files
            if output_options.output_modes and not output_options.fixer:
                # We have to create the required output files
                file_descriptors = fill_file_descriptors(
                    output_options.output_modes,
                    output_options.output_directory,
                    output_options.output_filename,
                    provider,
                )

            for finding in check_findings:
                # Print findings by stdout
                color = set_report_color(finding.status, finding.muted)
                stdout_report(
                    finding,
                    color,
                    output_options.verbose,
                    output_options.status,
                    output_options.fixer,
                )

                if file_descriptors:
                    # Check if --status is enabled and if the filter applies
                    if (
                        not output_options.status
                        or finding.status in output_options.status
                    ):
                        input_compliance_frameworks = list(
                            set(output_options.output_modes).intersection(
                                available_compliance_frameworks
                            )
                        )

                        add_manual_controls(
                            output_options,
                            provider,
                            file_descriptors,
                            input_compliance_frameworks,
                        )

                        fill_compliance(
                            output_options,
                            finding,
                            provider,
                            file_descriptors,
                            input_compliance_frameworks,
                        )

                        # AWS specific outputs
                        if finding.check_metadata.Provider == "aws":
                            if "json-asff" in file_descriptors:
                                # Initialize this field using the class within fill_json_asff not here
                                json_asff_finding = fill_json_asff(provider, finding)

                                json.dump(
                                    json_asff_finding.dict(exclude_none=True),
                                    file_descriptors["json-asff"],
                                    indent=4,
                                )
                                file_descriptors["json-asff"].write(",")

                        # Common Output Data
                        finding_output = Finding.generate_output(provider, finding)

<<<<<<< HEAD
                        # JSON
                        if "json-ocsf" in file_descriptors:
                            detection_finding = fill_json_ocsf(finding_output)

                            file_descriptors["json-ocsf"].write(
                                detection_finding.json(exclude_none=True, indent=4)
                            )
                            file_descriptors["json-ocsf"].write(",")
=======
                        if "html" in file_descriptors:
                            fill_html(file_descriptors["html"], finding_output)
>>>>>>> 2345a738

        else:  # No service resources in the whole account
            color = set_report_color("MANUAL")
            if output_options.verbose:
                print(f"\t{color}INFO{Style.RESET_ALL} There are no resources")
        # Separator between findings and bar
        if output_options.verbose:
            print()
        if file_descriptors:
            # Close all file descriptors
            for file_descriptor in file_descriptors:
                file_descriptors.get(file_descriptor).close()
    except Exception as error:
        logger.error(
            f"{error.__class__.__name__}[{error.__traceback__.tb_lineno}]: {error}"
        )


def set_report_color(status: str, muted: bool = False) -> str:
    """Return the color for a give result status"""
    color = ""
    if muted:
        color = orange_color
    elif status == "PASS":
        color = Fore.GREEN
    elif status == "FAIL":
        color = Fore.RED
    elif status == "MANUAL":
        color = Fore.YELLOW
    else:
        raise Exception("Invalid Report Status. Must be PASS, FAIL or MANUAL.")
    return color


def extract_findings_statistics(findings: list) -> dict:
    """
    extract_findings_statistics takes a list of findings and returns the following dict with the aggregated statistics
    {
        "total_pass": 0,
        "total_fail": 0,
        "resources_count": 0,
        "findings_count": 0,
    }
    """
    logger.info("Extracting audit statistics...")
    stats = {}
    total_pass = 0
    total_fail = 0
    resources = set()
    findings_count = 0
    all_fails_are_muted = True

    for finding in findings:
        # Save the resource_id
        resources.add(finding.resource_id)
        if finding.status == "PASS":
            total_pass += 1
            findings_count += 1
        if finding.status == "FAIL":
            total_fail += 1
            findings_count += 1
            if not finding.muted and all_fails_are_muted:
                all_fails_are_muted = False

    stats["total_pass"] = total_pass
    stats["total_fail"] = total_fail
    stats["resources_count"] = len(resources)
    stats["findings_count"] = findings_count
    stats["all_fails_are_muted"] = all_fails_are_muted

    return stats<|MERGE_RESOLUTION|>--- conflicted
+++ resolved
@@ -110,19 +110,6 @@
                         # Common Output Data
                         finding_output = Finding.generate_output(provider, finding)
 
-<<<<<<< HEAD
-                        # JSON
-                        if "json-ocsf" in file_descriptors:
-                            detection_finding = fill_json_ocsf(finding_output)
-
-                            file_descriptors["json-ocsf"].write(
-                                detection_finding.json(exclude_none=True, indent=4)
-                            )
-                            file_descriptors["json-ocsf"].write(",")
-=======
-                        if "html" in file_descriptors:
-                            fill_html(file_descriptors["html"], finding_output)
->>>>>>> 2345a738
 
         else:  # No service resources in the whole account
             color = set_report_color("MANUAL")
