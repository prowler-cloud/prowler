from colorama import Fore, Style

from prowler.config.config import available_compliance_frameworks, orange_color
from prowler.lib.logger import logger
from prowler.lib.outputs.compliance.compliance import (
    add_manual_controls,
    fill_compliance,
)
from prowler.lib.outputs.file_descriptors import fill_file_descriptors
<<<<<<< HEAD
from prowler.lib.outputs.json_asff.json_asff import fill_json_asff
=======
from prowler.lib.outputs.finding import Finding
from prowler.lib.outputs.html.html import fill_html
>>>>>>> 673619c8


def stdout_report(finding, color, verbose, status, fix):
    if finding.check_metadata.Provider == "aws":
        details = finding.region
    if finding.check_metadata.Provider == "azure":
        details = finding.check_metadata.ServiceName
    if finding.check_metadata.Provider == "gcp":
        details = finding.location.lower()
    if finding.check_metadata.Provider == "kubernetes":
        details = finding.namespace.lower()

    if (verbose or fix) and (not status or finding.status in status):
        if finding.muted:
            print(
                f"\t{color}MUTED ({finding.status}){Style.RESET_ALL} {details}: {finding.status_extended}"
            )
        else:
            print(
                f"\t{color}{finding.status}{Style.RESET_ALL} {details}: {finding.status_extended}"
            )


def report(check_findings, provider):
    try:
        output_options = provider.output_options
        file_descriptors = {}
        if check_findings:
            # TO-DO Generic Function
            if provider.type == "aws":
                check_findings.sort(key=lambda x: x.region)

            if provider.type == "azure":
                check_findings.sort(key=lambda x: x.subscription)

            # Generate the required output files
            if output_options.output_modes and not output_options.fixer:
                # We have to create the required output files
                file_descriptors = fill_file_descriptors(
                    output_options.output_modes,
                    output_options.output_directory,
                    output_options.output_filename,
                    provider,
                )

            for finding in check_findings:
                # Print findings by stdout
                color = set_report_color(finding.status, finding.muted)
                stdout_report(
                    finding,
                    color,
                    output_options.verbose,
                    output_options.status,
                    output_options.fixer,
                )

                if file_descriptors:
                    # Check if --status is enabled and if the filter applies
                    if (
                        not output_options.status
                        or finding.status in output_options.status
                    ):
                        input_compliance_frameworks = list(
                            set(output_options.output_modes).intersection(
                                available_compliance_frameworks
                            )
                        )

                        add_manual_controls(
                            output_options,
                            provider,
                            file_descriptors,
                            input_compliance_frameworks,
                        )

                        fill_compliance(
                            output_options,
                            finding,
                            provider,
                            file_descriptors,
                            input_compliance_frameworks,
                        )

<<<<<<< HEAD
                        # AWS specific outputs
                        if finding.check_metadata.Provider == "aws":
                            if "json-asff" in file_descriptors:
                                # Initialize this field using the class within fill_json_asff not here
                                json_asff_finding = fill_json_asff(provider, finding)

                                json.dump(
                                    json_asff_finding.dict(exclude_none=True),
                                    file_descriptors["json-asff"],
                                    indent=4,
                                )
                                file_descriptors["json-asff"].write(",")
=======
                        # Common Output Data
                        finding_output = Finding.generate_output(provider, finding)

                        if "html" in file_descriptors:
                            fill_html(file_descriptors["html"], finding_output)
>>>>>>> 673619c8

        else:  # No service resources in the whole account
            color = set_report_color("MANUAL")
            if output_options.verbose:
                print(f"\t{color}INFO{Style.RESET_ALL} There are no resources")
        # Separator between findings and bar
        if output_options.verbose:
            print()
        if file_descriptors:
            # Close all file descriptors
            for file_descriptor in file_descriptors:
                file_descriptors.get(file_descriptor).close()
    except Exception as error:
        logger.error(
            f"{error.__class__.__name__}[{error.__traceback__.tb_lineno}]: {error}"
        )


def set_report_color(status: str, muted: bool = False) -> str:
    """Return the color for a give result status"""
    color = ""
    if muted:
        color = orange_color
    elif status == "PASS":
        color = Fore.GREEN
    elif status == "FAIL":
        color = Fore.RED
    elif status == "MANUAL":
        color = Fore.YELLOW
    else:
        raise Exception("Invalid Report Status. Must be PASS, FAIL or MANUAL.")
    return color


def extract_findings_statistics(findings: list) -> dict:
    """
    extract_findings_statistics takes a list of findings and returns the following dict with the aggregated statistics
    {
        "total_pass": 0,
        "total_fail": 0,
        "resources_count": 0,
        "findings_count": 0,
    }
    """
    logger.info("Extracting audit statistics...")
    stats = {}
    total_pass = 0
    total_fail = 0
    resources = set()
    findings_count = 0
    all_fails_are_muted = True

    for finding in findings:
        # Save the resource_id
        resources.add(finding.resource_id)
        if finding.status == "PASS":
            total_pass += 1
            findings_count += 1
        if finding.status == "FAIL":
            total_fail += 1
            findings_count += 1
            if not finding.muted and all_fails_are_muted:
                all_fails_are_muted = False

    stats["total_pass"] = total_pass
    stats["total_fail"] = total_fail
    stats["resources_count"] = len(resources)
    stats["findings_count"] = findings_count
    stats["all_fails_are_muted"] = all_fails_are_muted

    return stats<|MERGE_RESOLUTION|>--- conflicted
+++ resolved
@@ -7,12 +7,7 @@
     fill_compliance,
 )
 from prowler.lib.outputs.file_descriptors import fill_file_descriptors
-<<<<<<< HEAD
-from prowler.lib.outputs.json_asff.json_asff import fill_json_asff
-=======
 from prowler.lib.outputs.finding import Finding
-from prowler.lib.outputs.html.html import fill_html
->>>>>>> 673619c8
 
 
 def stdout_report(finding, color, verbose, status, fix):
@@ -96,27 +91,6 @@
                             input_compliance_frameworks,
                         )
 
-<<<<<<< HEAD
-                        # AWS specific outputs
-                        if finding.check_metadata.Provider == "aws":
-                            if "json-asff" in file_descriptors:
-                                # Initialize this field using the class within fill_json_asff not here
-                                json_asff_finding = fill_json_asff(provider, finding)
-
-                                json.dump(
-                                    json_asff_finding.dict(exclude_none=True),
-                                    file_descriptors["json-asff"],
-                                    indent=4,
-                                )
-                                file_descriptors["json-asff"].write(",")
-=======
-                        # Common Output Data
-                        finding_output = Finding.generate_output(provider, finding)
-
-                        if "html" in file_descriptors:
-                            fill_html(file_descriptors["html"], finding_output)
->>>>>>> 673619c8
-
         else:  # No service resources in the whole account
             color = set_report_color("MANUAL")
             if output_options.verbose:
