--- conflicted
+++ resolved
@@ -30,13 +30,10 @@
         details = finding.check_metadata.CheckID
     if finding.check_metadata.Provider == "oraclecloud":
         details = finding.region
-<<<<<<< HEAD
+    if finding.check_metadata.Provider == "alibabacloud":
+        details = finding.region
     if finding.check_metadata.Provider == "cloudflare":
         details = finding.zone_name
-=======
-    if finding.check_metadata.Provider == "alibabacloud":
-        details = finding.region
->>>>>>> 7507fea2
 
     if (verbose or fix) and (not status or finding.status in status):
         if finding.muted:
