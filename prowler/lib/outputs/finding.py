import json
from datetime import datetime
from types import SimpleNamespace
from typing import Optional, Union

from pydantic import BaseModel, Field, ValidationError

from prowler.config.config import prowler_version
from prowler.lib.check.models import (
    Check_Report,
    CheckMetadata,
    Code,
    Recommendation,
    Remediation,
)
from prowler.lib.logger import logger
from prowler.lib.outputs.common import Status, fill_common_finding_data
from prowler.lib.outputs.compliance.compliance import get_check_compliance
from prowler.lib.outputs.utils import unroll_tags
from prowler.lib.utils.utils import dict_to_lowercase, get_nested_attribute
from prowler.providers.common.provider import Provider


class Finding(BaseModel):
    """
    Represents the output model for a finding across different providers.

    This class encapsulates the details of a finding and supports
    serialization to various formats such as CSV. It serves as the base
    model for storing and managing finding information for every provider.
    """

    auth_method: str
    timestamp: Union[int, datetime]
    account_uid: str
    account_name: Optional[str] = None
    account_email: Optional[str] = None
    account_organization_uid: Optional[str] = None
    account_organization_name: Optional[str] = None
    metadata: CheckMetadata
    account_tags: dict = {}
    uid: str
    status: Status
    status_extended: str
    muted: bool = False
    resource_uid: str
    resource_metadata: dict = Field(default_factory=dict)
    resource_name: str
    resource_details: str
    resource_tags: dict = Field(default_factory=dict)
    partition: Optional[str] = None
    region: str
    compliance: dict
    prowler_version: str = prowler_version
    raw: dict = Field(default_factory=dict)

    @property
    def provider(self) -> str:
        """
        Returns the provider from the finding check's metadata.
        """
        return self.metadata.Provider

    @property
    def check_id(self) -> str:
        """
        Returns the ID from the finding check's metadata.
        """
        return self.metadata.CheckID

    @property
    def severity(self) -> str:
        """
        Returns the severity from the finding check's metadata.
        """
        return self.metadata.Severity

    @property
    def resource_type(self) -> str:
        """
        Returns the resource type from the finding check's metadata.
        """
        return self.metadata.ResourceType

    @property
    def service_name(self) -> str:
        """
        Returns the service name from the finding check's metadata.
        """
        return self.metadata.ServiceName

    def get_metadata(self) -> dict:
        """
        Retrieves the metadata of the object and returns it as a dictionary with all keys in lowercase.
        Returns:
            dict: A dictionary containing the metadata with keys converted to lowercase.
        """
        return dict_to_lowercase(self.metadata.dict())

    @classmethod
    def generate_output(
        cls, provider: Provider, check_output: Check_Report, output_options
    ) -> "Finding":
        """Generates the output for a finding based on the provider and output options

        Args:
            provider (Provider): the provider object
            check_output (Check_Report): the check output object
            output_options: the output options object, depending on the provider
        Returns:
            finding_output (Finding): the finding output object

        """
        # TODO: move fill_common_finding_data
        unix_timestamp = False
        if hasattr(output_options, "unix_timestamp"):
            unix_timestamp = output_options.unix_timestamp

        common_finding_data = fill_common_finding_data(check_output, unix_timestamp)
        output_data = {}
        output_data.update(common_finding_data)

        try:
            output_data["compliance"] = check_output.compliance
        except AttributeError:
            bulk_checks_metadata = {}
            if hasattr(output_options, "bulk_checks_metadata"):
                bulk_checks_metadata = output_options.bulk_checks_metadata

            output_data["compliance"] = get_check_compliance(
                check_output, provider.type, bulk_checks_metadata
            )
        try:
            output_data["provider"] = provider.type
            output_data["resource_metadata"] = check_output.resource

            if provider.type == "aws":
                output_data["account_uid"] = get_nested_attribute(
                    provider, "identity.account"
                )
                output_data["account_name"] = get_nested_attribute(
                    provider, "organizations_metadata.account_name"
                )
                output_data["account_email"] = get_nested_attribute(
                    provider, "organizations_metadata.account_email"
                )
                output_data["account_organization_uid"] = get_nested_attribute(
                    provider, "organizations_metadata.organization_arn"
                )
                output_data["account_organization_name"] = get_nested_attribute(
                    provider, "organizations_metadata.organization_id"
                )
                output_data["account_tags"] = get_nested_attribute(
                    provider, "organizations_metadata.account_tags"
                )
                output_data["partition"] = get_nested_attribute(
                    provider, "identity.partition"
                )

                # TODO: probably Organization UID is without the account id
                output_data["auth_method"] = (
                    f"profile: {get_nested_attribute(provider, 'identity.profile')}"
                )
                output_data["resource_name"] = check_output.resource_id
                output_data["resource_uid"] = check_output.resource_arn
                output_data["region"] = check_output.region

            elif provider.type == "azure":
                # TODO: we should show the authentication method used I think
                output_data["auth_method"] = (
                    f"{provider.identity.identity_type}: {provider.identity.identity_id}"
                )
                # Get the first tenant domain ID, just in case
                output_data["account_organization_uid"] = get_nested_attribute(
                    provider, "identity.tenant_ids"
                )[0]
                output_data["account_uid"] = (
                    output_data["account_organization_uid"]
                    if "Tenant:" in check_output.subscription
                    else provider.identity.subscriptions[check_output.subscription]
                )
                output_data["account_name"] = check_output.subscription
                output_data["resource_name"] = check_output.resource_name
                output_data["resource_uid"] = check_output.resource_id
                output_data["region"] = check_output.location
                # TODO: check the tenant_ids
                # TODO: we have to get the account organization, the tenant is not that
                output_data["account_organization_name"] = get_nested_attribute(
                    provider, "identity.tenant_domain"
                )

                output_data["partition"] = get_nested_attribute(
                    provider, "region_config.name"
                )
                # TODO: pending to get the subscription tags
                # "account_tags": "organizations_metadata.account_details_tags",
                # TODO: store subscription_name + id pairs
                # "account_name": "organizations_metadata.account_details_name",
                # "account_email": "organizations_metadata.account_details_email",

            elif provider.type == "gcp":
                output_data["auth_method"] = (
                    f"Principal: {get_nested_attribute(provider, 'identity.profile')}"
                )
                output_data["account_uid"] = provider.projects[
                    check_output.project_id
                ].id
                output_data["account_name"] = provider.projects[
                    check_output.project_id
                ].name
                # There is no concept as project email in GCP
                # "account_email": "organizations_metadata.account_details_email",
                output_data["account_tags"] = provider.projects[
                    check_output.project_id
                ].labels
                output_data["resource_name"] = check_output.resource_name
                output_data["resource_uid"] = check_output.resource_id
                output_data["region"] = check_output.location

                if (
                    provider.projects
                    and check_output.project_id in provider.projects
                    and getattr(
                        provider.projects[check_output.project_id], "organization"
                    )
                ):
                    output_data["account_organization_uid"] = provider.projects[
                        check_output.project_id
                    ].organization.id
                    # TODO: for now is None since we don't retrieve that data
                    output_data["account_organization_name"] = provider.projects[
                        check_output.project_id
                    ].organization.display_name

            elif provider.type == "kubernetes":
                if provider.identity.context == "In-Cluster":
                    output_data["auth_method"] = "in-cluster"
                else:
                    output_data["auth_method"] = "kubeconfig"
                output_data["resource_name"] = check_output.resource_name
                output_data["resource_uid"] = check_output.resource_id
                output_data["account_name"] = f"context: {provider.identity.context}"
                output_data["account_uid"] = get_nested_attribute(
                    provider, "identity.cluster"
                )
                output_data["region"] = f"namespace: {check_output.namespace}"

<<<<<<< HEAD
            elif provider.type == "github":
                output_data["auth_method"] = provider.auth_method
                output_data["resource_name"] = check_output.resource_name
                output_data["resource_uid"] = check_output.resource_id
                output_data["account_name"] = provider.identity.account_name
                output_data["account_uid"] = provider.identity.account_id
                # resource_metadata: dict = Field(default_factory=dict) TODO: add resource_metadata to the finding
                output_data["region"] = "global"
=======
            elif provider.type == "m365":
                output_data["auth_method"] = (
                    f"{provider.identity.identity_type}: {provider.identity.identity_id}"
                )
                output_data["account_uid"] = get_nested_attribute(
                    provider, "identity.tenant_id"
                )
                output_data["account_name"] = get_nested_attribute(
                    provider, "identity.tenant_domain"
                )
                output_data["resource_name"] = check_output.resource_name
                output_data["resource_uid"] = check_output.resource_id
                output_data["region"] = check_output.location

            elif provider.type == "nhn":
                output_data["auth_method"] = (
                    f"passwordCredentials: username={get_nested_attribute(provider, '_identity.username')}, "
                    f"tenantId={get_nested_attribute(provider, '_identity.tenant_id')}"
                )
                output_data["account_uid"] = get_nested_attribute(
                    provider, "identity.tenant_id"
                )
                output_data["account_name"] = get_nested_attribute(
                    provider, "identity.tenant_domain"
                )
                output_data["resource_name"] = check_output.resource_name
                output_data["resource_uid"] = check_output.resource_id
                output_data["region"] = check_output.location
>>>>>>> 02d7eaf2

            # check_output Unique ID
            # TODO: move this to a function
            # TODO: in Azure, GCP and K8s there are findings without resource_name
            output_data["uid"] = (
                f"prowler-{provider.type}-{check_output.check_metadata.CheckID}-{output_data['account_uid']}-"
                f"{output_data['region']}-{output_data['resource_name']}"
            )

            if not output_data["resource_uid"]:
                logger.error(
                    f"Check {check_output.check_metadata.CheckID} has no resource_uid."
                )
            if not output_data["resource_name"]:
                logger.error(
                    f"Check {check_output.check_metadata.CheckID} has no resource_name."
                )

            return cls(**output_data)
        except ValidationError as validation_error:
            logger.error(
                f"{validation_error.__class__.__name__}[{validation_error.__traceback__.tb_lineno}]: {validation_error} - {output_data}"
            )
            raise validation_error
        except Exception as error:
            logger.error(
                f"{error.__class__.__name__}[{error.__traceback__.tb_lineno}]: {error}"
            )
            raise error

    @classmethod
    def transform_api_finding(cls, finding, provider) -> "Finding":
        """
        Transform a FindingModel instance into an API-friendly Finding object.

        This class method extracts data from a FindingModel instance and maps its
        properties to a new Finding object. The transformation populates various
        fields including authentication details, timestamp, account information,
        check metadata (such as provider, check ID, title, type, service, severity,
        and remediation details), as well as resource-specific data. The resulting
        Finding object is structured for use in API responses or further processing.

        Args:
            finding (API Finding): An API Finding instance containing data from the database.
            provider (Provider): the provider object.

        Returns:
            Finding: A new Finding instance populated with data from the provided model.
        """
        # Missing Finding's API values
        resource = finding.resources.first()
        finding.resource_arn = resource.uid
        finding.resource_name = resource.name
        finding.resource = json.loads(resource.metadata)
        finding.resource_details = resource.details

        finding.resource_id = resource.name if provider.type == "aws" else resource.uid

        # AWS specified field
        finding.region = resource.region
        # Azure, GCP specified field
        finding.location = resource.region
        # K8s specified field
        if provider.type == "kubernetes":
            finding.namespace = resource.region.removeprefix("namespace: ")
        if provider.type == "azure":
            finding.subscription = list(provider.identity.subscriptions.keys())[0]
        elif provider.type == "gcp":
            finding.project_id = list(provider.projects.keys())[0]

        finding.check_metadata = CheckMetadata(
            Provider=finding.check_metadata["provider"],
            CheckID=finding.check_metadata["checkid"],
            CheckTitle=finding.check_metadata["checktitle"],
            CheckType=finding.check_metadata["checktype"],
            ServiceName=finding.check_metadata["servicename"],
            SubServiceName=finding.check_metadata["subservicename"],
            Severity=finding.check_metadata["severity"],
            ResourceType=finding.check_metadata["resourcetype"],
            Description=finding.check_metadata["description"],
            Risk=finding.check_metadata["risk"],
            RelatedUrl=finding.check_metadata["relatedurl"],
            Remediation=Remediation(
                Recommendation=Recommendation(
                    Text=finding.check_metadata["remediation"]["recommendation"][
                        "text"
                    ],
                    Url=finding.check_metadata["remediation"]["recommendation"]["url"],
                ),
                Code=Code(
                    NativeIaC=finding.check_metadata["remediation"]["code"][
                        "nativeiac"
                    ],
                    Terraform=finding.check_metadata["remediation"]["code"][
                        "terraform"
                    ],
                    CLI=finding.check_metadata["remediation"]["code"]["cli"],
                    Other=finding.check_metadata["remediation"]["code"]["other"],
                ),
            ),
            ResourceIdTemplate=finding.check_metadata["resourceidtemplate"],
            Categories=finding.check_metadata["categories"],
            DependsOn=finding.check_metadata["dependson"],
            RelatedTo=finding.check_metadata["relatedto"],
            Notes=finding.check_metadata["notes"],
        )
        finding.resource_tags = unroll_tags(
            [{"key": tag.key, "value": tag.value} for tag in resource.tags.all()]
        )

        return cls.generate_output(provider, finding, SimpleNamespace())

    def _transform_findings_stats(scan_summaries: list[dict]) -> dict:
        """
        Aggregate and transform scan summary data into findings statistics.

        This function processes a list of scan summary objects and calculates overall
        metrics such as the total number of passed and failed findings (including muted counts),
        as well as a breakdown of results by severity (critical, high, medium, and low).
        It also retrieves the unique resource count from the associated scan information.
        The final output is a dictionary of aggregated statistics intended for reporting or
        further analysis.

        Args:
            scan_summaries (list[dict]): A list of scan summary objects. Each object is expected
                                        to have attributes including:
                                        - _pass: Number of passed findings.
                                        - fail: Number of failed findings.
                                        - total: Total number of findings.
                                        - muted: Number indicating if the finding is muted.
                                        - severity: A string representing the severity level.
                                        Additionally, the first scan summary should have an associated
                                        `scan` attribute with a `unique_resource_count`.

        Returns:
            dict: A dictionary containing aggregated findings statistics:
                - total_pass: Total number of passed findings.
                - total_muted_pass: Total number of muted passed findings.
                - total_fail: Total number of failed findings.
                - total_muted_fail: Total number of muted failed findings.
                - resources_count: The unique resource count extracted from the scan.
                - findings_count: Total number of findings.
                - total_critical_severity_fail: Failed findings with critical severity.
                - total_critical_severity_pass: Passed findings with critical severity.
                - total_high_severity_fail: Failed findings with high severity.
                - total_high_severity_pass: Passed findings with high severity.
                - total_medium_severity_fail: Failed findings with medium severity.
                - total_medium_severity_pass: Passed findings with medium severity.
                - total_low_severity_fail: Failed findings with low severity.
                - total_low_severity_pass: Passed findings with low severity.
                - all_fails_are_muted: A boolean indicating whether all failing findings are muted.
        """
        # Initialize overall counters
        total_pass = 0
        total_fail = 0
        muted_pass = 0
        muted_fail = 0
        findings_count = 0
        resources_count = scan_summaries[0].scan.unique_resource_count

        # Initialize severity breakdown counters
        critical_severity_pass = 0
        critical_severity_fail = 0
        high_severity_pass = 0
        high_severity_fail = 0
        medium_severity_pass = 0
        medium_severity_fail = 0
        low_severity_pass = 0
        low_severity_fail = 0

        # Loop over each row from the database
        for row in scan_summaries:
            # Accumulate overall totals
            total_pass += row._pass
            total_fail += row.fail
            findings_count += row.total

            if row.muted > 0:
                if row._pass > 0:
                    muted_pass += row._pass
                if row.fail > 0:
                    muted_fail += row.fail

            sev = row.severity.lower()
            if sev == "critical":
                critical_severity_pass += row._pass
                critical_severity_fail += row.fail
            elif sev == "high":
                high_severity_pass += row._pass
                high_severity_fail += row.fail
            elif sev == "medium":
                medium_severity_pass += row._pass
                medium_severity_fail += row.fail
            elif sev == "low":
                low_severity_pass += row._pass
                low_severity_fail += row.fail

        all_fails_are_muted = (total_fail > 0) and (total_fail == muted_fail)

        stats = {
            "total_pass": total_pass,
            "total_muted_pass": muted_pass,
            "total_fail": total_fail,
            "total_muted_fail": muted_fail,
            "resources_count": resources_count,
            "findings_count": findings_count,
            "total_critical_severity_fail": critical_severity_fail,
            "total_critical_severity_pass": critical_severity_pass,
            "total_high_severity_fail": high_severity_fail,
            "total_high_severity_pass": high_severity_pass,
            "total_medium_severity_fail": medium_severity_fail,
            "total_medium_severity_pass": medium_severity_pass,
            "total_low_severity_fail": low_severity_fail,
            "total_low_severity_pass": low_severity_pass,
            "all_fails_are_muted": all_fails_are_muted,
        }
        return stats<|MERGE_RESOLUTION|>--- conflicted
+++ resolved
@@ -245,16 +245,14 @@
                 )
                 output_data["region"] = f"namespace: {check_output.namespace}"
 
-<<<<<<< HEAD
             elif provider.type == "github":
                 output_data["auth_method"] = provider.auth_method
                 output_data["resource_name"] = check_output.resource_name
                 output_data["resource_uid"] = check_output.resource_id
                 output_data["account_name"] = provider.identity.account_name
                 output_data["account_uid"] = provider.identity.account_id
-                # resource_metadata: dict = Field(default_factory=dict) TODO: add resource_metadata to the finding
                 output_data["region"] = "global"
-=======
+
             elif provider.type == "m365":
                 output_data["auth_method"] = (
                     f"{provider.identity.identity_type}: {provider.identity.identity_id}"
@@ -283,7 +281,6 @@
                 output_data["resource_name"] = check_output.resource_name
                 output_data["resource_uid"] = check_output.resource_id
                 output_data["region"] = check_output.location
->>>>>>> 02d7eaf2
 
             # check_output Unique ID
             # TODO: move this to a function
