import json
from datetime import datetime
from types import SimpleNamespace
from typing import Optional, Union

from pydantic.v1 import BaseModel, Field, ValidationError

from prowler.config.config import prowler_version
from prowler.lib.check.models import (
    Check_Report,
    CheckMetadata,
    Code,
    Recommendation,
    Remediation,
)
from prowler.lib.logger import logger
from prowler.lib.outputs.common import Status, fill_common_finding_data
from prowler.lib.outputs.compliance.compliance import get_check_compliance
from prowler.lib.outputs.utils import unroll_tags
from prowler.lib.utils.utils import dict_to_lowercase, get_nested_attribute
from prowler.providers.common.provider import Provider


class Finding(BaseModel):
    """
    Represents the output model for a finding across different providers.

    This class encapsulates the details of a finding and supports
    serialization to various formats such as CSV. It serves as the base
    model for storing and managing finding information for every provider.
    """

    auth_method: str
    timestamp: Union[int, datetime]
    account_uid: str
    account_name: Optional[str] = None
    account_email: Optional[str] = None
    account_organization_uid: Optional[str] = None
    account_organization_name: Optional[str] = None
    metadata: CheckMetadata
    account_tags: dict = Field(default_factory=dict)
    uid: str
    status: Status
    status_extended: str
    muted: bool = False
    resource_uid: str
    resource_metadata: dict = Field(default_factory=dict)
    resource_name: str
    resource_details: str
    resource_tags: dict = Field(default_factory=dict)
    partition: Optional[str] = None
    region: str
    compliance: dict = Field(default_factory=dict)
    prowler_version: str = prowler_version
    raw: dict = Field(default_factory=dict)

    @property
    def provider(self) -> str:
        """
        Returns the provider from the finding check's metadata.
        """
        return self.metadata.Provider

    @property
    def check_id(self) -> str:
        """
        Returns the ID from the finding check's metadata.
        """
        return self.metadata.CheckID

    @property
    def severity(self) -> str:
        """
        Returns the severity from the finding check's metadata.
        """
        return self.metadata.Severity

    @property
    def resource_type(self) -> str:
        """
        Returns the resource type from the finding check's metadata.
        """
        return self.metadata.ResourceType

    @property
    def service_name(self) -> str:
        """
        Returns the service name from the finding check's metadata.
        """
        return self.metadata.ServiceName

    def get_metadata(self) -> dict:
        """
        Retrieves the metadata of the object and returns it as a dictionary with all keys in lowercase.
        Returns:
            dict: A dictionary containing the metadata with keys converted to lowercase.
        """
        return dict_to_lowercase(self.metadata.dict())

    @classmethod
    def generate_output(
        cls, provider: Provider, check_output: Check_Report, output_options
    ) -> "Finding":
        """Generates the output for a finding based on the provider and output options

        Args:
            provider (Provider): the provider object
            check_output (Check_Report): the check output object
            output_options: the output options object, depending on the provider
        Returns:
            finding_output (Finding): the finding output object

        """
        # TODO: move fill_common_finding_data
        unix_timestamp = False
        if hasattr(output_options, "unix_timestamp"):
            unix_timestamp = output_options.unix_timestamp

        common_finding_data = fill_common_finding_data(check_output, unix_timestamp)
        output_data = {}
        output_data.update(common_finding_data)

        try:
            output_data["compliance"] = check_output.compliance
        except AttributeError:
            bulk_checks_metadata = {}
            if hasattr(output_options, "bulk_checks_metadata"):
                bulk_checks_metadata = output_options.bulk_checks_metadata

            output_data["compliance"] = get_check_compliance(
                check_output, provider.type, bulk_checks_metadata
            )
        try:
            output_data["provider"] = provider.type
            output_data["resource_metadata"] = check_output.resource

            if provider.type == "aws":
                output_data["account_uid"] = get_nested_attribute(
                    provider, "identity.account"
                )
                output_data["account_name"] = get_nested_attribute(
                    provider, "organizations_metadata.account_name"
                )
                output_data["account_email"] = get_nested_attribute(
                    provider, "organizations_metadata.account_email"
                )
                output_data["account_organization_uid"] = get_nested_attribute(
                    provider, "organizations_metadata.organization_arn"
                )
                output_data["account_organization_name"] = get_nested_attribute(
                    provider, "organizations_metadata.organization_id"
                )
                output_data["account_tags"] = get_nested_attribute(
                    provider, "organizations_metadata.account_tags"
                )
                output_data["partition"] = get_nested_attribute(
                    provider, "identity.partition"
                )

                # TODO: probably Organization UID is without the account id
                output_data["auth_method"] = (
                    f"profile: {get_nested_attribute(provider, 'identity.profile')}"
                )
                output_data["resource_name"] = check_output.resource_id
                output_data["resource_uid"] = check_output.resource_arn
                output_data["region"] = check_output.region

            elif provider.type == "azure":
                # TODO: we should show the authentication method used I think
                output_data["auth_method"] = (
                    f"{provider.identity.identity_type}: {provider.identity.identity_id}"
                )
                # Get the first tenant domain ID, just in case
                output_data["account_organization_uid"] = get_nested_attribute(
                    provider, "identity.tenant_ids"
                )[0]
                output_data["account_uid"] = (
                    output_data["account_organization_uid"]
                    if "Tenant:" in check_output.subscription
                    else provider.identity.subscriptions[check_output.subscription]
                )
                output_data["account_name"] = check_output.subscription
                output_data["resource_name"] = check_output.resource_name
                output_data["resource_uid"] = check_output.resource_id
                output_data["region"] = check_output.location
                # TODO: check the tenant_ids
                # TODO: we have to get the account organization, the tenant is not that
                output_data["account_organization_name"] = get_nested_attribute(
                    provider, "identity.tenant_domain"
                )

                output_data["partition"] = get_nested_attribute(
                    provider, "region_config.name"
                )
                # TODO: pending to get the subscription tags
                # "account_tags": "organizations_metadata.account_details_tags",
                # TODO: store subscription_name + id pairs
                # "account_name": "organizations_metadata.account_details_name",
                # "account_email": "organizations_metadata.account_details_email",

            elif provider.type == "gcp":
                output_data["auth_method"] = (
                    f"Principal: {get_nested_attribute(provider, 'identity.profile')}"
                )
                output_data["account_uid"] = provider.projects[
                    check_output.project_id
                ].id
                output_data["account_name"] = provider.projects[
                    check_output.project_id
                ].name
                # There is no concept as project email in GCP
                # "account_email": "organizations_metadata.account_details_email",
                output_data["account_tags"] = provider.projects[
                    check_output.project_id
                ].labels
                output_data["resource_name"] = check_output.resource_name
                output_data["resource_uid"] = check_output.resource_id
                output_data["region"] = check_output.location

                if (
                    provider.projects
                    and check_output.project_id in provider.projects
                    and getattr(
                        provider.projects[check_output.project_id], "organization"
                    )
                ):
                    output_data["account_organization_uid"] = provider.projects[
                        check_output.project_id
                    ].organization.id
                    # TODO: for now is None since we don't retrieve that data
                    output_data["account_organization_name"] = provider.projects[
                        check_output.project_id
                    ].organization.display_name

            elif provider.type == "kubernetes":
                if provider.identity.context == "In-Cluster":
                    output_data["auth_method"] = "in-cluster"
                else:
                    output_data["auth_method"] = "kubeconfig"
                output_data["resource_name"] = check_output.resource_name
                output_data["resource_uid"] = check_output.resource_id
                output_data["account_name"] = f"context: {provider.identity.context}"
                output_data["account_uid"] = get_nested_attribute(
                    provider, "identity.cluster"
                )
                output_data["region"] = f"namespace: {check_output.namespace}"

            elif provider.type == "github":
                output_data["auth_method"] = provider.auth_method
                output_data["resource_name"] = check_output.resource_name
                output_data["resource_uid"] = check_output.resource_id
                output_data["account_name"] = provider.identity.account_name
                output_data["account_uid"] = provider.identity.account_id
                output_data["region"] = check_output.owner

            elif provider.type == "m365":
                output_data["auth_method"] = (
                    f"{provider.identity.identity_type}: {provider.identity.identity_id}"
                )
                output_data["account_uid"] = get_nested_attribute(
                    provider, "identity.tenant_id"
                )
                output_data["account_name"] = get_nested_attribute(
                    provider, "identity.tenant_domain"
                )
                output_data["resource_name"] = check_output.resource_name
                output_data["resource_uid"] = check_output.resource_id
                output_data["region"] = check_output.location

            elif provider.type == "nhn":
                output_data["auth_method"] = (
                    f"passwordCredentials: username={get_nested_attribute(provider, '_identity.username')}, "
                    f"tenantId={get_nested_attribute(provider, '_identity.tenant_id')}"
                )
                output_data["account_uid"] = get_nested_attribute(
                    provider, "identity.tenant_id"
                )
                output_data["account_name"] = get_nested_attribute(
                    provider, "identity.tenant_domain"
                )
                output_data["resource_name"] = check_output.resource_name
                output_data["resource_uid"] = check_output.resource_id
                output_data["region"] = check_output.location

<<<<<<< HEAD
            elif provider.type == "ionos":
                output_data["auth_method"] = f"Token: {get_nested_attribute(provider, 'identity.token')}"
                output_data["account_uid"] = get_nested_attribute(provider, "identity.email")
                output_data["account_name"] = get_nested_attribute(provider, "identity.username")
                output_data["resource_name"] = check_output.resource_name
                output_data["resource_uid"] = check_output.resource_id
                output_data["region"] = check_output.location
                # Extract any available tags from the resource
                if hasattr(check_output, "resource_tags") and check_output.resource_tags:
                    output_data["resource_tags"] = check_output.resource_tags
=======
            elif provider.type == "iac":
                output_data["auth_method"] = provider.auth_method
                output_data["account_uid"] = "iac"
                output_data["account_name"] = "iac"
                output_data["resource_name"] = check_output.resource["resource"]
                output_data["resource_uid"] = check_output.resource["resource"]
                output_data["region"] = check_output.resource_path
                output_data["resource_line_range"] = check_output.resource_line_range
                output_data["framework"] = check_output.check_metadata.ServiceName
>>>>>>> 3d4902b0

            # check_output Unique ID
            # TODO: move this to a function
            # TODO: in Azure, GCP and K8s there are findings without resource_name
            output_data["uid"] = (
                f"prowler-{provider.type}-{check_output.check_metadata.CheckID}-{output_data['account_uid']}-"
                f"{output_data['region']}-{output_data['resource_name']}"
            )

            if not output_data["resource_uid"]:
                logger.error(
                    f"Check {check_output.check_metadata.CheckID} has no resource_uid."
                )
            if not output_data["resource_name"]:
                logger.error(
                    f"Check {check_output.check_metadata.CheckID} has no resource_name."
                )

            return cls(**output_data)
        except ValidationError as validation_error:
            logger.error(
                f"{validation_error.__class__.__name__}[{validation_error.__traceback__.tb_lineno}]: {validation_error} - {output_data}"
            )
            raise validation_error
        except Exception as error:
            logger.error(
                f"{error.__class__.__name__}[{error.__traceback__.tb_lineno}]: {error}"
            )
            raise error

    @classmethod
    def transform_api_finding(cls, finding, provider) -> "Finding":
        """
        Transform a FindingModel instance into an API-friendly Finding object.

        This class method extracts data from a FindingModel instance and maps its
        properties to a new Finding object. The transformation populates various
        fields including authentication details, timestamp, account information,
        check metadata (such as provider, check ID, title, type, service, severity,
        and remediation details), as well as resource-specific data. The resulting
        Finding object is structured for use in API responses or further processing.

        Args:
            finding (API Finding): An API Finding instance containing data from the database.
            provider (Provider): the provider object.

        Returns:
            Finding: A new Finding instance populated with data from the provided model.
        """
        # Missing Finding's API values
        resource = finding.resources.first()
        finding.resource_arn = resource.uid
        finding.resource_name = resource.name
        finding.resource = json.loads(resource.metadata)
        finding.resource_details = resource.details

        finding.resource_id = resource.name if provider.type == "aws" else resource.uid

        # AWS specified field
        finding.region = resource.region
        # Azure, GCP specified field
        finding.location = resource.region
        # GitHub specified field
        finding.owner = resource.region
        # K8s specified field
        if provider.type == "kubernetes":
            finding.namespace = resource.region.removeprefix("namespace: ")
        if provider.type == "azure":
            finding.subscription = list(provider.identity.subscriptions.keys())[0]
        elif provider.type == "gcp":
            finding.project_id = list(provider.projects.keys())[0]

        finding.check_metadata = CheckMetadata(
            Provider=finding.check_metadata["provider"],
            CheckID=finding.check_metadata["checkid"],
            CheckTitle=finding.check_metadata["checktitle"],
            CheckType=finding.check_metadata["checktype"],
            ServiceName=finding.check_metadata["servicename"],
            SubServiceName=finding.check_metadata["subservicename"],
            Severity=finding.check_metadata["severity"],
            ResourceType=finding.check_metadata["resourcetype"],
            Description=finding.check_metadata["description"],
            Risk=finding.check_metadata["risk"],
            RelatedUrl=finding.check_metadata["relatedurl"],
            Remediation=Remediation(
                Recommendation=Recommendation(
                    Text=finding.check_metadata["remediation"]["recommendation"][
                        "text"
                    ],
                    Url=finding.check_metadata["remediation"]["recommendation"]["url"],
                ),
                Code=Code(
                    NativeIaC=finding.check_metadata["remediation"]["code"][
                        "nativeiac"
                    ],
                    Terraform=finding.check_metadata["remediation"]["code"][
                        "terraform"
                    ],
                    CLI=finding.check_metadata["remediation"]["code"]["cli"],
                    Other=finding.check_metadata["remediation"]["code"]["other"],
                ),
            ),
            ResourceIdTemplate=finding.check_metadata["resourceidtemplate"],
            Categories=finding.check_metadata["categories"],
            DependsOn=finding.check_metadata["dependson"],
            RelatedTo=finding.check_metadata["relatedto"],
            Notes=finding.check_metadata["notes"],
        )
        finding.resource_tags = unroll_tags(
            [{"key": tag.key, "value": tag.value} for tag in resource.tags.all()]
        )

        return cls.generate_output(provider, finding, SimpleNamespace())

    def _transform_findings_stats(scan_summaries: list[dict]) -> dict:
        """
        Aggregate and transform scan summary data into findings statistics.

        This function processes a list of scan summary objects and calculates overall
        metrics such as the total number of passed and failed findings (including muted counts),
        as well as a breakdown of results by severity (critical, high, medium, and low).
        It also retrieves the unique resource count from the associated scan information.
        The final output is a dictionary of aggregated statistics intended for reporting or
        further analysis.

        Args:
            scan_summaries (list[dict]): A list of scan summary objects. Each object is expected
                                        to have attributes including:
                                        - _pass: Number of passed findings.
                                        - fail: Number of failed findings.
                                        - total: Total number of findings.
                                        - muted: Number indicating if the finding is muted.
                                        - severity: A string representing the severity level.
                                        Additionally, the first scan summary should have an associated
                                        `scan` attribute with a `unique_resource_count`.

        Returns:
            dict: A dictionary containing aggregated findings statistics:
                - total_pass: Total number of passed findings.
                - total_muted_pass: Total number of muted passed findings.
                - total_fail: Total number of failed findings.
                - total_muted_fail: Total number of muted failed findings.
                - resources_count: The unique resource count extracted from the scan.
                - findings_count: Total number of findings.
                - total_critical_severity_fail: Failed findings with critical severity.
                - total_critical_severity_pass: Passed findings with critical severity.
                - total_high_severity_fail: Failed findings with high severity.
                - total_high_severity_pass: Passed findings with high severity.
                - total_medium_severity_fail: Failed findings with medium severity.
                - total_medium_severity_pass: Passed findings with medium severity.
                - total_low_severity_fail: Failed findings with low severity.
                - total_low_severity_pass: Passed findings with low severity.
                - all_fails_are_muted: A boolean indicating whether all failing findings are muted.
        """
        # Initialize overall counters
        total_pass = 0
        total_fail = 0
        muted_pass = 0
        muted_fail = 0
        findings_count = 0
        resources_count = scan_summaries[0].scan.unique_resource_count

        # Initialize severity breakdown counters
        critical_severity_pass = 0
        critical_severity_fail = 0
        high_severity_pass = 0
        high_severity_fail = 0
        medium_severity_pass = 0
        medium_severity_fail = 0
        low_severity_pass = 0
        low_severity_fail = 0

        # Loop over each row from the database
        for row in scan_summaries:
            # Accumulate overall totals
            total_pass += row._pass
            total_fail += row.fail
            findings_count += row.total

            if row.muted > 0:
                if row._pass > 0:
                    muted_pass += row._pass
                if row.fail > 0:
                    muted_fail += row.fail

            sev = row.severity.lower()
            if sev == "critical":
                critical_severity_pass += row._pass
                critical_severity_fail += row.fail
            elif sev == "high":
                high_severity_pass += row._pass
                high_severity_fail += row.fail
            elif sev == "medium":
                medium_severity_pass += row._pass
                medium_severity_fail += row.fail
            elif sev == "low":
                low_severity_pass += row._pass
                low_severity_fail += row.fail

        all_fails_are_muted = (total_fail > 0) and (total_fail == muted_fail)

        stats = {
            "total_pass": total_pass,
            "total_muted_pass": muted_pass,
            "total_fail": total_fail,
            "total_muted_fail": muted_fail,
            "resources_count": resources_count,
            "findings_count": findings_count,
            "total_critical_severity_fail": critical_severity_fail,
            "total_critical_severity_pass": critical_severity_pass,
            "total_high_severity_fail": high_severity_fail,
            "total_high_severity_pass": high_severity_pass,
            "total_medium_severity_fail": medium_severity_fail,
            "total_medium_severity_pass": medium_severity_pass,
            "total_low_severity_fail": low_severity_fail,
            "total_low_severity_pass": low_severity_pass,
            "all_fails_are_muted": all_fails_are_muted,
        }
        return stats<|MERGE_RESOLUTION|>--- conflicted
+++ resolved
@@ -267,33 +267,6 @@
                 output_data["resource_uid"] = check_output.resource_id
                 output_data["region"] = check_output.location
 
-            elif provider.type == "nhn":
-                output_data["auth_method"] = (
-                    f"passwordCredentials: username={get_nested_attribute(provider, '_identity.username')}, "
-                    f"tenantId={get_nested_attribute(provider, '_identity.tenant_id')}"
-                )
-                output_data["account_uid"] = get_nested_attribute(
-                    provider, "identity.tenant_id"
-                )
-                output_data["account_name"] = get_nested_attribute(
-                    provider, "identity.tenant_domain"
-                )
-                output_data["resource_name"] = check_output.resource_name
-                output_data["resource_uid"] = check_output.resource_id
-                output_data["region"] = check_output.location
-
-<<<<<<< HEAD
-            elif provider.type == "ionos":
-                output_data["auth_method"] = f"Token: {get_nested_attribute(provider, 'identity.token')}"
-                output_data["account_uid"] = get_nested_attribute(provider, "identity.email")
-                output_data["account_name"] = get_nested_attribute(provider, "identity.username")
-                output_data["resource_name"] = check_output.resource_name
-                output_data["resource_uid"] = check_output.resource_id
-                output_data["region"] = check_output.location
-                # Extract any available tags from the resource
-                if hasattr(check_output, "resource_tags") and check_output.resource_tags:
-                    output_data["resource_tags"] = check_output.resource_tags
-=======
             elif provider.type == "iac":
                 output_data["auth_method"] = provider.auth_method
                 output_data["account_uid"] = "iac"
@@ -303,7 +276,41 @@
                 output_data["region"] = check_output.resource_path
                 output_data["resource_line_range"] = check_output.resource_line_range
                 output_data["framework"] = check_output.check_metadata.ServiceName
->>>>>>> 3d4902b0
+
+            elif provider.type == "nhn":
+                output_data["auth_method"] = (
+                    f"passwordCredentials: username={get_nested_attribute(provider, '_identity.username')}, "
+                    f"tenantId={get_nested_attribute(provider, '_identity.tenant_id')}"
+                )
+                output_data["account_uid"] = get_nested_attribute(
+                    provider, "identity.tenant_id"
+                )
+                output_data["account_name"] = get_nested_attribute(
+                    provider, "identity.tenant_domain"
+                )
+                output_data["resource_name"] = check_output.resource_name
+                output_data["resource_uid"] = check_output.resource_id
+                output_data["region"] = check_output.location
+
+            elif provider.type == "ionos":
+                output_data["auth_method"] = (
+                    f"Token: {get_nested_attribute(provider, 'identity.token')}"
+                )
+                output_data["account_uid"] = get_nested_attribute(
+                    provider, "identity.email"
+                )
+                output_data["account_name"] = get_nested_attribute(
+                    provider, "identity.username"
+                )
+                output_data["resource_name"] = check_output.resource_name
+                output_data["resource_uid"] = check_output.resource_id
+                output_data["region"] = check_output.location
+                # Extract any available tags from the resource
+                if (
+                    hasattr(check_output, "resource_tags")
+                    and check_output.resource_tags
+                ):
+                    output_data["resource_tags"] = check_output.resource_tags
 
             # check_output Unique ID
             # TODO: move this to a function
