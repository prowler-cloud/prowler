--- conflicted
+++ resolved
@@ -342,7 +342,6 @@
                 output_data["resource_uid"] = check_output.resource_id
                 output_data["region"] = check_output.region
 
-<<<<<<< HEAD
             elif provider.type == "cloudflare":
                 output_data["auth_method"] = "api_token"
                 output_data["account_uid"] = check_output.account_id
@@ -350,7 +349,7 @@
                 output_data["resource_name"] = check_output.resource_name
                 output_data["resource_uid"] = check_output.resource_id
                 output_data["region"] = check_output.zone_name
-=======
+
             elif provider.type == "alibabacloud":
                 output_data["auth_method"] = get_nested_attribute(
                     provider, "identity.identity_arn"
@@ -366,7 +365,6 @@
                     check_output, "resource_arn", check_output.resource_id
                 )
                 output_data["region"] = check_output.region
->>>>>>> 7507fea2
 
             # check_output Unique ID
             # TODO: move this to a function
