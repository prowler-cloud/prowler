--- conflicted
+++ resolved
@@ -414,15 +414,11 @@
             finding.subscription = list(provider.identity.subscriptions.keys())[0]
         elif provider.type == "gcp":
             finding.project_id = list(provider.projects.keys())[0]
-<<<<<<< HEAD
-        elif provider.type == "oraclecloud":
-=======
         elif provider.type == "iac":
             # For IaC, we don't have resource_line_range in the Finding model
             # It would need to be extracted from the resource metadata if needed
             finding.resource_line_range = ""  # Set empty for compatibility
-        elif provider.type == "oci":
->>>>>>> 1e584c5b
+        elif provider.type == "oraclecloud":
             finding.compartment_id = getattr(finding, "compartment_id", "")
 
         finding.check_metadata = CheckMetadata(
