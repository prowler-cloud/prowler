import json
from datetime import datetime
from types import SimpleNamespace
from typing import Optional, Union

from pydantic.v1 import BaseModel, Field, ValidationError

from prowler.config.config import prowler_version
from prowler.lib.check.models import (
    Check_Report,
    CheckMetadata,
    Code,
    Recommendation,
    Remediation,
)
from prowler.lib.logger import logger
from prowler.lib.outputs.common import Status, fill_common_finding_data
from prowler.lib.outputs.compliance.compliance import get_check_compliance
from prowler.lib.outputs.utils import unroll_tags
from prowler.lib.utils.utils import dict_to_lowercase, get_nested_attribute
from prowler.providers.common.provider import Provider
from prowler.providers.github.models import GithubAppIdentityInfo, GithubIdentityInfo


class Finding(BaseModel):
    """
    Represents the output model for a finding across different providers.

    This class encapsulates the details of a finding and supports
    serialization to various formats such as CSV. It serves as the base
    model for storing and managing finding information for every provider.
    """

    auth_method: str
    timestamp: Union[int, datetime]
    account_uid: str
    account_name: Optional[str] = None
    account_email: Optional[str] = None
    account_organization_uid: Optional[str] = None
    account_organization_name: Optional[str] = None
    metadata: CheckMetadata
    account_tags: dict = Field(default_factory=dict)
    uid: str
    status: Status
    status_extended: str
    muted: bool = False
    resource_uid: str
    resource_metadata: dict = Field(default_factory=dict)
    resource_name: str
    resource_details: str
    resource_tags: dict = Field(default_factory=dict)
    partition: Optional[str] = None
    region: str
    compliance: dict = Field(default_factory=dict)
    prowler_version: str = prowler_version
    raw: dict = Field(default_factory=dict)

    @property
    def provider(self) -> str:
        """
        Returns the provider from the finding check's metadata.
        """
        return self.metadata.Provider

    @property
    def check_id(self) -> str:
        """
        Returns the ID from the finding check's metadata.
        """
        return self.metadata.CheckID

    @property
    def severity(self) -> str:
        """
        Returns the severity from the finding check's metadata.
        """
        return self.metadata.Severity

    @property
    def resource_type(self) -> str:
        """
        Returns the resource type from the finding check's metadata.
        """
        return self.metadata.ResourceType

    @property
    def service_name(self) -> str:
        """
        Returns the service name from the finding check's metadata.
        """
        return self.metadata.ServiceName

    def get_metadata(self) -> dict:
        """
        Retrieves the metadata of the object and returns it as a dictionary with all keys in lowercase.
        Returns:
            dict: A dictionary containing the metadata with keys converted to lowercase.
        """
        return dict_to_lowercase(self.metadata.dict())

    @classmethod
    def generate_output(
        cls, provider: Provider, check_output: Check_Report, output_options
    ) -> "Finding":
        """Generates the output for a finding based on the provider and output options

        Args:
            provider (Provider): the provider object
            check_output (Check_Report): the check output object
            output_options: the output options object, depending on the provider
        Returns:
            finding_output (Finding): the finding output object

        """
        # TODO: move fill_common_finding_data
        unix_timestamp = False
        if hasattr(output_options, "unix_timestamp"):
            unix_timestamp = output_options.unix_timestamp

        common_finding_data = fill_common_finding_data(check_output, unix_timestamp)
        output_data = {}
        output_data.update(common_finding_data)

        try:
            output_data["compliance"] = check_output.compliance
        except AttributeError:
            bulk_checks_metadata = {}
            if hasattr(output_options, "bulk_checks_metadata"):
                bulk_checks_metadata = output_options.bulk_checks_metadata

            output_data["compliance"] = get_check_compliance(
                check_output, provider.type, bulk_checks_metadata
            )
        try:
            output_data["provider"] = provider.type
            output_data["resource_metadata"] = check_output.resource

            if provider.type == "aws":
                output_data["account_uid"] = get_nested_attribute(
                    provider, "identity.account"
                )
                output_data["account_name"] = get_nested_attribute(
                    provider, "organizations_metadata.account_name"
                )
                output_data["account_email"] = get_nested_attribute(
                    provider, "organizations_metadata.account_email"
                )
                output_data["account_organization_uid"] = get_nested_attribute(
                    provider, "organizations_metadata.organization_arn"
                )
                output_data["account_organization_name"] = get_nested_attribute(
                    provider, "organizations_metadata.organization_id"
                )
                output_data["account_tags"] = get_nested_attribute(
                    provider, "organizations_metadata.account_tags"
                )
                output_data["partition"] = get_nested_attribute(
                    provider, "identity.partition"
                )

                # TODO: probably Organization UID is without the account id
                output_data["auth_method"] = (
                    f"profile: {get_nested_attribute(provider, 'identity.profile')}"
                )
                output_data["resource_name"] = check_output.resource_id
                output_data["resource_uid"] = check_output.resource_arn
                output_data["region"] = check_output.region

            elif provider.type == "azure":
                # TODO: we should show the authentication method used I think
                output_data["auth_method"] = (
                    f"{provider.identity.identity_type}: {provider.identity.identity_id}"
                )
                # Get the first tenant domain ID, just in case
                output_data["account_organization_uid"] = get_nested_attribute(
                    provider, "identity.tenant_ids"
                )[0]
                output_data["account_uid"] = (
                    output_data["account_organization_uid"]
                    if "Tenant:" in check_output.subscription
                    else provider.identity.subscriptions[check_output.subscription]
                )
                output_data["account_name"] = check_output.subscription
                output_data["resource_name"] = check_output.resource_name
                output_data["resource_uid"] = check_output.resource_id
                output_data["region"] = check_output.location
                # TODO: check the tenant_ids
                # TODO: we have to get the account organization, the tenant is not that
                output_data["account_organization_name"] = get_nested_attribute(
                    provider, "identity.tenant_domain"
                )

                output_data["partition"] = get_nested_attribute(
                    provider, "region_config.name"
                )
                # TODO: pending to get the subscription tags
                # "account_tags": "organizations_metadata.account_details_tags",
                # TODO: store subscription_name + id pairs
                # "account_name": "organizations_metadata.account_details_name",
                # "account_email": "organizations_metadata.account_details_email",

            elif provider.type == "gcp":
                output_data["auth_method"] = (
                    f"Principal: {get_nested_attribute(provider, 'identity.profile')}"
                )
                output_data["account_uid"] = provider.projects[
                    check_output.project_id
                ].id
                output_data["account_name"] = provider.projects[
                    check_output.project_id
                ].name
                # There is no concept as project email in GCP
                # "account_email": "organizations_metadata.account_details_email",
                output_data["account_tags"] = provider.projects[
                    check_output.project_id
                ].labels
                output_data["resource_name"] = check_output.resource_name
                output_data["resource_uid"] = check_output.resource_id
                output_data["region"] = check_output.location

                if (
                    provider.projects
                    and check_output.project_id in provider.projects
                    and getattr(
                        provider.projects[check_output.project_id], "organization"
                    )
                ):
                    output_data["account_organization_uid"] = provider.projects[
                        check_output.project_id
                    ].organization.id
                    # TODO: for now is None since we don't retrieve that data
                    output_data["account_organization_name"] = provider.projects[
                        check_output.project_id
                    ].organization.display_name

            elif provider.type == "kubernetes":
                if provider.identity.context == "In-Cluster":
                    output_data["auth_method"] = "in-cluster"
                else:
                    output_data["auth_method"] = "kubeconfig"
                output_data["resource_name"] = check_output.resource_name
                output_data["resource_uid"] = check_output.resource_id
                output_data["account_name"] = f"context: {provider.identity.context}"
                output_data["account_uid"] = get_nested_attribute(
                    provider, "identity.cluster"
                )
                output_data["region"] = f"namespace: {check_output.namespace}"

            elif provider.type == "github":
                output_data["auth_method"] = provider.auth_method
                output_data["resource_name"] = check_output.resource_name
                output_data["resource_uid"] = check_output.resource_id

                if isinstance(provider.identity, GithubIdentityInfo):
                    # GithubIdentityInfo (Personal Access Token, OAuth)
                    output_data["account_name"] = provider.identity.account_name
                    output_data["account_uid"] = provider.identity.account_id
                    output_data["account_email"] = provider.identity.account_email
                elif isinstance(provider.identity, GithubAppIdentityInfo):
                    # GithubAppIdentityInfo (GitHub App)
                    output_data["account_name"] = provider.identity.app_name
                    output_data["account_uid"] = provider.identity.app_id
                    output_data["installations"] = provider.identity.installations

                output_data["region"] = check_output.owner

            elif provider.type == "m365":
                output_data["auth_method"] = (
                    f"{provider.identity.identity_type}: {provider.identity.identity_id}"
                )
                output_data["account_uid"] = get_nested_attribute(
                    provider, "identity.tenant_id"
                )
                output_data["account_name"] = get_nested_attribute(
                    provider, "identity.tenant_domain"
                )
                output_data["resource_name"] = check_output.resource_name
                output_data["resource_uid"] = check_output.resource_id
                output_data["region"] = check_output.location

<<<<<<< HEAD
            elif provider.type == "iac":
                output_data["auth_method"] = provider.auth_method
                output_data["account_uid"] = "iac"
                output_data["account_name"] = "iac"
                output_data["resource_name"] = check_output.resource["resource"]
                output_data["resource_uid"] = check_output.resource["resource"]
                output_data["region"] = check_output.resource_path
                output_data["resource_line_range"] = check_output.resource_line_range
                output_data["framework"] = check_output.check_metadata.ServiceName
=======
            elif provider.type == "mongodbatlas":
                output_data["auth_method"] = "api_key"
                output_data["account_uid"] = get_nested_attribute(
                    provider, "identity.organization_id"
                )
                output_data["account_name"] = get_nested_attribute(
                    provider, "identity.organization_name"
                )
                output_data["resource_name"] = check_output.resource_name
                output_data["resource_uid"] = check_output.resource_id
                output_data["region"] = check_output.location
>>>>>>> 30ab5f52

            elif provider.type == "nhn":
                output_data["auth_method"] = (
                    f"passwordCredentials: username={get_nested_attribute(provider, '_identity.username')}, "
                    f"tenantId={get_nested_attribute(provider, '_identity.tenant_id')}"
                )
                output_data["account_uid"] = get_nested_attribute(
                    provider, "identity.tenant_id"
                )
                output_data["account_name"] = get_nested_attribute(
                    provider, "identity.tenant_domain"
                )
                output_data["resource_name"] = check_output.resource_name
                output_data["resource_uid"] = check_output.resource_id
                output_data["region"] = check_output.location

<<<<<<< HEAD
            elif provider.type == "ionos":
                output_data["auth_method"] = (
                    f"Token: {get_nested_attribute(provider, 'identity.token')}"
                )
                output_data["account_uid"] = get_nested_attribute(
                    provider, "identity.email"
                )
                output_data["account_name"] = get_nested_attribute(
                    provider, "identity.username"
                )
                output_data["resource_name"] = check_output.resource_name
                output_data["resource_uid"] = check_output.resource_id
                output_data["region"] = check_output.location
                # Extract any available tags from the resource
                if (
                    hasattr(check_output, "resource_tags")
                    and check_output.resource_tags
                ):
                    output_data["resource_tags"] = check_output.resource_tags
=======
            elif provider.type == "iac":
                output_data["auth_method"] = provider.auth_method
                output_data["account_uid"] = "iac"
                output_data["account_name"] = "iac"
                output_data["resource_name"] = check_output.resource_name
                output_data["resource_uid"] = check_output.resource_name
                output_data["region"] = check_output.resource_line_range
                output_data["resource_line_range"] = check_output.resource_line_range
                output_data["framework"] = check_output.check_metadata.ServiceName
>>>>>>> 30ab5f52

            elif provider.type == "llm":
                output_data["auth_method"] = provider.auth_method
                output_data["account_uid"] = "llm"
                output_data["account_name"] = "llm"
                output_data["resource_name"] = check_output.model
                output_data["resource_uid"] = check_output.model
                output_data["region"] = check_output.model

            elif provider.type == "oci":
                output_data["auth_method"] = (
                    f"Profile: {get_nested_attribute(provider, 'session.profile')}"
                )
                output_data["account_uid"] = get_nested_attribute(
                    provider, "identity.tenancy_id"
                )
                output_data["account_name"] = get_nested_attribute(
                    provider, "identity.tenancy_name"
                )
                output_data["resource_name"] = check_output.resource_name
                output_data["resource_uid"] = check_output.resource_id
                output_data["region"] = check_output.region

            # check_output Unique ID
            # TODO: move this to a function
            # TODO: in Azure, GCP and K8s there are findings without resource_name
            output_data["uid"] = (
                f"prowler-{provider.type}-{check_output.check_metadata.CheckID}-{output_data['account_uid']}-"
                f"{output_data['region']}-{output_data['resource_name']}"
            )

            if not output_data["resource_uid"]:
                logger.error(
                    f"Check {check_output.check_metadata.CheckID} has no resource_uid."
                )
            if not output_data["resource_name"]:
                logger.error(
                    f"Check {check_output.check_metadata.CheckID} has no resource_name."
                )

            return cls(**output_data)
        except ValidationError as validation_error:
            logger.error(
                f"{validation_error.__class__.__name__}[{validation_error.__traceback__.tb_lineno}]: {validation_error} - {output_data}"
            )
            raise validation_error
        except Exception as error:
            logger.error(
                f"{error.__class__.__name__}[{error.__traceback__.tb_lineno}]: {error}"
            )
            raise error

    @classmethod
    def transform_api_finding(cls, finding, provider) -> "Finding":
        """
        Transform a FindingModel instance into an API-friendly Finding object.

        This class method extracts data from a FindingModel instance and maps its
        properties to a new Finding object. The transformation populates various
        fields including authentication details, timestamp, account information,
        check metadata (such as provider, check ID, title, type, service, severity,
        and remediation details), as well as resource-specific data. The resulting
        Finding object is structured for use in API responses or further processing.

        Args:
            finding (API Finding): An API Finding instance containing data from the database.
            provider (Provider): the provider object.

        Returns:
            Finding: A new Finding instance populated with data from the provided model.
        """
        # Missing Finding's API values
        resource = finding.resources.first()
        finding.resource_arn = resource.uid
        finding.resource_name = resource.name
        finding.resource = json.loads(resource.metadata)
        finding.resource_details = resource.details

        finding.resource_id = resource.name if provider.type == "aws" else resource.uid

        # AWS specified field
        finding.region = resource.region
        # Azure, GCP specified field
        finding.location = resource.region
        # GitHub specified field
        finding.owner = resource.region
        # K8s specified field
        if provider.type == "kubernetes":
            finding.namespace = resource.region.removeprefix("namespace: ")
        if provider.type == "azure":
            finding.subscription = list(provider.identity.subscriptions.keys())[0]
        elif provider.type == "gcp":
            finding.project_id = list(provider.projects.keys())[0]

        finding.check_metadata = CheckMetadata(
            Provider=finding.check_metadata["provider"],
            CheckID=finding.check_metadata["checkid"],
            CheckTitle=finding.check_metadata["checktitle"],
            CheckType=finding.check_metadata["checktype"],
            ServiceName=finding.check_metadata["servicename"],
            SubServiceName=finding.check_metadata["subservicename"],
            Severity=finding.check_metadata["severity"],
            ResourceType=finding.check_metadata["resourcetype"],
            Description=finding.check_metadata["description"],
            Risk=finding.check_metadata["risk"],
            RelatedUrl=finding.check_metadata["relatedurl"],
            Remediation=Remediation(
                Recommendation=Recommendation(
                    Text=finding.check_metadata["remediation"]["recommendation"][
                        "text"
                    ],
                    Url=finding.check_metadata["remediation"]["recommendation"]["url"],
                ),
                Code=Code(
                    NativeIaC=finding.check_metadata["remediation"]["code"][
                        "nativeiac"
                    ],
                    Terraform=finding.check_metadata["remediation"]["code"][
                        "terraform"
                    ],
                    CLI=finding.check_metadata["remediation"]["code"]["cli"],
                    Other=finding.check_metadata["remediation"]["code"]["other"],
                ),
            ),
            ResourceIdTemplate=finding.check_metadata["resourceidtemplate"],
            Categories=finding.check_metadata["categories"],
            DependsOn=finding.check_metadata["dependson"],
            RelatedTo=finding.check_metadata["relatedto"],
            Notes=finding.check_metadata["notes"],
        )
        finding.resource_tags = unroll_tags(
            [{"key": tag.key, "value": tag.value} for tag in resource.tags.all()]
        )

        return cls.generate_output(provider, finding, SimpleNamespace())

    def _transform_findings_stats(scan_summaries: list[dict]) -> dict:
        """
        Aggregate and transform scan summary data into findings statistics.

        This function processes a list of scan summary objects and calculates overall
        metrics such as the total number of passed and failed findings (including muted counts),
        as well as a breakdown of results by severity (critical, high, medium, and low).
        It also retrieves the unique resource count from the associated scan information.
        The final output is a dictionary of aggregated statistics intended for reporting or
        further analysis.

        Args:
            scan_summaries (list[dict]): A list of scan summary objects. Each object is expected
                                        to have attributes including:
                                        - _pass: Number of passed findings.
                                        - fail: Number of failed findings.
                                        - total: Total number of findings.
                                        - muted: Number indicating if the finding is muted.
                                        - severity: A string representing the severity level.
                                        Additionally, the first scan summary should have an associated
                                        `scan` attribute with a `unique_resource_count`.

        Returns:
            dict: A dictionary containing aggregated findings statistics:
                - total_pass: Total number of passed findings.
                - total_muted_pass: Total number of muted passed findings.
                - total_fail: Total number of failed findings.
                - total_muted_fail: Total number of muted failed findings.
                - resources_count: The unique resource count extracted from the scan.
                - findings_count: Total number of findings.
                - total_critical_severity_fail: Failed findings with critical severity.
                - total_critical_severity_pass: Passed findings with critical severity.
                - total_high_severity_fail: Failed findings with high severity.
                - total_high_severity_pass: Passed findings with high severity.
                - total_medium_severity_fail: Failed findings with medium severity.
                - total_medium_severity_pass: Passed findings with medium severity.
                - total_low_severity_fail: Failed findings with low severity.
                - total_low_severity_pass: Passed findings with low severity.
                - all_fails_are_muted: A boolean indicating whether all failing findings are muted.
        """
        # Initialize overall counters
        total_pass = 0
        total_fail = 0
        muted_pass = 0
        muted_fail = 0
        findings_count = 0
        resources_count = scan_summaries[0].scan.unique_resource_count

        # Initialize severity breakdown counters
        critical_severity_pass = 0
        critical_severity_fail = 0
        high_severity_pass = 0
        high_severity_fail = 0
        medium_severity_pass = 0
        medium_severity_fail = 0
        low_severity_pass = 0
        low_severity_fail = 0

        # Loop over each row from the database
        for row in scan_summaries:
            # Accumulate overall totals
            total_pass += row._pass
            total_fail += row.fail
            findings_count += row.total

            if row.muted > 0:
                if row._pass > 0:
                    muted_pass += row._pass
                if row.fail > 0:
                    muted_fail += row.fail

            sev = row.severity.lower()
            if sev == "critical":
                critical_severity_pass += row._pass
                critical_severity_fail += row.fail
            elif sev == "high":
                high_severity_pass += row._pass
                high_severity_fail += row.fail
            elif sev == "medium":
                medium_severity_pass += row._pass
                medium_severity_fail += row.fail
            elif sev == "low":
                low_severity_pass += row._pass
                low_severity_fail += row.fail

        all_fails_are_muted = (total_fail > 0) and (total_fail == muted_fail)

        stats = {
            "total_pass": total_pass,
            "total_muted_pass": muted_pass,
            "total_fail": total_fail,
            "total_muted_fail": muted_fail,
            "resources_count": resources_count,
            "findings_count": findings_count,
            "total_critical_severity_fail": critical_severity_fail,
            "total_critical_severity_pass": critical_severity_pass,
            "total_high_severity_fail": high_severity_fail,
            "total_high_severity_pass": high_severity_pass,
            "total_medium_severity_fail": medium_severity_fail,
            "total_medium_severity_pass": medium_severity_pass,
            "total_low_severity_fail": low_severity_fail,
            "total_low_severity_pass": low_severity_pass,
            "all_fails_are_muted": all_fails_are_muted,
        }
        return stats<|MERGE_RESOLUTION|>--- conflicted
+++ resolved
@@ -278,7 +278,6 @@
                 output_data["resource_uid"] = check_output.resource_id
                 output_data["region"] = check_output.location
 
-<<<<<<< HEAD
             elif provider.type == "iac":
                 output_data["auth_method"] = provider.auth_method
                 output_data["account_uid"] = "iac"
@@ -288,7 +287,7 @@
                 output_data["region"] = check_output.resource_path
                 output_data["resource_line_range"] = check_output.resource_line_range
                 output_data["framework"] = check_output.check_metadata.ServiceName
-=======
+
             elif provider.type == "mongodbatlas":
                 output_data["auth_method"] = "api_key"
                 output_data["account_uid"] = get_nested_attribute(
@@ -300,7 +299,38 @@
                 output_data["resource_name"] = check_output.resource_name
                 output_data["resource_uid"] = check_output.resource_id
                 output_data["region"] = check_output.location
->>>>>>> 30ab5f52
+
+            elif provider.type == "iac":
+                output_data["auth_method"] = provider.auth_method
+                output_data["account_uid"] = "iac"
+                output_data["account_name"] = "iac"
+                output_data["resource_name"] = check_output.resource_name
+                output_data["resource_uid"] = check_output.resource_name
+                output_data["region"] = check_output.resource_line_range
+                output_data["resource_line_range"] = check_output.resource_line_range
+                output_data["framework"] = check_output.check_metadata.ServiceName
+
+            elif provider.type == "llm":
+                output_data["auth_method"] = provider.auth_method
+                output_data["account_uid"] = "llm"
+                output_data["account_name"] = "llm"
+                output_data["resource_name"] = check_output.model
+                output_data["resource_uid"] = check_output.model
+                output_data["region"] = check_output.model
+
+            elif provider.type == "oci":
+                output_data["auth_method"] = (
+                    f"Profile: {get_nested_attribute(provider, 'session.profile')}"
+                )
+                output_data["account_uid"] = get_nested_attribute(
+                    provider, "identity.tenancy_id"
+                )
+                output_data["account_name"] = get_nested_attribute(
+                    provider, "identity.tenancy_name"
+                )
+                output_data["resource_name"] = check_output.resource_name
+                output_data["resource_uid"] = check_output.resource_id
+                output_data["region"] = check_output.region
 
             elif provider.type == "nhn":
                 output_data["auth_method"] = (
@@ -317,7 +347,6 @@
                 output_data["resource_uid"] = check_output.resource_id
                 output_data["region"] = check_output.location
 
-<<<<<<< HEAD
             elif provider.type == "ionos":
                 output_data["auth_method"] = (
                     f"Token: {get_nested_attribute(provider, 'identity.token')}"
@@ -337,39 +366,6 @@
                     and check_output.resource_tags
                 ):
                     output_data["resource_tags"] = check_output.resource_tags
-=======
-            elif provider.type == "iac":
-                output_data["auth_method"] = provider.auth_method
-                output_data["account_uid"] = "iac"
-                output_data["account_name"] = "iac"
-                output_data["resource_name"] = check_output.resource_name
-                output_data["resource_uid"] = check_output.resource_name
-                output_data["region"] = check_output.resource_line_range
-                output_data["resource_line_range"] = check_output.resource_line_range
-                output_data["framework"] = check_output.check_metadata.ServiceName
->>>>>>> 30ab5f52
-
-            elif provider.type == "llm":
-                output_data["auth_method"] = provider.auth_method
-                output_data["account_uid"] = "llm"
-                output_data["account_name"] = "llm"
-                output_data["resource_name"] = check_output.model
-                output_data["resource_uid"] = check_output.model
-                output_data["region"] = check_output.model
-
-            elif provider.type == "oci":
-                output_data["auth_method"] = (
-                    f"Profile: {get_nested_attribute(provider, 'session.profile')}"
-                )
-                output_data["account_uid"] = get_nested_attribute(
-                    provider, "identity.tenancy_id"
-                )
-                output_data["account_name"] = get_nested_attribute(
-                    provider, "identity.tenancy_name"
-                )
-                output_data["resource_name"] = check_output.resource_name
-                output_data["resource_uid"] = check_output.resource_id
-                output_data["region"] = check_output.region
 
             # check_output Unique ID
             # TODO: move this to a function
