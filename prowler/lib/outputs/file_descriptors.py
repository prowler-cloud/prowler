--- conflicted
+++ resolved
@@ -2,15 +2,7 @@
 from io import TextIOWrapper
 from typing import Any
 
-from prowler.config.config import (
-    csv_file_suffix,
-    html_file_suffix,
-<<<<<<< HEAD
-    json_ocsf_file_suffix,
-=======
-    json_asff_file_suffix,
->>>>>>> 2345a738
-)
+from prowler.config.config import csv_file_suffix, html_file_suffix
 from prowler.lib.logger import logger
 from prowler.lib.outputs.compliance.mitre_attack.models import (
     MitreAttackAWS,
@@ -52,14 +44,7 @@
                 filename,
                 "a",
             )
-
-<<<<<<< HEAD
-            if output_mode in ("json-ocsf"):
-=======
-            if output_mode == "json-asff":
->>>>>>> 2345a738
-                file_descriptor.write("[")
-            elif "html" in output_mode:
+            if "html" in output_mode:
                 add_html_header(file_descriptor, provider)
             else:
                 # Format is the class model of the CSV format to print the headers
