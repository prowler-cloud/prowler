--- conflicted
+++ resolved
@@ -148,25 +148,10 @@
                             file_descriptors.update({output_mode: file_descriptor})
 
                         else:
-<<<<<<< HEAD
                             # Generic Compliance framework
-                            if (
-                                provider.type == "aws"
-                                and "aws" in output_mode
-                                or (provider.type == "azure" and "azure" in output_mode)
-                                or (provider.type == "gcp" and "gcp" in output_mode)
-                            ):
-                                file_descriptor = initialize_file_descriptor(
-                                    filename,
-                                    output_mode,
-                                    Check_Output_CSV_Generic_Compliance,
-                                )
-                                file_descriptors.update({output_mode: file_descriptor})
-=======
                             file_descriptor = initialize_file_descriptor(
                                 filename,
                                 output_mode,
-                                provider,
                                 Check_Output_CSV_Generic_Compliance,
                             )
                             file_descriptors.update({output_mode: file_descriptor})
@@ -179,7 +164,6 @@
                         Check_Output_CSV_Generic_Compliance,
                     )
                     file_descriptors.update({output_mode: file_descriptor})
->>>>>>> b539a888
 
     except Exception as error:
         logger.error(
