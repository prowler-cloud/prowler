--- conflicted
+++ resolved
@@ -12,10 +12,7 @@
 from prowler.lib.outputs.compliance.mitre_attack.models import (
     MitreAttackAWS,
     MitreAttackAzure,
-<<<<<<< HEAD
-    MitreAttackGCP,
-=======
->>>>>>> 722554ad
+    MitreAttackGCP
 )
 from prowler.lib.outputs.compliance.models import (
     Check_Output_CSV_AWS_CIS,
