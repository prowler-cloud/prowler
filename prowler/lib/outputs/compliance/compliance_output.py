<<<<<<< HEAD
from os import path
=======
from csv import DictWriter
from io import TextIOWrapper
>>>>>>> aa44bde9
from typing import List

from prowler.lib.check.compliance_models import ComplianceBaseModel
from prowler.lib.logger import logger
from prowler.lib.outputs.finding import Finding
from prowler.lib.outputs.output import Output


class ComplianceOutput(Output):
    """
    This class represents an abstract base class for defining different types of outputs for findings.

    Attributes:
        _data (list): A list to store transformed data from findings.
        _file_descriptor (TextIOWrapper): A file descriptor to write data to a file.

    Methods:
        __init__: Initializes the Output class with findings, optionally creates a file descriptor.
        data: Property to access the transformed data.
        file_descriptor: Property to access the file descriptor.
        transform: Abstract method to transform findings into a specific format.
        batch_write_data_to_file: Abstract method to write data to a file in batches.
        create_file_descriptor: Method to create a file descriptor for writing data to a file.
    """

    def __init__(
        self,
        findings: List[Finding],
        compliance: ComplianceBaseModel,
        create_file_descriptor: bool = False,
        file_path: str = None,
        file_extension: str = "",
    ) -> None:
        self._data = []

        if not file_extension and file_path:
            _, self._file_extension = path.splitext(file_path)
        if file_extension:
            self._file_extension = file_extension

        if findings:
            # Get the compliance name of the model
            compliance_name = (
                compliance.Framework + "-" + compliance.Version
                if compliance.Version
                else compliance.Framework
            )
            self.transform(findings, compliance, compliance_name)
            if create_file_descriptor:
                self.create_file_descriptor(file_path)

    def batch_write_data_to_file(self) -> None:
        """
        Writes the findings data to a CSV file in the specific compliance format.

        Returns:
            - None
        """
        try:
            if (
                getattr(self, "_file_descriptor", None)
                and not self._file_descriptor.closed
                and self._data
            ):
                csv_writer = DictWriter(
                    self._file_descriptor,
                    fieldnames=[field.upper() for field in self._data[0].dict().keys()],
                    delimiter=";",
                )
                csv_writer.writeheader()
                for finding in self._data:
                    csv_writer.writerow(
                        {k.upper(): v for k, v in finding.dict().items()}
                    )
                self._file_descriptor.close()
        except Exception as error:
            logger.error(
                f"{error.__class__.__name__}[{error.__traceback__.tb_lineno}]: {error}"
            )<|MERGE_RESOLUTION|>--- conflicted
+++ resolved
@@ -1,9 +1,5 @@
-<<<<<<< HEAD
-from os import path
-=======
 from csv import DictWriter
-from io import TextIOWrapper
->>>>>>> aa44bde9
+from pathlib import Path
 from typing import List
 
 from prowler.lib.check.compliance_models import ComplianceBaseModel
@@ -40,7 +36,7 @@
         self._data = []
 
         if not file_extension and file_path:
-            _, self._file_extension = path.splitext(file_path)
+            self._file_extension = "".join(Path(file_path).suffixes)
         if file_extension:
             self._file_extension = file_extension
 
