from pydantic.v1 import BaseModel


class AWSISO27001Model(BaseModel):
    """
    AWSISO27001Model generates a finding's output in CSV AWS ISO27001 format.
    """

    Provider: str
    Description: str
    AccountId: str
    Region: str
    AssessmentDate: str
    Requirements_Id: str
    Requirements_Name: str
    Requirements_Description: str
    Requirements_Attributes_Category: str
    Requirements_Attributes_Objetive_ID: str
    Requirements_Attributes_Objetive_Name: str
    Requirements_Attributes_Check_Summary: str
    Status: str
    StatusExtended: str
    ResourceId: str
    CheckId: str
    Muted: bool
    ResourceName: str
    Framework: str
    Name: str


class AzureISO27001Model(BaseModel):
    """
    AzureISO27001Model generates a finding's output in CSV Azure ISO27001 format.
    """

    Provider: str
    Description: str
    SubscriptionId: str
    Location: str
    AssessmentDate: str
    Requirements_Id: str
    Requirements_Name: str
    Requirements_Description: str
    Requirements_Attributes_Category: str
    Requirements_Attributes_Objetive_ID: str
    Requirements_Attributes_Objetive_Name: str
    Requirements_Attributes_Check_Summary: str
    Status: str
    StatusExtended: str
    ResourceId: str
    CheckId: str
    Muted: bool
    ResourceName: str
    Framework: str
    Name: str


class GCPISO27001Model(BaseModel):
    """
    GCPISO27001Model generates a finding's output in CSV GCP ISO27001 format.
    """

    Provider: str
    Description: str
    ProjectId: str
    Location: str
    AssessmentDate: str
    Requirements_Id: str
    Requirements_Name: str
    Requirements_Description: str
    Requirements_Attributes_Category: str
    Requirements_Attributes_Objetive_ID: str
    Requirements_Attributes_Objetive_Name: str
    Requirements_Attributes_Check_Summary: str
    Status: str
    StatusExtended: str
    ResourceId: str
    CheckId: str
    Muted: bool
    ResourceName: str
    Framework: str
    Name: str


class KubernetesISO27001Model(BaseModel):
    """
    KubernetesISO27001Model generates a finding's output in CSV Kubernetes ISO27001 format.
    """

    Provider: str
    Description: str
    Context: str
    Namespace: str
    AssessmentDate: str
    Requirements_Id: str
    Requirements_Name: str
    Requirements_Description: str
    Requirements_Attributes_Category: str
    Requirements_Attributes_Objetive_ID: str
    Requirements_Attributes_Objetive_Name: str
    Requirements_Attributes_Check_Summary: str
    Status: str
    StatusExtended: str
    ResourceId: str
    CheckId: str
    Muted: bool
    ResourceName: str
    Framework: str
    Name: str


class NHNISO27001Model(BaseModel):
    """
    NHNISO27001Model generates a finding's output in CSV NHN ISO27001 format.
    """

    Provider: str
    Description: str
    AccountId: str
    Region: str
    AssessmentDate: str
    Requirements_Id: str
    Requirements_Name: str
    Requirements_Description: str
    Requirements_Attributes_Category: str
    Requirements_Attributes_Objetive_ID: str
    Requirements_Attributes_Objetive_Name: str
    Requirements_Attributes_Check_Summary: str
    Status: str
    StatusExtended: str
    ResourceId: str
    CheckId: str
    Muted: bool
    ResourceName: str
<<<<<<< HEAD
    Framework: str
    Name: str
=======


class M365ISO27001Model(BaseModel):
    """
    M365ISO27001Model generates a finding's output in CSV M365 ISO27001 format.
    """

    Provider: str
    Description: str
    TenantId: str
    Location: str
    AssessmentDate: str
    Requirements_Id: str
    Requirements_Name: str
    Requirements_Description: str
    Requirements_Attributes_Category: str
    Requirements_Attributes_Objetive_ID: str
    Requirements_Attributes_Objetive_Name: str
    Requirements_Attributes_Check_Summary: str
    Status: str
    StatusExtended: str
    ResourceId: str
    CheckId: str
    Muted: bool
    ResourceName: str
>>>>>>> 73e244dc
<|MERGE_RESOLUTION|>--- conflicted
+++ resolved
@@ -132,10 +132,8 @@
     CheckId: str
     Muted: bool
     ResourceName: str
-<<<<<<< HEAD
     Framework: str
     Name: str
-=======
 
 
 class M365ISO27001Model(BaseModel):
@@ -160,5 +158,4 @@
     ResourceId: str
     CheckId: str
     Muted: bool
-    ResourceName: str
->>>>>>> 73e244dc
+    ResourceName: str