--- conflicted
+++ resolved
@@ -363,21 +363,14 @@
   # aws.secretsmanager_secret_unused
   # Maximum number of days a secret can be unused
   max_days_secret_unused: 90
-<<<<<<< HEAD
-=======
+  # aws.secretsmanager_secret_rotated_periodically
+  # Maximum number of days a secret should be rotated
+  max_days_secret_unrotated: 90
 
   # AWS Kinesis Configuration
   # Minimum retention period for Kinesis streams
   min_kinesis_stream_retention_period: 168
 
->>>>>>> 7da89775
-  # aws.secretsmanager_secret_rotated_periodically
-  # Maximum number of days a secret should be rotated
-  max_days_secret_unrotated: 90
-
-  # AWS Kinesis Configuration
-  # Minimum retention period for Kinesis streams
-  min_kinesis_stream_retention_period: 168
 
 # Azure Configuration
 azure:
