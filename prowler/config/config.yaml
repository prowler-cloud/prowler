--- conflicted
+++ resolved
@@ -316,17 +316,15 @@
 
     ]
 
-<<<<<<< HEAD
   # AWS ELB Configuration
   # aws.elb_is_in_multiple_az
   # Minimum number of Availability Zones that an CLB must be in
   elb_min_azs: 2
-=======
+
   # AWS ELBv2 Configuration
   # aws.elbv2_is_in_multiple_az
   # Minimum number of Availability Zones that an ELBv2 must be in
   elbv2_min_azs: 2
->>>>>>> b7e20344
 
 # Azure Configuration
 azure:
