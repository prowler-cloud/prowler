--- conflicted
+++ resolved
@@ -32,12 +32,9 @@
     GITHUB = "github"
     IAC = "iac"
     NHN = "nhn"
-<<<<<<< HEAD
     IONOS = "ionos"
-=======
     MONGODBATLAS = "mongodbatlas"
     OCI = "oci"
->>>>>>> 30ab5f52
 
 
 # Compliance
