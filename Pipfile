[[source]]
url = "https://pypi.org/simple"
verify_ssl = true
name = "pypi"

[packages]
<<<<<<< HEAD
colorama = "*"
boto3 = "*"
botocore = "*"
=======
colorama = "0.4.4"
boto3 = "1.24.8"
arnparse = "0.0.2"
botocore = "1.27.8"
>>>>>>> 33c68015

[dev-packages]

[requires]
python_version = "3.9"<|MERGE_RESOLUTION|>--- conflicted
+++ resolved
@@ -4,16 +4,10 @@
 name = "pypi"
 
 [packages]
-<<<<<<< HEAD
-colorama = "*"
-boto3 = "*"
-botocore = "*"
-=======
 colorama = "0.4.4"
 boto3 = "1.24.8"
 arnparse = "0.0.2"
 botocore = "1.27.8"
->>>>>>> 33c68015
 
 [dev-packages]
 
