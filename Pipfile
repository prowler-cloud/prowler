--- conflicted
+++ resolved
@@ -9,11 +9,7 @@
 arnparse = "0.0.2"
 botocore = "1.27.8"
 pydantic = "1.9.1"
-<<<<<<< HEAD
 moto = "4.0.9"
-=======
-moto = "4.0.8"
->>>>>>> c6adf3a6
 sure = "2.0.0"
 bandit = "1.7.4"
 safety = "1.10.3"
