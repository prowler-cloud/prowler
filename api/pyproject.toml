--- conflicted
+++ resolved
@@ -32,13 +32,9 @@
 license = "Apache-2.0"
 name = "prowler-api"
 package-mode = false
-<<<<<<< HEAD
-version = "1.5.1"
-=======
 # Needed for the SDK compatibility
 requires-python = ">=3.11,<3.13"
-version = "1.5.0"
->>>>>>> e617ff04
+version = "1.5.1"
 
 [project.scripts]
 celery = "src.backend.config.settings.celery"
