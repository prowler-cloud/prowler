--- conflicted
+++ resolved
@@ -7,13 +7,8 @@
 dependencies = [
   "celery[pytest] (>=5.4.0,<6.0.0)",
   "dj-rest-auth[with_social,jwt] (==7.0.1)",
-<<<<<<< HEAD
-  "django==5.1.8",
+  "django==5.1.10",
   "django-allauth[saml] (>=65.8.0,<66.0.0)",
-=======
-  "django==5.1.10",
-  "django-allauth==65.4.1",
->>>>>>> 898934c7
   "django-celery-beat (>=2.7.0,<3.0.0)",
   "django-celery-results (>=2.5.1,<3.0.0)",
   "django-cors-headers==4.4.0",
