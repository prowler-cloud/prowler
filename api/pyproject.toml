--- conflicted
+++ resolved
@@ -7,7 +7,7 @@
 dependencies = [
   "celery[pytest] (>=5.4.0,<6.0.0)",
   "dj-rest-auth[with_social,jwt] (==7.0.1)",
-  "django==5.1.5",
+  "django==5.1.7",
   "django-celery-beat (>=2.7.0,<3.0.0)",
   "django-celery-results (>=2.5.1,<3.0.0)",
   "django-cors-headers==4.4.0",
@@ -36,36 +36,8 @@
 requires-python = ">=3.11,<3.13"
 version = "1.5.0"
 
-<<<<<<< HEAD
 [project.scripts]
 celery = "src.backend.config.settings.celery"
-=======
-[tool.poetry.dependencies]
-celery = {extras = ["pytest"], version = "^5.4.0"}
-dj-rest-auth = {extras = ["with_social", "jwt"], version = "7.0.1"}
-django = "5.1.7"
-django-celery-beat = "^2.7.0"
-django-celery-results = "^2.5.1"
-django-cors-headers = "4.4.0"
-django-environ = "0.11.2"
-django-filter = "24.3"
-django-guid = "3.5.0"
-django-postgres-extra = "^2.0.8"
-djangorestframework = "3.15.2"
-djangorestframework-jsonapi = "7.0.2"
-djangorestframework-simplejwt = "^5.3.1"
-drf-nested-routers = "^0.94.1"
-drf-spectacular = "0.27.2"
-drf-spectacular-jsonapi = "0.5.1"
-gunicorn = "23.0.0"
-prowler = {git = "https://github.com/prowler-cloud/prowler.git", branch = "master"}
-psycopg2-binary = "2.9.9"
-pytest-celery = {extras = ["redis"], version = "^1.0.1"}
-# Needed for prowler compatibility
-python = ">=3.11,<3.13"
-sentry-sdk = {extras = ["django"], version = "^2.20.0"}
-uuid6 = "2024.7.10"
->>>>>>> b7bce600
 
 [tool.poetry.group.dev.dependencies]
 bandit = "1.7.9"
