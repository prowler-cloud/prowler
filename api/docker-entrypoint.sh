#!/bin/sh


apply_migrations() {
  echo "Applying database migrations..."
  poetry run python manage.py migrate --database admin
}

apply_fixtures() {
  echo "Applying Django fixtures..."
  for fixture in api/fixtures/dev/*.json; do
    if [ -f "$fixture" ]; then
      echo "Loading $fixture"
      poetry run python manage.py loaddata "$fixture" --database admin
    fi
  done
}

start_dev_server() {
  echo "Starting the development server..."
  poetry run python manage.py runserver 0.0.0.0:"${DJANGO_PORT:-8080}"
}

start_prod_server() {
  echo "Starting the Gunicorn server..."
  poetry run gunicorn -c config/guniconf.py config.wsgi:application
}

start_worker() {
  echo "Starting the worker..."
<<<<<<< HEAD
  poetry run python -m celery -A config.celery worker -l "${DJANGO_LOGGING_LEVEL:-info}" -Q celery,scans,scan-reports -E --max-tasks-per-child 1
=======
  poetry run python -m celery -A config.celery worker -l "${DJANGO_LOGGING_LEVEL:-info}" -Q celery,scans,deletion -E --max-tasks-per-child 1
>>>>>>> 7e3688fd
}

start_worker_beat() {
  echo "Starting the worker-beat..."
  sleep 15
  poetry run python -m celery -A config.celery beat -l "${DJANGO_LOGGING_LEVEL:-info}" --scheduler django_celery_beat.schedulers:DatabaseScheduler
}

manage_db_partitions() {
  if [ "${DJANGO_MANAGE_DB_PARTITIONS}" = "True" ]; then
    echo "Managing DB partitions..."
    # For now we skip the deletion of partitions until we define the data retention policy
    # --yes auto approves the operation without the need of an interactive terminal
    poetry run python manage.py pgpartition --using admin --skip-delete --yes
  fi
}

case "$1" in
  dev)
    apply_migrations
    apply_fixtures
    manage_db_partitions
    start_dev_server
    ;;
  prod)
    apply_migrations
    manage_db_partitions
    start_prod_server
    ;;
  worker)
    start_worker
    ;;
  beat)
    start_worker_beat
    ;;
  *)
    echo "Usage: $0 {dev|prod|worker|beat}"
    exit 1
    ;;
esac<|MERGE_RESOLUTION|>--- conflicted
+++ resolved
@@ -28,11 +28,7 @@
 
 start_worker() {
   echo "Starting the worker..."
-<<<<<<< HEAD
-  poetry run python -m celery -A config.celery worker -l "${DJANGO_LOGGING_LEVEL:-info}" -Q celery,scans,scan-reports -E --max-tasks-per-child 1
-=======
-  poetry run python -m celery -A config.celery worker -l "${DJANGO_LOGGING_LEVEL:-info}" -Q celery,scans,deletion -E --max-tasks-per-child 1
->>>>>>> 7e3688fd
+  poetry run python -m celery -A config.celery worker -l "${DJANGO_LOGGING_LEVEL:-info}" -Q celery,scans,scan-reports,deletion -E --max-tasks-per-child 1
 }
 
 start_worker_beat() {
