import os
from datetime import datetime, timedelta, timezone
from pathlib import Path
from shutil import rmtree

from celery import chain, group, shared_task
from celery.utils.log import get_task_logger
from config.celery import RLSTask
from config.django.base import DJANGO_FINDINGS_BATCH_SIZE, DJANGO_TMP_OUTPUT_DIRECTORY
from django_celery_beat.models import PeriodicTask
from tasks.jobs.backfill import backfill_resource_scan_summaries
from tasks.jobs.connection import (
    check_integration_connection,
    check_lighthouse_connection,
    check_provider_connection,
)
from tasks.jobs.deletion import delete_provider, delete_tenant
from tasks.jobs.export import (
    COMPLIANCE_CLASS_MAP,
    OUTPUT_FORMATS_MAPPING,
    _compress_output_files,
    _generate_output_directory,
    _upload_to_s3,
)
from tasks.jobs.integrations import (
    send_findings_to_jira,
    upload_s3_integration,
    upload_security_hub_integration,
)
<<<<<<< HEAD
from tasks.jobs.lighthouse_providers import (
    check_lighthouse_provider_connection,
    refresh_lighthouse_provider_models,
)
=======
from tasks.jobs.report import generate_threatscore_report_job
>>>>>>> e6d1b563
from tasks.jobs.scan import (
    aggregate_findings,
    create_compliance_requirements,
    perform_prowler_scan,
)
from tasks.utils import batched, get_next_execution_datetime

from api.compliance import get_compliance_frameworks
from api.db_router import READ_REPLICA_ALIAS
from api.db_utils import rls_transaction
from api.decorators import set_tenant
from api.models import Finding, Integration, Provider, Scan, ScanSummary, StateChoices
from api.utils import initialize_prowler_provider
from api.v1.serializers import ScanTaskSerializer
from prowler.lib.check.compliance_models import Compliance
from prowler.lib.outputs.compliance.generic.generic import GenericCompliance
from prowler.lib.outputs.finding import Finding as FindingOutput

logger = get_task_logger(__name__)


def _perform_scan_complete_tasks(tenant_id: str, scan_id: str, provider_id: str):
    """
    Helper function to perform tasks after a scan is completed.

    Args:
        tenant_id (str): The tenant ID under which the scan was performed.
        scan_id (str): The ID of the scan that was performed.
        provider_id (str): The primary key of the Provider instance that was scanned.
    """
    create_compliance_requirements_task.apply_async(
        kwargs={"tenant_id": tenant_id, "scan_id": scan_id}
    )
    chain(
        perform_scan_summary_task.si(tenant_id=tenant_id, scan_id=scan_id),
        generate_outputs_task.si(
            scan_id=scan_id, provider_id=provider_id, tenant_id=tenant_id
        ),
        group(
            generate_threatscore_report_task.si(
                tenant_id=tenant_id, scan_id=scan_id, provider_id=provider_id
            ),
            check_integrations_task.si(
                tenant_id=tenant_id,
                provider_id=provider_id,
                scan_id=scan_id,
            ),
        ),
    ).apply_async()


@shared_task(base=RLSTask, name="provider-connection-check")
@set_tenant
def check_provider_connection_task(provider_id: str):
    """
    Task to check the connection status of a provider.

    Args:
        provider_id (str): The primary key of the Provider instance to check.

    Returns:
        dict: A dictionary containing:
            - 'connected' (bool): Indicates whether the provider is successfully connected.
            - 'error' (str or None): The error message if the connection failed, otherwise `None`.
    """
    return check_provider_connection(provider_id=provider_id)


@shared_task(base=RLSTask, name="integration-connection-check")
@set_tenant
def check_integration_connection_task(integration_id: str):
    """
    Task to check the connection status of an integration.

    Args:
        integration_id (str): The primary key of the Integration instance to check.
    """
    return check_integration_connection(integration_id=integration_id)


@shared_task(
    base=RLSTask, name="provider-deletion", queue="deletion", autoretry_for=(Exception,)
)
def delete_provider_task(provider_id: str, tenant_id: str):
    """
    Task to delete a specific Provider instance.

    It will delete in batches all the related resources first.

    Args:
        provider_id (str): The primary key of the `Provider` instance to be deleted.
        tenant_id (str): Tenant ID the provider belongs to.

    Returns:
        tuple: A tuple containing:
            - The number of instances deleted.
            - A dictionary with the count of deleted instances per model,
              including related models if cascading deletes were triggered.
    """
    return delete_provider(tenant_id=tenant_id, pk=provider_id)


@shared_task(base=RLSTask, name="scan-perform", queue="scans")
def perform_scan_task(
    tenant_id: str, scan_id: str, provider_id: str, checks_to_execute: list[str] = None
):
    """
    Task to perform a Prowler scan on a given provider.

    This task runs a Prowler scan on the provider identified by `provider_id`
    under the tenant identified by `tenant_id`. The scan will use the `scan_id`
    for tracking purposes.

    Args:
        tenant_id (str): The tenant ID under which the scan is being performed.
        scan_id (str): The ID of the scan to be performed.
        provider_id (str): The primary key of the Provider instance to scan.
        checks_to_execute (list[str], optional): A list of specific checks to perform during the scan. Defaults to None.

    Returns:
        dict: The result of the scan execution, typically including the status and results of the performed checks.
    """
    result = perform_prowler_scan(
        tenant_id=tenant_id,
        scan_id=scan_id,
        provider_id=provider_id,
        checks_to_execute=checks_to_execute,
    )

    _perform_scan_complete_tasks(tenant_id, scan_id, provider_id)

    return result


@shared_task(base=RLSTask, bind=True, name="scan-perform-scheduled", queue="scans")
def perform_scheduled_scan_task(self, tenant_id: str, provider_id: str):
    """
    Task to perform a scheduled Prowler scan on a given provider.

    This task creates and executes a Prowler scan for the provider identified by `provider_id`
    under the tenant identified by `tenant_id`. It initiates a new scan instance with the task ID
    for tracking purposes. This task is intended to be run on a schedule (e.g., daily) to
    automatically perform scans without manual intervention.

    Args:
        self: The task instance (automatically passed when bind=True).
        tenant_id (str): The tenant ID under which the scan is being performed.
        provider_id (str): The primary key of the Provider instance to scan.

    Returns:
        dict: The result of the scan execution, typically including the status and results
        of the performed checks.

    """
    task_id = self.request.id

    with rls_transaction(tenant_id):
        periodic_task_instance = PeriodicTask.objects.get(
            name=f"scan-perform-scheduled-{provider_id}"
        )

        executed_scan = Scan.objects.filter(
            tenant_id=tenant_id,
            provider_id=provider_id,
            task__task_runner_task__task_id=task_id,
        ).order_by("completed_at")

        if (
            Scan.objects.filter(
                tenant_id=tenant_id,
                provider_id=provider_id,
                trigger=Scan.TriggerChoices.SCHEDULED,
                state=StateChoices.EXECUTING,
                scheduler_task_id=periodic_task_instance.id,
                scheduled_at__date=datetime.now(timezone.utc).date(),
            ).exists()
            or executed_scan.exists()
        ):
            # Duplicated task execution due to visibility timeout or scan is already running
            logger.warning(f"Duplicated scheduled scan for provider {provider_id}.")
            try:
                affected_scan = executed_scan.first()
                if not affected_scan:
                    raise ValueError(
                        "Error retrieving affected scan details after detecting duplicated scheduled "
                        "scan."
                    )
                # Return the affected scan details to avoid losing data
                serializer = ScanTaskSerializer(instance=affected_scan)
            except Exception as duplicated_scan_exception:
                logger.error(
                    f"Duplicated scheduled scan for provider {provider_id}. Error retrieving affected scan details: "
                    f"{str(duplicated_scan_exception)}"
                )
                raise duplicated_scan_exception
            return serializer.data

        next_scan_datetime = get_next_execution_datetime(task_id, provider_id)
        scan_instance, _ = Scan.objects.get_or_create(
            tenant_id=tenant_id,
            provider_id=provider_id,
            trigger=Scan.TriggerChoices.SCHEDULED,
            state__in=(StateChoices.SCHEDULED, StateChoices.AVAILABLE),
            scheduler_task_id=periodic_task_instance.id,
            defaults={
                "state": StateChoices.SCHEDULED,
                "name": "Daily scheduled scan",
                "scheduled_at": next_scan_datetime - timedelta(days=1),
            },
        )

        scan_instance.task_id = task_id
        scan_instance.save()

    try:
        result = perform_prowler_scan(
            tenant_id=tenant_id,
            scan_id=str(scan_instance.id),
            provider_id=provider_id,
        )
    except Exception as e:
        raise e
    finally:
        with rls_transaction(tenant_id):
            Scan.objects.get_or_create(
                tenant_id=tenant_id,
                name="Daily scheduled scan",
                provider_id=provider_id,
                trigger=Scan.TriggerChoices.SCHEDULED,
                state=StateChoices.SCHEDULED,
                scheduled_at=next_scan_datetime,
                scheduler_task_id=periodic_task_instance.id,
            )

    _perform_scan_complete_tasks(tenant_id, str(scan_instance.id), provider_id)

    return result


@shared_task(name="scan-summary", queue="overview")
def perform_scan_summary_task(tenant_id: str, scan_id: str):
    return aggregate_findings(tenant_id=tenant_id, scan_id=scan_id)


@shared_task(name="tenant-deletion", queue="deletion", autoretry_for=(Exception,))
def delete_tenant_task(tenant_id: str):
    return delete_tenant(pk=tenant_id)


@shared_task(
    base=RLSTask,
    name="scan-report",
    queue="scan-reports",
)
@set_tenant(keep_tenant=True)
def generate_outputs_task(scan_id: str, provider_id: str, tenant_id: str):
    """
    Process findings in batches and generate output files in multiple formats.

    This function retrieves findings associated with a scan, processes them
    in batches of 50, and writes each batch to the corresponding output files.
    It reuses output writer instances across batches, updates them with each
    batch of transformed findings, and uses a flag to indicate when the final
    batch is being processed. Finally, the output files are compressed and
    uploaded to S3.

    Args:
        tenant_id (str): The tenant identifier.
        scan_id (str): The scan identifier.
        provider_id (str): The provider_id id to be used in generating outputs.
    """
    # Check if the scan has findings
    if not ScanSummary.objects.filter(scan_id=scan_id).exists():
        logger.info(f"No findings found for scan {scan_id}")
        return {"upload": False}

    provider_obj = Provider.objects.get(id=provider_id)
    prowler_provider = initialize_prowler_provider(provider_obj)
    provider_uid = provider_obj.uid
    provider_type = provider_obj.provider

    frameworks_bulk = Compliance.get_bulk(provider_type)
    frameworks_avail = get_compliance_frameworks(provider_type)
    out_dir, comp_dir, _ = _generate_output_directory(
        DJANGO_TMP_OUTPUT_DIRECTORY, provider_uid, tenant_id, scan_id
    )

    def get_writer(writer_map, name, factory, is_last):
        """
        Return existing writer_map[name] or create via factory().
        In both cases set `.close_file = is_last`.
        """
        initialization = False
        if name not in writer_map:
            writer_map[name] = factory()
            initialization = True
        w = writer_map[name]
        w.close_file = is_last

        return w, initialization

    output_writers = {}
    compliance_writers = {}

    scan_summary = FindingOutput._transform_findings_stats(
        ScanSummary.objects.filter(scan_id=scan_id)
    )

    # Check if we need to generate ASFF output for AWS providers with SecurityHub integration
    generate_asff = False
    if provider_type == "aws":
        security_hub_integrations = Integration.objects.filter(
            integrationproviderrelationship__provider_id=provider_id,
            integration_type=Integration.IntegrationChoices.AWS_SECURITY_HUB,
            enabled=True,
        )
        generate_asff = security_hub_integrations.exists()

    qs = (
        Finding.all_objects.filter(tenant_id=tenant_id, scan_id=scan_id)
        .order_by("uid")
        .iterator()
    )
    with rls_transaction(tenant_id, using=READ_REPLICA_ALIAS):
        for batch, is_last in batched(qs, DJANGO_FINDINGS_BATCH_SIZE):
            fos = [
                FindingOutput.transform_api_finding(f, prowler_provider) for f in batch
            ]

            # Outputs
            for mode, cfg in OUTPUT_FORMATS_MAPPING.items():
                # Skip ASFF generation if not needed
                if mode == "json-asff" and not generate_asff:
                    continue

                cls = cfg["class"]
                suffix = cfg["suffix"]
                extra = cfg.get("kwargs", {}).copy()
                if mode == "html":
                    extra.update(provider=prowler_provider, stats=scan_summary)

                writer, initialization = get_writer(
                    output_writers,
                    cls,
                    lambda cls=cls, fos=fos, suffix=suffix: cls(
                        findings=fos,
                        file_path=out_dir,
                        file_extension=suffix,
                        from_cli=False,
                    ),
                    is_last,
                )
                if not initialization:
                    writer.transform(fos)
                writer.batch_write_data_to_file(**extra)
                writer._data.clear()

            # Compliance CSVs
            for name in frameworks_avail:
                compliance_obj = frameworks_bulk[name]

                klass = GenericCompliance
                for condition, cls in COMPLIANCE_CLASS_MAP.get(provider_type, []):
                    if condition(name):
                        klass = cls
                        break

                filename = f"{comp_dir}_{name}.csv"

                writer, initialization = get_writer(
                    compliance_writers,
                    name,
                    lambda klass=klass, fos=fos: klass(
                        findings=fos,
                        compliance=compliance_obj,
                        file_path=filename,
                        from_cli=False,
                    ),
                    is_last,
                )
                if not initialization:
                    writer.transform(fos, compliance_obj, name)
                writer.batch_write_data_to_file()
                writer._data.clear()

    compressed = _compress_output_files(out_dir)

    upload_uri = _upload_to_s3(
        tenant_id,
        scan_id,
        compressed,
        os.path.basename(compressed),
    )

    compliance_dir_path = Path(comp_dir).parent
    if compliance_dir_path.exists():
        for artifact_path in sorted(compliance_dir_path.iterdir()):
            if artifact_path.is_file():
                _upload_to_s3(
                    tenant_id,
                    scan_id,
                    str(artifact_path),
                    f"compliance/{artifact_path.name}",
                )

    # S3 integrations (need output_directory)
    with rls_transaction(tenant_id, using=READ_REPLICA_ALIAS):
        s3_integrations = Integration.objects.filter(
            integrationproviderrelationship__provider_id=provider_id,
            integration_type=Integration.IntegrationChoices.AMAZON_S3,
            enabled=True,
        )

    if s3_integrations:
        # Pass the output directory path to S3 integration task to reconstruct objects from files
        s3_integration_task.apply_async(
            kwargs={
                "tenant_id": tenant_id,
                "provider_id": provider_id,
                "output_directory": out_dir,
            }
        ).get(
            disable_sync_subtasks=False
        )  # TODO: This synchronous execution is NOT recommended
        # We're forced to do this because we need the files to exist before deletion occurs.
        # Once we have the periodic file cleanup task implemented, we should:
        # 1. Remove this .get() call and make it fully async
        # 2. For Cloud deployments, develop a secondary approach where outputs are stored
        #    directly in S3 and read from there, eliminating local file dependencies

    if upload_uri:
        # TODO: We need to create a new periodic task to delete the output files
        # This task shouldn't be responsible for deleting the output files
        try:
            rmtree(Path(compressed).parent, ignore_errors=True)
        except Exception as e:
            logger.error(f"Error deleting output files: {e}")
        final_location, did_upload = upload_uri, True
    else:
        final_location, did_upload = compressed, False

    Scan.all_objects.filter(id=scan_id).update(output_location=final_location)
    logger.info(f"Scan outputs at {final_location}")

    return {
        "upload": did_upload,
    }


@shared_task(name="backfill-scan-resource-summaries", queue="backfill")
def backfill_scan_resource_summaries_task(tenant_id: str, scan_id: str):
    """
    Tries to backfill the resource scan summaries table for a given scan.

    Args:
        tenant_id (str): The tenant identifier.
        scan_id (str): The scan identifier.
    """
    return backfill_resource_scan_summaries(tenant_id=tenant_id, scan_id=scan_id)


@shared_task(base=RLSTask, name="scan-compliance-overviews", queue="compliance")
def create_compliance_requirements_task(tenant_id: str, scan_id: str):
    """
    Creates detailed compliance requirement records for a scan.

    This task processes the compliance data collected during a scan and creates
    individual records for each compliance requirement in each region. These detailed
    records provide a granular view of compliance status.

    Args:
        tenant_id (str): The tenant ID for which to create records.
        scan_id (str): The ID of the scan for which to create records.
    """
    return create_compliance_requirements(tenant_id=tenant_id, scan_id=scan_id)


@shared_task(base=RLSTask, name="lighthouse-connection-check")
@set_tenant
def check_lighthouse_connection_task(lighthouse_config_id: str, tenant_id: str = None):
    """
    Task to check the connection status of a Lighthouse configuration.

    Args:
        lighthouse_config_id (str): The primary key of the LighthouseConfiguration instance to check.
        tenant_id (str): The tenant ID for the task.

    Returns:
        dict: A dictionary containing:
            - 'connected' (bool): Indicates whether the connection is successful.
            - 'error' (str or None): The error message if the connection failed, otherwise `None`.
            - 'available_models' (list): List of available models if connection is successful.
    """
    return check_lighthouse_connection(lighthouse_config_id=lighthouse_config_id)


@shared_task(base=RLSTask, name="lighthouse-provider-connection-check")
@set_tenant
def check_lighthouse_provider_connection_task(
    provider_config_id: str, tenant_id: str | None = None
) -> dict:
    """Task wrapper to validate provider credentials and set is_active."""
    return check_lighthouse_provider_connection(provider_config_id=provider_config_id)


@shared_task(base=RLSTask, name="lighthouse-provider-models-refresh")
@set_tenant
def refresh_lighthouse_provider_models_task(
    provider_config_id: str, tenant_id: str | None = None
) -> dict:
    """Task wrapper to refresh provider models catalog for the given configuration."""
    return refresh_lighthouse_provider_models(provider_config_id=provider_config_id)


@shared_task(name="integration-check")
def check_integrations_task(tenant_id: str, provider_id: str, scan_id: str = None):
    """
    Check and execute all configured integrations for a provider.

    Args:
        tenant_id (str): The tenant identifier
        provider_id (str): The provider identifier
        scan_id (str, optional): The scan identifier for integrations that need scan data
    """
    logger.info(f"Checking integrations for provider {provider_id}")

    try:
        integration_tasks = []
        with rls_transaction(tenant_id):
            integrations = Integration.objects.filter(
                integrationproviderrelationship__provider_id=provider_id,
                enabled=True,
            )

            if not integrations.exists():
                logger.info(f"No integrations configured for provider {provider_id}")
                return {"integrations_processed": 0}

            # Security Hub integration
            security_hub_integrations = integrations.filter(
                integration_type=Integration.IntegrationChoices.AWS_SECURITY_HUB
            )
            if security_hub_integrations.exists():
                integration_tasks.append(
                    security_hub_integration_task.s(
                        tenant_id=tenant_id, provider_id=provider_id, scan_id=scan_id
                    )
                )

        # TODO: Add other integration types here
        # slack_integrations = integrations.filter(
        #     integration_type=Integration.IntegrationChoices.SLACK
        # )
        # if slack_integrations.exists():
        #     integration_tasks.append(
        #        slack_integration_task.s(
        #            tenant_id=tenant_id,
        #            provider_id=provider_id,
        #        )
        #     )

    except Exception as e:
        logger.error(f"Integration check failed for provider {provider_id}: {str(e)}")
        return {"integrations_processed": 0, "error": str(e)}

    # Execute all integration tasks in parallel if any were found
    if integration_tasks:
        job = group(integration_tasks)
        job.apply_async()
        logger.info(f"Launched {len(integration_tasks)} integration task(s)")

    return {"integrations_processed": len(integration_tasks)}


@shared_task(
    base=RLSTask,
    name="integration-s3",
    queue="integrations",
)
def s3_integration_task(
    tenant_id: str,
    provider_id: str,
    output_directory: str,
):
    """
    Process S3 integrations for a provider.

    Args:
        tenant_id (str): The tenant identifier
        provider_id (str): The provider identifier
        output_directory (str): Path to the directory containing output files
    """
    return upload_s3_integration(tenant_id, provider_id, output_directory)


@shared_task(
    base=RLSTask,
    name="integration-security-hub",
    queue="integrations",
)
def security_hub_integration_task(
    tenant_id: str,
    provider_id: str,
    scan_id: str,
):
    """
    Process Security Hub integrations for a provider.

    Args:
        tenant_id (str): The tenant identifier
        provider_id (str): The provider identifier
        scan_id (str): The scan identifier
    """
    return upload_security_hub_integration(tenant_id, provider_id, scan_id)


@shared_task(
    base=RLSTask,
    name="integration-jira",
    queue="integrations",
)
def jira_integration_task(
    tenant_id: str,
    integration_id: str,
    project_key: str,
    issue_type: str,
    finding_ids: list[str],
):
    return send_findings_to_jira(
        tenant_id, integration_id, project_key, issue_type, finding_ids
    )


@shared_task(
    base=RLSTask,
    name="scan-threatscore-report",
    queue="scan-reports",
)
def generate_threatscore_report_task(tenant_id: str, scan_id: str, provider_id: str):
    """
    Task to generate a threatscore report for a given scan.
    Args:
        tenant_id (str): The tenant identifier.
        scan_id (str): The scan identifier.
        provider_id (str): The provider identifier.
    """
    return generate_threatscore_report_job(
        tenant_id=tenant_id, scan_id=scan_id, provider_id=provider_id
    )<|MERGE_RESOLUTION|>--- conflicted
+++ resolved
@@ -27,14 +27,11 @@
     upload_s3_integration,
     upload_security_hub_integration,
 )
-<<<<<<< HEAD
 from tasks.jobs.lighthouse_providers import (
     check_lighthouse_provider_connection,
     refresh_lighthouse_provider_models,
 )
-=======
 from tasks.jobs.report import generate_threatscore_report_job
->>>>>>> e6d1b563
 from tasks.jobs.scan import (
     aggregate_findings,
     create_compliance_requirements,
