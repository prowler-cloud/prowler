--- conflicted
+++ resolved
@@ -356,22 +356,18 @@
     else:
         final_location, did_upload = compressed, False
 
-<<<<<<< HEAD
-    return {"upload": uploaded}
-
-
-@shared_task(name="backfill-scan-resource-summaries", queue="backfill")
-def backfill_scan_resource_summaries_task(tenant_id: str, scan_id: str):
-    """
-    Tries to backfill the resource scan summaries table for a given scan.
-
-    Args:
-        tenant_id (str): The tenant identifier.
-        scan_id (str): The scan identifier.
-    """
-    return backfill_resource_scan_summaries(tenant_id=tenant_id, scan_id=scan_id)
-=======
     Scan.all_objects.filter(id=scan_id).update(output_location=final_location)
     logger.info(f"Scan outputs at {final_location}")
     return {"upload": did_upload}
->>>>>>> 81aa0354
+
+
+@shared_task(name="backfill-scan-resource-summaries", queue="backfill")
+def backfill_scan_resource_summaries_task(tenant_id: str, scan_id: str):
+    """
+    Tries to backfill the resource scan summaries table for a given scan.
+
+    Args:
+        tenant_id (str): The tenant identifier.
+        scan_id (str): The scan identifier.
+    """
+    return backfill_resource_scan_summaries(tenant_id=tenant_id, scan_id=scan_id)