import os
from datetime import datetime, timedelta, timezone
from pathlib import Path
from shutil import rmtree

from celery import chain, group, shared_task
from celery.utils.log import get_task_logger
from config.celery import RLSTask
from config.django.base import DJANGO_FINDINGS_BATCH_SIZE, DJANGO_TMP_OUTPUT_DIRECTORY
from django_celery_beat.models import PeriodicTask
from tasks.jobs.backfill import (
    backfill_compliance_summaries,
    backfill_resource_scan_summaries,
)
from tasks.jobs.connection import (
    check_integration_connection,
    check_lighthouse_connection,
    check_provider_connection,
)
from tasks.jobs.deletion import delete_provider, delete_tenant
from tasks.jobs.export import (
    COMPLIANCE_CLASS_MAP,
    OUTPUT_FORMATS_MAPPING,
    _compress_output_files,
    _generate_output_directory,
    _upload_to_s3,
)
from tasks.jobs.integrations import (
    send_findings_to_jira,
    upload_s3_integration,
    upload_security_hub_integration,
)
from tasks.jobs.lighthouse_providers import (
    check_lighthouse_provider_connection,
    refresh_lighthouse_provider_models,
)
from tasks.jobs.muting import mute_historical_findings
from tasks.jobs.report import generate_compliance_reports_job
from tasks.jobs.scan import (
<<<<<<< HEAD
    aggregate_daily_findings_severity,
=======
    aggregate_attack_surface,
>>>>>>> 5e033321
    aggregate_findings,
    create_compliance_requirements,
    perform_prowler_scan,
)
from tasks.utils import batched, get_next_execution_datetime

from api.compliance import get_compliance_frameworks
from api.db_router import READ_REPLICA_ALIAS
from api.db_utils import rls_transaction
from api.decorators import set_tenant
from api.models import Finding, Integration, Provider, Scan, ScanSummary, StateChoices
from api.utils import initialize_prowler_provider
from api.v1.serializers import ScanTaskSerializer
from prowler.lib.check.compliance_models import Compliance
from prowler.lib.outputs.compliance.generic.generic import GenericCompliance
from prowler.lib.outputs.finding import Finding as FindingOutput

logger = get_task_logger(__name__)


def _perform_scan_complete_tasks(tenant_id: str, scan_id: str, provider_id: str):
    """
    Helper function to perform tasks after a scan is completed.

    Args:
        tenant_id (str): The tenant ID under which the scan was performed.
        scan_id (str): The ID of the scan that was performed.
        provider_id (str): The primary key of the Provider instance that was scanned.
    """
    create_compliance_requirements_task.apply_async(
        kwargs={"tenant_id": tenant_id, "scan_id": scan_id}
    )
    aggregate_attack_surface_task.apply_async(
        kwargs={"tenant_id": tenant_id, "scan_id": scan_id}
    )
    chain(
        perform_scan_summary_task.si(tenant_id=tenant_id, scan_id=scan_id),
        group(
            update_daily_findings_severity_task.si(
                tenant_id=tenant_id, scan_id=scan_id
            ),
            generate_outputs_task.si(
                scan_id=scan_id, provider_id=provider_id, tenant_id=tenant_id
            ),
        ),
        group(
            # Use optimized task that generates both reports with shared queries
            generate_compliance_reports_task.si(
                tenant_id=tenant_id, scan_id=scan_id, provider_id=provider_id
            ),
            check_integrations_task.si(
                tenant_id=tenant_id,
                provider_id=provider_id,
                scan_id=scan_id,
            ),
        ),
    ).apply_async()


@shared_task(base=RLSTask, name="provider-connection-check")
@set_tenant
def check_provider_connection_task(provider_id: str):
    """
    Task to check the connection status of a provider.

    Args:
        provider_id (str): The primary key of the Provider instance to check.

    Returns:
        dict: A dictionary containing:
            - 'connected' (bool): Indicates whether the provider is successfully connected.
            - 'error' (str or None): The error message if the connection failed, otherwise `None`.
    """
    return check_provider_connection(provider_id=provider_id)


@shared_task(base=RLSTask, name="integration-connection-check")
@set_tenant
def check_integration_connection_task(integration_id: str):
    """
    Task to check the connection status of an integration.

    Args:
        integration_id (str): The primary key of the Integration instance to check.
    """
    return check_integration_connection(integration_id=integration_id)


@shared_task(
    base=RLSTask, name="provider-deletion", queue="deletion", autoretry_for=(Exception,)
)
def delete_provider_task(provider_id: str, tenant_id: str):
    """
    Task to delete a specific Provider instance.

    It will delete in batches all the related resources first.

    Args:
        provider_id (str): The primary key of the `Provider` instance to be deleted.
        tenant_id (str): Tenant ID the provider belongs to.

    Returns:
        tuple: A tuple containing:
            - The number of instances deleted.
            - A dictionary with the count of deleted instances per model,
              including related models if cascading deletes were triggered.
    """
    return delete_provider(tenant_id=tenant_id, pk=provider_id)


@shared_task(base=RLSTask, name="scan-perform", queue="scans")
def perform_scan_task(
    tenant_id: str, scan_id: str, provider_id: str, checks_to_execute: list[str] = None
):
    """
    Task to perform a Prowler scan on a given provider.

    This task runs a Prowler scan on the provider identified by `provider_id`
    under the tenant identified by `tenant_id`. The scan will use the `scan_id`
    for tracking purposes.

    Args:
        tenant_id (str): The tenant ID under which the scan is being performed.
        scan_id (str): The ID of the scan to be performed.
        provider_id (str): The primary key of the Provider instance to scan.
        checks_to_execute (list[str], optional): A list of specific checks to perform during the scan. Defaults to None.

    Returns:
        dict: The result of the scan execution, typically including the status and results of the performed checks.
    """
    result = perform_prowler_scan(
        tenant_id=tenant_id,
        scan_id=scan_id,
        provider_id=provider_id,
        checks_to_execute=checks_to_execute,
    )

    _perform_scan_complete_tasks(tenant_id, scan_id, provider_id)

    return result


@shared_task(base=RLSTask, bind=True, name="scan-perform-scheduled", queue="scans")
def perform_scheduled_scan_task(self, tenant_id: str, provider_id: str):
    """
    Task to perform a scheduled Prowler scan on a given provider.

    This task creates and executes a Prowler scan for the provider identified by `provider_id`
    under the tenant identified by `tenant_id`. It initiates a new scan instance with the task ID
    for tracking purposes. This task is intended to be run on a schedule (e.g., daily) to
    automatically perform scans without manual intervention.

    Args:
        self: The task instance (automatically passed when bind=True).
        tenant_id (str): The tenant ID under which the scan is being performed.
        provider_id (str): The primary key of the Provider instance to scan.

    Returns:
        dict: The result of the scan execution, typically including the status and results
        of the performed checks.

    """
    task_id = self.request.id

    with rls_transaction(tenant_id):
        periodic_task_instance = PeriodicTask.objects.get(
            name=f"scan-perform-scheduled-{provider_id}"
        )

        executed_scan = Scan.objects.filter(
            tenant_id=tenant_id,
            provider_id=provider_id,
            task__task_runner_task__task_id=task_id,
        ).order_by("completed_at")

        if (
            Scan.objects.filter(
                tenant_id=tenant_id,
                provider_id=provider_id,
                trigger=Scan.TriggerChoices.SCHEDULED,
                state=StateChoices.EXECUTING,
                scheduler_task_id=periodic_task_instance.id,
                scheduled_at__date=datetime.now(timezone.utc).date(),
            ).exists()
            or executed_scan.exists()
        ):
            # Duplicated task execution due to visibility timeout or scan is already running
            logger.warning(f"Duplicated scheduled scan for provider {provider_id}.")
            try:
                affected_scan = executed_scan.first()
                if not affected_scan:
                    raise ValueError(
                        "Error retrieving affected scan details after detecting duplicated scheduled "
                        "scan."
                    )
                # Return the affected scan details to avoid losing data
                serializer = ScanTaskSerializer(instance=affected_scan)
            except Exception as duplicated_scan_exception:
                logger.error(
                    f"Duplicated scheduled scan for provider {provider_id}. Error retrieving affected scan details: "
                    f"{str(duplicated_scan_exception)}"
                )
                raise duplicated_scan_exception
            return serializer.data

        next_scan_datetime = get_next_execution_datetime(task_id, provider_id)
        scan_instance, _ = Scan.objects.get_or_create(
            tenant_id=tenant_id,
            provider_id=provider_id,
            trigger=Scan.TriggerChoices.SCHEDULED,
            state__in=(StateChoices.SCHEDULED, StateChoices.AVAILABLE),
            scheduler_task_id=periodic_task_instance.id,
            defaults={
                "state": StateChoices.SCHEDULED,
                "name": "Daily scheduled scan",
                "scheduled_at": next_scan_datetime - timedelta(days=1),
            },
        )

        scan_instance.task_id = task_id
        scan_instance.save()

    try:
        result = perform_prowler_scan(
            tenant_id=tenant_id,
            scan_id=str(scan_instance.id),
            provider_id=provider_id,
        )
    except Exception as e:
        raise e
    finally:
        with rls_transaction(tenant_id):
            Scan.objects.get_or_create(
                tenant_id=tenant_id,
                name="Daily scheduled scan",
                provider_id=provider_id,
                trigger=Scan.TriggerChoices.SCHEDULED,
                state=StateChoices.SCHEDULED,
                scheduled_at=next_scan_datetime,
                scheduler_task_id=periodic_task_instance.id,
            )

    _perform_scan_complete_tasks(tenant_id, str(scan_instance.id), provider_id)

    return result


@shared_task(name="scan-summary", queue="overview")
def perform_scan_summary_task(tenant_id: str, scan_id: str):
    return aggregate_findings(tenant_id=tenant_id, scan_id=scan_id)


@shared_task(base=RLSTask, name="scan-daily-severity")
@set_tenant(keep_tenant=True)
def update_daily_findings_severity_task(tenant_id: str, scan_id: str):
    """
    Task to update daily findings severity aggregation after a scan completes.

    Creates or updates a single row per provider per day with FAIL counts
    by severity level for trend chart visualization.

    Args:
        tenant_id (str): The tenant ID under which the scan was performed.
        scan_id (str): The ID of the completed scan.
    """
    return aggregate_daily_findings_severity(tenant_id=tenant_id, scan_id=scan_id)


@shared_task(name="tenant-deletion", queue="deletion", autoretry_for=(Exception,))
def delete_tenant_task(tenant_id: str):
    return delete_tenant(pk=tenant_id)


@shared_task(
    base=RLSTask,
    name="scan-report",
    queue="scan-reports",
)
@set_tenant(keep_tenant=True)
def generate_outputs_task(scan_id: str, provider_id: str, tenant_id: str):
    """
    Process findings in batches and generate output files in multiple formats.

    This function retrieves findings associated with a scan, processes them
    in batches of 50, and writes each batch to the corresponding output files.
    It reuses output writer instances across batches, updates them with each
    batch of transformed findings, and uses a flag to indicate when the final
    batch is being processed. Finally, the output files are compressed and
    uploaded to S3.

    Args:
        tenant_id (str): The tenant identifier.
        scan_id (str): The scan identifier.
        provider_id (str): The provider_id id to be used in generating outputs.
    """
    # Check if the scan has findings
    if not ScanSummary.objects.filter(scan_id=scan_id).exists():
        logger.info(f"No findings found for scan {scan_id}")
        return {"upload": False}

    provider_obj = Provider.objects.get(id=provider_id)
    prowler_provider = initialize_prowler_provider(provider_obj)
    provider_uid = provider_obj.uid
    provider_type = provider_obj.provider

    frameworks_bulk = Compliance.get_bulk(provider_type)
    frameworks_avail = get_compliance_frameworks(provider_type)
    out_dir, comp_dir = _generate_output_directory(
        DJANGO_TMP_OUTPUT_DIRECTORY, provider_uid, tenant_id, scan_id
    )

    def get_writer(writer_map, name, factory, is_last):
        """
        Return existing writer_map[name] or create via factory().
        In both cases set `.close_file = is_last`.
        """
        initialization = False
        if name not in writer_map:
            writer_map[name] = factory()
            initialization = True
        w = writer_map[name]
        w.close_file = is_last

        return w, initialization

    output_writers = {}
    compliance_writers = {}

    scan_summary = FindingOutput._transform_findings_stats(
        ScanSummary.objects.filter(scan_id=scan_id)
    )

    # Check if we need to generate ASFF output for AWS providers with SecurityHub integration
    generate_asff = False
    if provider_type == "aws":
        security_hub_integrations = Integration.objects.filter(
            integrationproviderrelationship__provider_id=provider_id,
            integration_type=Integration.IntegrationChoices.AWS_SECURITY_HUB,
            enabled=True,
        )
        generate_asff = security_hub_integrations.exists()

    qs = (
        Finding.all_objects.filter(tenant_id=tenant_id, scan_id=scan_id)
        .order_by("uid")
        .iterator()
    )
    with rls_transaction(tenant_id, using=READ_REPLICA_ALIAS):
        for batch, is_last in batched(qs, DJANGO_FINDINGS_BATCH_SIZE):
            fos = [
                FindingOutput.transform_api_finding(f, prowler_provider) for f in batch
            ]

            # Outputs
            for mode, cfg in OUTPUT_FORMATS_MAPPING.items():
                # Skip ASFF generation if not needed
                if mode == "json-asff" and not generate_asff:
                    continue

                cls = cfg["class"]
                suffix = cfg["suffix"]
                extra = cfg.get("kwargs", {}).copy()
                if mode == "html":
                    extra.update(provider=prowler_provider, stats=scan_summary)

                writer, initialization = get_writer(
                    output_writers,
                    cls,
                    lambda cls=cls, fos=fos, suffix=suffix: cls(
                        findings=fos,
                        file_path=out_dir,
                        file_extension=suffix,
                        from_cli=False,
                    ),
                    is_last,
                )
                if not initialization:
                    writer.transform(fos)
                writer.batch_write_data_to_file(**extra)
                writer._data.clear()

            # Compliance CSVs
            for name in frameworks_avail:
                compliance_obj = frameworks_bulk[name]

                klass = GenericCompliance
                for condition, cls in COMPLIANCE_CLASS_MAP.get(provider_type, []):
                    if condition(name):
                        klass = cls
                        break

                filename = f"{comp_dir}_{name}.csv"

                writer, initialization = get_writer(
                    compliance_writers,
                    name,
                    lambda klass=klass, fos=fos: klass(
                        findings=fos,
                        compliance=compliance_obj,
                        file_path=filename,
                        from_cli=False,
                    ),
                    is_last,
                )
                if not initialization:
                    writer.transform(fos, compliance_obj, name)
                writer.batch_write_data_to_file()
                writer._data.clear()

    compressed = _compress_output_files(out_dir)

    upload_uri = _upload_to_s3(
        tenant_id,
        scan_id,
        compressed,
        os.path.basename(compressed),
    )

    compliance_dir_path = Path(comp_dir).parent
    if compliance_dir_path.exists():
        for artifact_path in sorted(compliance_dir_path.iterdir()):
            if artifact_path.is_file():
                _upload_to_s3(
                    tenant_id,
                    scan_id,
                    str(artifact_path),
                    f"compliance/{artifact_path.name}",
                )

    # S3 integrations (need output_directory)
    with rls_transaction(tenant_id, using=READ_REPLICA_ALIAS):
        s3_integrations = Integration.objects.filter(
            integrationproviderrelationship__provider_id=provider_id,
            integration_type=Integration.IntegrationChoices.AMAZON_S3,
            enabled=True,
        )

    if s3_integrations:
        # Pass the output directory path to S3 integration task to reconstruct objects from files
        s3_integration_task.apply_async(
            kwargs={
                "tenant_id": tenant_id,
                "provider_id": provider_id,
                "output_directory": out_dir,
            }
        ).get(
            disable_sync_subtasks=False
        )  # TODO: This synchronous execution is NOT recommended
        # We're forced to do this because we need the files to exist before deletion occurs.
        # Once we have the periodic file cleanup task implemented, we should:
        # 1. Remove this .get() call and make it fully async
        # 2. For Cloud deployments, develop a secondary approach where outputs are stored
        #    directly in S3 and read from there, eliminating local file dependencies

    if upload_uri:
        # TODO: We need to create a new periodic task to delete the output files
        # This task shouldn't be responsible for deleting the output files
        try:
            rmtree(Path(compressed).parent, ignore_errors=True)
        except Exception as e:
            logger.error(f"Error deleting output files: {e}")
        final_location, did_upload = upload_uri, True
    else:
        final_location, did_upload = compressed, False

    Scan.all_objects.filter(id=scan_id).update(output_location=final_location)
    logger.info(f"Scan outputs at {final_location}")

    return {
        "upload": did_upload,
    }


@shared_task(name="backfill-scan-resource-summaries", queue="backfill")
def backfill_scan_resource_summaries_task(tenant_id: str, scan_id: str):
    """
    Tries to backfill the resource scan summaries table for a given scan.

    Args:
        tenant_id (str): The tenant identifier.
        scan_id (str): The scan identifier.
    """
    return backfill_resource_scan_summaries(tenant_id=tenant_id, scan_id=scan_id)


@shared_task(name="backfill-compliance-summaries", queue="backfill")
def backfill_compliance_summaries_task(tenant_id: str, scan_id: str):
    """
    Tries to backfill compliance overview summaries for a completed scan.

    This task aggregates compliance requirement data across regions
    to create pre-computed summary records for fast compliance overview queries.

    Args:
        tenant_id (str): The tenant identifier.
        scan_id (str): The scan identifier.
    """
    return backfill_compliance_summaries(tenant_id=tenant_id, scan_id=scan_id)


@shared_task(base=RLSTask, name="scan-compliance-overviews", queue="compliance")
def create_compliance_requirements_task(tenant_id: str, scan_id: str):
    """
    Creates detailed compliance requirement records for a scan.

    This task processes the compliance data collected during a scan and creates
    individual records for each compliance requirement in each region. These detailed
    records provide a granular view of compliance status.

    Args:
        tenant_id (str): The tenant ID for which to create records.
        scan_id (str): The ID of the scan for which to create records.
    """
    return create_compliance_requirements(tenant_id=tenant_id, scan_id=scan_id)


@shared_task(name="scan-attack-surface-overviews", queue="overview")
def aggregate_attack_surface_task(tenant_id: str, scan_id: str):
    """
    Creates attack surface overview records for a scan.

    This task processes findings and aggregates them into attack surface categories
    (internet-exposed, secrets, privilege-escalation, ec2-imdsv1) for quick overview queries.

    Args:
        tenant_id (str): The tenant ID for which to create records.
        scan_id (str): The ID of the scan for which to create records.
    """
    return aggregate_attack_surface(tenant_id=tenant_id, scan_id=scan_id)


@shared_task(base=RLSTask, name="lighthouse-connection-check")
@set_tenant
def check_lighthouse_connection_task(lighthouse_config_id: str, tenant_id: str = None):
    """
    Task to check the connection status of a Lighthouse configuration.

    Args:
        lighthouse_config_id (str): The primary key of the LighthouseConfiguration instance to check.
        tenant_id (str): The tenant ID for the task.

    Returns:
        dict: A dictionary containing:
            - 'connected' (bool): Indicates whether the connection is successful.
            - 'error' (str or None): The error message if the connection failed, otherwise `None`.
            - 'available_models' (list): List of available models if connection is successful.
    """
    return check_lighthouse_connection(lighthouse_config_id=lighthouse_config_id)


@shared_task(base=RLSTask, name="lighthouse-provider-connection-check")
@set_tenant
def check_lighthouse_provider_connection_task(
    provider_config_id: str, tenant_id: str | None = None
) -> dict:
    """Task wrapper to validate provider credentials and set is_active."""
    return check_lighthouse_provider_connection(provider_config_id=provider_config_id)


@shared_task(base=RLSTask, name="lighthouse-provider-models-refresh")
@set_tenant
def refresh_lighthouse_provider_models_task(
    provider_config_id: str, tenant_id: str | None = None
) -> dict:
    """Task wrapper to refresh provider models catalog for the given configuration."""
    return refresh_lighthouse_provider_models(provider_config_id=provider_config_id)


@shared_task(name="integration-check")
def check_integrations_task(tenant_id: str, provider_id: str, scan_id: str = None):
    """
    Check and execute all configured integrations for a provider.

    Args:
        tenant_id (str): The tenant identifier
        provider_id (str): The provider identifier
        scan_id (str, optional): The scan identifier for integrations that need scan data
    """
    logger.info(f"Checking integrations for provider {provider_id}")

    try:
        integration_tasks = []
        with rls_transaction(tenant_id):
            integrations = Integration.objects.filter(
                integrationproviderrelationship__provider_id=provider_id,
                enabled=True,
            )

            if not integrations.exists():
                logger.info(f"No integrations configured for provider {provider_id}")
                return {"integrations_processed": 0}

            # Security Hub integration
            security_hub_integrations = integrations.filter(
                integration_type=Integration.IntegrationChoices.AWS_SECURITY_HUB
            )
            if security_hub_integrations.exists():
                integration_tasks.append(
                    security_hub_integration_task.s(
                        tenant_id=tenant_id, provider_id=provider_id, scan_id=scan_id
                    )
                )

        # TODO: Add other integration types here
        # slack_integrations = integrations.filter(
        #     integration_type=Integration.IntegrationChoices.SLACK
        # )
        # if slack_integrations.exists():
        #     integration_tasks.append(
        #        slack_integration_task.s(
        #            tenant_id=tenant_id,
        #            provider_id=provider_id,
        #        )
        #     )

    except Exception as e:
        logger.error(f"Integration check failed for provider {provider_id}: {str(e)}")
        return {"integrations_processed": 0, "error": str(e)}

    # Execute all integration tasks in parallel if any were found
    if integration_tasks:
        job = group(integration_tasks)
        job.apply_async()
        logger.info(f"Launched {len(integration_tasks)} integration task(s)")

    return {"integrations_processed": len(integration_tasks)}


@shared_task(
    base=RLSTask,
    name="integration-s3",
    queue="integrations",
)
def s3_integration_task(
    tenant_id: str,
    provider_id: str,
    output_directory: str,
):
    """
    Process S3 integrations for a provider.

    Args:
        tenant_id (str): The tenant identifier
        provider_id (str): The provider identifier
        output_directory (str): Path to the directory containing output files
    """
    return upload_s3_integration(tenant_id, provider_id, output_directory)


@shared_task(
    base=RLSTask,
    name="integration-security-hub",
    queue="integrations",
)
def security_hub_integration_task(
    tenant_id: str,
    provider_id: str,
    scan_id: str,
):
    """
    Process Security Hub integrations for a provider.

    Args:
        tenant_id (str): The tenant identifier
        provider_id (str): The provider identifier
        scan_id (str): The scan identifier
    """
    return upload_security_hub_integration(tenant_id, provider_id, scan_id)


@shared_task(
    base=RLSTask,
    name="integration-jira",
    queue="integrations",
)
def jira_integration_task(
    tenant_id: str,
    integration_id: str,
    project_key: str,
    issue_type: str,
    finding_ids: list[str],
):
    return send_findings_to_jira(
        tenant_id, integration_id, project_key, issue_type, finding_ids
    )


@shared_task(
    base=RLSTask,
    name="scan-compliance-reports",
    queue="scan-reports",
)
def generate_compliance_reports_task(tenant_id: str, scan_id: str, provider_id: str):
    """
    Optimized task to generate ThreatScore, ENS, and NIS2 reports with shared queries.

    This task is more efficient than running separate report tasks because it reuses database queries:
    - Provider object fetched once (instead of three times)
    - Requirement statistics aggregated once (instead of three times)
    - Can reduce database load by up to 50-70%

    Args:
        tenant_id (str): The tenant identifier.
        scan_id (str): The scan identifier.
        provider_id (str): The provider identifier.

    Returns:
        dict: Results for all reports containing upload status and paths.
    """
    return generate_compliance_reports_job(
        tenant_id=tenant_id,
        scan_id=scan_id,
        provider_id=provider_id,
        generate_threatscore=True,
        generate_ens=True,
        generate_nis2=True,
    )


@shared_task(name="findings-mute-historical")
def mute_historical_findings_task(tenant_id: str, mute_rule_id: str):
    """
    Background task to mute all historical findings matching a mute rule.

    This task processes findings in batches to avoid memory issues with large datasets.
    It updates the Finding.muted, Finding.muted_at, and Finding.muted_reason fields
    for all findings whose UID is in the mute rule's finding_uids list.

    Args:
        tenant_id (str): The tenant ID for RLS context.
        mute_rule_id (str): The primary key of the MuteRule to apply.

    Returns:
        dict: A dictionary containing:
            - 'findings_muted' (int): Total number of findings muted.
            - 'rule_id' (str): The mute rule ID.
            - 'status' (str): Final status ('completed').
    """
    return mute_historical_findings(tenant_id, mute_rule_id)<|MERGE_RESOLUTION|>--- conflicted
+++ resolved
@@ -37,11 +37,8 @@
 from tasks.jobs.muting import mute_historical_findings
 from tasks.jobs.report import generate_compliance_reports_job
 from tasks.jobs.scan import (
-<<<<<<< HEAD
+    aggregate_attack_surface,
     aggregate_daily_findings_severity,
-=======
-    aggregate_attack_surface,
->>>>>>> 5e033321
     aggregate_findings,
     create_compliance_requirements,
     perform_prowler_scan,
