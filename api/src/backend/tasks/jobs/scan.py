import json
import time
from copy import deepcopy
from datetime import datetime, timezone

from celery.utils.log import get_task_logger
from config.settings.celery import CELERY_DEADLOCK_ATTEMPTS
from django.db import IntegrityError, OperationalError
from django.db.models import Case, Count, IntegerField, Sum, When
from tasks.utils import CustomEncoder

from api.compliance import (
    PROWLER_COMPLIANCE_OVERVIEW_TEMPLATE,
    generate_scan_compliance,
)
from api.db_utils import rls_transaction
from api.models import (
    ComplianceOverview,
    Finding,
    Provider,
    Resource,
    ResourceTag,
    Scan,
    ScanSummary,
    StateChoices,
)
from api.models import StatusChoices as FindingStatus
from api.utils import initialize_prowler_provider
from api.v1.serializers import ScanTaskSerializer
from prowler.lib.outputs.finding import Finding as ProwlerFinding
from prowler.lib.scan.scan import Scan as ProwlerScan

logger = get_task_logger(__name__)


def _create_finding_delta(
    last_status: FindingStatus | None | str, new_status: FindingStatus | None
) -> Finding.DeltaChoices:
    """
    Determine the delta status of a finding based on its previous and current status.

    Args:
        last_status (FindingStatus | None | str): The previous status of the finding. Can be None or a string representation.
        new_status (FindingStatus | None): The current status of the finding.

    Returns:
        Finding.DeltaChoices: The delta status indicating if the finding is new, changed, or unchanged.
            - Returns `Finding.DeltaChoices.NEW` if `last_status` is None.
            - Returns `Finding.DeltaChoices.CHANGED` if `last_status` and `new_status` are different.
            - Returns `None` if the status hasn't changed.
    """
    if last_status is None:
        return Finding.DeltaChoices.NEW
    return Finding.DeltaChoices.CHANGED if last_status != new_status else None


def _store_resources(
    finding: ProwlerFinding, tenant_id: str, provider_instance: Provider
) -> tuple[Resource, tuple[str, str]]:
    """
    Store resource information from a finding, including tags, in the database.

    Args:
        finding (ProwlerFinding): The finding object containing resource information.
        tenant_id (str): The ID of the tenant owning the resource.
        provider_instance (Provider): The provider instance associated with the resource.

    Returns:
        tuple:
            - Resource: The resource instance created or retrieved from the database.
            - tuple[str, str]: A tuple containing the resource UID and region.

    """
    with rls_transaction(tenant_id):
        resource_instance, created = Resource.objects.get_or_create(
            tenant_id=tenant_id,
            provider=provider_instance,
            uid=finding.resource_uid,
            defaults={
                "region": finding.region,
                "service": finding.service_name,
                "type": finding.resource_type,
            },
        )

        if not created:
            resource_instance.region = finding.region
            resource_instance.service = finding.service_name
            resource_instance.type = finding.resource_type
            resource_instance.save()
    with rls_transaction(tenant_id):
        tags = [
            ResourceTag.objects.get_or_create(
                tenant_id=tenant_id, key=key, value=value
            )[0]
            for key, value in finding.resource_tags.items()
        ]
        resource_instance.upsert_or_delete_tags(tags=tags)
    return resource_instance, (resource_instance.uid, resource_instance.region)


def perform_prowler_scan(
    tenant_id: str, scan_id: str, provider_id: str, checks_to_execute: list[str] = None
):
    """
    Perform a scan using Prowler and store the findings and resources in the database.

    Args:
        tenant_id (str): The ID of the tenant for which the scan is performed.
        scan_id (str): The ID of the scan instance.
        provider_id (str): The ID of the provider to scan.
        checks_to_execute (list[str], optional): A list of specific checks to execute. Defaults to None.

    Returns:
        dict: Serialized data of the completed scan instance.

    Raises:
        ValueError: If the provider cannot be connected.

    """
    check_status_by_region = {}
    exception = None
    unique_resources = set()
    start_time = time.time()

    with rls_transaction(tenant_id):
        provider_instance = Provider.objects.get(pk=provider_id)
        scan_instance = Scan.objects.get(pk=scan_id)
        scan_instance.state = StateChoices.EXECUTING
        scan_instance.started_at = datetime.now(tz=timezone.utc)
        scan_instance.save()

    try:
        with rls_transaction(tenant_id):
            try:
                prowler_provider = initialize_prowler_provider(provider_instance)
                provider_instance.connected = True
            except Exception as e:
                provider_instance.connected = False
                raise ValueError(
                    f"Provider {provider_instance.provider} is not connected: {e}"
                )
            finally:
                provider_instance.connection_last_checked_at = datetime.now(
                    tz=timezone.utc
                )
                provider_instance.save()

        prowler_scan = ProwlerScan(provider=prowler_provider, checks=checks_to_execute)

        resource_cache = {}
        tag_cache = {}
        last_status_cache = {}

        for progress, findings in prowler_scan.scan():
            for finding in findings:
                if finding is None:
                    logger.error(f"None finding detected on scan {scan_id}.")
                    continue
                for attempt in range(CELERY_DEADLOCK_ATTEMPTS):
                    try:
                        with rls_transaction(tenant_id):
                            # Process resource
                            resource_uid = finding.resource_uid
                            if resource_uid not in resource_cache:
                                # Get or create the resource
                                resource_instance, _ = Resource.objects.get_or_create(
                                    tenant_id=tenant_id,
                                    provider=provider_instance,
                                    uid=resource_uid,
                                    defaults={
                                        "region": finding.region,
                                        "service": finding.service_name,
                                        "type": finding.resource_type,
                                        "name": finding.resource_name,
                                    },
                                )
                                resource_cache[resource_uid] = resource_instance
                            else:
                                resource_instance = resource_cache[resource_uid]

                        # Update resource fields if necessary
                        updated_fields = []
                        if (
                            finding.region
                            and resource_instance.region != finding.region
                        ):
                            resource_instance.region = finding.region
                            updated_fields.append("region")
                        if resource_instance.service != finding.service_name:
                            resource_instance.service = finding.service_name
                            updated_fields.append("service")
                        if resource_instance.type != finding.resource_type:
                            resource_instance.type = finding.resource_type
                            updated_fields.append("type")
                        if resource_instance.metadata != finding.resource_metadata:
                            resource_instance.metadata = json.dumps(
                                finding.resource_metadata, cls=CustomEncoder
                            )
                            updated_fields.append("metadata")
                        if resource_instance.details != finding.resource_details:
                            resource_instance.details = finding.resource_details
                            updated_fields.append("details")
                        if resource_instance.partition != finding.partition:
                            resource_instance.partition = finding.partition
                            updated_fields.append("partition")
                        if updated_fields:
                            with rls_transaction(tenant_id):
                                resource_instance.save(update_fields=updated_fields)
                    except (OperationalError, IntegrityError) as db_err:
                        if attempt < CELERY_DEADLOCK_ATTEMPTS - 1:
                            logger.warning(
                                f"{'Deadlock error' if isinstance(db_err, OperationalError) else 'Integrity error'} "
                                f"detected when processing resource {resource_uid} on scan {scan_id}. Retrying..."
                            )
                            time.sleep(0.1 * (2**attempt))
                            continue
                        else:
                            raise db_err

                # Update tags
                tags = []
                with rls_transaction(tenant_id):
                    for key, value in finding.resource_tags.items():
                        tag_key = (key, value)
                        if tag_key not in tag_cache:
                            tag_instance, _ = ResourceTag.objects.get_or_create(
                                tenant_id=tenant_id, key=key, value=value
                            )
                            tag_cache[tag_key] = tag_instance
                        else:
                            tag_instance = tag_cache[tag_key]
                        tags.append(tag_instance)
                    resource_instance.upsert_or_delete_tags(tags=tags)

                unique_resources.add((resource_instance.uid, resource_instance.region))

                # Process finding
                with rls_transaction(tenant_id):
                    finding_uid = finding.uid
                    last_first_seen_at = None
                    if finding_uid not in last_status_cache:
                        most_recent_finding = (
                            Finding.all_objects.filter(
                                tenant_id=tenant_id, uid=finding_uid
                            )
                            .order_by("-inserted_at")
                            .values("status", "first_seen_at")
                            .first()
                        )
                        last_status = None
                        if most_recent_finding:
                            last_status = most_recent_finding["status"]
                            last_first_seen_at = most_recent_finding["first_seen_at"]
                        last_status_cache[finding_uid] = last_status, last_first_seen_at
                    else:
                        last_status, last_first_seen_at = last_status_cache[finding_uid]

                    status = FindingStatus[finding.status]
                    delta = _create_finding_delta(last_status, status)
                    # For the findings prior to the change, when a first finding is found with delta!="new" it will be
                    # assigned a current date as first_seen_at and the successive findings with the same UID will
                    # always get the date of the previous finding.
                    # For new findings, when a finding (delta="new") is found for the first time, the first_seen_at
                    # attribute will be assigned the current date, the following findings will get that date.
                    if not last_first_seen_at:
                        last_first_seen_at = datetime.now(tz=timezone.utc)

                    # Create the finding
                    finding_instance = Finding.objects.create(
                        tenant_id=tenant_id,
                        uid=finding_uid,
                        delta=delta,
                        check_metadata=finding.get_metadata(),
                        status=status,
                        status_extended=finding.status_extended,
                        severity=finding.severity,
                        impact=finding.severity,
                        raw_result=finding.raw,
                        check_id=finding.check_id,
                        scan=scan_instance,
                        first_seen_at=last_first_seen_at,
                        muted=finding.muted,
<<<<<<< HEAD
                        compliance=finding.compliance,
=======
>>>>>>> 08690068
                    )
                    finding_instance.add_resources([resource_instance])

                # Update compliance data if applicable
                if finding.status.value == "MUTED":
                    continue

                region_dict = check_status_by_region.setdefault(finding.region, {})
                current_status = region_dict.get(finding.check_id)
                if current_status == "FAIL":
                    continue
                region_dict[finding.check_id] = finding.status.value

            # Update scan progress
            with rls_transaction(tenant_id):
                scan_instance.progress = progress
                scan_instance.save()

        scan_instance.state = StateChoices.COMPLETED

    except Exception as e:
        logger.error(f"Error performing scan {scan_id}: {e}")
        exception = e
        scan_instance.state = StateChoices.FAILED

    finally:
        with rls_transaction(tenant_id):
            scan_instance.duration = time.time() - start_time
            scan_instance.completed_at = datetime.now(tz=timezone.utc)
            scan_instance.unique_resource_count = len(unique_resources)
            scan_instance.save()

    if exception is None:
        try:
            regions = prowler_provider.get_regions()
        except AttributeError:
            regions = set()

        compliance_template = PROWLER_COMPLIANCE_OVERVIEW_TEMPLATE[
            provider_instance.provider
        ]
        compliance_overview_by_region = {
            region: deepcopy(compliance_template) for region in regions
        }

        for region, check_status in check_status_by_region.items():
            compliance_data = compliance_overview_by_region.setdefault(
                region, deepcopy(compliance_template)
            )
            for check_name, status in check_status.items():
                generate_scan_compliance(
                    compliance_data,
                    provider_instance.provider,
                    check_name,
                    status,
                )

        # Prepare compliance overview objects
        compliance_overview_objects = []
        for region, compliance_data in compliance_overview_by_region.items():
            for compliance_id, compliance in compliance_data.items():
                compliance_overview_objects.append(
                    ComplianceOverview(
                        tenant_id=tenant_id,
                        scan=scan_instance,
                        region=region,
                        compliance_id=compliance_id,
                        framework=compliance["framework"],
                        version=compliance["version"],
                        description=compliance["description"],
                        requirements=compliance["requirements"],
                        requirements_passed=compliance["requirements_status"]["passed"],
                        requirements_failed=compliance["requirements_status"]["failed"],
                        requirements_manual=compliance["requirements_status"]["manual"],
                        total_requirements=compliance["total_requirements"],
                    )
                )
        try:
            with rls_transaction(tenant_id):
                ComplianceOverview.objects.bulk_create(
                    compliance_overview_objects, batch_size=100
                )
        except Exception as overview_exception:
            import sentry_sdk

            sentry_sdk.capture_exception(overview_exception)
            logger.error(
                f"Error storing compliance overview for scan {scan_id}: {overview_exception}"
            )
    if exception is not None:
        raise exception

    serializer = ScanTaskSerializer(instance=scan_instance)
    return serializer.data


def aggregate_findings(tenant_id: str, scan_id: str):
    """
    Aggregates findings for a given scan and stores the results in the ScanSummary table.

    This function retrieves all findings associated with a given `scan_id` and calculates various
    metrics such as counts of failed, passed, and muted findings, as well as their deltas (new,
    changed, unchanged). The results are grouped by `check_id`, `service`, `severity`, and `region`.
    These aggregated metrics are then stored in the `ScanSummary` table.

    Args:
        tenant_id (str): The ID of the tenant to which the scan belongs.
        scan_id (str): The ID of the scan for which findings need to be aggregated.

    Aggregated Metrics:
        - fail: Total number of failed findings.
        - _pass: Total number of passed findings.
        - muted: Total number of muted findings.
        - total: Total number of findings.
        - new: Total number of new findings.
        - changed: Total number of changed findings.
        - unchanged: Total number of unchanged findings.
        - fail_new: Failed findings with a delta of 'new'.
        - fail_changed: Failed findings with a delta of 'changed'.
        - pass_new: Passed findings with a delta of 'new'.
        - pass_changed: Passed findings with a delta of 'changed'.
        - muted_new: Muted findings with a delta of 'new'.
        - muted_changed: Muted findings with a delta of 'changed'.
    """
    with rls_transaction(tenant_id):
        findings = Finding.objects.filter(tenant_id=tenant_id, scan_id=scan_id)

        aggregation = findings.values(
            "check_id",
            "resources__service",
            "severity",
            "resources__region",
        ).annotate(
            fail=Sum(
                Case(
                    When(status="FAIL", muted=False, then=1),
                    default=0,
                    output_field=IntegerField(),
                )
            ),
            _pass=Sum(
                Case(
                    When(status="PASS", muted=False, then=1),
                    default=0,
                    output_field=IntegerField(),
                )
            ),
            muted_count=Sum(
                Case(
                    When(muted=True, then=1),
                    default=0,
                    output_field=IntegerField(),
                )
            ),
            total=Count("id"),
            new=Sum(
                Case(
                    When(delta="new", muted=False, then=1),
                    default=0,
                    output_field=IntegerField(),
                )
            ),
            changed=Sum(
                Case(
                    When(delta="changed", muted=False, then=1),
                    default=0,
                    output_field=IntegerField(),
                )
            ),
            unchanged=Sum(
                Case(
                    When(delta__isnull=True, muted=False, then=1),
                    default=0,
                    output_field=IntegerField(),
                )
            ),
            fail_new=Sum(
                Case(
                    When(delta="new", status="FAIL", muted=False, then=1),
                    default=0,
                    output_field=IntegerField(),
                )
            ),
            fail_changed=Sum(
                Case(
                    When(delta="changed", status="FAIL", muted=False, then=1),
                    default=0,
                    output_field=IntegerField(),
                )
            ),
            pass_new=Sum(
                Case(
                    When(delta="new", status="PASS", muted=False, then=1),
                    default=0,
                    output_field=IntegerField(),
                )
            ),
            pass_changed=Sum(
                Case(
                    When(delta="changed", status="PASS", muted=False, then=1),
                    default=0,
                    output_field=IntegerField(),
                )
            ),
            muted_new=Sum(
                Case(
                    When(delta="new", muted=True, then=1),
                    default=0,
                    output_field=IntegerField(),
                )
            ),
            muted_changed=Sum(
                Case(
                    When(delta="changed", muted=True, then=1),
                    default=0,
                    output_field=IntegerField(),
                )
            ),
        )

    with rls_transaction(tenant_id):
        scan_aggregations = {
            ScanSummary(
                tenant_id=tenant_id,
                scan_id=scan_id,
                check_id=agg["check_id"],
                service=agg["resources__service"],
                severity=agg["severity"],
                region=agg["resources__region"],
                fail=agg["fail"],
                _pass=agg["_pass"],
                muted=agg["muted_count"],
                total=agg["total"],
                new=agg["new"],
                changed=agg["changed"],
                unchanged=agg["unchanged"],
                fail_new=agg["fail_new"],
                fail_changed=agg["fail_changed"],
                pass_new=agg["pass_new"],
                pass_changed=agg["pass_changed"],
                muted_new=agg["muted_new"],
                muted_changed=agg["muted_changed"],
            )
            for agg in aggregation
        }
        ScanSummary.objects.bulk_create(scan_aggregations, batch_size=3000)<|MERGE_RESOLUTION|>--- conflicted
+++ resolved
@@ -281,10 +281,7 @@
                         scan=scan_instance,
                         first_seen_at=last_first_seen_at,
                         muted=finding.muted,
-<<<<<<< HEAD
                         compliance=finding.compliance,
-=======
->>>>>>> 08690068
                     )
                     finding_instance.add_resources([resource_instance])
 
