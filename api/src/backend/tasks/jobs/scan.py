--- conflicted
+++ resolved
@@ -950,33 +950,8 @@
             - check_status_by_region: {region: {check_id: status}}
             - findings_count_by_compliance: {region: {normalized_id: {requirement_id: {total, pass}}}}
     """
-<<<<<<< HEAD
     check_status_by_region = {}
     findings_count_by_compliance = {}
-=======
-    try:
-        with rls_transaction(tenant_id, using=READ_REPLICA_ALIAS):
-            scan_instance = Scan.objects.get(pk=scan_id)
-            provider_instance = scan_instance.provider
-            prowler_provider = return_prowler_provider(provider_instance)
-
-        compliance_template = PROWLER_COMPLIANCE_OVERVIEW_TEMPLATE.get(
-            provider_instance.provider, {}
-        )
-        modeled_threatscore_compliance_id = "ProwlerThreatScore-1.0"
-        threatscore_requirements_by_check: dict[str, set[str]] = {}
-        threatscore_framework = compliance_template.get(
-            modeled_threatscore_compliance_id
-        )
-        if threatscore_framework:
-            for requirement_id, requirement in threatscore_framework[
-                "requirements"
-            ].items():
-                for check_id in requirement["checks"]:
-                    threatscore_requirements_by_check.setdefault(check_id, set()).add(
-                        requirement_id
-                    )
->>>>>>> 3432c810
 
     with rls_transaction(tenant_id, using=READ_REPLICA_ALIAS):
         # Fetch findings with resources in a single efficient query
@@ -1065,137 +1040,78 @@
                         (compliance_id, requirement_id)
                     )
 
-<<<<<<< HEAD
-        # Aggregate findings by region using SQL for optimal performance
-        check_status_by_region, findings_count_by_compliance = (
-            _aggregate_findings_by_region(
-                tenant_id, scan_id, modeled_threatscore_compliance_id
-            )
-        )
-
-        # Only process regions that have findings (optimization: reduces row count)
-        regions = list(check_status_by_region.keys())
-
-        region_requirement_stats: dict[str, dict[str, dict[str, dict[str, int]]]] = (
-            defaultdict(lambda: defaultdict(dict))
-        )
-        for region, check_status in check_status_by_region.items():
-            for check_name, status in check_status.items():
-                targets = requirement_lookup.get(check_name)
-                if not targets:
-                    continue
-                status_lower = (status or "").lower()
-                if status_lower not in {"pass", "fail"}:
-                    continue
-                for compliance_id, requirement_id in targets:
-                    compliance_stats = region_requirement_stats[region].setdefault(
-                        compliance_id, {}
-                    )
-                    requirement_stats = compliance_stats.setdefault(
-                        requirement_id, {"passed_checks": 0, "failed_checks": 0}
-                    )
-                    if status_lower == "pass":
-                        requirement_stats["passed_checks"] += 1
-                    else:
-                        requirement_stats["failed_checks"] += 1
-
-        # Prepare compliance requirement rows and compute summaries in single pass
         compliance_requirement_rows: list[dict[str, Any]] = []
-        utc_datetime_now = datetime.now(tz=timezone.utc)
-
-        # Track requirement statuses across regions for summaries
+        regions = []
         requirement_statuses = defaultdict(
             lambda: {"fail_count": 0, "pass_count": 0, "total_count": 0}
         )
 
-        # Pre-compute shared strings (optimization: reduces string conversions)
-        tenant_id_str = str(tenant_id)
-        scan_id_str = str(scan_instance.id)
-
-        for region in regions:
-            region_stats = region_requirement_stats.get(region, {})
-            for compliance_id, compliance in compliance_template.items():
-                modeled_compliance_id = _normalized_compliance_key(
-                    compliance["framework"], compliance["version"]
-                )
-                compliance_stats = region_stats.get(compliance_id, {})
-                # Create an overview record for each requirement within each compliance framework
-                for requirement_id, requirement in compliance["requirements"].items():
-                    stats = compliance_stats.get(requirement_id)
-                    passed_checks = stats["passed_checks"] if stats else 0
-                    failed_checks = stats["failed_checks"] if stats else 0
-                    total_checks = len(requirement["checks"])
-                    if total_checks == 0:
-                        requirement_status = "MANUAL"
-                    elif failed_checks > 0:
-                        requirement_status = "FAIL"
-                    else:
-                        requirement_status = "PASS"
-
-                    compliance_requirement_rows.append(
-                        {
-                            "id": uuid.uuid4(),
-                            "tenant_id": tenant_id_str,
-                            "inserted_at": utc_datetime_now,
-                            "compliance_id": compliance_id,
-                            "framework": compliance["framework"],
-                            "version": compliance["version"] or "",
-                            "description": requirement.get("description") or "",
-                            "region": region,
-                            "requirement_id": requirement_id,
-                            "requirement_status": requirement_status,
-                            "passed_checks": passed_checks,
-                            "failed_checks": failed_checks,
-                            "total_checks": total_checks,
-                            "scan_id": scan_id_str,
-                            "passed_findings": findings_count_by_compliance.get(
-                                region, {}
-                            )
-                            .get(modeled_compliance_id, {})
-                            .get(requirement_id, {})
-                            .get("pass", 0),
-                            "total_findings": findings_count_by_compliance.get(
-                                region, {}
-                            )
-                            .get(modeled_compliance_id, {})
-                            .get(requirement_id, {})
-                            .get("total", 0),
-                        }
-=======
-        compliance_requirement_rows: list[dict[str, Any]] = []
-
         # Skip if provider has no compliance frameworks
         if compliance_template:
-            # Apply check statuses to compliance data
+            # Aggregate findings by region using SQL for optimal performance
+            check_status_by_region, findings_count_by_compliance = (
+                _aggregate_findings_by_region(
+                    tenant_id, scan_id, modeled_threatscore_compliance_id
+                )
+            )
+
+            # Only process regions that have findings (optimization: reduces row count)
+            regions = list(check_status_by_region.keys())
+
+            region_requirement_stats: dict[str, dict[str, dict[str, dict[str, int]]]] = (
+                defaultdict(lambda: defaultdict(dict))
+            )
             for region, check_status in check_status_by_region.items():
-                compliance_data = compliance_overview_by_region.setdefault(
-                    region, deepcopy(compliance_template)
-                )
                 for check_name, status in check_status.items():
-                    generate_scan_compliance(
-                        compliance_data,
-                        provider_instance.provider,
-                        check_name,
-                        status,
-                    )
-
-            # Prepare compliance requirement rows
+                    targets = requirement_lookup.get(check_name)
+                    if not targets:
+                        continue
+                    status_lower = (status or "").lower()
+                    if status_lower not in {"pass", "fail"}:
+                        continue
+                    for compliance_id, requirement_id in targets:
+                        compliance_stats = region_requirement_stats[region].setdefault(
+                            compliance_id, {}
+                        )
+                        requirement_stats = compliance_stats.setdefault(
+                            requirement_id, {"passed_checks": 0, "failed_checks": 0}
+                        )
+                        if status_lower == "pass":
+                            requirement_stats["passed_checks"] += 1
+                        else:
+                            requirement_stats["failed_checks"] += 1
+
+            # Prepare compliance requirement rows and compute summaries in single pass
             utc_datetime_now = datetime.now(tz=timezone.utc)
-            for region, compliance_data in compliance_overview_by_region.items():
-                for compliance_id, compliance in compliance_data.items():
+
+            # Pre-compute shared strings (optimization: reduces string conversions)
+            tenant_id_str = str(tenant_id)
+            scan_id_str = str(scan_instance.id)
+
+            for region in regions:
+                region_stats = region_requirement_stats.get(region, {})
+                for compliance_id, compliance in compliance_template.items():
                     modeled_compliance_id = _normalized_compliance_key(
                         compliance["framework"], compliance["version"]
->>>>>>> 3432c810
                     )
+                    compliance_stats = region_stats.get(compliance_id, {})
                     # Create an overview record for each requirement within each compliance framework
-                    for requirement_id, requirement in compliance[
-                        "requirements"
-                    ].items():
-                        checks_status = requirement["checks_status"]
+                    for requirement_id, requirement in compliance["requirements"].items():
+                        stats = compliance_stats.get(requirement_id)
+                        passed_checks = stats["passed_checks"] if stats else 0
+                        failed_checks = stats["failed_checks"] if stats else 0
+                        total_checks = len(requirement["checks"])
+                        if total_checks == 0:
+                            requirement_status = "MANUAL"
+                        elif failed_checks > 0:
+                            requirement_status = "FAIL"
+                        else:
+                            requirement_status = "PASS"
+
                         compliance_requirement_rows.append(
                             {
                                 "id": uuid.uuid4(),
-                                "tenant_id": tenant_id,
+                                "tenant_id": tenant_id_str,
                                 "inserted_at": utc_datetime_now,
                                 "compliance_id": compliance_id,
                                 "framework": compliance["framework"],
@@ -1203,11 +1119,11 @@
                                 "description": requirement.get("description") or "",
                                 "region": region,
                                 "requirement_id": requirement_id,
-                                "requirement_status": requirement["status"],
-                                "passed_checks": checks_status["pass"],
-                                "failed_checks": checks_status["fail"],
-                                "total_checks": checks_status["total"],
-                                "scan_id": scan_instance.id,
+                                "requirement_status": requirement_status,
+                                "passed_checks": passed_checks,
+                                "failed_checks": failed_checks,
+                                "total_checks": total_checks,
+                                "scan_id": scan_id_str,
                                 "passed_findings": findings_count_by_compliance.get(
                                     region, {}
                                 )
@@ -1223,21 +1139,16 @@
                             }
                         )
 
-<<<<<<< HEAD
-                    # Update summary tracking (single-pass optimization)
-                    key = (compliance_id, requirement_id)
-                    requirement_statuses[key]["total_count"] += 1
-                    if requirement_status == "FAIL":
-                        requirement_statuses[key]["fail_count"] += 1
-                    elif requirement_status == "PASS":
-                        requirement_statuses[key]["pass_count"] += 1
-
-        # Bulk create requirement records using PostgreSQL COPY
-        _persist_compliance_requirement_rows(tenant_id, compliance_requirement_rows)
-=======
+                        # Update summary tracking (single-pass optimization)
+                        key = (compliance_id, requirement_id)
+                        requirement_statuses[key]["total_count"] += 1
+                        if requirement_status == "FAIL":
+                            requirement_statuses[key]["fail_count"] += 1
+                        elif requirement_status == "PASS":
+                            requirement_statuses[key]["pass_count"] += 1
+
             # Bulk create requirement records using PostgreSQL COPY
             _persist_compliance_requirement_rows(tenant_id, compliance_requirement_rows)
->>>>>>> 3432c810
 
         # Create pre-aggregated summaries for fast compliance overview lookups
         _create_compliance_summaries(tenant_id, scan_id, requirement_statuses)
