import io
import os
from collections import defaultdict
from pathlib import Path
from shutil import rmtree

import matplotlib.pyplot as plt
from celery.utils.log import get_task_logger
from config.django.base import DJANGO_FINDINGS_BATCH_SIZE, DJANGO_TMP_OUTPUT_DIRECTORY
from django.db.models import Count, Q
from reportlab.lib import colors
from reportlab.lib.enums import TA_CENTER
from reportlab.lib.pagesizes import letter
from reportlab.lib.styles import ParagraphStyle, getSampleStyleSheet
from reportlab.lib.units import inch
from reportlab.pdfbase import pdfmetrics
from reportlab.pdfbase.ttfonts import TTFont
from reportlab.pdfgen import canvas
from reportlab.platypus import (
    Image,
    PageBreak,
    Paragraph,
    SimpleDocTemplate,
    Spacer,
    Table,
    TableStyle,
)
from tasks.jobs.export import _generate_compliance_output_directory, _upload_to_s3
from tasks.utils import batched

from api.db_router import READ_REPLICA_ALIAS
from api.db_utils import rls_transaction
from api.models import Finding, Provider, ScanSummary, StatusChoices
from api.utils import initialize_prowler_provider
from prowler.lib.check.compliance_models import Compliance
from prowler.lib.outputs.finding import Finding as FindingOutput

pdfmetrics.registerFont(
    TTFont(
        "PlusJakartaSans",
        os.path.join(
            os.path.dirname(__file__), "../assets/fonts/PlusJakartaSans-Regular.ttf"
        ),
    )
)

pdfmetrics.registerFont(
    TTFont(
        "FiraCode",
        os.path.join(os.path.dirname(__file__), "../assets/fonts/FiraCode-Regular.ttf"),
    )
)

logger = get_task_logger(__name__)

# Color constants
COLOR_PROWLER_DARK_GREEN = colors.Color(0.1, 0.5, 0.2)
COLOR_BLUE = colors.Color(0.2, 0.4, 0.6)
COLOR_LIGHT_BLUE = colors.Color(0.3, 0.5, 0.7)
COLOR_LIGHTER_BLUE = colors.Color(0.4, 0.6, 0.8)
COLOR_BG_BLUE = colors.Color(0.95, 0.97, 1.0)
COLOR_BG_LIGHT_BLUE = colors.Color(0.98, 0.99, 1.0)
COLOR_GRAY = colors.Color(0.2, 0.2, 0.2)
COLOR_LIGHT_GRAY = colors.Color(0.9, 0.9, 0.9)
COLOR_BORDER_GRAY = colors.Color(0.7, 0.8, 0.9)
COLOR_GRID_GRAY = colors.Color(0.7, 0.7, 0.7)
COLOR_DARK_GRAY = colors.Color(0.4, 0.4, 0.4)
COLOR_HEADER_DARK = colors.Color(0.1, 0.3, 0.5)
COLOR_HEADER_MEDIUM = colors.Color(0.15, 0.35, 0.55)
COLOR_WHITE = colors.white

# Risk and status colors
COLOR_HIGH_RISK = colors.Color(0.8, 0.2, 0.2)
COLOR_MEDIUM_RISK = colors.Color(0.9, 0.6, 0.2)
COLOR_LOW_RISK = colors.Color(0.9, 0.9, 0.2)
COLOR_SAFE = colors.Color(0.2, 0.8, 0.2)

# ENS specific colors
COLOR_ENS_ALTO = colors.Color(0.8, 0.2, 0.2)
COLOR_ENS_MEDIO = colors.Color(0.98, 0.75, 0.13)
COLOR_ENS_BAJO = colors.Color(0.06, 0.72, 0.51)
COLOR_ENS_OPCIONAL = colors.Color(0.42, 0.45, 0.50)
COLOR_ENS_TIPO = colors.Color(0.2, 0.4, 0.6)
COLOR_ENS_AUTO = colors.Color(0.30, 0.69, 0.31)
COLOR_ENS_MANUAL = colors.Color(0.96, 0.60, 0.0)

# Chart colors
CHART_COLOR_GREEN_1 = "#4CAF50"
CHART_COLOR_GREEN_2 = "#8BC34A"
CHART_COLOR_YELLOW = "#FFEB3B"
CHART_COLOR_ORANGE = "#FF9800"
CHART_COLOR_RED = "#F44336"
CHART_COLOR_BLUE = "#2196F3"

# ENS dimension mappings
DIMENSION_MAPPING = {
    "trazabilidad": ("T", colors.Color(0.26, 0.52, 0.96)),
    "autenticidad": ("A", colors.Color(0.30, 0.69, 0.31)),
    "integridad": ("I", colors.Color(0.61, 0.15, 0.69)),
    "confidencialidad": ("C", colors.Color(0.96, 0.26, 0.21)),
    "disponibilidad": ("D", colors.Color(1.0, 0.60, 0.0)),
}

# ENS tipo icons
TIPO_ICONS = {
    "requisito": "⚠️",
    "refuerzo": "🛡️",
    "recomendacion": "💡",
    "medida": "📋",
}

# Dimension names for charts
DIMENSION_NAMES = [
    "Trazabilidad",
    "Autenticidad",
    "Integridad",
    "Confidencialidad",
    "Disponibilidad",
]

DIMENSION_KEYS = [
    "trazabilidad",
    "autenticidad",
    "integridad",
    "confidencialidad",
    "disponibilidad",
]

# ENS nivel order
ENS_NIVEL_ORDER = ["alto", "medio", "bajo", "opcional"]

# ENS tipo order
ENS_TIPO_ORDER = ["requisito", "refuerzo", "recomendacion", "medida"]

# ThreatScore expected sections
THREATSCORE_SECTIONS = [
    "1. IAM",
    "2. Attack Surface",
    "3. Logging and Monitoring",
    "4. Encryption",
]

# Table column widths (in inches)
COL_WIDTH_SMALL = 0.4 * inch
COL_WIDTH_MEDIUM = 0.9 * inch
COL_WIDTH_LARGE = 1.5 * inch
COL_WIDTH_XLARGE = 2 * inch
COL_WIDTH_XXLARGE = 3 * inch

# Common padding values
PADDING_SMALL = 4
PADDING_MEDIUM = 6
PADDING_LARGE = 8
PADDING_XLARGE = 10


# Cache for PDF styles to avoid recreating them on every call
_PDF_STYLES_CACHE: dict[str, ParagraphStyle] | None = None


# Helper functions for performance optimization
def _get_color_for_risk_level(risk_level: int) -> colors.Color:
    """Get color based on risk level using optimized lookup."""
    if risk_level >= 4:
        return COLOR_HIGH_RISK
    elif risk_level >= 3:
        return COLOR_MEDIUM_RISK
    elif risk_level >= 2:
        return COLOR_LOW_RISK
    return COLOR_SAFE


def _get_color_for_weight(weight: int) -> colors.Color:
    """Get color based on weight using optimized lookup."""
    if weight > 100:
        return COLOR_HIGH_RISK
    elif weight > 50:
        return COLOR_LOW_RISK
    return COLOR_SAFE


def _get_color_for_compliance(percentage: float) -> colors.Color:
    """Get color based on compliance percentage."""
    if percentage >= 80:
        return COLOR_SAFE
    elif percentage >= 60:
        return COLOR_LOW_RISK
    return COLOR_HIGH_RISK


def _get_chart_color_for_percentage(percentage: float) -> str:
    """Get chart color string based on percentage."""
    if percentage >= 80:
        return CHART_COLOR_GREEN_1
    elif percentage >= 60:
        return CHART_COLOR_GREEN_2
    elif percentage >= 40:
        return CHART_COLOR_YELLOW
    elif percentage >= 20:
        return CHART_COLOR_ORANGE
    return CHART_COLOR_RED


def _get_ens_nivel_color(nivel: str) -> colors.Color:
    """Get ENS nivel color using optimized lookup."""
    nivel_lower = nivel.lower()
    if nivel_lower == "alto":
        return COLOR_ENS_ALTO
    elif nivel_lower == "medio":
        return COLOR_ENS_MEDIO
    elif nivel_lower == "bajo":
        return COLOR_ENS_BAJO
    return COLOR_ENS_OPCIONAL


def _safe_getattr(obj, attr: str, default: str = "N/A") -> str:
    """Optimized getattr with default value."""
    return getattr(obj, attr, default)


def _create_info_table_style() -> TableStyle:
    """Create a reusable table style for information/metadata tables."""
    return TableStyle(
        [
            ("BACKGROUND", (0, 0), (0, -1), COLOR_BLUE),
            ("TEXTCOLOR", (0, 0), (0, -1), COLOR_WHITE),
            ("FONTNAME", (0, 0), (0, -1), "FiraCode"),
            ("BACKGROUND", (1, 0), (1, -1), COLOR_BG_BLUE),
            ("TEXTCOLOR", (1, 0), (1, -1), COLOR_GRAY),
            ("FONTNAME", (1, 0), (1, -1), "PlusJakartaSans"),
            ("ALIGN", (0, 0), (-1, -1), "LEFT"),
            ("VALIGN", (0, 0), (-1, -1), "TOP"),
            ("FONTSIZE", (0, 0), (-1, -1), 11),
            ("GRID", (0, 0), (-1, -1), 1, COLOR_BORDER_GRAY),
            ("LEFTPADDING", (0, 0), (-1, -1), PADDING_XLARGE),
            ("RIGHTPADDING", (0, 0), (-1, -1), PADDING_XLARGE),
            ("TOPPADDING", (0, 0), (-1, -1), PADDING_LARGE),
            ("BOTTOMPADDING", (0, 0), (-1, -1), PADDING_LARGE),
        ]
    )


def _create_header_table_style(header_color: colors.Color = None) -> TableStyle:
    """Create a reusable table style for tables with headers."""
    if header_color is None:
        header_color = COLOR_BLUE

    return TableStyle(
        [
            ("BACKGROUND", (0, 0), (-1, 0), header_color),
            ("TEXTCOLOR", (0, 0), (-1, 0), COLOR_WHITE),
            ("FONTNAME", (0, 0), (-1, 0), "FiraCode"),
            ("FONTSIZE", (0, 0), (-1, 0), 10),
            ("ALIGN", (0, 0), (-1, -1), "CENTER"),
            ("VALIGN", (0, 0), (-1, -1), "MIDDLE"),
            ("FONTSIZE", (1, 1), (-1, -1), 9),
            ("GRID", (0, 0), (-1, -1), 1, COLOR_GRID_GRAY),
            ("LEFTPADDING", (0, 0), (-1, -1), PADDING_MEDIUM),
            ("RIGHTPADDING", (0, 0), (-1, -1), PADDING_MEDIUM),
            ("TOPPADDING", (0, 0), (-1, -1), PADDING_MEDIUM),
            ("BOTTOMPADDING", (0, 0), (-1, -1), PADDING_MEDIUM),
        ]
    )


def _create_findings_table_style() -> TableStyle:
    """Create a reusable table style for findings tables."""
    return TableStyle(
        [
            ("BACKGROUND", (0, 0), (-1, 0), COLOR_BLUE),
            ("TEXTCOLOR", (0, 0), (-1, 0), COLOR_WHITE),
            ("FONTNAME", (0, 0), (-1, 0), "FiraCode"),
            ("ALIGN", (0, 0), (0, 0), "CENTER"),
            ("VALIGN", (0, 0), (-1, -1), "MIDDLE"),
            ("FONTSIZE", (0, 0), (-1, -1), 9),
            ("GRID", (0, 0), (-1, -1), 0.1, COLOR_BORDER_GRAY),
            ("LEFTPADDING", (0, 0), (0, 0), 0),
            ("RIGHTPADDING", (0, 0), (0, 0), 0),
            ("TOPPADDING", (0, 0), (-1, -1), PADDING_SMALL),
            ("BOTTOMPADDING", (0, 0), (-1, -1), PADDING_SMALL),
        ]
    )


def _create_pdf_styles() -> dict[str, ParagraphStyle]:
    """
    Create and return PDF paragraph styles used throughout the report.

    Styles are cached on first call to improve performance.

    Returns:
        dict[str, ParagraphStyle]: A dictionary containing the following styles:
            - 'title': Title style with prowler green color
            - 'h1': Heading 1 style with blue color and background
            - 'h2': Heading 2 style with light blue color
            - 'h3': Heading 3 style for sub-headings
            - 'normal': Normal text style with left indent
            - 'normal_center': Normal text style without indent
    """
    global _PDF_STYLES_CACHE

    if _PDF_STYLES_CACHE is not None:
        return _PDF_STYLES_CACHE

    styles = getSampleStyleSheet()

    title_style = ParagraphStyle(
        "CustomTitle",
        parent=styles["Title"],
        fontSize=24,
        textColor=COLOR_PROWLER_DARK_GREEN,
        spaceAfter=20,
        fontName="PlusJakartaSans",
        alignment=TA_CENTER,
    )

    h1 = ParagraphStyle(
        "CustomH1",
        parent=styles["Heading1"],
        fontSize=18,
        textColor=COLOR_BLUE,
        spaceBefore=20,
        spaceAfter=12,
        fontName="PlusJakartaSans",
        leftIndent=0,
        borderWidth=2,
        borderColor=COLOR_BLUE,
        borderPadding=PADDING_LARGE,
        backColor=COLOR_BG_BLUE,
    )

    h2 = ParagraphStyle(
        "CustomH2",
        parent=styles["Heading2"],
        fontSize=14,
        textColor=COLOR_LIGHT_BLUE,
        spaceBefore=15,
        spaceAfter=8,
        fontName="PlusJakartaSans",
        leftIndent=10,
        borderWidth=1,
        borderColor=COLOR_BORDER_GRAY,
        borderPadding=5,
        backColor=COLOR_BG_LIGHT_BLUE,
    )

    h3 = ParagraphStyle(
        "CustomH3",
        parent=styles["Heading3"],
        fontSize=12,
        textColor=COLOR_LIGHTER_BLUE,
        spaceBefore=10,
        spaceAfter=6,
        fontName="PlusJakartaSans",
        leftIndent=20,
    )

    normal = ParagraphStyle(
        "CustomNormal",
        parent=styles["Normal"],
        fontSize=10,
        textColor=COLOR_GRAY,
        spaceBefore=PADDING_SMALL,
        spaceAfter=PADDING_SMALL,
        leftIndent=30,
        fontName="PlusJakartaSans",
    )

    normal_center = ParagraphStyle(
        "CustomNormalCenter",
        parent=styles["Normal"],
        fontSize=10,
        textColor=COLOR_GRAY,
        fontName="PlusJakartaSans",
    )

    _PDF_STYLES_CACHE = {
        "title": title_style,
        "h1": h1,
        "h2": h2,
        "h3": h3,
        "normal": normal,
        "normal_center": normal_center,
    }

    return _PDF_STYLES_CACHE


def _create_risk_component(risk_level: int, weight: int, score: int = 0) -> Table:
    """
    Create a visual risk component table for the PDF report.

    Args:
        risk_level (int): The risk level (0-5), where higher values indicate higher risk.
        weight (int): The weight of the risk component.
        score (int): The calculated score. Defaults to 0.

    Returns:
        Table: A ReportLab Table object with colored cells representing risk, weight, and score.
    """
    risk_color = _get_color_for_risk_level(risk_level)
    weight_color = _get_color_for_weight(weight)

    data = [
        [
            "Risk Level:",
            str(risk_level),
            "Weight:",
            str(weight),
            "Score:",
            str(score),
        ]
    ]

    table = Table(
        data,
        colWidths=[
            0.8 * inch,
            COL_WIDTH_SMALL,
            0.6 * inch,
            COL_WIDTH_SMALL,
            0.5 * inch,
            COL_WIDTH_SMALL,
        ],
    )

    table.setStyle(
        TableStyle(
            [
                ("BACKGROUND", (0, 0), (0, 0), COLOR_LIGHT_GRAY),
                ("BACKGROUND", (1, 0), (1, 0), risk_color),
                ("TEXTCOLOR", (1, 0), (1, 0), COLOR_WHITE),
                ("FONTNAME", (1, 0), (1, 0), "FiraCode"),
                ("BACKGROUND", (2, 0), (2, 0), COLOR_LIGHT_GRAY),
                ("BACKGROUND", (3, 0), (3, 0), weight_color),
                ("TEXTCOLOR", (3, 0), (3, 0), COLOR_WHITE),
                ("FONTNAME", (3, 0), (3, 0), "FiraCode"),
                ("BACKGROUND", (4, 0), (4, 0), COLOR_LIGHT_GRAY),
                ("BACKGROUND", (5, 0), (5, 0), COLOR_DARK_GRAY),
                ("TEXTCOLOR", (5, 0), (5, 0), COLOR_WHITE),
                ("FONTNAME", (5, 0), (5, 0), "FiraCode"),
                ("ALIGN", (0, 0), (-1, -1), "CENTER"),
                ("VALIGN", (0, 0), (-1, -1), "MIDDLE"),
                ("FONTSIZE", (0, 0), (-1, -1), 10),
                ("GRID", (0, 0), (-1, -1), 0.5, colors.black),
                ("LEFTPADDING", (0, 0), (-1, -1), PADDING_MEDIUM),
                ("RIGHTPADDING", (0, 0), (-1, -1), PADDING_MEDIUM),
                ("TOPPADDING", (0, 0), (-1, -1), PADDING_LARGE),
                ("BOTTOMPADDING", (0, 0), (-1, -1), PADDING_LARGE),
            ]
        )
    )

    return table


def _create_status_component(status: str) -> Table:
    """
    Create a visual status component with colored background.

    Args:
        status (str): The status value (e.g., "PASS", "FAIL", "MANUAL").

    Returns:
        Table: A ReportLab Table object displaying the status with appropriate color coding.
    """
    status_upper = status.upper()
    if status_upper == "PASS":
        status_color = COLOR_SAFE
    elif status_upper == "FAIL":
        status_color = COLOR_HIGH_RISK
    else:
        status_color = COLOR_DARK_GRAY

    data = [["State:", status_upper]]

    table = Table(data, colWidths=[0.6 * inch, 0.8 * inch])

    table.setStyle(
        TableStyle(
            [
                ("BACKGROUND", (0, 0), (0, 0), COLOR_LIGHT_GRAY),
                ("FONTNAME", (0, 0), (0, 0), "PlusJakartaSans"),
                ("BACKGROUND", (1, 0), (1, 0), status_color),
                ("TEXTCOLOR", (1, 0), (1, 0), COLOR_WHITE),
                ("FONTNAME", (1, 0), (1, 0), "FiraCode"),
                ("ALIGN", (0, 0), (-1, -1), "CENTER"),
                ("VALIGN", (0, 0), (-1, -1), "MIDDLE"),
                ("FONTSIZE", (0, 0), (-1, -1), 12),
                ("GRID", (0, 0), (-1, -1), 0.5, colors.black),
                ("LEFTPADDING", (0, 0), (-1, -1), PADDING_LARGE),
                ("RIGHTPADDING", (0, 0), (-1, -1), PADDING_LARGE),
                ("TOPPADDING", (0, 0), (-1, -1), PADDING_XLARGE),
                ("BOTTOMPADDING", (0, 0), (-1, -1), PADDING_XLARGE),
            ]
        )
    )

    return table


def _create_ens_nivel_badge(nivel: str) -> Table:
    """
    Create a visual badge for ENS requirement level (Nivel).

    Args:
        nivel (str): The level value (e.g., "alto", "medio", "bajo", "opcional").

    Returns:
        Table: A ReportLab Table object displaying the level with appropriate color coding.
    """
    nivel_color = _get_ens_nivel_color(nivel)
    data = [[f"Nivel: {nivel.upper()}"]]

    table = Table(data, colWidths=[1.4 * inch])

    table.setStyle(
        TableStyle(
            [
                ("BACKGROUND", (0, 0), (0, 0), nivel_color),
                ("TEXTCOLOR", (0, 0), (0, 0), COLOR_WHITE),
                ("FONTNAME", (0, 0), (0, 0), "FiraCode"),
                ("ALIGN", (0, 0), (-1, -1), "CENTER"),
                ("VALIGN", (0, 0), (-1, -1), "MIDDLE"),
                ("FONTSIZE", (0, 0), (-1, -1), 11),
                ("GRID", (0, 0), (-1, -1), 0.5, colors.black),
                ("LEFTPADDING", (0, 0), (-1, -1), PADDING_LARGE),
                ("RIGHTPADDING", (0, 0), (-1, -1), PADDING_LARGE),
                ("TOPPADDING", (0, 0), (-1, -1), PADDING_LARGE),
                ("BOTTOMPADDING", (0, 0), (-1, -1), PADDING_LARGE),
            ]
        )
    )

    return table


def _create_ens_tipo_badge(tipo: str) -> Table:
    """
    Create a visual badge for ENS requirement type (Tipo).

    Args:
        tipo (str): The type value (e.g., "requisito", "refuerzo", "recomendacion", "medida").

    Returns:
        Table: A ReportLab Table object displaying the type with appropriate styling.
    """
    tipo_lower = tipo.lower()
    icon = TIPO_ICONS.get(tipo_lower, "")

    data = [[f"{icon} {tipo.capitalize()}"]]

    table = Table(data, colWidths=[1.8 * inch])

    table.setStyle(
        TableStyle(
            [
                ("BACKGROUND", (0, 0), (0, 0), COLOR_ENS_TIPO),
                ("TEXTCOLOR", (0, 0), (0, 0), COLOR_WHITE),
                ("FONTNAME", (0, 0), (0, 0), "PlusJakartaSans"),
                ("ALIGN", (0, 0), (-1, -1), "CENTER"),
                ("VALIGN", (0, 0), (-1, -1), "MIDDLE"),
                ("FONTSIZE", (0, 0), (-1, -1), 11),
                ("GRID", (0, 0), (-1, -1), 0.5, colors.black),
                ("LEFTPADDING", (0, 0), (-1, -1), PADDING_LARGE),
                ("RIGHTPADDING", (0, 0), (-1, -1), PADDING_LARGE),
                ("TOPPADDING", (0, 0), (-1, -1), PADDING_LARGE),
                ("BOTTOMPADDING", (0, 0), (-1, -1), PADDING_LARGE),
            ]
        )
    )

    return table


def _create_ens_dimension_badges(dimensiones: list[str]) -> Table:
    """
    Create visual badges for ENS security dimensions.

    Args:
        dimensiones (list[str]): List of dimension names (e.g., ["trazabilidad", "autenticidad"]).

    Returns:
        Table: A ReportLab Table object with color-coded badges for each dimension.
    """
    badges = [
        DIMENSION_MAPPING[dimension.lower()]
        for dimension in dimensiones
        if dimension.lower() in DIMENSION_MAPPING
    ]

    if not badges:
        data = [["N/A"]]
        table = Table(data, colWidths=[1 * inch])
        table.setStyle(
            TableStyle(
                [
                    ("BACKGROUND", (0, 0), (0, 0), COLOR_LIGHT_GRAY),
                    ("ALIGN", (0, 0), (-1, -1), "CENTER"),
                    ("FONTSIZE", (0, 0), (-1, -1), 10),
                ]
            )
        )
        return table

    data = [[badge[0] for badge in badges]]
    col_widths = [COL_WIDTH_SMALL] * len(badges)

    table = Table(data, colWidths=col_widths)

    styles = [
        ("ALIGN", (0, 0), (-1, -1), "CENTER"),
        ("VALIGN", (0, 0), (-1, -1), "MIDDLE"),
        ("FONTNAME", (0, 0), (-1, -1), "FiraCode"),
        ("FONTSIZE", (0, 0), (-1, -1), 10),
        ("TEXTCOLOR", (0, 0), (-1, -1), COLOR_WHITE),
        ("GRID", (0, 0), (-1, -1), 0.5, colors.black),
        ("LEFTPADDING", (0, 0), (-1, -1), PADDING_SMALL),
        ("RIGHTPADDING", (0, 0), (-1, -1), PADDING_SMALL),
        ("TOPPADDING", (0, 0), (-1, -1), PADDING_MEDIUM),
        ("BOTTOMPADDING", (0, 0), (-1, -1), PADDING_MEDIUM),
    ]

    for idx, (_, badge_color) in enumerate(badges):
        styles.append(("BACKGROUND", (idx, 0), (idx, 0), badge_color))

    table.setStyle(TableStyle(styles))

    return table


def _create_section_score_chart(
    requirements_list: list[dict], attributes_by_requirement_id: dict
) -> io.BytesIO:
    """
    Create a bar chart showing compliance score by section using ThreatScore formula.

    Args:
        requirements_list (list[dict]): List of requirement dictionaries with status and findings data.
        attributes_by_requirement_id (dict): Mapping of requirement IDs to their attributes including risk level and weight.

    Returns:
        io.BytesIO: A BytesIO buffer containing the chart image in PNG format.
    """
    # Initialize all expected sections with default values
    sections_data = {
        section: {
            "numerator": 0,
            "denominator": 0,
            "has_findings": False,
        }
        for section in THREATSCORE_SECTIONS
    }

    # Collect data from requirements
    for requirement in requirements_list:
        requirement_id = requirement["id"]
        requirement_attributes = attributes_by_requirement_id.get(requirement_id, {})

        metadata = requirement_attributes.get("attributes", {}).get(
            "req_attributes", []
        )
        if not metadata:
            continue

        m = metadata[0]
        section = _safe_getattr(m, "Section", "Unknown")

        # Add section if not in expected list (for flexibility)
        if section not in sections_data:
            sections_data[section] = {
                "numerator": 0,
                "denominator": 0,
                "has_findings": False,
            }

        # Get findings data
        passed_findings = requirement["attributes"].get("passed_findings", 0)
        total_findings = requirement["attributes"].get("total_findings", 0)

        if total_findings > 0:
            sections_data[section]["has_findings"] = True
            risk_level = _safe_getattr(m, "LevelOfRisk", 0)
            weight = _safe_getattr(m, "Weight", 0)

            # Calculate using ThreatScore formula from UI
            rate_i = passed_findings / total_findings
            rfac_i = 1 + 0.25 * risk_level

            sections_data[section]["numerator"] += (
                rate_i * total_findings * weight * rfac_i
            )
            sections_data[section]["denominator"] += total_findings * weight * rfac_i

    # Calculate percentages
    section_names = []
    compliance_percentages = []

    for section, data in sections_data.items():
        if data["has_findings"] and data["denominator"] > 0:
            compliance_percentage = (data["numerator"] / data["denominator"]) * 100
        else:
            compliance_percentage = 100  # No findings = 100% (PASS)

        section_names.append(section)
        compliance_percentages.append(compliance_percentage)

    # Sort alphabetically by section name
    sorted_data = sorted(zip(section_names, compliance_percentages), key=lambda x: x[0])
    if not sorted_data:
        section_names, compliance_percentages = [], []
    else:
        section_names, compliance_percentages = zip(*sorted_data)

    # Generate chart
    fig, ax = plt.subplots(figsize=(12, 8))

    # Use helper function for color selection
    colors_list = [_get_chart_color_for_percentage(p) for p in compliance_percentages]

    bars = ax.bar(section_names, compliance_percentages, color=colors_list)

    ax.set_ylabel("Compliance Score (%)", fontsize=12)
    ax.set_xlabel("Section", fontsize=12)
    ax.set_ylim(0, 100)

    for bar, percentage in zip(bars, compliance_percentages):
        height = bar.get_height()
        ax.text(
            bar.get_x() + bar.get_width() / 2.0,
            height + 1,
            f"{percentage:.1f}%",
            ha="center",
            va="bottom",
            fontweight="bold",
        )

    plt.xticks(rotation=45, ha="right")
    ax.grid(True, alpha=0.3, axis="y")
    plt.tight_layout()

    buffer = io.BytesIO()
    try:
        plt.savefig(buffer, format="png", dpi=300, bbox_inches="tight")
        buffer.seek(0)
    finally:
        plt.close(fig)

    return buffer


def _add_pdf_footer(canvas_obj: canvas.Canvas, doc: SimpleDocTemplate) -> None:
    """
    Add footer with page number and branding to each page of the PDF.

    Args:
        canvas_obj (canvas.Canvas): The ReportLab canvas object for drawing.
        doc (SimpleDocTemplate): The document template containing page information.
    """
    canvas_obj.saveState()
    width, height = doc.pagesize
    page_num_text = f"Página {doc.page}"
    canvas_obj.setFont("PlusJakartaSans", 9)
    canvas_obj.setFillColorRGB(0.4, 0.4, 0.4)
    canvas_obj.drawString(30, 20, page_num_text)
    powered_text = "Powered by Prowler"
    text_width = canvas_obj.stringWidth(powered_text, "PlusJakartaSans", 9)
    canvas_obj.drawString(width - text_width - 30, 20, powered_text)
    canvas_obj.restoreState()


def _create_marco_category_chart(
    requirements_list: list[dict], attributes_by_requirement_id: dict
) -> io.BytesIO:
    """
    Create a bar chart showing compliance percentage by Marco (Section) and Categoría.

    Args:
        requirements_list (list[dict]): List of requirement dictionaries with status and findings data.
        attributes_by_requirement_id (dict): Mapping of requirement IDs to their attributes.

    Returns:
        io.BytesIO: A BytesIO buffer containing the chart image in PNG format.
    """
    # Collect data by Marco and Categoría
    marco_categoria_data = defaultdict(lambda: {"passed": 0, "total": 0})

    for requirement in requirements_list:
        requirement_id = requirement["id"]
        requirement_attributes = attributes_by_requirement_id.get(requirement_id, {})
        requirement_status = requirement["attributes"].get(
            "status", StatusChoices.MANUAL
        )

        metadata = requirement_attributes.get("attributes", {}).get(
            "req_attributes", []
        )
        if not metadata:
            continue

        m = metadata[0]
        marco = _safe_getattr(m, "Marco")
        categoria = _safe_getattr(m, "Categoria")

        key = f"{marco} - {categoria}"
        marco_categoria_data[key]["total"] += 1
        if requirement_status == StatusChoices.PASS:
            marco_categoria_data[key]["passed"] += 1

    # Calculate percentages
    categories = []
    percentages = []

    for category, data in sorted(marco_categoria_data.items()):
        percentage = (data["passed"] / data["total"] * 100) if data["total"] > 0 else 0
        categories.append(category)
        percentages.append(percentage)

    if not categories:
        # Return empty chart if no data
        fig, ax = plt.subplots(figsize=(12, 6))
        ax.text(0.5, 0.5, "No data available", ha="center", va="center", fontsize=14)
        ax.set_xlim(0, 1)
        ax.set_ylim(0, 1)
        ax.axis("off")
        buffer = io.BytesIO()
        try:
            plt.savefig(buffer, format="png", dpi=300, bbox_inches="tight")
            buffer.seek(0)
        finally:
            plt.close(fig)
        return buffer

    # Create horizontal bar chart
    fig, ax = plt.subplots(figsize=(12, max(8, len(categories) * 0.4)))

    # Use helper function for color selection
    colors_list = [_get_chart_color_for_percentage(p) for p in percentages]

    y_pos = range(len(categories))
    bars = ax.barh(y_pos, percentages, color=colors_list)

    ax.set_yticks(y_pos)
    ax.set_yticklabels(categories, fontsize=16)
    ax.set_xlabel("Porcentaje de Cumplimiento (%)", fontsize=14)
    ax.set_xlim(0, 100)

    # Add percentage labels
    for bar, percentage in zip(bars, percentages):
        width = bar.get_width()
        ax.text(
            width + 1,
            bar.get_y() + bar.get_height() / 2.0,
            f"{percentage:.1f}%",
            ha="left",
            va="center",
            fontweight="bold",
            fontsize=10,
        )

    ax.grid(True, alpha=0.3, axis="x")
    plt.tight_layout()

    buffer = io.BytesIO()
    try:
        plt.savefig(buffer, format="png", dpi=300, bbox_inches="tight")
        buffer.seek(0)
    finally:
        plt.close(fig)

    return buffer


def _create_dimensions_radar_chart(
    requirements_list: list[dict], attributes_by_requirement_id: dict
) -> io.BytesIO:
    """
    Create a radar/spider chart showing compliance percentage by security dimension.

    Args:
        requirements_list (list[dict]): List of requirement dictionaries with status and findings data.
        attributes_by_requirement_id (dict): Mapping of requirement IDs to their attributes.

    Returns:
        io.BytesIO: A BytesIO buffer containing the chart image in PNG format.
    """
    dimension_data = {key: {"passed": 0, "total": 0} for key in DIMENSION_KEYS}

    # Collect data for each dimension
    for requirement in requirements_list:
        requirement_id = requirement["id"]
        requirement_attributes = attributes_by_requirement_id.get(requirement_id, {})
        requirement_status = requirement["attributes"].get(
            "status", StatusChoices.MANUAL
        )

        metadata = requirement_attributes.get("attributes", {}).get(
            "req_attributes", []
        )
        if not metadata:
            continue

        m = metadata[0]
        dimensiones = _safe_getattr(m, "Dimensiones", [])

        for dimension in dimensiones:
            dimension_lower = dimension.lower()
            if dimension_lower in dimension_data:
                dimension_data[dimension_lower]["total"] += 1
                if requirement_status == StatusChoices.PASS:
                    dimension_data[dimension_lower]["passed"] += 1

    # Calculate percentages
    percentages = [
        (
            (dimension_data[key]["passed"] / dimension_data[key]["total"] * 100)
            if dimension_data[key]["total"] > 0
            else 100
        )  # No requirements = 100% (no failures)
        for key in DIMENSION_KEYS
    ]

    # Create radar chart
    num_dims = len(DIMENSION_NAMES)
    angles = [n / float(num_dims) * 2 * 3.14159 for n in range(num_dims)]
    percentages += percentages[:1]
    angles += angles[:1]

    fig, ax = plt.subplots(figsize=(10, 10), subplot_kw=dict(projection="polar"))

    ax.plot(angles, percentages, "o-", linewidth=2, color=CHART_COLOR_BLUE)
    ax.fill(angles, percentages, alpha=0.25, color=CHART_COLOR_BLUE)
    ax.set_xticks(angles[:-1])
    ax.set_xticklabels(DIMENSION_NAMES, fontsize=14)
    ax.set_ylim(0, 100)
    ax.set_yticks([20, 40, 60, 80, 100])
    ax.set_yticklabels(["20%", "40%", "60%", "80%", "100%"], fontsize=12)
    ax.grid(True, alpha=0.3)

    plt.tight_layout()

    buffer = io.BytesIO()
    try:
        plt.savefig(buffer, format="png", dpi=300, bbox_inches="tight")
        buffer.seek(0)
    finally:
        plt.close(fig)

    return buffer


def _aggregate_requirement_statistics_from_database(
    tenant_id: str, scan_id: str
) -> dict[str, dict[str, int]]:
    """
    Aggregate finding statistics by check_id using database aggregation.

    This function uses Django ORM aggregation to calculate pass/fail statistics
    entirely in the database, avoiding the need to load findings into memory.

    Args:
        tenant_id (str): The tenant ID for Row-Level Security context.
        scan_id (str): The ID of the scan to retrieve findings for.

    Returns:
        dict[str, dict[str, int]]: Dictionary mapping check_id to statistics:
            - 'passed' (int): Number of passed findings for this check
            - 'total' (int): Total number of findings for this check

    Example:
        {
            'aws_iam_user_mfa_enabled': {'passed': 10, 'total': 15},
            'aws_s3_bucket_public_access': {'passed': 0, 'total': 5}
        }
    """
    requirement_statistics_by_check_id = {}

    with rls_transaction(tenant_id, using=READ_REPLICA_ALIAS):
        # Use database aggregation to calculate stats without loading findings into memory
        aggregated_statistics_queryset = (
            Finding.all_objects.filter(tenant_id=tenant_id, scan_id=scan_id)
            .values("check_id")
            .annotate(
                total_findings=Count("id"),
                passed_findings=Count("id", filter=Q(status=StatusChoices.PASS)),
            )
        )

        for aggregated_stat in aggregated_statistics_queryset:
            check_id = aggregated_stat["check_id"]
            requirement_statistics_by_check_id[check_id] = {
                "passed": aggregated_stat["passed_findings"],
                "total": aggregated_stat["total_findings"],
            }

    logger.info(
        f"Aggregated statistics for {len(requirement_statistics_by_check_id)} unique checks"
    )
    return requirement_statistics_by_check_id


def _load_findings_for_requirement_checks(
    tenant_id: str,
    scan_id: str,
    check_ids: list[str],
    prowler_provider,
    findings_cache: dict[str, list[FindingOutput]] = None,
) -> dict[str, list[FindingOutput]]:
    """
    Load findings for specific check IDs on-demand with optional caching.

    This function loads only the findings needed for a specific set of checks,
    minimizing memory usage by avoiding loading all findings at once. This is used
    when generating detailed findings tables for specific requirements in the PDF.

    Supports optional caching to avoid duplicate queries when generating multiple
    reports for the same scan.

    Args:
        tenant_id (str): The tenant ID for Row-Level Security context.
        scan_id (str): The ID of the scan to retrieve findings for.
        check_ids (list[str]): List of check IDs to load findings for.
        prowler_provider: The initialized Prowler provider instance.
        findings_cache (dict, optional): Cache of already loaded findings.
            If provided, checks are first looked up in cache before querying database.

    Returns:
        dict[str, list[FindingOutput]]: Dictionary mapping check_id to list of FindingOutput objects.

    Example:
        {
            'aws_iam_user_mfa_enabled': [FindingOutput(...), FindingOutput(...)],
            'aws_s3_bucket_public_access': [FindingOutput(...)]
        }
    """
    findings_by_check_id = defaultdict(list)

    if not check_ids:
        return dict(findings_by_check_id)

    # Initialize cache if not provided
    if findings_cache is None:
        findings_cache = {}

    # Separate cached and non-cached check_ids
    check_ids_to_load = []
    cache_hits = 0
    cache_misses = 0

    for check_id in check_ids:
        if check_id in findings_cache:
            # Reuse from cache
            findings_by_check_id[check_id] = findings_cache[check_id]
            cache_hits += 1
        else:
            # Need to load from database
            check_ids_to_load.append(check_id)
            cache_misses += 1

    if cache_hits > 0:
        logger.info(
            f"Findings cache: {cache_hits} hits, {cache_misses} misses "
            f"({cache_hits / (cache_hits + cache_misses) * 100:.1f}% hit rate)"
        )

    # If all check_ids were in cache, return early
    if not check_ids_to_load:
        return dict(findings_by_check_id)

    logger.info(f"Loading findings for {len(check_ids_to_load)} checks on-demand")

    findings_queryset = (
        Finding.all_objects.filter(
            tenant_id=tenant_id, scan_id=scan_id, check_id__in=check_ids_to_load
        )
        .order_by("uid")
        .iterator()
    )

    with rls_transaction(tenant_id, using=READ_REPLICA_ALIAS):
        for batch, is_last_batch in batched(
            findings_queryset, DJANGO_FINDINGS_BATCH_SIZE
        ):
            for finding_model in batch:
                finding_output = FindingOutput.transform_api_finding(
                    finding_model, prowler_provider
                )
                findings_by_check_id[finding_output.check_id].append(finding_output)
                # Update cache with newly loaded findings
                if finding_output.check_id not in findings_cache:
                    findings_cache[finding_output.check_id] = []
                findings_cache[finding_output.check_id].append(finding_output)

    total_findings_loaded = sum(
        len(findings) for findings in findings_by_check_id.values()
    )
    logger.info(
        f"Loaded {total_findings_loaded} findings for {len(findings_by_check_id)} checks"
    )

    return dict(findings_by_check_id)


def _calculate_requirements_data_from_statistics(
    compliance_obj, requirement_statistics_by_check_id: dict[str, dict[str, int]]
) -> tuple[dict[str, dict], list[dict]]:
    """
    Calculate requirement status and statistics using pre-aggregated database statistics.

    This function uses O(n) lookups with pre-aggregated statistics from the database,
    avoiding the need to iterate over all findings for each requirement.

    Args:
        compliance_obj: The compliance framework object containing requirements.
        requirement_statistics_by_check_id (dict[str, dict[str, int]]): Pre-aggregated statistics
            mapping check_id to {'passed': int, 'total': int} counts.

    Returns:
        tuple[dict[str, dict], list[dict]]: A tuple containing:
            - attributes_by_requirement_id: Dictionary mapping requirement IDs to their attributes.
            - requirements_list: List of requirement dictionaries with status and statistics.
    """
    attributes_by_requirement_id = {}
    requirements_list = []

    compliance_framework = getattr(compliance_obj, "Framework", "N/A")
    compliance_version = getattr(compliance_obj, "Version", "N/A")

    for requirement in compliance_obj.Requirements:
        requirement_id = requirement.Id
        requirement_description = getattr(requirement, "Description", "")
        requirement_checks = getattr(requirement, "Checks", [])
        requirement_attributes = getattr(requirement, "Attributes", [])

        # Store requirement metadata for later use
        attributes_by_requirement_id[requirement_id] = {
            "attributes": {
                "req_attributes": requirement_attributes,
                "checks": requirement_checks,
            },
            "description": requirement_description,
        }

        # Calculate aggregated passed and total findings for this requirement
        total_passed_findings = 0
        total_findings_count = 0

        for check_id in requirement_checks:
            if check_id in requirement_statistics_by_check_id:
                check_statistics = requirement_statistics_by_check_id[check_id]
                total_findings_count += check_statistics["total"]
                total_passed_findings += check_statistics["passed"]

        # Determine overall requirement status based on findings
        if total_findings_count > 0:
            if total_passed_findings == total_findings_count:
                requirement_status = StatusChoices.PASS
            else:
                # Partial pass or complete fail both count as FAIL
                requirement_status = StatusChoices.FAIL
        else:
            # No findings means manual review required
            requirement_status = StatusChoices.MANUAL

        requirements_list.append(
            {
                "id": requirement_id,
                "attributes": {
                    "framework": compliance_framework,
                    "version": compliance_version,
                    "status": requirement_status,
                    "description": requirement_description,
                    "passed_findings": total_passed_findings,
                    "total_findings": total_findings_count,
                },
            }
        )

    return attributes_by_requirement_id, requirements_list


def generate_threatscore_report(
    tenant_id: str,
    scan_id: str,
    compliance_id: str,
    output_path: str,
    provider_id: str,
    only_failed: bool = True,
    min_risk_level: int = 4,
    provider_obj=None,
    requirement_statistics: dict[str, dict[str, int]] = None,
    findings_cache: dict[str, list[FindingOutput]] = None,
) -> None:
    """
    Generate a PDF compliance report based on Prowler ThreatScore framework.

    This function creates a comprehensive PDF report containing:
    - Compliance overview and metadata
    - Section-by-section compliance scores with charts
    - Overall ThreatScore calculation
    - Critical failed requirements
    - Detailed findings for each requirement

    Args:
        tenant_id (str): The tenant ID for Row-Level Security context.
        scan_id (str): ID of the scan executed by Prowler.
        compliance_id (str): ID of the compliance framework (e.g., "prowler_threatscore_aws").
        output_path (str): Output PDF file path (e.g., "/tmp/threatscore_report.pdf").
        provider_id (str): Provider ID for the scan.
        only_failed (bool): If True, only requirements with status "FAIL" will be included
            in the detailed requirements section. Defaults to True.
        min_risk_level (int): Minimum risk level for critical failed requirements. Defaults to 4.
        provider_obj (Provider, optional): Pre-fetched Provider object to avoid duplicate queries.
            If None, the provider will be fetched from the database.
        requirement_statistics (dict, optional): Pre-aggregated requirement statistics to avoid
            duplicate database aggregations. If None, statistics will be aggregated from the database.
        findings_cache (dict, optional): Cache of already loaded findings to avoid duplicate queries.
            If None, findings will be loaded from the database. When provided, reduces database
            queries and transformation overhead when generating multiple reports.

    Raises:
        Exception: If any error occurs during PDF generation, it will be logged and re-raised.
    """
    logger.info(
        f"Generating the report for the scan {scan_id} with provider {provider_id}"
    )
    try:
        # Get PDF styles
        pdf_styles = _create_pdf_styles()
        title_style = pdf_styles["title"]
        h1 = pdf_styles["h1"]
        h2 = pdf_styles["h2"]
        h3 = pdf_styles["h3"]
        normal = pdf_styles["normal"]
        normal_center = pdf_styles["normal_center"]

        # Get compliance and provider information
        with rls_transaction(tenant_id, using=READ_REPLICA_ALIAS):
            # Use provided provider_obj or fetch from database
            if provider_obj is None:
                provider_obj = Provider.objects.get(id=provider_id)

            prowler_provider = initialize_prowler_provider(provider_obj)
            provider_type = provider_obj.provider

            frameworks_bulk = Compliance.get_bulk(provider_type)
            compliance_obj = frameworks_bulk[compliance_id]
            compliance_framework = _safe_getattr(compliance_obj, "Framework")
            compliance_version = _safe_getattr(compliance_obj, "Version")
            compliance_name = _safe_getattr(compliance_obj, "Name")
            compliance_description = _safe_getattr(compliance_obj, "Description", "")

        # Aggregate requirement statistics from database (memory-efficient)
        # Use provided requirement_statistics or fetch from database
        if requirement_statistics is None:
            logger.info(f"Aggregating requirement statistics for scan {scan_id}")
            requirement_statistics_by_check_id = (
                _aggregate_requirement_statistics_from_database(tenant_id, scan_id)
            )
        else:
            logger.info(
                f"Reusing pre-aggregated requirement statistics for scan {scan_id}"
            )
            requirement_statistics_by_check_id = requirement_statistics

        # Calculate requirements data using aggregated statistics
        attributes_by_requirement_id, requirements_list = (
            _calculate_requirements_data_from_statistics(
                compliance_obj, requirement_statistics_by_check_id
            )
        )

        # Initialize PDF document
        doc = SimpleDocTemplate(
            output_path,
            pagesize=letter,
            title=f"Prowler ThreatScore Report - {compliance_framework}",
            author="Prowler",
            subject=f"Compliance Report for {compliance_framework}",
            creator="Prowler Engineering Team",
            keywords=f"compliance,{compliance_framework},security,framework,prowler",
        )

        elements = []

        # Add logo
        img_path = os.path.join(
            os.path.dirname(__file__), "../assets/img/prowler_logo.png"
        )
        logo = Image(
            img_path,
            width=5 * inch,
            height=1 * inch,
        )
        elements.append(logo)

        elements.append(Spacer(1, 0.5 * inch))
        elements.append(Paragraph("Prowler ThreatScore Report", title_style))
        elements.append(Spacer(1, 0.5 * inch))

        # Add compliance information table
        info_data = [
            ["Framework:", compliance_framework],
            ["ID:", compliance_id],
            ["Name:", Paragraph(compliance_name, normal_center)],
            ["Version:", compliance_version],
            ["Scan ID:", scan_id],
            ["Description:", Paragraph(compliance_description, normal_center)],
        ]
        info_table = Table(info_data, colWidths=[COL_WIDTH_XLARGE, 4 * inch])
        info_table.setStyle(_create_info_table_style())

        elements.append(info_table)
        elements.append(PageBreak())

        # Add compliance score chart
        elements.append(Paragraph("Compliance Score by Sections", h1))
        elements.append(Spacer(1, 0.2 * inch))

        chart_buffer = _create_section_score_chart(
            requirements_list, attributes_by_requirement_id
        )
        chart_image = Image(chart_buffer, width=7 * inch, height=5.5 * inch)
        elements.append(chart_image)

        # Calculate overall ThreatScore using the same formula as the UI
        numerator = 0
        denominator = 0
        has_findings = False

        for requirement in requirements_list:
            requirement_id = requirement["id"]
            requirement_attributes = attributes_by_requirement_id.get(
                requirement_id, {}
            )

            # Get findings data
            passed_findings = requirement["attributes"].get("passed_findings", 0)
            total_findings = requirement["attributes"].get("total_findings", 0)

            # Skip if no findings (avoid division by zero)
            if total_findings == 0:
                continue

            has_findings = True
            metadata = requirement_attributes.get("attributes", {}).get(
                "req_attributes", []
            )
            if metadata and len(metadata) > 0:
                m = metadata[0]
                risk_level = getattr(m, "LevelOfRisk", 0)
                weight = getattr(m, "Weight", 0)

                # Calculate using ThreatScore formula from UI
                rate_i = passed_findings / total_findings
                rfac_i = 1 + 0.25 * risk_level

                numerator += rate_i * total_findings * weight * rfac_i
                denominator += total_findings * weight * rfac_i

        # Calculate ThreatScore (percentualScore)
        # If no findings exist, consider it 100% (PASS)
        if not has_findings:
            overall_compliance = 100
        elif denominator > 0:
            overall_compliance = (numerator / denominator) * 100
        else:
            overall_compliance = 0

        elements.append(Spacer(1, 0.3 * inch))

        summary_data = [
            ["ThreatScore:", f"{overall_compliance:.2f}%"],
        ]

        compliance_color = _get_color_for_compliance(overall_compliance)

        summary_table = Table(summary_data, colWidths=[2.5 * inch, 2 * inch])
        summary_table.setStyle(
            TableStyle(
                [
                    ("BACKGROUND", (0, 0), (0, 0), colors.Color(0.1, 0.3, 0.5)),
                    ("TEXTCOLOR", (0, 0), (0, 0), colors.white),
                    ("FONTNAME", (0, 0), (0, 0), "FiraCode"),
                    ("FONTSIZE", (0, 0), (0, 0), 12),
                    ("BACKGROUND", (1, 0), (1, 0), compliance_color),
                    ("TEXTCOLOR", (1, 0), (1, 0), colors.white),
                    ("FONTNAME", (1, 0), (1, 0), "FiraCode"),
                    ("FONTSIZE", (1, 0), (1, 0), 16),
                    ("ALIGN", (0, 0), (-1, -1), "CENTER"),
                    ("VALIGN", (0, 0), (-1, -1), "MIDDLE"),
                    ("GRID", (0, 0), (-1, -1), 1.5, colors.Color(0.5, 0.6, 0.7)),
                    ("LEFTPADDING", (0, 0), (-1, -1), 12),
                    ("RIGHTPADDING", (0, 0), (-1, -1), 12),
                    ("TOPPADDING", (0, 0), (-1, -1), 10),
                    ("BOTTOMPADDING", (0, 0), (-1, -1), 10),
                ]
            )
        )

        elements.append(summary_table)
        elements.append(PageBreak())

        # Add requirements index
        elements.append(Paragraph("Requirements Index", h1))

        sections = {}
        for (
            requirement_id,
            requirement_attributes,
        ) in attributes_by_requirement_id.items():
            meta = requirement_attributes["attributes"]["req_attributes"][0]
            section = getattr(meta, "Section", "N/A")
            subsection = getattr(meta, "SubSection", "N/A")
            title = getattr(meta, "Title", "N/A")

            if section not in sections:
                sections[section] = {}
            if subsection not in sections[section]:
                sections[section][subsection] = []

            sections[section][subsection].append({"id": requirement_id, "title": title})

        section_num = 1
        for section_name, subsections in sections.items():
            elements.append(Paragraph(f"{section_num}. {section_name}", h2))

            subsection_num = 1
            for subsection_name, requirements in subsections.items():
                elements.append(Paragraph(f"{subsection_name}", h3))

                req_num = 1
                for req in requirements:
                    elements.append(Paragraph(f"{req['id']} - {req['title']}", normal))
                    req_num += 1

                subsection_num += 1

            section_num += 1
            elements.append(Spacer(1, 0.1 * inch))

        elements.append(PageBreak())

        # Add critical failed requirements section
        elements.append(Paragraph("Top Requirements by Level of Risk", h1))
        elements.append(Spacer(1, 0.1 * inch))
        elements.append(
            Paragraph(
                f"Critical Failed Requirements (Risk Level ≥ {min_risk_level})", h2
            )
        )
        elements.append(Spacer(1, 0.2 * inch))

        critical_failed_requirements = []
        for requirement in requirements_list:
            requirement_status = requirement["attributes"]["status"]
            if requirement_status == StatusChoices.FAIL:
                requirement_id = requirement["id"]
                metadata = (
                    attributes_by_requirement_id.get(requirement_id, {})
                    .get("attributes", {})
                    .get("req_attributes", [{}])[0]
                )
                if metadata:
                    risk_level = getattr(metadata, "LevelOfRisk", 0)
                    weight = getattr(metadata, "Weight", 0)

                    if risk_level >= min_risk_level:
                        critical_failed_requirements.append(
                            {
                                "requirement": requirement,
                                "attributes": attributes_by_requirement_id[
                                    requirement_id
                                ],
                                "risk_level": risk_level,
                                "weight": weight,
                                "metadata": metadata,
                            }
                        )

        critical_failed_requirements.sort(
            key=lambda x: (x["risk_level"], x["weight"]), reverse=True
        )

        if not critical_failed_requirements:
            elements.append(
                Paragraph(
                    "✅ No critical failed requirements found. Great job!", normal
                )
            )
        else:
            elements.append(
                Paragraph(
                    f"Found {len(critical_failed_requirements)} critical failed requirements that require immediate attention:",
                    normal,
                )
            )
            elements.append(Spacer(1, 0.5 * inch))

            table_data = [["Risk", "Weight", "Requirement ID", "Title", "Section"]]

            for idx, critical_failed_requirement in enumerate(
                critical_failed_requirements
            ):
                requirement_id = critical_failed_requirement["requirement"]["id"]
                risk_level = critical_failed_requirement["risk_level"]
                weight = critical_failed_requirement["weight"]
                title = getattr(critical_failed_requirement["metadata"], "Title", "N/A")
                section = getattr(
                    critical_failed_requirement["metadata"], "Section", "N/A"
                )

                if len(title) > 50:
                    title = title[:47] + "..."

                table_data.append(
                    [str(risk_level), str(weight), requirement_id, title, section]
                )

            critical_table = Table(
                table_data,
                colWidths=[0.7 * inch, 0.9 * inch, 1.3 * inch, 3.1 * inch, 1.5 * inch],
            )

            critical_table.setStyle(
                TableStyle(
                    [
                        ("BACKGROUND", (0, 0), (-1, 0), colors.Color(0.8, 0.2, 0.2)),
                        ("TEXTCOLOR", (0, 0), (-1, 0), colors.white),
                        ("FONTNAME", (0, 0), (-1, 0), "FiraCode"),
                        ("FONTSIZE", (0, 0), (-1, 0), 10),
                        ("BACKGROUND", (0, 1), (0, -1), colors.Color(0.8, 0.2, 0.2)),
                        ("TEXTCOLOR", (0, 1), (0, -1), colors.white),
                        ("FONTNAME", (0, 1), (0, -1), "FiraCode"),
                        ("ALIGN", (0, 1), (0, -1), "CENTER"),
                        ("FONTSIZE", (0, 1), (0, -1), 12),
                        ("ALIGN", (1, 1), (1, -1), "CENTER"),
                        ("FONTNAME", (1, 1), (1, -1), "FiraCode"),
                        ("FONTNAME", (2, 1), (2, -1), "FiraCode"),
                        ("FONTSIZE", (2, 1), (2, -1), 9),
                        ("FONTNAME", (3, 1), (-1, -1), "PlusJakartaSans"),
                        ("FONTSIZE", (3, 1), (-1, -1), 8),
                        ("VALIGN", (0, 0), (-1, -1), "MIDDLE"),
                        ("GRID", (0, 0), (-1, -1), 1, colors.Color(0.7, 0.7, 0.7)),
                        ("LEFTPADDING", (0, 0), (-1, -1), 6),
                        ("RIGHTPADDING", (0, 0), (-1, -1), 6),
                        ("TOPPADDING", (0, 0), (-1, -1), 8),
                        ("BOTTOMPADDING", (0, 0), (-1, -1), 8),
                        (
                            "BACKGROUND",
                            (1, 1),
                            (-1, -1),
                            colors.Color(0.98, 0.98, 0.98),
                        ),
                    ]
                )
            )

            for idx, critical_failed_requirement in enumerate(
                critical_failed_requirements
            ):
                row_idx = idx + 1
                weight = critical_failed_requirement["weight"]

                if weight >= 150:
                    weight_color = colors.Color(0.8, 0.2, 0.2)
                elif weight >= 100:
                    weight_color = colors.Color(0.9, 0.6, 0.2)
                else:
                    weight_color = colors.Color(0.9, 0.9, 0.2)

                critical_table.setStyle(
                    TableStyle(
                        [
                            ("BACKGROUND", (1, row_idx), (1, row_idx), weight_color),
                            ("TEXTCOLOR", (1, row_idx), (1, row_idx), colors.white),
                        ]
                    )
                )

            elements.append(critical_table)
            elements.append(Spacer(1, 0.2 * inch))

            # Get styles for warning
            styles = getSampleStyleSheet()
            warning_text = """
            <b>IMMEDIATE ACTION REQUIRED:</b><br/>
            These requirements have the highest risk levels and have failed compliance checks.
            Please prioritize addressing these issues to improve your security posture.
            """

            warning_style = ParagraphStyle(
                "Warning",
                parent=styles["Normal"],
                fontSize=11,
                textColor=colors.Color(0.8, 0.2, 0.2),
                spaceBefore=10,
                spaceAfter=10,
                leftIndent=20,
                rightIndent=20,
                fontName="PlusJakartaSans",
                backColor=colors.Color(1.0, 0.95, 0.95),
                borderWidth=2,
                borderColor=colors.Color(0.8, 0.2, 0.2),
                borderPadding=10,
            )

            elements.append(Paragraph(warning_text, warning_style))

        elements.append(PageBreak())

        # Add detailed requirements section
        def get_weight_for_requirement(requirement_dict):
            requirement_id = requirement_dict["id"]
            requirement_attributes = attributes_by_requirement_id.get(
                requirement_id, {}
            )
            metadata = requirement_attributes.get("attributes", {}).get(
                "req_attributes", []
            )
            if metadata:
                return getattr(metadata[0], "Weight", 0)
            return 0

        sorted_requirements = sorted(
            requirements_list, key=get_weight_for_requirement, reverse=True
        )

        if only_failed:
            sorted_requirements = [
                requirement
                for requirement in sorted_requirements
                if requirement["attributes"]["status"] == StatusChoices.FAIL
            ]

        # Collect all check IDs for requirements that will be displayed
        # This allows us to load only the findings we actually need (memory optimization)
        check_ids_to_load = []
        for requirement in sorted_requirements:
            requirement_id = requirement["id"]
            requirement_attributes = attributes_by_requirement_id.get(
                requirement_id, {}
            )
            check_ids = requirement_attributes.get("attributes", {}).get("checks", [])
            check_ids_to_load.extend(check_ids)

        # Load findings on-demand only for the checks that will be displayed
        logger.info(
            f"Loading findings on-demand for {len(sorted_requirements)} requirements"
        )
        findings_by_check_id = _load_findings_for_requirement_checks(
            tenant_id, scan_id, check_ids_to_load, prowler_provider, findings_cache
        )

        for requirement in sorted_requirements:
            requirement_id = requirement["id"]
            requirement_attributes = attributes_by_requirement_id.get(
                requirement_id, {}
            )
            requirement_description = requirement["attributes"]["description"]
            requirement_status = requirement["attributes"]["status"]

            elements.append(
                Paragraph(
                    f"{requirement_id}: {requirement_attributes.get('description', requirement_description)}",
                    h1,
                )
            )

            status_component = _create_status_component(requirement_status)
            elements.append(status_component)
            elements.append(Spacer(1, 0.1 * inch))

            metadata = requirement_attributes.get("attributes", {}).get(
                "req_attributes", []
            )
            if metadata and len(metadata) > 0:
                m = metadata[0]
                elements.append(Paragraph("Title: ", h3))
                elements.append(Paragraph(f"{getattr(m, 'Title', 'N/A')}", normal))
                elements.append(Paragraph("Section: ", h3))
                elements.append(Paragraph(f"{getattr(m, 'Section', 'N/A')}", normal))
                elements.append(Paragraph("SubSection: ", h3))
                elements.append(Paragraph(f"{getattr(m, 'SubSection', 'N/A')}", normal))
                elements.append(Paragraph("Description: ", h3))
                elements.append(
                    Paragraph(f"{getattr(m, 'AttributeDescription', 'N/A')}", normal)
                )
                elements.append(Paragraph("Additional Information: ", h3))
                elements.append(
                    Paragraph(f"{getattr(m, 'AdditionalInformation', 'N/A')}", normal)
                )
                elements.append(Spacer(1, 0.1 * inch))

                risk_level = getattr(m, "LevelOfRisk", 0)
                weight = getattr(m, "Weight", 0)

                if requirement_status == StatusChoices.PASS:
                    score = risk_level * weight
                else:
                    score = 0

                risk_component = _create_risk_component(risk_level, weight, score)
                elements.append(risk_component)
                elements.append(Spacer(1, 0.1 * inch))

            # Get findings for this requirement's checks (loaded on-demand earlier)
            requirement_check_ids = requirement_attributes.get("attributes", {}).get(
                "checks", []
            )
            for check_id in requirement_check_ids:
                elements.append(Paragraph(f"Check: {check_id}", h2))
                elements.append(Spacer(1, 0.1 * inch))

                # Get findings for this check (already loaded on-demand)
                check_findings = findings_by_check_id.get(check_id, [])

                if not check_findings:
                    elements.append(
                        Paragraph("- No information for this finding currently", normal)
                    )
                else:
                    findings_table_data = [
                        [
                            "Finding",
                            "Resource name",
                            "Severity",
                            "Status",
                            "Region",
                        ]
                    ]
                    for finding_output in check_findings:
                        check_metadata = getattr(finding_output, "metadata", {})
                        finding_title = getattr(
                            check_metadata,
                            "CheckTitle",
                            getattr(finding_output, "check_id", ""),
                        )
                        resource_name = getattr(finding_output, "resource_name", "")
                        if not resource_name:
                            resource_name = getattr(finding_output, "resource_uid", "")
                        severity = getattr(check_metadata, "Severity", "").capitalize()
                        finding_status = getattr(finding_output, "status", "").upper()
                        region = getattr(finding_output, "region", "global")

                        findings_table_data.append(
                            [
                                Paragraph(finding_title, normal_center),
                                Paragraph(resource_name, normal_center),
                                Paragraph(severity, normal_center),
                                Paragraph(finding_status, normal_center),
                                Paragraph(region, normal_center),
                            ]
                        )
                    findings_table = Table(
                        findings_table_data,
                        colWidths=[
                            2.5 * inch,
                            3 * inch,
                            0.9 * inch,
                            0.9 * inch,
                            0.9 * inch,
                        ],
                    )
                    findings_table.setStyle(
                        TableStyle(
                            [
                                (
                                    "BACKGROUND",
                                    (0, 0),
                                    (-1, 0),
                                    colors.Color(0.2, 0.4, 0.6),
                                ),
                                ("TEXTCOLOR", (0, 0), (-1, 0), colors.white),
                                ("FONTNAME", (0, 0), (-1, 0), "FiraCode"),
                                ("ALIGN", (0, 0), (0, 0), "CENTER"),
                                ("VALIGN", (0, 0), (-1, -1), "MIDDLE"),
                                ("FONTSIZE", (0, 0), (-1, -1), 9),
                                (
                                    "GRID",
                                    (0, 0),
                                    (-1, -1),
                                    0.1,
                                    colors.Color(0.7, 0.8, 0.9),
                                ),
                                ("LEFTPADDING", (0, 0), (0, 0), 0),
                                ("RIGHTPADDING", (0, 0), (0, 0), 0),
                                ("TOPPADDING", (0, 0), (-1, -1), 4),
                                ("BOTTOMPADDING", (0, 0), (-1, -1), 4),
                            ]
                        )
                    )
                    elements.append(findings_table)
                elements.append(Spacer(1, 0.1 * inch))

            elements.append(PageBreak())

        # Build the PDF
        doc.build(elements, onFirstPage=_add_pdf_footer, onLaterPages=_add_pdf_footer)
    except Exception as e:
        logger.info(
            f"Error building the document, line {e.__traceback__.tb_lineno} -- {e}"
        )
        raise e


def generate_ens_report(
    tenant_id: str,
    scan_id: str,
    compliance_id: str,
    output_path: str,
    provider_id: str,
    include_manual: bool = True,
    provider_obj=None,
    requirement_statistics: dict[str, dict[str, int]] = None,
    findings_cache: dict[str, list[FindingOutput]] = None,
) -> None:
    """
    Generate a PDF compliance report for ENS RD2022 framework.

    This function creates a comprehensive PDF report containing:
    - Compliance overview and metadata
    - Executive summary with overall compliance score
    - Marco/Categoría analysis with charts
    - Security dimensions radar chart
    - Requirement type distribution
    - Execution mode distribution
    - Critical failed requirements (nivel alto)
    - Requirements index
    - Detailed findings for failed and manual requirements

    Args:
        tenant_id (str): The tenant ID for Row-Level Security context.
        scan_id (str): ID of the scan executed by Prowler.
        compliance_id (str): ID of the compliance framework (e.g., "ens_rd2022_aws").
        output_path (str): Output PDF file path (e.g., "/tmp/ens_report.pdf").
        provider_id (str): Provider ID for the scan.
        include_manual (bool): If True, include requirements with manual execution mode
            in the detailed requirements section. Defaults to True.
        provider_obj (Provider, optional): Pre-fetched Provider object to avoid duplicate queries.
            If None, the provider will be fetched from the database.
        requirement_statistics (dict, optional): Pre-aggregated requirement statistics to avoid
            duplicate database aggregations. If None, statistics will be aggregated from the database.
        findings_cache (dict, optional): Cache of already loaded findings to avoid duplicate queries.
            If None, findings will be loaded from the database. When provided, reduces database
            queries and transformation overhead when generating multiple reports.

    Raises:
        Exception: If any error occurs during PDF generation, it will be logged and re-raised.
    """
    logger.info(f"Generating ENS report for scan {scan_id} with provider {provider_id}")
    try:
        # Get PDF styles
        pdf_styles = _create_pdf_styles()
        title_style = pdf_styles["title"]
        h1 = pdf_styles["h1"]
        h2 = pdf_styles["h2"]
        h3 = pdf_styles["h3"]
        normal = pdf_styles["normal"]
        normal_center = pdf_styles["normal_center"]

        # Get compliance and provider information
        with rls_transaction(tenant_id, using=READ_REPLICA_ALIAS):
            # Use provided provider_obj or fetch from database
            if provider_obj is None:
                provider_obj = Provider.objects.get(id=provider_id)

            prowler_provider = initialize_prowler_provider(provider_obj)
            provider_type = provider_obj.provider

            frameworks_bulk = Compliance.get_bulk(provider_type)
            compliance_obj = frameworks_bulk[compliance_id]
            compliance_framework = _safe_getattr(compliance_obj, "Framework")
            compliance_version = _safe_getattr(compliance_obj, "Version")
            compliance_name = _safe_getattr(compliance_obj, "Name")
            compliance_description = _safe_getattr(compliance_obj, "Description", "")

        # Aggregate requirement statistics from database (memory-efficient)
        # Use provided requirement_statistics or fetch from database
        if requirement_statistics is None:
            logger.info(f"Aggregating requirement statistics for scan {scan_id}")
            requirement_statistics_by_check_id = (
                _aggregate_requirement_statistics_from_database(tenant_id, scan_id)
            )
        else:
            logger.info(
                f"Reusing pre-aggregated requirement statistics for scan {scan_id}"
            )
            requirement_statistics_by_check_id = requirement_statistics

        # Calculate requirements data using aggregated statistics
        attributes_by_requirement_id, requirements_list = (
            _calculate_requirements_data_from_statistics(
                compliance_obj, requirement_statistics_by_check_id
            )
        )

        # Count manual requirements before filtering
        manual_requirements_count = sum(
            1
            for req in requirements_list
            if req["attributes"]["status"] == StatusChoices.MANUAL
        )
        total_requirements_count = len(requirements_list)

        # Filter out manual requirements for the report
        requirements_list = [
            req
            for req in requirements_list
            if req["attributes"]["status"] != StatusChoices.MANUAL
        ]

        logger.info(
            f"Filtered {manual_requirements_count} manual requirements out of {total_requirements_count} total requirements"
        )

        # Initialize PDF document
        doc = SimpleDocTemplate(
            output_path,
            pagesize=letter,
            title="Informe de Cumplimiento ENS - Prowler",
            author="Prowler",
            subject=f"Informe de Cumplimiento para {compliance_framework}",
            creator="Prowler Engineering Team",
            keywords=f"compliance,{compliance_framework},security,ens,prowler",
        )

        elements = []

        # SECTION 1: PORTADA (Cover Page)
        # Create logos side by side
        prowler_logo_path = os.path.join(
            os.path.dirname(__file__), "../assets/img/prowler_logo.png"
        )
        ens_logo_path = os.path.join(
            os.path.dirname(__file__), "../assets/img/ens_logo.png"
        )

        prowler_logo = Image(
            prowler_logo_path,
            width=3.5 * inch,
            height=0.7 * inch,
        )
        ens_logo = Image(
            ens_logo_path,
            width=1.5 * inch,
            height=2 * inch,
        )

        # Create table with both logos
        logos_table = Table(
            [[prowler_logo, ens_logo]], colWidths=[4 * inch, 2.5 * inch]
        )
        logos_table.setStyle(
            TableStyle(
                [
                    ("ALIGN", (0, 0), (0, 0), "LEFT"),
                    ("ALIGN", (1, 0), (1, 0), "RIGHT"),
                    ("VALIGN", (0, 0), (0, 0), "MIDDLE"),  # Prowler logo middle
                    ("VALIGN", (1, 0), (1, 0), "TOP"),  # ENS logo top
                ]
            )
        )
        elements.append(logos_table)
        elements.append(Spacer(1, 0.3 * inch))
        elements.append(
            Paragraph("Informe de Cumplimiento ENS RD 311/2022", title_style)
        )
        elements.append(Spacer(1, 0.5 * inch))

        # Add compliance information table
        info_data = [
            ["Framework:", compliance_framework],
            ["ID:", compliance_id],
            ["Nombre:", Paragraph(compliance_name, normal_center)],
            ["Versión:", compliance_version],
            ["Proveedor:", provider_type.upper()],
            ["Scan ID:", scan_id],
            ["Descripción:", Paragraph(compliance_description, normal_center)],
        ]
        info_table = Table(info_data, colWidths=[2 * inch, 4 * inch])
        info_table.setStyle(
            TableStyle(
                [
                    ("BACKGROUND", (0, 0), (0, 6), colors.Color(0.2, 0.4, 0.6)),
                    ("TEXTCOLOR", (0, 0), (0, 6), colors.white),
                    ("FONTNAME", (0, 0), (0, 6), "FiraCode"),
                    ("BACKGROUND", (1, 0), (1, 6), colors.Color(0.95, 0.97, 1.0)),
                    ("TEXTCOLOR", (1, 0), (1, 6), colors.Color(0.2, 0.2, 0.2)),
                    ("FONTNAME", (1, 0), (1, 6), "PlusJakartaSans"),
                    ("ALIGN", (0, 0), (-1, -1), "LEFT"),
                    ("VALIGN", (0, 0), (-1, -1), "TOP"),
                    ("FONTSIZE", (0, 0), (-1, -1), 11),
                    ("GRID", (0, 0), (-1, -1), 1, colors.Color(0.7, 0.8, 0.9)),
                    ("LEFTPADDING", (0, 0), (-1, -1), 10),
                    ("RIGHTPADDING", (0, 0), (-1, -1), 10),
                    ("TOPPADDING", (0, 0), (-1, -1), 8),
                    ("BOTTOMPADDING", (0, 0), (-1, -1), 8),
                ]
            )
        )
        elements.append(info_table)
        elements.append(Spacer(1, 0.5 * inch))

        # Add warning about excluded manual requirements
        warning_text = (
            f"<b>AVISO:</b> Este informe no incluye los requisitos de ejecución manual. "
            f"El compliance <b>{compliance_id}</b> contiene un total de "
            f"<b>{manual_requirements_count} requisitos manuales</b> que no han sido evaluados "
            f"automáticamente y por tanto no están reflejados en las estadísticas de este reporte. "
            f"El análisis se basa únicamente en los <b>{len(requirements_list)} requisitos automatizados</b>."
        )
        warning_paragraph = Paragraph(warning_text, normal)
        warning_table = Table([[warning_paragraph]], colWidths=[6 * inch])
        warning_table.setStyle(
            TableStyle(
                [
                    ("BACKGROUND", (0, 0), (0, 0), colors.Color(1.0, 0.95, 0.7)),
                    ("TEXTCOLOR", (0, 0), (0, 0), colors.Color(0.4, 0.3, 0.0)),
                    ("ALIGN", (0, 0), (0, 0), "LEFT"),
                    ("VALIGN", (0, 0), (0, 0), "MIDDLE"),
                    ("BOX", (0, 0), (-1, -1), 2, colors.Color(0.9, 0.7, 0.0)),
                    ("LEFTPADDING", (0, 0), (-1, -1), 15),
                    ("RIGHTPADDING", (0, 0), (-1, -1), 15),
                    ("TOPPADDING", (0, 0), (-1, -1), 12),
                    ("BOTTOMPADDING", (0, 0), (-1, -1), 12),
                ]
            )
        )
        elements.append(warning_table)
        elements.append(Spacer(1, 0.5 * inch))

        # Add legend explaining ENS values
        elements.append(Paragraph("Leyenda de Valores ENS", h2))
        elements.append(Spacer(1, 0.2 * inch))

        legend_text = """
        <b>Nivel (Criticidad del requisito):</b><br/>
        • <b>Alto:</b> Requisitos críticos que deben cumplirse prioritariamente<br/>
        • <b>Medio:</b> Requisitos importantes con impacto moderado<br/>
        • <b>Bajo:</b> Requisitos complementarios de menor criticidad<br/>
        • <b>Opcional:</b> Recomendaciones adicionales no obligatorias<br/>
        <br/>
        <b>Tipo (Clasificación del requisito):</b><br/>
        • <b>Requisito:</b> Obligación establecida por el ENS<br/>
        • <b>Refuerzo:</b> Medida adicional que refuerza un requisito<br/>
        • <b>Recomendación:</b> Buena práctica sugerida<br/>
        • <b>Medida:</b> Acción concreta de implementación<br/>
        <br/>
        <b>Modo de Ejecución:</b><br/>
        • <b>Automático:</b> El requisito puede verificarse automáticamente mediante escaneo<br/>
        • <b>Manual:</b> Requiere verificación manual por parte de un auditor<br/>
        <br/>
        <b>Dimensiones de Seguridad:</b><br/>
        • <b>C (Confidencialidad):</b> Protección contra accesos no autorizados a la información<br/>
        • <b>I (Integridad):</b> Garantía de exactitud y completitud de la información<br/>
        • <b>T (Trazabilidad):</b> Capacidad de rastrear acciones y eventos<br/>
        • <b>A (Autenticidad):</b> Verificación de identidad de usuarios y sistemas<br/>
        • <b>D (Disponibilidad):</b> Acceso a la información cuando se necesita<br/>
        <br/>
        <b>Estados de Cumplimiento:</b><br/>
        • <b>CUMPLE (PASS):</b> El requisito se cumple satisfactoriamente<br/>
        • <b>NO CUMPLE (FAIL):</b> El requisito no se cumple y requiere corrección<br/>
        • <b>MANUAL:</b> Requiere revisión manual para determinar cumplimiento
        """
        legend_paragraph = Paragraph(legend_text, normal)
        legend_table = Table([[legend_paragraph]], colWidths=[6.5 * inch])
        legend_table.setStyle(
            TableStyle(
                [
                    ("BACKGROUND", (0, 0), (0, 0), colors.Color(0.95, 0.97, 1.0)),
                    ("TEXTCOLOR", (0, 0), (0, 0), colors.Color(0.2, 0.2, 0.2)),
                    ("ALIGN", (0, 0), (0, 0), "LEFT"),
                    ("VALIGN", (0, 0), (0, 0), "TOP"),
                    ("BOX", (0, 0), (-1, -1), 1.5, colors.Color(0.5, 0.6, 0.8)),
                    ("LEFTPADDING", (0, 0), (-1, -1), 15),
                    ("RIGHTPADDING", (0, 0), (-1, -1), 15),
                    ("TOPPADDING", (0, 0), (-1, -1), 12),
                    ("BOTTOMPADDING", (0, 0), (-1, -1), 12),
                ]
            )
        )
        elements.append(legend_table)
        elements.append(PageBreak())

        # SECTION 2: RESUMEN EJECUTIVO (Executive Summary)
        elements.append(Paragraph("Resumen Ejecutivo", h1))
        elements.append(Spacer(1, 0.2 * inch))

        # Calculate overall compliance (simple PASS/TOTAL)
        total_requirements = len(requirements_list)
        passed_requirements = sum(
            1
            for req in requirements_list
            if req["attributes"]["status"] == StatusChoices.PASS
        )
        failed_requirements = sum(
            1
            for req in requirements_list
            if req["attributes"]["status"] == StatusChoices.FAIL
        )

        overall_compliance = (
            (passed_requirements / total_requirements * 100)
            if total_requirements > 0
            else 0
        )

        if overall_compliance >= 80:
            compliance_color = colors.Color(0.2, 0.8, 0.2)
        elif overall_compliance >= 60:
            compliance_color = colors.Color(0.8, 0.8, 0.2)
        else:
            compliance_color = colors.Color(0.8, 0.2, 0.2)

        summary_data = [
            ["Nivel de Cumplimiento Global:", f"{overall_compliance:.2f}%"],
        ]

        summary_table = Table(summary_data, colWidths=[3 * inch, 2 * inch])
        summary_table.setStyle(
            TableStyle(
                [
                    ("BACKGROUND", (0, 0), (0, 0), colors.Color(0.1, 0.3, 0.5)),
                    ("TEXTCOLOR", (0, 0), (0, 0), colors.white),
                    ("FONTNAME", (0, 0), (0, 0), "FiraCode"),
                    ("FONTSIZE", (0, 0), (0, 0), 12),
                    ("BACKGROUND", (1, 0), (1, 0), compliance_color),
                    ("TEXTCOLOR", (1, 0), (1, 0), colors.white),
                    ("FONTNAME", (1, 0), (1, 0), "FiraCode"),
                    ("FONTSIZE", (1, 0), (1, 0), 16),
                    ("ALIGN", (0, 0), (-1, -1), "CENTER"),
                    ("VALIGN", (0, 0), (-1, -1), "MIDDLE"),
                    ("GRID", (0, 0), (-1, -1), 1.5, colors.Color(0.5, 0.6, 0.7)),
                    ("LEFTPADDING", (0, 0), (-1, -1), 12),
                    ("RIGHTPADDING", (0, 0), (-1, -1), 12),
                    ("TOPPADDING", (0, 0), (-1, -1), 10),
                    ("BOTTOMPADDING", (0, 0), (-1, -1), 10),
                ]
            )
        )
        elements.append(summary_table)
        elements.append(Spacer(1, 0.3 * inch))

        # Summary counts table
        counts_data = [
            ["Estado", "Cantidad", "Porcentaje"],
            [
                "CUMPLE",
                str(passed_requirements),
                f"{(passed_requirements / total_requirements * 100):.1f}%",
            ],
            [
                "NO CUMPLE",
                str(failed_requirements),
                f"{(failed_requirements / total_requirements * 100):.1f}%",
            ],
            ["TOTAL", str(total_requirements), "100%"],
        ]

        counts_table = Table(counts_data, colWidths=[2 * inch, 1.5 * inch, 1.5 * inch])
        counts_table.setStyle(
            TableStyle(
                [
                    ("BACKGROUND", (0, 0), (-1, 0), colors.Color(0.2, 0.4, 0.6)),
                    ("TEXTCOLOR", (0, 0), (-1, 0), colors.white),
                    ("FONTNAME", (0, 0), (-1, 0), "FiraCode"),
                    ("BACKGROUND", (0, 1), (0, 1), colors.Color(0.2, 0.8, 0.2)),
                    ("TEXTCOLOR", (0, 1), (0, 1), colors.white),
                    ("BACKGROUND", (0, 2), (0, 2), colors.Color(0.8, 0.2, 0.2)),
                    ("TEXTCOLOR", (0, 2), (0, 2), colors.white),
                    ("BACKGROUND", (0, 3), (0, 3), colors.Color(0.4, 0.4, 0.4)),
                    ("TEXTCOLOR", (0, 3), (0, 3), colors.white),
                    ("ALIGN", (0, 0), (-1, -1), "CENTER"),
                    ("VALIGN", (0, 0), (-1, -1), "MIDDLE"),
                    ("FONTSIZE", (0, 0), (-1, -1), 10),
                    ("GRID", (0, 0), (-1, -1), 1, colors.Color(0.7, 0.7, 0.7)),
                    ("LEFTPADDING", (0, 0), (-1, -1), 8),
                    ("RIGHTPADDING", (0, 0), (-1, -1), 8),
                    ("TOPPADDING", (0, 0), (-1, -1), 6),
                    ("BOTTOMPADDING", (0, 0), (-1, -1), 6),
                ]
            )
        )
        elements.append(counts_table)
        elements.append(Spacer(1, 0.3 * inch))

        # Summary by Nivel
        nivel_data = defaultdict(lambda: {"passed": 0, "total": 0})
        for requirement in requirements_list:
            requirement_id = requirement["id"]
            requirement_attributes = attributes_by_requirement_id.get(
                requirement_id, {}
            )
            requirement_status = requirement["attributes"]["status"]

            metadata = requirement_attributes.get("attributes", {}).get(
                "req_attributes", []
            )
            if not metadata:
                continue

            m = metadata[0]
            nivel = _safe_getattr(m, "Nivel")
            nivel_data[nivel]["total"] += 1
            if requirement_status == StatusChoices.PASS:
                nivel_data[nivel]["passed"] += 1

        elements.append(Paragraph("Cumplimiento por Nivel", h2))
        nivel_table_data = [["Nivel", "Cumplidos", "Total", "Porcentaje"]]
        for nivel in ENS_NIVEL_ORDER:
            if nivel in nivel_data:
                data = nivel_data[nivel]
                percentage = (
                    (data["passed"] / data["total"] * 100) if data["total"] > 0 else 0
                )
                nivel_table_data.append(
                    [
                        nivel.capitalize(),
                        str(data["passed"]),
                        str(data["total"]),
                        f"{percentage:.1f}%",
                    ]
                )

        nivel_table = Table(
            nivel_table_data, colWidths=[1.5 * inch, 1.5 * inch, 1.5 * inch, 1.5 * inch]
        )
        nivel_table.setStyle(
            TableStyle(
                [
                    ("BACKGROUND", (0, 0), (-1, 0), colors.Color(0.2, 0.4, 0.6)),
                    ("TEXTCOLOR", (0, 0), (-1, 0), colors.white),
                    ("FONTNAME", (0, 0), (-1, 0), "FiraCode"),
                    ("ALIGN", (0, 0), (-1, -1), "CENTER"),
                    ("VALIGN", (0, 0), (-1, -1), "MIDDLE"),
                    ("FONTSIZE", (0, 0), (-1, -1), 10),
                    ("GRID", (0, 0), (-1, -1), 1, colors.Color(0.7, 0.7, 0.7)),
                    ("LEFTPADDING", (0, 0), (-1, -1), 8),
                    ("RIGHTPADDING", (0, 0), (-1, -1), 8),
                    ("TOPPADDING", (0, 0), (-1, -1), 6),
                    ("BOTTOMPADDING", (0, 0), (-1, -1), 6),
                ]
            )
        )
        elements.append(nivel_table)
        elements.append(PageBreak())

        # SECTION 3: ANÁLISIS POR MARCOS (Marco Analysis)
        elements.append(Paragraph("Análisis por Marcos y Categorías", h1))
        elements.append(Spacer(1, 0.2 * inch))

        chart_buffer = _create_marco_category_chart(
            requirements_list, attributes_by_requirement_id
        )
        chart_image = Image(chart_buffer, width=7 * inch, height=5 * inch)
        elements.append(chart_image)
        elements.append(PageBreak())

        # SECTION 4: DIMENSIONES DE SEGURIDAD (Security Dimensions)
        elements.append(Paragraph("Análisis por Dimensiones de Seguridad", h1))
        elements.append(Spacer(1, 0.2 * inch))

        radar_buffer = _create_dimensions_radar_chart(
            requirements_list, attributes_by_requirement_id
        )
        radar_image = Image(radar_buffer, width=6 * inch, height=6 * inch)
        elements.append(radar_image)
        elements.append(PageBreak())

        # SECTION 5: DISTRIBUCIÓN POR TIPO (Type Distribution)
        elements.append(Paragraph("Distribución por Tipo de Requisito", h1))
        elements.append(Spacer(1, 0.2 * inch))

        tipo_data = defaultdict(lambda: {"passed": 0, "total": 0})
        for requirement in requirements_list:
            requirement_id = requirement["id"]
            requirement_attributes = attributes_by_requirement_id.get(
                requirement_id, {}
            )
            requirement_status = requirement["attributes"]["status"]

            metadata = requirement_attributes.get("attributes", {}).get(
                "req_attributes", []
            )
            if not metadata:
                continue

            m = metadata[0]
            tipo = _safe_getattr(m, "Tipo")
            tipo_data[tipo]["total"] += 1
            if requirement_status == StatusChoices.PASS:
                tipo_data[tipo]["passed"] += 1

        tipo_table_data = [["Tipo", "Cumplidos", "Total", "Porcentaje"]]
        for tipo in ENS_TIPO_ORDER:
            if tipo in tipo_data:
                data = tipo_data[tipo]
                percentage = (
                    (data["passed"] / data["total"] * 100) if data["total"] > 0 else 0
                )
                tipo_table_data.append(
                    [
                        tipo.capitalize(),
                        str(data["passed"]),
                        str(data["total"]),
                        f"{percentage:.1f}%",
                    ]
                )

        tipo_table = Table(
            tipo_table_data, colWidths=[2 * inch, 1.5 * inch, 1.5 * inch, 1.5 * inch]
        )
        tipo_table.setStyle(
            TableStyle(
                [
                    ("BACKGROUND", (0, 0), (-1, 0), colors.Color(0.2, 0.4, 0.6)),
                    ("TEXTCOLOR", (0, 0), (-1, 0), colors.white),
                    ("FONTNAME", (0, 0), (-1, 0), "FiraCode"),
                    ("ALIGN", (0, 0), (-1, -1), "CENTER"),
                    ("VALIGN", (0, 0), (-1, -1), "MIDDLE"),
                    ("FONTSIZE", (0, 0), (-1, -1), 10),
                    ("GRID", (0, 0), (-1, -1), 1, colors.Color(0.7, 0.7, 0.7)),
                    ("LEFTPADDING", (0, 0), (-1, -1), 8),
                    ("RIGHTPADDING", (0, 0), (-1, -1), 8),
                    ("TOPPADDING", (0, 0), (-1, -1), 6),
                    ("BOTTOMPADDING", (0, 0), (-1, -1), 6),
                ]
            )
        )
        elements.append(tipo_table)
        elements.append(PageBreak())

        # SECTION 6: REQUISITOS CRÍTICOS NO CUMPLIDOS (Critical Failed Requirements)
        elements.append(Paragraph("Requisitos Críticos No Cumplidos", h1))
        elements.append(Spacer(1, 0.2 * inch))

        critical_failed = []
        for requirement in requirements_list:
            requirement_status = requirement["attributes"]["status"]
            if requirement_status == StatusChoices.FAIL:
                requirement_id = requirement["id"]
                req_attributes = attributes_by_requirement_id.get(
                    requirement_id, {}
                ).get("attributes", {})
                metadata_list = req_attributes.get("req_attributes", [])
                if metadata_list:
                    metadata = metadata_list[0]
                    nivel = _safe_getattr(metadata, "Nivel", "")
                    if nivel.lower() == "alto":
                        critical_failed.append(
                            {
                                "requirement": requirement,
                                "metadata": metadata,
                            }
                        )

        if not critical_failed:
            elements.append(
                Paragraph(
                    "✅ No se encontraron requisitos críticos no cumplidos.", normal
                )
            )
        else:
            elements.append(
                Paragraph(
                    f"Se encontraron {len(critical_failed)} requisitos de nivel Alto que no cumplen:",
                    normal,
                )
            )
            elements.append(Spacer(1, 0.3 * inch))

            critical_table_data = [["ID", "Descripción", "Marco", "Categoría"]]
            for item in critical_failed:
                requirement_id = item["requirement"]["id"]
                description = item["requirement"]["attributes"]["description"]
                marco = _safe_getattr(item["metadata"], "Marco")
                categoria = _safe_getattr(item["metadata"], "Categoria")

                if len(description) > 60:
                    description = description[:57] + "..."

                critical_table_data.append(
                    [requirement_id, description, marco, categoria]
                )

            critical_table = Table(
                critical_table_data,
                colWidths=[1.5 * inch, 3.3 * inch, 1.5 * inch, 2 * inch],
            )
            critical_table.setStyle(
                TableStyle(
                    [
                        ("BACKGROUND", (0, 0), (-1, 0), colors.Color(0.8, 0.2, 0.2)),
                        ("TEXTCOLOR", (0, 0), (-1, 0), colors.white),
                        ("FONTNAME", (0, 0), (-1, 0), "FiraCode"),
                        ("FONTSIZE", (0, 0), (-1, 0), 9),
                        ("FONTNAME", (0, 1), (0, -1), "FiraCode"),
                        ("FONTSIZE", (0, 1), (-1, -1), 8),
                        ("VALIGN", (0, 0), (-1, -1), "MIDDLE"),
                        ("GRID", (0, 0), (-1, -1), 1, colors.Color(0.7, 0.7, 0.7)),
                        ("LEFTPADDING", (0, 0), (-1, -1), 6),
                        ("RIGHTPADDING", (0, 0), (-1, -1), 6),
                        ("TOPPADDING", (0, 0), (-1, -1), 6),
                        ("BOTTOMPADDING", (0, 0), (-1, -1), 6),
                        (
                            "BACKGROUND",
                            (1, 1),
                            (-1, -1),
                            colors.Color(0.98, 0.98, 0.98),
                        ),
                    ]
                )
            )
            elements.append(critical_table)

        elements.append(PageBreak())

        # SECTION 7: ÍNDICE DE REQUISITOS (Requirements Index)
        elements.append(Paragraph("Índice de Requisitos", h1))
        elements.append(Spacer(1, 0.2 * inch))

        # Group by Marco → Categoría
        marco_categoria_index = defaultdict(lambda: defaultdict(list))
        for (
            requirement_id,
            requirement_attributes,
        ) in attributes_by_requirement_id.items():
            metadata = requirement_attributes["attributes"]["req_attributes"][0]
            marco = getattr(metadata, "Marco", "N/A")
            categoria = getattr(metadata, "Categoria", "N/A")
            id_grupo = getattr(metadata, "IdGrupoControl", "N/A")

            marco_categoria_index[marco][categoria].append(
                {
                    "id": requirement_id,
                    "id_grupo": id_grupo,
                    "description": requirement_attributes["description"],
                }
            )

        for marco, categorias in sorted(marco_categoria_index.items()):
            elements.append(Paragraph(f"Marco: {marco.capitalize()}", h2))
            for categoria, requirements in sorted(categorias.items()):
                elements.append(Paragraph(f"Categoría: {categoria.capitalize()}", h3))
                for req in requirements:
                    desc = req["description"]
                    if len(desc) > 80:
                        desc = desc[:77] + "..."
                    elements.append(Paragraph(f"{req['id']} - {desc}", normal))
                elements.append(Spacer(1, 0.05 * inch))

        elements.append(PageBreak())

        # SECTION 8: DETALLE DE REQUISITOS (Detailed Requirements)
        elements.append(Paragraph("Detalle de Requisitos", h1))
        elements.append(Spacer(1, 0.2 * inch))

        # Filter: NO CUMPLE + MANUAL (if include_manual)
        filtered_requirements = [
            req
            for req in requirements_list
            if req["attributes"]["status"] == StatusChoices.FAIL
            or (include_manual and req["attributes"]["status"] == StatusChoices.MANUAL)
        ]

        if not filtered_requirements:
            elements.append(
                Paragraph("✅ Todos los requisitos automáticos cumplen.", normal)
            )
        else:
            elements.append(
                Paragraph(
                    f"Se muestran {len(filtered_requirements)} requisitos que requieren atención:",
                    normal,
                )
            )
            elements.append(Spacer(1, 0.2 * inch))

            # Collect check IDs to load
            check_ids_to_load = []
            for requirement in filtered_requirements:
                requirement_id = requirement["id"]
                requirement_attributes = attributes_by_requirement_id.get(
                    requirement_id, {}
                )
                check_ids = requirement_attributes.get("attributes", {}).get(
                    "checks", []
                )
                check_ids_to_load.extend(check_ids)

            # Load findings on-demand
            logger.info(
                f"Loading findings on-demand for {len(filtered_requirements)} requirements"
            )
            findings_by_check_id = _load_findings_for_requirement_checks(
                tenant_id, scan_id, check_ids_to_load, prowler_provider, findings_cache
            )

            for requirement in filtered_requirements:
                requirement_id = requirement["id"]
                requirement_attributes = attributes_by_requirement_id.get(
                    requirement_id, {}
                )
                requirement_status = requirement["attributes"]["status"]
                requirement_description = requirement_attributes.get("description", "")

                # Requirement ID header in a box
                req_id_paragraph = Paragraph(requirement_id, h2)
                req_id_table = Table([[req_id_paragraph]], colWidths=[6.5 * inch])
                req_id_table.setStyle(
                    TableStyle(
                        [
                            (
                                "BACKGROUND",
                                (0, 0),
                                (0, 0),
                                colors.Color(0.15, 0.35, 0.55),
                            ),
                            ("TEXTCOLOR", (0, 0), (0, 0), colors.white),
                            ("ALIGN", (0, 0), (0, 0), "CENTER"),
                            ("VALIGN", (0, 0), (0, 0), "MIDDLE"),
                            ("LEFTPADDING", (0, 0), (-1, -1), 15),
                            ("RIGHTPADDING", (0, 0), (-1, -1), 15),
                            ("TOPPADDING", (0, 0), (-1, -1), 10),
                            ("BOTTOMPADDING", (0, 0), (-1, -1), 10),
                            ("BOX", (0, 0), (-1, -1), 2, colors.Color(0.2, 0.4, 0.6)),
                        ]
                    )
                )
                elements.append(req_id_table)
                elements.append(Spacer(1, 0.15 * inch))

                metadata = requirement_attributes.get("attributes", {}).get(
                    "req_attributes", []
                )
                if metadata and len(metadata) > 0:
                    m = metadata[0]

                    # Create all badges
                    status_component = _create_status_component(requirement_status)
                    nivel = getattr(m, "Nivel", "N/A")
                    nivel_badge = _create_ens_nivel_badge(nivel)
                    tipo = getattr(m, "Tipo", "N/A")
                    tipo_badge = _create_ens_tipo_badge(tipo)

                    # Organize badges in a horizontal table (2 rows x 2 cols)
                    badges_table = Table(
                        [[status_component, nivel_badge], [tipo_badge]],
                        colWidths=[3.25 * inch, 3.25 * inch],
                    )
                    badges_table.setStyle(
                        TableStyle(
                            [
                                ("ALIGN", (0, 0), (-1, -1), "CENTER"),
                                ("VALIGN", (0, 0), (-1, -1), "MIDDLE"),
                                ("LEFTPADDING", (0, 0), (-1, -1), 5),
                                ("RIGHTPADDING", (0, 0), (-1, -1), 5),
                                ("TOPPADDING", (0, 0), (-1, -1), 5),
                                ("BOTTOMPADDING", (0, 0), (-1, -1), 5),
                            ]
                        )
                    )
                    elements.append(badges_table)
                    elements.append(Spacer(1, 0.15 * inch))

                    # Dimensiones badges (if present)
                    dimensiones = getattr(m, "Dimensiones", [])
                    if dimensiones:
                        dim_label = Paragraph("<b>Dimensiones:</b>", normal)
                        dim_badges = _create_ens_dimension_badges(dimensiones)
                        dim_table = Table(
                            [[dim_label, dim_badges]], colWidths=[1.5 * inch, 5 * inch]
                        )
                        dim_table.setStyle(
                            TableStyle(
                                [
                                    ("ALIGN", (0, 0), (0, 0), "LEFT"),
                                    ("ALIGN", (1, 0), (1, 0), "LEFT"),
                                    ("VALIGN", (0, 0), (-1, -1), "MIDDLE"),
                                ]
                            )
                        )
                        elements.append(dim_table)
                        elements.append(Spacer(1, 0.15 * inch))

                    # Requirement details in a clean table
                    details_data = [
                        ["Descripción:", Paragraph(requirement_description, normal)],
                        ["Marco:", Paragraph(getattr(m, "Marco", "N/A"), normal)],
                        [
                            "Categoría:",
                            Paragraph(getattr(m, "Categoria", "N/A"), normal),
                        ],
                        [
                            "ID Grupo Control:",
                            Paragraph(getattr(m, "IdGrupoControl", "N/A"), normal),
                        ],
                        [
                            "Descripción del Control:",
                            Paragraph(getattr(m, "DescripcionControl", "N/A"), normal),
                        ],
                    ]
                    details_table = Table(
                        details_data, colWidths=[2.2 * inch, 4.5 * inch]
                    )
                    details_table.setStyle(
                        TableStyle(
                            [
                                (
                                    "BACKGROUND",
                                    (0, 0),
                                    (0, -1),
                                    colors.Color(0.9, 0.93, 0.96),
                                ),
                                (
                                    "TEXTCOLOR",
                                    (0, 0),
                                    (0, -1),
                                    colors.Color(0.2, 0.2, 0.2),
                                ),
                                ("FONTNAME", (0, 0), (0, -1), "FiraCode"),
                                ("FONTSIZE", (0, 0), (-1, -1), 10),
                                ("ALIGN", (0, 0), (0, -1), "LEFT"),
                                ("VALIGN", (0, 0), (-1, -1), "TOP"),
                                (
                                    "GRID",
                                    (0, 0),
                                    (-1, -1),
                                    0.5,
                                    colors.Color(0.7, 0.8, 0.9),
                                ),
                                ("LEFTPADDING", (0, 0), (-1, -1), 8),
                                ("RIGHTPADDING", (0, 0), (-1, -1), 8),
                                ("TOPPADDING", (0, 0), (-1, -1), 6),
                                ("BOTTOMPADDING", (0, 0), (-1, -1), 6),
                            ]
                        )
                    )
                    elements.append(details_table)
                    elements.append(Spacer(1, 0.2 * inch))

                # Findings for checks
                requirement_check_ids = requirement_attributes.get(
                    "attributes", {}
                ).get("checks", [])
                for check_id in requirement_check_ids:
                    elements.append(Paragraph(f"Check: {check_id}", h2))
                    elements.append(Spacer(1, 0.1 * inch))

                    check_findings = findings_by_check_id.get(check_id, [])

                    if not check_findings:
                        elements.append(
                            Paragraph(
                                "- No hay información disponible para este check",
                                normal,
                            )
                        )
                    else:
                        findings_table_data = [
                            ["Finding", "Resource name", "Severity", "Status", "Region"]
                        ]
                        for finding_output in check_findings:
                            check_metadata = getattr(finding_output, "metadata", {})
                            finding_title = getattr(
                                check_metadata,
                                "CheckTitle",
                                getattr(finding_output, "check_id", ""),
                            )
                            resource_name = getattr(finding_output, "resource_name", "")
                            if not resource_name:
                                resource_name = getattr(
                                    finding_output, "resource_uid", ""
                                )
                            severity = getattr(
                                check_metadata, "Severity", ""
                            ).capitalize()
                            finding_status = getattr(
                                finding_output, "status", ""
                            ).upper()
                            region = getattr(finding_output, "region", "global")

                            findings_table_data.append(
                                [
                                    Paragraph(finding_title, normal_center),
                                    Paragraph(resource_name, normal_center),
                                    Paragraph(severity, normal_center),
                                    Paragraph(finding_status, normal_center),
                                    Paragraph(region, normal_center),
                                ]
                            )

                        findings_table = Table(
                            findings_table_data,
                            colWidths=[
                                2.5 * inch,
                                3 * inch,
                                0.9 * inch,
                                0.9 * inch,
                                0.9 * inch,
                            ],
                        )
                        findings_table.setStyle(
                            TableStyle(
                                [
                                    (
                                        "BACKGROUND",
                                        (0, 0),
                                        (-1, 0),
                                        colors.Color(0.2, 0.4, 0.6),
                                    ),
                                    ("TEXTCOLOR", (0, 0), (-1, 0), colors.white),
                                    ("FONTNAME", (0, 0), (-1, 0), "FiraCode"),
                                    ("ALIGN", (0, 0), (0, 0), "CENTER"),
                                    ("VALIGN", (0, 0), (-1, -1), "MIDDLE"),
                                    ("FONTSIZE", (0, 0), (-1, -1), 9),
                                    (
                                        "GRID",
                                        (0, 0),
                                        (-1, -1),
                                        0.1,
                                        colors.Color(0.7, 0.8, 0.9),
                                    ),
                                    ("LEFTPADDING", (0, 0), (0, 0), 0),
                                    ("RIGHTPADDING", (0, 0), (0, 0), 0),
                                    ("TOPPADDING", (0, 0), (-1, -1), 4),
                                    ("BOTTOMPADDING", (0, 0), (-1, -1), 4),
                                ]
                            )
                        )
                        elements.append(findings_table)

                    elements.append(Spacer(1, 0.1 * inch))

                elements.append(PageBreak())

        # Build the PDF
        logger.info("Building PDF...")
        doc.build(elements, onFirstPage=_add_pdf_footer, onLaterPages=_add_pdf_footer)
    except Exception as e:
        logger.error(
            f"Error building ENS report, line {e.__traceback__.tb_lineno} -- {e}"
        )
        raise e


def generate_compliance_reports(
    tenant_id: str,
    scan_id: str,
    provider_id: str,
    generate_threatscore: bool = True,
    generate_ens: bool = True,
    only_failed_threatscore: bool = True,
    min_risk_level_threatscore: int = 4,
    include_manual_ens: bool = True,
) -> dict[str, dict[str, bool | str]]:
    """
    Generate multiple compliance reports (ThreatScore and/or ENS) with shared database queries.

    This function optimizes the generation of multiple reports by:
    - Fetching the provider object once
    - Aggregating requirement statistics once (shared across both reports)
    - Reusing compliance framework data when possible

    This can reduce database queries by up to 50% when generating both reports.

    Args:
        tenant_id (str): The tenant ID for Row-Level Security context.
        scan_id (str): The ID of the scan to generate reports for.
        provider_id (str): The ID of the provider used in the scan.
        generate_threatscore (bool): Whether to generate ThreatScore report. Defaults to True.
        generate_ens (bool): Whether to generate ENS report. Defaults to True.
        only_failed_threatscore (bool): For ThreatScore, only include failed requirements. Defaults to True.
        min_risk_level_threatscore (int): Minimum risk level for ThreatScore critical requirements. Defaults to 4.
        include_manual_ens (bool): For ENS, include manual requirements. Defaults to True.

    Returns:
        dict[str, dict[str, bool | str]]: Dictionary with results for each report:
            {
                'threatscore': {'upload': bool, 'path': str, 'error': str (optional)},
                'ens': {'upload': bool, 'path': str, 'error': str (optional)}
            }

    Example:
        >>> results = generate_compliance_reports(
        ...     tenant_id="tenant-123",
        ...     scan_id="scan-456",
        ...     provider_id="provider-789",
        ...     generate_threatscore=True,
        ...     generate_ens=True
        ... )
        >>> print(results['threatscore']['upload'])
        True
    """
    logger.info(
        f"Generating compliance reports for scan {scan_id} with provider {provider_id}"
        f" (ThreatScore: {generate_threatscore}, ENS: {generate_ens})"
    )

    results = {}

    # Validate that the scan has findings and get provider info (shared query)
    with rls_transaction(tenant_id, using=READ_REPLICA_ALIAS):
        if not ScanSummary.objects.filter(scan_id=scan_id).exists():
            logger.info(f"No findings found for scan {scan_id}")
            if generate_threatscore:
                results["threatscore"] = {"upload": False, "path": ""}
            if generate_ens:
                results["ens"] = {"upload": False, "path": ""}
            return results

        # Fetch provider once (optimization)
        provider_obj = Provider.objects.get(id=provider_id)
        provider_uid = provider_obj.uid
        provider_type = provider_obj.provider

<<<<<<< HEAD
    # Check provider compatibility
    if generate_threatscore and provider_type not in ["aws", "azure", "gcp", "m365"]:
        logger.info(
            f"Provider {provider_id} ({provider_type}) is not supported for ThreatScore report"
        )
        results["threatscore"] = {"upload": False, "path": ""}
        generate_threatscore = False
=======
        if provider_type not in ["aws", "azure", "gcp", "m365", "kubernetes"]:
            logger.info(
                f"Provider {provider_id} is not supported for threatscore report"
            )
            return {"upload": False}
>>>>>>> 219bc123

    if generate_ens and provider_type not in ["aws", "azure", "gcp"]:
        logger.info(
            f"Provider {provider_id} ({provider_type}) is not supported for ENS report"
        )
        results["ens"] = {"upload": False, "path": ""}
        generate_ens = False

    # If no reports to generate, return early
    if not generate_threatscore and not generate_ens:
        return results

    # Aggregate requirement statistics once (major optimization)
    logger.info(
        f"Aggregating requirement statistics once for all reports (scan {scan_id})"
    )
    requirement_statistics = _aggregate_requirement_statistics_from_database(
        tenant_id, scan_id
    )

    # Create shared findings cache (major optimization for findings queries)
    findings_cache = {}
    logger.info("Created shared findings cache for both reports")

    # Generate output directories for each compliance framework
    try:
        logger.info("Generating output directories")
        threatscore_path = _generate_compliance_output_directory(
            DJANGO_TMP_OUTPUT_DIRECTORY,
            provider_uid,
            tenant_id,
            scan_id,
            compliance_framework="threatscore",
        )
        ens_path = _generate_compliance_output_directory(
            DJANGO_TMP_OUTPUT_DIRECTORY,
            provider_uid,
            tenant_id,
            scan_id,
            compliance_framework="ens",
        )
        # Extract base scan directory for cleanup (parent of threatscore directory)
        out_dir = str(Path(threatscore_path).parent.parent)
    except Exception as e:
        logger.error(f"Error generating output directory: {e}")
        error_dict = {"error": str(e), "upload": False, "path": ""}
        if generate_threatscore:
            results["threatscore"] = error_dict.copy()
        if generate_ens:
            results["ens"] = error_dict.copy()
        return results

    # Generate ThreatScore report
    if generate_threatscore:
        compliance_id_threatscore = f"prowler_threatscore_{provider_type}"
        pdf_path_threatscore = f"{threatscore_path}_threatscore_report.pdf"
        logger.info(
            f"Generating ThreatScore report with compliance {compliance_id_threatscore}"
        )

        try:
            generate_threatscore_report(
                tenant_id=tenant_id,
                scan_id=scan_id,
                compliance_id=compliance_id_threatscore,
                output_path=pdf_path_threatscore,
                provider_id=provider_id,
                only_failed=only_failed_threatscore,
                min_risk_level=min_risk_level_threatscore,
                provider_obj=provider_obj,  # Reuse provider object
                requirement_statistics=requirement_statistics,  # Reuse statistics
                findings_cache=findings_cache,  # Share findings cache
            )

            upload_uri_threatscore = _upload_to_s3(
                tenant_id,
                scan_id,
                pdf_path_threatscore,
                f"threatscore/{Path(pdf_path_threatscore).name}",
            )

            if upload_uri_threatscore:
                results["threatscore"] = {
                    "upload": True,
                    "path": upload_uri_threatscore,
                }
                logger.info(f"ThreatScore report uploaded to {upload_uri_threatscore}")
            else:
                results["threatscore"] = {"upload": False, "path": out_dir}
                logger.warning(f"ThreatScore report saved locally at {out_dir}")

        except Exception as e:
            logger.error(f"Error generating ThreatScore report: {e}")
            results["threatscore"] = {"upload": False, "path": "", "error": str(e)}

    # Generate ENS report
    if generate_ens:
        compliance_id_ens = f"ens_rd2022_{provider_type}"
        pdf_path_ens = f"{ens_path}_ens_report.pdf"
        logger.info(f"Generating ENS report with compliance {compliance_id_ens}")

        try:
            generate_ens_report(
                tenant_id=tenant_id,
                scan_id=scan_id,
                compliance_id=compliance_id_ens,
                output_path=pdf_path_ens,
                provider_id=provider_id,
                include_manual=include_manual_ens,
                provider_obj=provider_obj,  # Reuse provider object
                requirement_statistics=requirement_statistics,  # Reuse statistics
                findings_cache=findings_cache,  # Share findings cache
            )

            upload_uri_ens = _upload_to_s3(
                tenant_id,
                scan_id,
                pdf_path_ens,
                f"ens/{Path(pdf_path_ens).name}",
            )

            if upload_uri_ens:
                results["ens"] = {"upload": True, "path": upload_uri_ens}
                logger.info(f"ENS report uploaded to {upload_uri_ens}")
            else:
                results["ens"] = {"upload": False, "path": out_dir}
                logger.warning(f"ENS report saved locally at {out_dir}")

        except Exception as e:
            logger.error(f"Error generating ENS report: {e}")
            results["ens"] = {"upload": False, "path": "", "error": str(e)}

    # Clean up temporary files if all reports were uploaded successfully
    all_uploaded = all(
        result.get("upload", False)
        for result in results.values()
        if result.get("upload") is not None
    )

    if all_uploaded:
        try:
            rmtree(Path(out_dir), ignore_errors=True)
            logger.info(f"Cleaned up temporary files at {out_dir}")
        except Exception as e:
            logger.error(f"Error deleting output files: {e}")

    logger.info(f"Compliance reports generation completed. Results: {results}")
    return results


def generate_compliance_reports_job(
    tenant_id: str,
    scan_id: str,
    provider_id: str,
    generate_threatscore: bool = True,
    generate_ens: bool = True,
) -> dict[str, dict[str, bool | str]]:
    """
    Job function to generate ThreatScore and/or ENS compliance reports with optimized database queries.

    This function efficiently generates compliance reports by:
    - Fetching the provider object once (shared between both reports)
    - Aggregating requirement statistics once (shared between both reports)
    - Sharing findings cache between reports to avoid duplicate queries
    - Reducing total database queries by 50-70% compared to generating reports separately

    Use this job when you need to generate compliance reports for a scan.

    Args:
        tenant_id (str): The tenant ID for Row-Level Security context.
        scan_id (str): The ID of the scan to generate reports for.
        provider_id (str): The ID of the provider used in the scan.
        generate_threatscore (bool): Whether to generate ThreatScore report. Defaults to True.
        generate_ens (bool): Whether to generate ENS report. Defaults to True.

    Returns:
        dict[str, dict[str, bool | str]]: Dictionary with results for each report:
            {
                'threatscore': {'upload': bool, 'path': str, 'error': str (optional)},
                'ens': {'upload': bool, 'path': str, 'error': str (optional)}
            }

    Example:
        >>> results = generate_compliance_reports_job(
        ...     tenant_id="tenant-123",
        ...     scan_id="scan-456",
        ...     provider_id="provider-789"
        ... )
        >>> if results['threatscore']['upload']:
        ...     print(f"ThreatScore uploaded to {results['threatscore']['path']}")
        >>> if results['ens']['upload']:
        ...     print(f"ENS uploaded to {results['ens']['path']}")
    """
    logger.info(
        f"Starting optimized compliance reports job for scan {scan_id} "
        f"(ThreatScore: {generate_threatscore}, ENS: {generate_ens})"
    )

    try:
        results = generate_compliance_reports(
            tenant_id=tenant_id,
            scan_id=scan_id,
            provider_id=provider_id,
            generate_threatscore=generate_threatscore,
            generate_ens=generate_ens,
            only_failed_threatscore=True,
            min_risk_level_threatscore=4,
            include_manual_ens=True,
        )
        logger.info("Optimized compliance reports job completed successfully")
        return results

    except Exception as e:
        logger.error(f"Error in optimized compliance reports job: {e}")
        error_result = {"upload": False, "path": "", "error": str(e)}
        results = {}
        if generate_threatscore:
            results["threatscore"] = error_result.copy()
        if generate_ens:
            results["ens"] = error_result.copy()
        return results<|MERGE_RESOLUTION|>--- conflicted
+++ resolved
@@ -2815,21 +2815,13 @@
         provider_uid = provider_obj.uid
         provider_type = provider_obj.provider
 
-<<<<<<< HEAD
     # Check provider compatibility
-    if generate_threatscore and provider_type not in ["aws", "azure", "gcp", "m365"]:
+    if generate_threatscore and provider_type not in ["aws", "azure", "gcp", "m365", "kubernetes"]:
         logger.info(
             f"Provider {provider_id} ({provider_type}) is not supported for ThreatScore report"
         )
         results["threatscore"] = {"upload": False, "path": ""}
         generate_threatscore = False
-=======
-        if provider_type not in ["aws", "azure", "gcp", "m365", "kubernetes"]:
-            logger.info(
-                f"Provider {provider_id} is not supported for threatscore report"
-            )
-            return {"upload": False}
->>>>>>> 219bc123
 
     if generate_ens and provider_type not in ["aws", "azure", "gcp"]:
         logger.info(
