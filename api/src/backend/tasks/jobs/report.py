import io
import os
from collections import defaultdict
from pathlib import Path
from shutil import rmtree

import matplotlib.pyplot as plt
from celery.utils.log import get_task_logger
from config.django.base import DJANGO_FINDINGS_BATCH_SIZE, DJANGO_TMP_OUTPUT_DIRECTORY
from django.db.models import Count, Q
from reportlab.lib import colors
from reportlab.lib.enums import TA_CENTER
from reportlab.lib.pagesizes import letter
from reportlab.lib.styles import ParagraphStyle, getSampleStyleSheet
from reportlab.lib.units import inch
from reportlab.pdfbase import pdfmetrics
from reportlab.pdfbase.ttfonts import TTFont
from reportlab.pdfgen import canvas
from reportlab.platypus import (
    Image,
    PageBreak,
    Paragraph,
    SimpleDocTemplate,
    Spacer,
    Table,
    TableStyle,
)
from tasks.jobs.export import _generate_compliance_output_directory, _upload_to_s3
from tasks.utils import batched

from api.db_router import READ_REPLICA_ALIAS
from api.db_utils import rls_transaction
from api.models import Finding, Provider, ScanSummary, StatusChoices
from api.utils import initialize_prowler_provider
from prowler.lib.check.compliance_models import Compliance
from prowler.lib.outputs.finding import Finding as FindingOutput

pdfmetrics.registerFont(
    TTFont(
        "PlusJakartaSans",
        os.path.join(
            os.path.dirname(__file__), "../assets/fonts/PlusJakartaSans-Regular.ttf"
        ),
    )
)

pdfmetrics.registerFont(
    TTFont(
        "FiraCode",
        os.path.join(os.path.dirname(__file__), "../assets/fonts/FiraCode-Regular.ttf"),
    )
)

logger = get_task_logger(__name__)

# Color constants
COLOR_PROWLER_DARK_GREEN = colors.Color(0.1, 0.5, 0.2)
COLOR_BLUE = colors.Color(0.2, 0.4, 0.6)
COLOR_LIGHT_BLUE = colors.Color(0.3, 0.5, 0.7)
COLOR_LIGHTER_BLUE = colors.Color(0.4, 0.6, 0.8)
COLOR_BG_BLUE = colors.Color(0.95, 0.97, 1.0)
COLOR_BG_LIGHT_BLUE = colors.Color(0.98, 0.99, 1.0)
COLOR_GRAY = colors.Color(0.2, 0.2, 0.2)
COLOR_LIGHT_GRAY = colors.Color(0.9, 0.9, 0.9)
COLOR_BORDER_GRAY = colors.Color(0.7, 0.8, 0.9)
COLOR_GRID_GRAY = colors.Color(0.7, 0.7, 0.7)
COLOR_DARK_GRAY = colors.Color(0.4, 0.4, 0.4)
COLOR_HEADER_DARK = colors.Color(0.1, 0.3, 0.5)
COLOR_HEADER_MEDIUM = colors.Color(0.15, 0.35, 0.55)
COLOR_WHITE = colors.white

# Risk and status colors
COLOR_HIGH_RISK = colors.Color(0.8, 0.2, 0.2)
COLOR_MEDIUM_RISK = colors.Color(0.9, 0.6, 0.2)
COLOR_LOW_RISK = colors.Color(0.9, 0.9, 0.2)
COLOR_SAFE = colors.Color(0.2, 0.8, 0.2)

# ENS specific colors
COLOR_ENS_ALTO = colors.Color(0.8, 0.2, 0.2)
COLOR_ENS_MEDIO = colors.Color(0.98, 0.75, 0.13)
COLOR_ENS_BAJO = colors.Color(0.06, 0.72, 0.51)
COLOR_ENS_OPCIONAL = colors.Color(0.42, 0.45, 0.50)
COLOR_ENS_TIPO = colors.Color(0.2, 0.4, 0.6)
COLOR_ENS_AUTO = colors.Color(0.30, 0.69, 0.31)
COLOR_ENS_MANUAL = colors.Color(0.96, 0.60, 0.0)

<<<<<<< HEAD
# NIS2 specific colors
COLOR_NIS2_PRIMARY = colors.Color(0.12, 0.23, 0.54)  # EU Blue #1E3A8A
COLOR_NIS2_SECONDARY = colors.Color(0.23, 0.51, 0.96)  # Light Blue #3B82F6
COLOR_NIS2_BG_BLUE = colors.Color(0.96, 0.97, 0.99)  # Very light blue background

=======
>>>>>>> 94fe87b4
# Chart colors
CHART_COLOR_GREEN_1 = "#4CAF50"
CHART_COLOR_GREEN_2 = "#8BC34A"
CHART_COLOR_YELLOW = "#FFEB3B"
CHART_COLOR_ORANGE = "#FF9800"
CHART_COLOR_RED = "#F44336"
CHART_COLOR_BLUE = "#2196F3"

# ENS dimension mappings
DIMENSION_MAPPING = {
    "trazabilidad": ("T", colors.Color(0.26, 0.52, 0.96)),
    "autenticidad": ("A", colors.Color(0.30, 0.69, 0.31)),
    "integridad": ("I", colors.Color(0.61, 0.15, 0.69)),
    "confidencialidad": ("C", colors.Color(0.96, 0.26, 0.21)),
    "disponibilidad": ("D", colors.Color(1.0, 0.60, 0.0)),
}

# ENS tipo icons
TIPO_ICONS = {
    "requisito": "⚠️",
    "refuerzo": "🛡️",
    "recomendacion": "💡",
    "medida": "📋",
}

# Dimension names for charts
DIMENSION_NAMES = [
    "Trazabilidad",
    "Autenticidad",
    "Integridad",
    "Confidencialidad",
    "Disponibilidad",
]

DIMENSION_KEYS = [
    "trazabilidad",
    "autenticidad",
    "integridad",
    "confidencialidad",
    "disponibilidad",
]

# ENS nivel order
ENS_NIVEL_ORDER = ["alto", "medio", "bajo", "opcional"]

# ENS tipo order
ENS_TIPO_ORDER = ["requisito", "refuerzo", "recomendacion", "medida"]

# ThreatScore expected sections
THREATSCORE_SECTIONS = [
    "1. IAM",
    "2. Attack Surface",
    "3. Logging and Monitoring",
    "4. Encryption",
]

<<<<<<< HEAD
# NIS2 main sections (simplified for chart display)
NIS2_SECTIONS = [
    "1",  # Policy on Security
    "2",  # Risk Management
    "3",  # Incident Handling
    "4",  # Business Continuity
    "5",  # Supply Chain Security
    "6",  # Acquisition & Development
    "7",  # Effectiveness Assessment
    "9",  # Cryptography
    "11",  # Access Control
    "12",  # Asset Management
]

=======
>>>>>>> 94fe87b4
# Table column widths (in inches)
COL_WIDTH_SMALL = 0.4 * inch
COL_WIDTH_MEDIUM = 0.9 * inch
COL_WIDTH_LARGE = 1.5 * inch
COL_WIDTH_XLARGE = 2 * inch
COL_WIDTH_XXLARGE = 3 * inch

# Common padding values
PADDING_SMALL = 4
PADDING_MEDIUM = 6
PADDING_LARGE = 8
PADDING_XLARGE = 10


# Cache for PDF styles to avoid recreating them on every call
_PDF_STYLES_CACHE: dict[str, ParagraphStyle] | None = None


# Helper functions for performance optimization
def _get_color_for_risk_level(risk_level: int) -> colors.Color:
    """Get color based on risk level using optimized lookup."""
    if risk_level >= 4:
        return COLOR_HIGH_RISK
    elif risk_level >= 3:
        return COLOR_MEDIUM_RISK
    elif risk_level >= 2:
        return COLOR_LOW_RISK
    return COLOR_SAFE


def _get_color_for_weight(weight: int) -> colors.Color:
    """Get color based on weight using optimized lookup."""
    if weight > 100:
        return COLOR_HIGH_RISK
    elif weight > 50:
        return COLOR_LOW_RISK
    return COLOR_SAFE


def _get_color_for_compliance(percentage: float) -> colors.Color:
    """Get color based on compliance percentage."""
    if percentage >= 80:
        return COLOR_SAFE
    elif percentage >= 60:
        return COLOR_LOW_RISK
    return COLOR_HIGH_RISK


def _get_chart_color_for_percentage(percentage: float) -> str:
    """Get chart color string based on percentage."""
    if percentage >= 80:
        return CHART_COLOR_GREEN_1
    elif percentage >= 60:
        return CHART_COLOR_GREEN_2
    elif percentage >= 40:
        return CHART_COLOR_YELLOW
    elif percentage >= 20:
        return CHART_COLOR_ORANGE
    return CHART_COLOR_RED


def _get_ens_nivel_color(nivel: str) -> colors.Color:
    """Get ENS nivel color using optimized lookup."""
    nivel_lower = nivel.lower()
    if nivel_lower == "alto":
        return COLOR_ENS_ALTO
    elif nivel_lower == "medio":
        return COLOR_ENS_MEDIO
    elif nivel_lower == "bajo":
        return COLOR_ENS_BAJO
    return COLOR_ENS_OPCIONAL


def _safe_getattr(obj, attr: str, default: str = "N/A") -> str:
    """Optimized getattr with default value."""
    return getattr(obj, attr, default)


def _create_info_table_style() -> TableStyle:
    """Create a reusable table style for information/metadata tables."""
    return TableStyle(
        [
            ("BACKGROUND", (0, 0), (0, -1), COLOR_BLUE),
            ("TEXTCOLOR", (0, 0), (0, -1), COLOR_WHITE),
            ("FONTNAME", (0, 0), (0, -1), "FiraCode"),
            ("BACKGROUND", (1, 0), (1, -1), COLOR_BG_BLUE),
            ("TEXTCOLOR", (1, 0), (1, -1), COLOR_GRAY),
            ("FONTNAME", (1, 0), (1, -1), "PlusJakartaSans"),
            ("ALIGN", (0, 0), (-1, -1), "LEFT"),
            ("VALIGN", (0, 0), (-1, -1), "TOP"),
            ("FONTSIZE", (0, 0), (-1, -1), 11),
            ("GRID", (0, 0), (-1, -1), 1, COLOR_BORDER_GRAY),
            ("LEFTPADDING", (0, 0), (-1, -1), PADDING_XLARGE),
            ("RIGHTPADDING", (0, 0), (-1, -1), PADDING_XLARGE),
            ("TOPPADDING", (0, 0), (-1, -1), PADDING_LARGE),
            ("BOTTOMPADDING", (0, 0), (-1, -1), PADDING_LARGE),
        ]
    )


def _create_header_table_style(header_color: colors.Color = None) -> TableStyle:
    """Create a reusable table style for tables with headers."""
    if header_color is None:
        header_color = COLOR_BLUE

    return TableStyle(
        [
            ("BACKGROUND", (0, 0), (-1, 0), header_color),
            ("TEXTCOLOR", (0, 0), (-1, 0), COLOR_WHITE),
            ("FONTNAME", (0, 0), (-1, 0), "FiraCode"),
            ("FONTSIZE", (0, 0), (-1, 0), 10),
            ("ALIGN", (0, 0), (-1, -1), "CENTER"),
            ("VALIGN", (0, 0), (-1, -1), "MIDDLE"),
            ("FONTSIZE", (1, 1), (-1, -1), 9),
            ("GRID", (0, 0), (-1, -1), 1, COLOR_GRID_GRAY),
            ("LEFTPADDING", (0, 0), (-1, -1), PADDING_MEDIUM),
            ("RIGHTPADDING", (0, 0), (-1, -1), PADDING_MEDIUM),
            ("TOPPADDING", (0, 0), (-1, -1), PADDING_MEDIUM),
            ("BOTTOMPADDING", (0, 0), (-1, -1), PADDING_MEDIUM),
        ]
    )


def _create_findings_table_style() -> TableStyle:
    """Create a reusable table style for findings tables."""
    return TableStyle(
        [
            ("BACKGROUND", (0, 0), (-1, 0), COLOR_BLUE),
            ("TEXTCOLOR", (0, 0), (-1, 0), COLOR_WHITE),
            ("FONTNAME", (0, 0), (-1, 0), "FiraCode"),
            ("ALIGN", (0, 0), (0, 0), "CENTER"),
            ("VALIGN", (0, 0), (-1, -1), "MIDDLE"),
            ("FONTSIZE", (0, 0), (-1, -1), 9),
            ("GRID", (0, 0), (-1, -1), 0.1, COLOR_BORDER_GRAY),
            ("LEFTPADDING", (0, 0), (0, 0), 0),
            ("RIGHTPADDING", (0, 0), (0, 0), 0),
            ("TOPPADDING", (0, 0), (-1, -1), PADDING_SMALL),
            ("BOTTOMPADDING", (0, 0), (-1, -1), PADDING_SMALL),
        ]
    )


def _create_pdf_styles() -> dict[str, ParagraphStyle]:
    """
    Create and return PDF paragraph styles used throughout the report.

    Styles are cached on first call to improve performance.

    Returns:
        dict[str, ParagraphStyle]: A dictionary containing the following styles:
            - 'title': Title style with prowler green color
            - 'h1': Heading 1 style with blue color and background
            - 'h2': Heading 2 style with light blue color
            - 'h3': Heading 3 style for sub-headings
            - 'normal': Normal text style with left indent
            - 'normal_center': Normal text style without indent
    """
    global _PDF_STYLES_CACHE

    if _PDF_STYLES_CACHE is not None:
        return _PDF_STYLES_CACHE

    styles = getSampleStyleSheet()

    title_style = ParagraphStyle(
        "CustomTitle",
        parent=styles["Title"],
        fontSize=24,
        textColor=COLOR_PROWLER_DARK_GREEN,
        spaceAfter=20,
        fontName="PlusJakartaSans",
        alignment=TA_CENTER,
    )

    h1 = ParagraphStyle(
        "CustomH1",
        parent=styles["Heading1"],
        fontSize=18,
        textColor=COLOR_BLUE,
        spaceBefore=20,
        spaceAfter=12,
        fontName="PlusJakartaSans",
        leftIndent=0,
        borderWidth=2,
        borderColor=COLOR_BLUE,
        borderPadding=PADDING_LARGE,
        backColor=COLOR_BG_BLUE,
    )

    h2 = ParagraphStyle(
        "CustomH2",
        parent=styles["Heading2"],
        fontSize=14,
        textColor=COLOR_LIGHT_BLUE,
        spaceBefore=15,
        spaceAfter=8,
        fontName="PlusJakartaSans",
        leftIndent=10,
        borderWidth=1,
        borderColor=COLOR_BORDER_GRAY,
        borderPadding=5,
        backColor=COLOR_BG_LIGHT_BLUE,
    )

    h3 = ParagraphStyle(
        "CustomH3",
        parent=styles["Heading3"],
        fontSize=12,
        textColor=COLOR_LIGHTER_BLUE,
        spaceBefore=10,
        spaceAfter=6,
        fontName="PlusJakartaSans",
        leftIndent=20,
    )

    normal = ParagraphStyle(
        "CustomNormal",
        parent=styles["Normal"],
        fontSize=10,
        textColor=COLOR_GRAY,
        spaceBefore=PADDING_SMALL,
        spaceAfter=PADDING_SMALL,
        leftIndent=30,
        fontName="PlusJakartaSans",
    )

    normal_center = ParagraphStyle(
        "CustomNormalCenter",
        parent=styles["Normal"],
        fontSize=10,
        textColor=COLOR_GRAY,
        fontName="PlusJakartaSans",
    )

    _PDF_STYLES_CACHE = {
        "title": title_style,
        "h1": h1,
        "h2": h2,
        "h3": h3,
        "normal": normal,
        "normal_center": normal_center,
    }

    return _PDF_STYLES_CACHE


def _create_risk_component(risk_level: int, weight: int, score: int = 0) -> Table:
    """
    Create a visual risk component table for the PDF report.

    Args:
        risk_level (int): The risk level (0-5), where higher values indicate higher risk.
        weight (int): The weight of the risk component.
        score (int): The calculated score. Defaults to 0.

    Returns:
        Table: A ReportLab Table object with colored cells representing risk, weight, and score.
    """
    risk_color = _get_color_for_risk_level(risk_level)
    weight_color = _get_color_for_weight(weight)

    data = [
        [
            "Risk Level:",
            str(risk_level),
            "Weight:",
            str(weight),
            "Score:",
            str(score),
        ]
    ]

    table = Table(
        data,
        colWidths=[
            0.8 * inch,
            COL_WIDTH_SMALL,
            0.6 * inch,
            COL_WIDTH_SMALL,
            0.5 * inch,
            COL_WIDTH_SMALL,
        ],
    )

    table.setStyle(
        TableStyle(
            [
                ("BACKGROUND", (0, 0), (0, 0), COLOR_LIGHT_GRAY),
                ("BACKGROUND", (1, 0), (1, 0), risk_color),
                ("TEXTCOLOR", (1, 0), (1, 0), COLOR_WHITE),
                ("FONTNAME", (1, 0), (1, 0), "FiraCode"),
                ("BACKGROUND", (2, 0), (2, 0), COLOR_LIGHT_GRAY),
                ("BACKGROUND", (3, 0), (3, 0), weight_color),
                ("TEXTCOLOR", (3, 0), (3, 0), COLOR_WHITE),
                ("FONTNAME", (3, 0), (3, 0), "FiraCode"),
                ("BACKGROUND", (4, 0), (4, 0), COLOR_LIGHT_GRAY),
                ("BACKGROUND", (5, 0), (5, 0), COLOR_DARK_GRAY),
                ("TEXTCOLOR", (5, 0), (5, 0), COLOR_WHITE),
                ("FONTNAME", (5, 0), (5, 0), "FiraCode"),
                ("ALIGN", (0, 0), (-1, -1), "CENTER"),
                ("VALIGN", (0, 0), (-1, -1), "MIDDLE"),
                ("FONTSIZE", (0, 0), (-1, -1), 10),
                ("GRID", (0, 0), (-1, -1), 0.5, colors.black),
                ("LEFTPADDING", (0, 0), (-1, -1), PADDING_MEDIUM),
                ("RIGHTPADDING", (0, 0), (-1, -1), PADDING_MEDIUM),
                ("TOPPADDING", (0, 0), (-1, -1), PADDING_LARGE),
                ("BOTTOMPADDING", (0, 0), (-1, -1), PADDING_LARGE),
            ]
        )
    )

    return table


def _create_status_component(status: str) -> Table:
    """
    Create a visual status component with colored background.

    Args:
        status (str): The status value (e.g., "PASS", "FAIL", "MANUAL").

    Returns:
        Table: A ReportLab Table object displaying the status with appropriate color coding.
    """
    status_upper = status.upper()
    if status_upper == "PASS":
        status_color = COLOR_SAFE
    elif status_upper == "FAIL":
        status_color = COLOR_HIGH_RISK
    else:
        status_color = COLOR_DARK_GRAY

    data = [["State:", status_upper]]

    table = Table(data, colWidths=[0.6 * inch, 0.8 * inch])

    table.setStyle(
        TableStyle(
            [
                ("BACKGROUND", (0, 0), (0, 0), COLOR_LIGHT_GRAY),
                ("FONTNAME", (0, 0), (0, 0), "PlusJakartaSans"),
                ("BACKGROUND", (1, 0), (1, 0), status_color),
                ("TEXTCOLOR", (1, 0), (1, 0), COLOR_WHITE),
                ("FONTNAME", (1, 0), (1, 0), "FiraCode"),
                ("ALIGN", (0, 0), (-1, -1), "CENTER"),
                ("VALIGN", (0, 0), (-1, -1), "MIDDLE"),
                ("FONTSIZE", (0, 0), (-1, -1), 12),
                ("GRID", (0, 0), (-1, -1), 0.5, colors.black),
                ("LEFTPADDING", (0, 0), (-1, -1), PADDING_LARGE),
                ("RIGHTPADDING", (0, 0), (-1, -1), PADDING_LARGE),
                ("TOPPADDING", (0, 0), (-1, -1), PADDING_XLARGE),
                ("BOTTOMPADDING", (0, 0), (-1, -1), PADDING_XLARGE),
            ]
        )
    )

    return table


def _create_ens_nivel_badge(nivel: str) -> Table:
    """
    Create a visual badge for ENS requirement level (Nivel).

    Args:
        nivel (str): The level value (e.g., "alto", "medio", "bajo", "opcional").

    Returns:
        Table: A ReportLab Table object displaying the level with appropriate color coding.
    """
    nivel_color = _get_ens_nivel_color(nivel)
    data = [[f"Nivel: {nivel.upper()}"]]

    table = Table(data, colWidths=[1.4 * inch])

    table.setStyle(
        TableStyle(
            [
                ("BACKGROUND", (0, 0), (0, 0), nivel_color),
                ("TEXTCOLOR", (0, 0), (0, 0), COLOR_WHITE),
                ("FONTNAME", (0, 0), (0, 0), "FiraCode"),
                ("ALIGN", (0, 0), (-1, -1), "CENTER"),
                ("VALIGN", (0, 0), (-1, -1), "MIDDLE"),
                ("FONTSIZE", (0, 0), (-1, -1), 11),
                ("GRID", (0, 0), (-1, -1), 0.5, colors.black),
                ("LEFTPADDING", (0, 0), (-1, -1), PADDING_LARGE),
                ("RIGHTPADDING", (0, 0), (-1, -1), PADDING_LARGE),
                ("TOPPADDING", (0, 0), (-1, -1), PADDING_LARGE),
                ("BOTTOMPADDING", (0, 0), (-1, -1), PADDING_LARGE),
            ]
        )
    )

    return table


def _create_ens_tipo_badge(tipo: str) -> Table:
    """
    Create a visual badge for ENS requirement type (Tipo).

    Args:
        tipo (str): The type value (e.g., "requisito", "refuerzo", "recomendacion", "medida").

    Returns:
        Table: A ReportLab Table object displaying the type with appropriate styling.
    """
    tipo_lower = tipo.lower()
    icon = TIPO_ICONS.get(tipo_lower, "")

    data = [[f"{icon} {tipo.capitalize()}"]]

    table = Table(data, colWidths=[1.8 * inch])

    table.setStyle(
        TableStyle(
            [
                ("BACKGROUND", (0, 0), (0, 0), COLOR_ENS_TIPO),
                ("TEXTCOLOR", (0, 0), (0, 0), COLOR_WHITE),
                ("FONTNAME", (0, 0), (0, 0), "PlusJakartaSans"),
                ("ALIGN", (0, 0), (-1, -1), "CENTER"),
                ("VALIGN", (0, 0), (-1, -1), "MIDDLE"),
                ("FONTSIZE", (0, 0), (-1, -1), 11),
                ("GRID", (0, 0), (-1, -1), 0.5, colors.black),
                ("LEFTPADDING", (0, 0), (-1, -1), PADDING_LARGE),
                ("RIGHTPADDING", (0, 0), (-1, -1), PADDING_LARGE),
                ("TOPPADDING", (0, 0), (-1, -1), PADDING_LARGE),
                ("BOTTOMPADDING", (0, 0), (-1, -1), PADDING_LARGE),
            ]
        )
    )

    return table


def _create_ens_dimension_badges(dimensiones: list[str]) -> Table:
    """
    Create visual badges for ENS security dimensions.

    Args:
        dimensiones (list[str]): List of dimension names (e.g., ["trazabilidad", "autenticidad"]).

    Returns:
        Table: A ReportLab Table object with color-coded badges for each dimension.
    """
    badges = [
        DIMENSION_MAPPING[dimension.lower()]
        for dimension in dimensiones
        if dimension.lower() in DIMENSION_MAPPING
    ]

    if not badges:
        data = [["N/A"]]
        table = Table(data, colWidths=[1 * inch])
        table.setStyle(
            TableStyle(
                [
                    ("BACKGROUND", (0, 0), (0, 0), COLOR_LIGHT_GRAY),
                    ("ALIGN", (0, 0), (-1, -1), "CENTER"),
                    ("FONTSIZE", (0, 0), (-1, -1), 10),
                ]
            )
        )
        return table

    data = [[badge[0] for badge in badges]]
    col_widths = [COL_WIDTH_SMALL] * len(badges)

    table = Table(data, colWidths=col_widths)

    styles = [
        ("ALIGN", (0, 0), (-1, -1), "CENTER"),
        ("VALIGN", (0, 0), (-1, -1), "MIDDLE"),
        ("FONTNAME", (0, 0), (-1, -1), "FiraCode"),
        ("FONTSIZE", (0, 0), (-1, -1), 10),
        ("TEXTCOLOR", (0, 0), (-1, -1), COLOR_WHITE),
        ("GRID", (0, 0), (-1, -1), 0.5, colors.black),
        ("LEFTPADDING", (0, 0), (-1, -1), PADDING_SMALL),
        ("RIGHTPADDING", (0, 0), (-1, -1), PADDING_SMALL),
        ("TOPPADDING", (0, 0), (-1, -1), PADDING_MEDIUM),
        ("BOTTOMPADDING", (0, 0), (-1, -1), PADDING_MEDIUM),
    ]

    for idx, (_, badge_color) in enumerate(badges):
        styles.append(("BACKGROUND", (idx, 0), (idx, 0), badge_color))

    table.setStyle(TableStyle(styles))

    return table


def _create_section_score_chart(
    requirements_list: list[dict], attributes_by_requirement_id: dict
) -> io.BytesIO:
    """
    Create a bar chart showing compliance score by section using ThreatScore formula.

    Args:
        requirements_list (list[dict]): List of requirement dictionaries with status and findings data.
        attributes_by_requirement_id (dict): Mapping of requirement IDs to their attributes including risk level and weight.

    Returns:
        io.BytesIO: A BytesIO buffer containing the chart image in PNG format.
    """
    # Initialize all expected sections with default values
    sections_data = {
        section: {
            "numerator": 0,
            "denominator": 0,
            "has_findings": False,
        }
        for section in THREATSCORE_SECTIONS
    }

    # Collect data from requirements
    for requirement in requirements_list:
        requirement_id = requirement["id"]
        requirement_attributes = attributes_by_requirement_id.get(requirement_id, {})

        metadata = requirement_attributes.get("attributes", {}).get(
            "req_attributes", []
        )
        if not metadata:
            continue

        m = metadata[0]
        section = _safe_getattr(m, "Section", "Unknown")

        # Add section if not in expected list (for flexibility)
        if section not in sections_data:
            sections_data[section] = {
                "numerator": 0,
                "denominator": 0,
                "has_findings": False,
            }

        # Get findings data
        passed_findings = requirement["attributes"].get("passed_findings", 0)
        total_findings = requirement["attributes"].get("total_findings", 0)

        if total_findings > 0:
            sections_data[section]["has_findings"] = True
            risk_level = _safe_getattr(m, "LevelOfRisk", 0)
            weight = _safe_getattr(m, "Weight", 0)

            # Calculate using ThreatScore formula from UI
            rate_i = passed_findings / total_findings
            rfac_i = 1 + 0.25 * risk_level

            sections_data[section]["numerator"] += (
                rate_i * total_findings * weight * rfac_i
            )
            sections_data[section]["denominator"] += total_findings * weight * rfac_i

    # Calculate percentages
    section_names = []
    compliance_percentages = []

    for section, data in sections_data.items():
        if data["has_findings"] and data["denominator"] > 0:
            compliance_percentage = (data["numerator"] / data["denominator"]) * 100
        else:
            compliance_percentage = 100  # No findings = 100% (PASS)

        section_names.append(section)
        compliance_percentages.append(compliance_percentage)

    # Sort alphabetically by section name
    sorted_data = sorted(zip(section_names, compliance_percentages), key=lambda x: x[0])
    if not sorted_data:
        section_names, compliance_percentages = [], []
    else:
        section_names, compliance_percentages = zip(*sorted_data)

    # Generate chart
    fig, ax = plt.subplots(figsize=(12, 8))

    # Use helper function for color selection
    colors_list = [_get_chart_color_for_percentage(p) for p in compliance_percentages]

    bars = ax.bar(section_names, compliance_percentages, color=colors_list)

    ax.set_ylabel("Compliance Score (%)", fontsize=12)
    ax.set_xlabel("Section", fontsize=12)
    ax.set_ylim(0, 100)

    for bar, percentage in zip(bars, compliance_percentages):
        height = bar.get_height()
        ax.text(
            bar.get_x() + bar.get_width() / 2.0,
            height + 1,
            f"{percentage:.1f}%",
            ha="center",
            va="bottom",
            fontweight="bold",
        )

    plt.xticks(rotation=45, ha="right")
    ax.grid(True, alpha=0.3, axis="y")
    plt.tight_layout()

    buffer = io.BytesIO()
    try:
        plt.savefig(buffer, format="png", dpi=300, bbox_inches="tight")
        buffer.seek(0)
    finally:
        plt.close(fig)

    return buffer


def _add_pdf_footer(canvas_obj: canvas.Canvas, doc: SimpleDocTemplate) -> None:
    """
    Add footer with page number and branding to each page of the PDF.

    Args:
        canvas_obj (canvas.Canvas): The ReportLab canvas object for drawing.
        doc (SimpleDocTemplate): The document template containing page information.
    """
    canvas_obj.saveState()
    width, height = doc.pagesize
    page_num_text = f"Página {doc.page}"
    canvas_obj.setFont("PlusJakartaSans", 9)
    canvas_obj.setFillColorRGB(0.4, 0.4, 0.4)
    canvas_obj.drawString(30, 20, page_num_text)
    powered_text = "Powered by Prowler"
    text_width = canvas_obj.stringWidth(powered_text, "PlusJakartaSans", 9)
    canvas_obj.drawString(width - text_width - 30, 20, powered_text)
    canvas_obj.restoreState()


def _create_marco_category_chart(
    requirements_list: list[dict], attributes_by_requirement_id: dict
) -> io.BytesIO:
    """
    Create a bar chart showing compliance percentage by Marco (Section) and Categoría.

    Args:
        requirements_list (list[dict]): List of requirement dictionaries with status and findings data.
        attributes_by_requirement_id (dict): Mapping of requirement IDs to their attributes.

    Returns:
        io.BytesIO: A BytesIO buffer containing the chart image in PNG format.
    """
    # Collect data by Marco and Categoría
    marco_categoria_data = defaultdict(lambda: {"passed": 0, "total": 0})

    for requirement in requirements_list:
        requirement_id = requirement["id"]
        requirement_attributes = attributes_by_requirement_id.get(requirement_id, {})
        requirement_status = requirement["attributes"].get(
            "status", StatusChoices.MANUAL
        )

        metadata = requirement_attributes.get("attributes", {}).get(
            "req_attributes", []
        )
        if not metadata:
            continue

        m = metadata[0]
        marco = _safe_getattr(m, "Marco")
        categoria = _safe_getattr(m, "Categoria")

        key = f"{marco} - {categoria}"
        marco_categoria_data[key]["total"] += 1
        if requirement_status == StatusChoices.PASS:
            marco_categoria_data[key]["passed"] += 1

    # Calculate percentages
    categories = []
    percentages = []

    for category, data in sorted(marco_categoria_data.items()):
        percentage = (data["passed"] / data["total"] * 100) if data["total"] > 0 else 0
        categories.append(category)
        percentages.append(percentage)

    if not categories:
        # Return empty chart if no data
        fig, ax = plt.subplots(figsize=(12, 6))
        ax.text(0.5, 0.5, "No data available", ha="center", va="center", fontsize=14)
        ax.set_xlim(0, 1)
        ax.set_ylim(0, 1)
        ax.axis("off")
        buffer = io.BytesIO()
        try:
            plt.savefig(buffer, format="png", dpi=300, bbox_inches="tight")
            buffer.seek(0)
        finally:
            plt.close(fig)
        return buffer

    # Create horizontal bar chart
    fig, ax = plt.subplots(figsize=(12, max(8, len(categories) * 0.4)))

    # Use helper function for color selection
    colors_list = [_get_chart_color_for_percentage(p) for p in percentages]

    y_pos = range(len(categories))
    bars = ax.barh(y_pos, percentages, color=colors_list)

    ax.set_yticks(y_pos)
    ax.set_yticklabels(categories, fontsize=16)
    ax.set_xlabel("Porcentaje de Cumplimiento (%)", fontsize=14)
    ax.set_xlim(0, 100)

    # Add percentage labels
    for bar, percentage in zip(bars, percentages):
        width = bar.get_width()
        ax.text(
            width + 1,
            bar.get_y() + bar.get_height() / 2.0,
            f"{percentage:.1f}%",
            ha="left",
            va="center",
            fontweight="bold",
            fontsize=10,
        )

    ax.grid(True, alpha=0.3, axis="x")
    plt.tight_layout()

    buffer = io.BytesIO()
    try:
        plt.savefig(buffer, format="png", dpi=300, bbox_inches="tight")
        buffer.seek(0)
    finally:
        plt.close(fig)

    return buffer


def _create_dimensions_radar_chart(
    requirements_list: list[dict], attributes_by_requirement_id: dict
) -> io.BytesIO:
    """
    Create a radar/spider chart showing compliance percentage by security dimension.

    Args:
        requirements_list (list[dict]): List of requirement dictionaries with status and findings data.
        attributes_by_requirement_id (dict): Mapping of requirement IDs to their attributes.

    Returns:
        io.BytesIO: A BytesIO buffer containing the chart image in PNG format.
    """
    dimension_data = {key: {"passed": 0, "total": 0} for key in DIMENSION_KEYS}

    # Collect data for each dimension
    for requirement in requirements_list:
        requirement_id = requirement["id"]
        requirement_attributes = attributes_by_requirement_id.get(requirement_id, {})
        requirement_status = requirement["attributes"].get(
            "status", StatusChoices.MANUAL
        )

        metadata = requirement_attributes.get("attributes", {}).get(
            "req_attributes", []
        )
        if not metadata:
            continue

        m = metadata[0]
        dimensiones = _safe_getattr(m, "Dimensiones", [])

        for dimension in dimensiones:
            dimension_lower = dimension.lower()
            if dimension_lower in dimension_data:
                dimension_data[dimension_lower]["total"] += 1
                if requirement_status == StatusChoices.PASS:
                    dimension_data[dimension_lower]["passed"] += 1

    # Calculate percentages
    percentages = [
        (
            (dimension_data[key]["passed"] / dimension_data[key]["total"] * 100)
            if dimension_data[key]["total"] > 0
            else 100
        )  # No requirements = 100% (no failures)
        for key in DIMENSION_KEYS
    ]

    # Create radar chart
    num_dims = len(DIMENSION_NAMES)
    angles = [n / float(num_dims) * 2 * 3.14159 for n in range(num_dims)]
    percentages += percentages[:1]
    angles += angles[:1]

    fig, ax = plt.subplots(figsize=(10, 10), subplot_kw=dict(projection="polar"))

    ax.plot(angles, percentages, "o-", linewidth=2, color=CHART_COLOR_BLUE)
    ax.fill(angles, percentages, alpha=0.25, color=CHART_COLOR_BLUE)
    ax.set_xticks(angles[:-1])
    ax.set_xticklabels(DIMENSION_NAMES, fontsize=14)
    ax.set_ylim(0, 100)
    ax.set_yticks([20, 40, 60, 80, 100])
    ax.set_yticklabels(["20%", "40%", "60%", "80%", "100%"], fontsize=12)
    ax.grid(True, alpha=0.3)

    plt.tight_layout()

    buffer = io.BytesIO()
    try:
        plt.savefig(buffer, format="png", dpi=300, bbox_inches="tight")
        buffer.seek(0)
    finally:
        plt.close(fig)

    return buffer


def _aggregate_requirement_statistics_from_database(
    tenant_id: str, scan_id: str
) -> dict[str, dict[str, int]]:
    """
    Aggregate finding statistics by check_id using database aggregation.

    This function uses Django ORM aggregation to calculate pass/fail statistics
    entirely in the database, avoiding the need to load findings into memory.

    Args:
        tenant_id (str): The tenant ID for Row-Level Security context.
        scan_id (str): The ID of the scan to retrieve findings for.

    Returns:
        dict[str, dict[str, int]]: Dictionary mapping check_id to statistics:
            - 'passed' (int): Number of passed findings for this check
            - 'total' (int): Total number of findings for this check

    Example:
        {
            'aws_iam_user_mfa_enabled': {'passed': 10, 'total': 15},
            'aws_s3_bucket_public_access': {'passed': 0, 'total': 5}
        }
    """
    requirement_statistics_by_check_id = {}

    with rls_transaction(tenant_id, using=READ_REPLICA_ALIAS):
        # Use database aggregation to calculate stats without loading findings into memory
        aggregated_statistics_queryset = (
            Finding.all_objects.filter(tenant_id=tenant_id, scan_id=scan_id)
            .values("check_id")
            .annotate(
                total_findings=Count("id"),
                passed_findings=Count("id", filter=Q(status=StatusChoices.PASS)),
            )
        )

        for aggregated_stat in aggregated_statistics_queryset:
            check_id = aggregated_stat["check_id"]
            requirement_statistics_by_check_id[check_id] = {
                "passed": aggregated_stat["passed_findings"],
                "total": aggregated_stat["total_findings"],
            }

    logger.info(
        f"Aggregated statistics for {len(requirement_statistics_by_check_id)} unique checks"
    )
    return requirement_statistics_by_check_id


def _load_findings_for_requirement_checks(
    tenant_id: str,
    scan_id: str,
    check_ids: list[str],
    prowler_provider,
    findings_cache: dict[str, list[FindingOutput]] = None,
) -> dict[str, list[FindingOutput]]:
    """
    Load findings for specific check IDs on-demand with optional caching.

    This function loads only the findings needed for a specific set of checks,
    minimizing memory usage by avoiding loading all findings at once. This is used
    when generating detailed findings tables for specific requirements in the PDF.

    Supports optional caching to avoid duplicate queries when generating multiple
    reports for the same scan.

    Args:
        tenant_id (str): The tenant ID for Row-Level Security context.
        scan_id (str): The ID of the scan to retrieve findings for.
        check_ids (list[str]): List of check IDs to load findings for.
        prowler_provider: The initialized Prowler provider instance.
        findings_cache (dict, optional): Cache of already loaded findings.
            If provided, checks are first looked up in cache before querying database.

    Returns:
        dict[str, list[FindingOutput]]: Dictionary mapping check_id to list of FindingOutput objects.

    Example:
        {
            'aws_iam_user_mfa_enabled': [FindingOutput(...), FindingOutput(...)],
            'aws_s3_bucket_public_access': [FindingOutput(...)]
        }
    """
    findings_by_check_id = defaultdict(list)

    if not check_ids:
        return dict(findings_by_check_id)

    # Initialize cache if not provided
    if findings_cache is None:
        findings_cache = {}

    # Separate cached and non-cached check_ids
    check_ids_to_load = []
    cache_hits = 0
    cache_misses = 0

    for check_id in check_ids:
        if check_id in findings_cache:
            # Reuse from cache
            findings_by_check_id[check_id] = findings_cache[check_id]
            cache_hits += 1
        else:
            # Need to load from database
            check_ids_to_load.append(check_id)
            cache_misses += 1

    if cache_hits > 0:
        logger.info(
            f"Findings cache: {cache_hits} hits, {cache_misses} misses "
            f"({cache_hits / (cache_hits + cache_misses) * 100:.1f}% hit rate)"
        )

    # If all check_ids were in cache, return early
    if not check_ids_to_load:
        return dict(findings_by_check_id)

    logger.info(f"Loading findings for {len(check_ids_to_load)} checks on-demand")

    findings_queryset = (
        Finding.all_objects.filter(
            tenant_id=tenant_id, scan_id=scan_id, check_id__in=check_ids_to_load
        )
        .order_by("uid")
        .iterator()
    )

    with rls_transaction(tenant_id, using=READ_REPLICA_ALIAS):
        for batch, is_last_batch in batched(
            findings_queryset, DJANGO_FINDINGS_BATCH_SIZE
        ):
            for finding_model in batch:
                finding_output = FindingOutput.transform_api_finding(
                    finding_model, prowler_provider
                )
                findings_by_check_id[finding_output.check_id].append(finding_output)
                # Update cache with newly loaded findings
                if finding_output.check_id not in findings_cache:
                    findings_cache[finding_output.check_id] = []
                findings_cache[finding_output.check_id].append(finding_output)

    total_findings_loaded = sum(
        len(findings) for findings in findings_by_check_id.values()
    )
    logger.info(
        f"Loaded {total_findings_loaded} findings for {len(findings_by_check_id)} checks"
    )

    return dict(findings_by_check_id)


def _calculate_requirements_data_from_statistics(
    compliance_obj, requirement_statistics_by_check_id: dict[str, dict[str, int]]
) -> tuple[dict[str, dict], list[dict]]:
    """
    Calculate requirement status and statistics using pre-aggregated database statistics.

    This function uses O(n) lookups with pre-aggregated statistics from the database,
    avoiding the need to iterate over all findings for each requirement.

    Args:
        compliance_obj: The compliance framework object containing requirements.
        requirement_statistics_by_check_id (dict[str, dict[str, int]]): Pre-aggregated statistics
            mapping check_id to {'passed': int, 'total': int} counts.

    Returns:
        tuple[dict[str, dict], list[dict]]: A tuple containing:
            - attributes_by_requirement_id: Dictionary mapping requirement IDs to their attributes.
            - requirements_list: List of requirement dictionaries with status and statistics.
    """
    attributes_by_requirement_id = {}
    requirements_list = []

    compliance_framework = getattr(compliance_obj, "Framework", "N/A")
    compliance_version = getattr(compliance_obj, "Version", "N/A")

    for requirement in compliance_obj.Requirements:
        requirement_id = requirement.Id
        requirement_description = getattr(requirement, "Description", "")
        requirement_checks = getattr(requirement, "Checks", [])
        requirement_attributes = getattr(requirement, "Attributes", [])

        # Store requirement metadata for later use
        attributes_by_requirement_id[requirement_id] = {
            "attributes": {
                "req_attributes": requirement_attributes,
                "checks": requirement_checks,
            },
            "description": requirement_description,
        }

        # Calculate aggregated passed and total findings for this requirement
        total_passed_findings = 0
        total_findings_count = 0

        for check_id in requirement_checks:
            if check_id in requirement_statistics_by_check_id:
                check_statistics = requirement_statistics_by_check_id[check_id]
                total_findings_count += check_statistics["total"]
                total_passed_findings += check_statistics["passed"]

        # Determine overall requirement status based on findings
        if total_findings_count > 0:
            if total_passed_findings == total_findings_count:
                requirement_status = StatusChoices.PASS
            else:
                # Partial pass or complete fail both count as FAIL
                requirement_status = StatusChoices.FAIL
        else:
            # No findings means manual review required
            requirement_status = StatusChoices.MANUAL

        requirements_list.append(
            {
                "id": requirement_id,
                "attributes": {
                    "framework": compliance_framework,
                    "version": compliance_version,
                    "status": requirement_status,
                    "description": requirement_description,
                    "passed_findings": total_passed_findings,
                    "total_findings": total_findings_count,
                },
            }
        )

    return attributes_by_requirement_id, requirements_list


def generate_threatscore_report(
    tenant_id: str,
    scan_id: str,
    compliance_id: str,
    output_path: str,
    provider_id: str,
    only_failed: bool = True,
    min_risk_level: int = 4,
    provider_obj=None,
    requirement_statistics: dict[str, dict[str, int]] = None,
    findings_cache: dict[str, list[FindingOutput]] = None,
) -> None:
    """
    Generate a PDF compliance report based on Prowler ThreatScore framework.

    This function creates a comprehensive PDF report containing:
    - Compliance overview and metadata
    - Section-by-section compliance scores with charts
    - Overall ThreatScore calculation
    - Critical failed requirements
    - Detailed findings for each requirement

    Args:
        tenant_id (str): The tenant ID for Row-Level Security context.
        scan_id (str): ID of the scan executed by Prowler.
        compliance_id (str): ID of the compliance framework (e.g., "prowler_threatscore_aws").
        output_path (str): Output PDF file path (e.g., "/tmp/threatscore_report.pdf").
        provider_id (str): Provider ID for the scan.
        only_failed (bool): If True, only requirements with status "FAIL" will be included
            in the detailed requirements section. Defaults to True.
        min_risk_level (int): Minimum risk level for critical failed requirements. Defaults to 4.
        provider_obj (Provider, optional): Pre-fetched Provider object to avoid duplicate queries.
            If None, the provider will be fetched from the database.
        requirement_statistics (dict, optional): Pre-aggregated requirement statistics to avoid
            duplicate database aggregations. If None, statistics will be aggregated from the database.
        findings_cache (dict, optional): Cache of already loaded findings to avoid duplicate queries.
            If None, findings will be loaded from the database. When provided, reduces database
            queries and transformation overhead when generating multiple reports.

    Raises:
        Exception: If any error occurs during PDF generation, it will be logged and re-raised.
    """
    logger.info(
        f"Generating the report for the scan {scan_id} with provider {provider_id}"
    )
    try:
        # Get PDF styles
        pdf_styles = _create_pdf_styles()
        title_style = pdf_styles["title"]
        h1 = pdf_styles["h1"]
        h2 = pdf_styles["h2"]
        h3 = pdf_styles["h3"]
        normal = pdf_styles["normal"]
        normal_center = pdf_styles["normal_center"]

        # Get compliance and provider information
        with rls_transaction(tenant_id, using=READ_REPLICA_ALIAS):
            # Use provided provider_obj or fetch from database
            if provider_obj is None:
                provider_obj = Provider.objects.get(id=provider_id)

            prowler_provider = initialize_prowler_provider(provider_obj)
            provider_type = provider_obj.provider

            frameworks_bulk = Compliance.get_bulk(provider_type)
            compliance_obj = frameworks_bulk[compliance_id]
            compliance_framework = _safe_getattr(compliance_obj, "Framework")
            compliance_version = _safe_getattr(compliance_obj, "Version")
            compliance_name = _safe_getattr(compliance_obj, "Name")
            compliance_description = _safe_getattr(compliance_obj, "Description", "")

        # Aggregate requirement statistics from database (memory-efficient)
        # Use provided requirement_statistics or fetch from database
        if requirement_statistics is None:
            logger.info(f"Aggregating requirement statistics for scan {scan_id}")
            requirement_statistics_by_check_id = (
                _aggregate_requirement_statistics_from_database(tenant_id, scan_id)
            )
        else:
            logger.info(
                f"Reusing pre-aggregated requirement statistics for scan {scan_id}"
            )
            requirement_statistics_by_check_id = requirement_statistics

        # Calculate requirements data using aggregated statistics
        attributes_by_requirement_id, requirements_list = (
            _calculate_requirements_data_from_statistics(
                compliance_obj, requirement_statistics_by_check_id
            )
        )

        # Initialize PDF document
        doc = SimpleDocTemplate(
            output_path,
            pagesize=letter,
            title=f"Prowler ThreatScore Report - {compliance_framework}",
            author="Prowler",
            subject=f"Compliance Report for {compliance_framework}",
            creator="Prowler Engineering Team",
            keywords=f"compliance,{compliance_framework},security,framework,prowler",
        )

        elements = []

        # Add logo
        img_path = os.path.join(
            os.path.dirname(__file__), "../assets/img/prowler_logo.png"
        )
        logo = Image(
            img_path,
            width=5 * inch,
            height=1 * inch,
        )
        elements.append(logo)

        elements.append(Spacer(1, 0.5 * inch))
        elements.append(Paragraph("Prowler ThreatScore Report", title_style))
        elements.append(Spacer(1, 0.5 * inch))

        # Add compliance information table
        info_data = [
            ["Framework:", compliance_framework],
            ["ID:", compliance_id],
            ["Name:", Paragraph(compliance_name, normal_center)],
            ["Version:", compliance_version],
            ["Scan ID:", scan_id],
            ["Description:", Paragraph(compliance_description, normal_center)],
        ]
        info_table = Table(info_data, colWidths=[COL_WIDTH_XLARGE, 4 * inch])
        info_table.setStyle(_create_info_table_style())

        elements.append(info_table)
        elements.append(PageBreak())

        # Add compliance score chart
        elements.append(Paragraph("Compliance Score by Sections", h1))
        elements.append(Spacer(1, 0.2 * inch))

        chart_buffer = _create_section_score_chart(
            requirements_list, attributes_by_requirement_id
        )
        chart_image = Image(chart_buffer, width=7 * inch, height=5.5 * inch)
        elements.append(chart_image)

        # Calculate overall ThreatScore using the same formula as the UI
        numerator = 0
        denominator = 0
        has_findings = False

        for requirement in requirements_list:
            requirement_id = requirement["id"]
            requirement_attributes = attributes_by_requirement_id.get(
                requirement_id, {}
            )

            # Get findings data
            passed_findings = requirement["attributes"].get("passed_findings", 0)
            total_findings = requirement["attributes"].get("total_findings", 0)

            # Skip if no findings (avoid division by zero)
            if total_findings == 0:
                continue

            has_findings = True
            metadata = requirement_attributes.get("attributes", {}).get(
                "req_attributes", []
            )
            if metadata and len(metadata) > 0:
                m = metadata[0]
                risk_level = getattr(m, "LevelOfRisk", 0)
                weight = getattr(m, "Weight", 0)

                # Calculate using ThreatScore formula from UI
                rate_i = passed_findings / total_findings
                rfac_i = 1 + 0.25 * risk_level

                numerator += rate_i * total_findings * weight * rfac_i
                denominator += total_findings * weight * rfac_i

        # Calculate ThreatScore (percentualScore)
        # If no findings exist, consider it 100% (PASS)
        if not has_findings:
            overall_compliance = 100
        elif denominator > 0:
            overall_compliance = (numerator / denominator) * 100
        else:
            overall_compliance = 0

        elements.append(Spacer(1, 0.3 * inch))

        summary_data = [
            ["ThreatScore:", f"{overall_compliance:.2f}%"],
        ]

        compliance_color = _get_color_for_compliance(overall_compliance)

        summary_table = Table(summary_data, colWidths=[2.5 * inch, 2 * inch])
        summary_table.setStyle(
            TableStyle(
                [
                    ("BACKGROUND", (0, 0), (0, 0), colors.Color(0.1, 0.3, 0.5)),
                    ("TEXTCOLOR", (0, 0), (0, 0), colors.white),
                    ("FONTNAME", (0, 0), (0, 0), "FiraCode"),
                    ("FONTSIZE", (0, 0), (0, 0), 12),
                    ("BACKGROUND", (1, 0), (1, 0), compliance_color),
                    ("TEXTCOLOR", (1, 0), (1, 0), colors.white),
                    ("FONTNAME", (1, 0), (1, 0), "FiraCode"),
                    ("FONTSIZE", (1, 0), (1, 0), 16),
                    ("ALIGN", (0, 0), (-1, -1), "CENTER"),
                    ("VALIGN", (0, 0), (-1, -1), "MIDDLE"),
                    ("GRID", (0, 0), (-1, -1), 1.5, colors.Color(0.5, 0.6, 0.7)),
                    ("LEFTPADDING", (0, 0), (-1, -1), 12),
                    ("RIGHTPADDING", (0, 0), (-1, -1), 12),
                    ("TOPPADDING", (0, 0), (-1, -1), 10),
                    ("BOTTOMPADDING", (0, 0), (-1, -1), 10),
                ]
            )
        )

        elements.append(summary_table)
        elements.append(PageBreak())

        # Add requirements index
        elements.append(Paragraph("Requirements Index", h1))

        sections = {}
        for (
            requirement_id,
            requirement_attributes,
        ) in attributes_by_requirement_id.items():
            meta = requirement_attributes["attributes"]["req_attributes"][0]
            section = getattr(meta, "Section", "N/A")
            subsection = getattr(meta, "SubSection", "N/A")
            title = getattr(meta, "Title", "N/A")

            if section not in sections:
                sections[section] = {}
            if subsection not in sections[section]:
                sections[section][subsection] = []

            sections[section][subsection].append({"id": requirement_id, "title": title})

        section_num = 1
        for section_name, subsections in sections.items():
            elements.append(Paragraph(f"{section_num}. {section_name}", h2))

            subsection_num = 1
            for subsection_name, requirements in subsections.items():
                elements.append(Paragraph(f"{subsection_name}", h3))

                req_num = 1
                for req in requirements:
                    elements.append(Paragraph(f"{req['id']} - {req['title']}", normal))
                    req_num += 1

                subsection_num += 1

            section_num += 1
            elements.append(Spacer(1, 0.1 * inch))

        elements.append(PageBreak())

        # Add critical failed requirements section
        elements.append(Paragraph("Top Requirements by Level of Risk", h1))
        elements.append(Spacer(1, 0.1 * inch))
        elements.append(
            Paragraph(
                f"Critical Failed Requirements (Risk Level ≥ {min_risk_level})", h2
            )
        )
        elements.append(Spacer(1, 0.2 * inch))

        critical_failed_requirements = []
        for requirement in requirements_list:
            requirement_status = requirement["attributes"]["status"]
            if requirement_status == StatusChoices.FAIL:
                requirement_id = requirement["id"]
                metadata = (
                    attributes_by_requirement_id.get(requirement_id, {})
                    .get("attributes", {})
                    .get("req_attributes", [{}])[0]
                )
                if metadata:
                    risk_level = getattr(metadata, "LevelOfRisk", 0)
                    weight = getattr(metadata, "Weight", 0)

                    if risk_level >= min_risk_level:
                        critical_failed_requirements.append(
                            {
                                "requirement": requirement,
                                "attributes": attributes_by_requirement_id[
                                    requirement_id
                                ],
                                "risk_level": risk_level,
                                "weight": weight,
                                "metadata": metadata,
                            }
                        )

        critical_failed_requirements.sort(
            key=lambda x: (x["risk_level"], x["weight"]), reverse=True
        )

        if not critical_failed_requirements:
            elements.append(
                Paragraph(
                    "✅ No critical failed requirements found. Great job!", normal
                )
            )
        else:
            elements.append(
                Paragraph(
                    f"Found {len(critical_failed_requirements)} critical failed requirements that require immediate attention:",
                    normal,
                )
            )
            elements.append(Spacer(1, 0.5 * inch))

            table_data = [["Risk", "Weight", "Requirement ID", "Title", "Section"]]

            for idx, critical_failed_requirement in enumerate(
                critical_failed_requirements
            ):
                requirement_id = critical_failed_requirement["requirement"]["id"]
                risk_level = critical_failed_requirement["risk_level"]
                weight = critical_failed_requirement["weight"]
                title = getattr(critical_failed_requirement["metadata"], "Title", "N/A")
                section = getattr(
                    critical_failed_requirement["metadata"], "Section", "N/A"
                )

                if len(title) > 50:
                    title = title[:47] + "..."

                table_data.append(
                    [str(risk_level), str(weight), requirement_id, title, section]
                )

            critical_table = Table(
                table_data,
                colWidths=[0.7 * inch, 0.9 * inch, 1.3 * inch, 3.1 * inch, 1.5 * inch],
            )

            critical_table.setStyle(
                TableStyle(
                    [
                        ("BACKGROUND", (0, 0), (-1, 0), colors.Color(0.8, 0.2, 0.2)),
                        ("TEXTCOLOR", (0, 0), (-1, 0), colors.white),
                        ("FONTNAME", (0, 0), (-1, 0), "FiraCode"),
                        ("FONTSIZE", (0, 0), (-1, 0), 10),
                        ("BACKGROUND", (0, 1), (0, -1), colors.Color(0.8, 0.2, 0.2)),
                        ("TEXTCOLOR", (0, 1), (0, -1), colors.white),
                        ("FONTNAME", (0, 1), (0, -1), "FiraCode"),
                        ("ALIGN", (0, 1), (0, -1), "CENTER"),
                        ("FONTSIZE", (0, 1), (0, -1), 12),
                        ("ALIGN", (1, 1), (1, -1), "CENTER"),
                        ("FONTNAME", (1, 1), (1, -1), "FiraCode"),
                        ("FONTNAME", (2, 1), (2, -1), "FiraCode"),
                        ("FONTSIZE", (2, 1), (2, -1), 9),
                        ("FONTNAME", (3, 1), (-1, -1), "PlusJakartaSans"),
                        ("FONTSIZE", (3, 1), (-1, -1), 8),
                        ("VALIGN", (0, 0), (-1, -1), "MIDDLE"),
                        ("GRID", (0, 0), (-1, -1), 1, colors.Color(0.7, 0.7, 0.7)),
                        ("LEFTPADDING", (0, 0), (-1, -1), 6),
                        ("RIGHTPADDING", (0, 0), (-1, -1), 6),
                        ("TOPPADDING", (0, 0), (-1, -1), 8),
                        ("BOTTOMPADDING", (0, 0), (-1, -1), 8),
                        (
                            "BACKGROUND",
                            (1, 1),
                            (-1, -1),
                            colors.Color(0.98, 0.98, 0.98),
                        ),
                    ]
                )
            )

            for idx, critical_failed_requirement in enumerate(
                critical_failed_requirements
            ):
                row_idx = idx + 1
                weight = critical_failed_requirement["weight"]

                if weight >= 150:
                    weight_color = colors.Color(0.8, 0.2, 0.2)
                elif weight >= 100:
                    weight_color = colors.Color(0.9, 0.6, 0.2)
                else:
                    weight_color = colors.Color(0.9, 0.9, 0.2)

                critical_table.setStyle(
                    TableStyle(
                        [
                            ("BACKGROUND", (1, row_idx), (1, row_idx), weight_color),
                            ("TEXTCOLOR", (1, row_idx), (1, row_idx), colors.white),
                        ]
                    )
                )

            elements.append(critical_table)
            elements.append(Spacer(1, 0.2 * inch))

            # Get styles for warning
            styles = getSampleStyleSheet()
            warning_text = """
            <b>IMMEDIATE ACTION REQUIRED:</b><br/>
            These requirements have the highest risk levels and have failed compliance checks.
            Please prioritize addressing these issues to improve your security posture.
            """

            warning_style = ParagraphStyle(
                "Warning",
                parent=styles["Normal"],
                fontSize=11,
                textColor=colors.Color(0.8, 0.2, 0.2),
                spaceBefore=10,
                spaceAfter=10,
                leftIndent=20,
                rightIndent=20,
                fontName="PlusJakartaSans",
                backColor=colors.Color(1.0, 0.95, 0.95),
                borderWidth=2,
                borderColor=colors.Color(0.8, 0.2, 0.2),
                borderPadding=10,
            )

            elements.append(Paragraph(warning_text, warning_style))

        elements.append(PageBreak())

        # Add detailed requirements section
        def get_weight_for_requirement(requirement_dict):
            requirement_id = requirement_dict["id"]
            requirement_attributes = attributes_by_requirement_id.get(
                requirement_id, {}
            )
            metadata = requirement_attributes.get("attributes", {}).get(
                "req_attributes", []
            )
            if metadata:
                return getattr(metadata[0], "Weight", 0)
            return 0

        sorted_requirements = sorted(
            requirements_list, key=get_weight_for_requirement, reverse=True
        )

        if only_failed:
            sorted_requirements = [
                requirement
                for requirement in sorted_requirements
                if requirement["attributes"]["status"] == StatusChoices.FAIL
            ]

        # Collect all check IDs for requirements that will be displayed
        # This allows us to load only the findings we actually need (memory optimization)
        check_ids_to_load = []
        for requirement in sorted_requirements:
            requirement_id = requirement["id"]
            requirement_attributes = attributes_by_requirement_id.get(
                requirement_id, {}
            )
            check_ids = requirement_attributes.get("attributes", {}).get("checks", [])
            check_ids_to_load.extend(check_ids)

        # Load findings on-demand only for the checks that will be displayed
        logger.info(
            f"Loading findings on-demand for {len(sorted_requirements)} requirements"
        )
        findings_by_check_id = _load_findings_for_requirement_checks(
            tenant_id, scan_id, check_ids_to_load, prowler_provider, findings_cache
        )

        for requirement in sorted_requirements:
            requirement_id = requirement["id"]
            requirement_attributes = attributes_by_requirement_id.get(
                requirement_id, {}
            )
            requirement_description = requirement["attributes"]["description"]
            requirement_status = requirement["attributes"]["status"]

            elements.append(
                Paragraph(
                    f"{requirement_id}: {requirement_attributes.get('description', requirement_description)}",
                    h1,
                )
            )

            status_component = _create_status_component(requirement_status)
            elements.append(status_component)
            elements.append(Spacer(1, 0.1 * inch))

            metadata = requirement_attributes.get("attributes", {}).get(
                "req_attributes", []
            )
            if metadata and len(metadata) > 0:
                m = metadata[0]
                elements.append(Paragraph("Title: ", h3))
                elements.append(Paragraph(f"{getattr(m, 'Title', 'N/A')}", normal))
                elements.append(Paragraph("Section: ", h3))
                elements.append(Paragraph(f"{getattr(m, 'Section', 'N/A')}", normal))
                elements.append(Paragraph("SubSection: ", h3))
                elements.append(Paragraph(f"{getattr(m, 'SubSection', 'N/A')}", normal))
                elements.append(Paragraph("Description: ", h3))
                elements.append(
                    Paragraph(f"{getattr(m, 'AttributeDescription', 'N/A')}", normal)
                )
                elements.append(Paragraph("Additional Information: ", h3))
                elements.append(
                    Paragraph(f"{getattr(m, 'AdditionalInformation', 'N/A')}", normal)
                )
                elements.append(Spacer(1, 0.1 * inch))

                risk_level = getattr(m, "LevelOfRisk", 0)
                weight = getattr(m, "Weight", 0)

                if requirement_status == StatusChoices.PASS:
                    score = risk_level * weight
                else:
                    score = 0

                risk_component = _create_risk_component(risk_level, weight, score)
                elements.append(risk_component)
                elements.append(Spacer(1, 0.1 * inch))

            # Get findings for this requirement's checks (loaded on-demand earlier)
            requirement_check_ids = requirement_attributes.get("attributes", {}).get(
                "checks", []
            )
            for check_id in requirement_check_ids:
                elements.append(Paragraph(f"Check: {check_id}", h2))
                elements.append(Spacer(1, 0.1 * inch))

                # Get findings for this check (already loaded on-demand)
                check_findings = findings_by_check_id.get(check_id, [])

                if not check_findings:
                    elements.append(
                        Paragraph("- No information for this finding currently", normal)
                    )
                else:
                    findings_table_data = [
                        [
                            "Finding",
                            "Resource name",
                            "Severity",
                            "Status",
                            "Region",
                        ]
                    ]
                    for finding_output in check_findings:
                        check_metadata = getattr(finding_output, "metadata", {})
                        finding_title = getattr(
                            check_metadata,
                            "CheckTitle",
                            getattr(finding_output, "check_id", ""),
                        )
                        resource_name = getattr(finding_output, "resource_name", "")
                        if not resource_name:
                            resource_name = getattr(finding_output, "resource_uid", "")
                        severity = getattr(check_metadata, "Severity", "").capitalize()
                        finding_status = getattr(finding_output, "status", "").upper()
                        region = getattr(finding_output, "region", "global")

                        findings_table_data.append(
                            [
                                Paragraph(finding_title, normal_center),
                                Paragraph(resource_name, normal_center),
                                Paragraph(severity, normal_center),
                                Paragraph(finding_status, normal_center),
                                Paragraph(region, normal_center),
                            ]
                        )
                    findings_table = Table(
                        findings_table_data,
                        colWidths=[
                            2.5 * inch,
                            3 * inch,
                            0.9 * inch,
                            0.9 * inch,
                            0.9 * inch,
                        ],
                    )
                    findings_table.setStyle(
                        TableStyle(
                            [
                                (
                                    "BACKGROUND",
                                    (0, 0),
                                    (-1, 0),
                                    colors.Color(0.2, 0.4, 0.6),
                                ),
                                ("TEXTCOLOR", (0, 0), (-1, 0), colors.white),
                                ("FONTNAME", (0, 0), (-1, 0), "FiraCode"),
                                ("ALIGN", (0, 0), (0, 0), "CENTER"),
                                ("VALIGN", (0, 0), (-1, -1), "MIDDLE"),
                                ("FONTSIZE", (0, 0), (-1, -1), 9),
                                (
                                    "GRID",
                                    (0, 0),
                                    (-1, -1),
                                    0.1,
                                    colors.Color(0.7, 0.8, 0.9),
                                ),
                                ("LEFTPADDING", (0, 0), (0, 0), 0),
                                ("RIGHTPADDING", (0, 0), (0, 0), 0),
                                ("TOPPADDING", (0, 0), (-1, -1), 4),
                                ("BOTTOMPADDING", (0, 0), (-1, -1), 4),
                            ]
                        )
                    )
                    elements.append(findings_table)
                elements.append(Spacer(1, 0.1 * inch))

            elements.append(PageBreak())

        # Build the PDF
        doc.build(elements, onFirstPage=_add_pdf_footer, onLaterPages=_add_pdf_footer)
    except Exception as e:
        logger.info(
            f"Error building the document, line {e.__traceback__.tb_lineno} -- {e}"
        )
        raise e


<<<<<<< HEAD
def _create_nis2_section_chart(
    requirements_list: list[dict], attributes_by_requirement_id: dict
) -> io.BytesIO:
    """
    Create a horizontal bar chart showing compliance percentage by NIS2 section.

    Args:
        requirements_list (list[dict]): List of requirement dictionaries with status and findings data.
        attributes_by_requirement_id (dict): Mapping of requirement IDs to their attributes.

    Returns:
        io.BytesIO: A BytesIO buffer containing the chart image in PNG format.
    """
    # Initialize sections data
    sections_data = defaultdict(lambda: {"passed": 0, "total": 0})

    # Collect data from requirements
    for requirement in requirements_list:
        requirement_id = requirement["id"]
        requirement_attributes = attributes_by_requirement_id.get(requirement_id, {})

        metadata = requirement_attributes.get("attributes", {}).get(
            "req_attributes", []
        )
        if not metadata:
            continue

        m = metadata[0]
        section_full = _safe_getattr(m, "Section", "")

        # Extract section number (e.g., "1" from "1 POLICY ON...")
        section_number = section_full.split()[0] if section_full else "Unknown"

        # Get findings data
        passed_findings = requirement["attributes"].get("passed_findings", 0)
        total_findings = requirement["attributes"].get("total_findings", 0)

        if total_findings > 0:
            sections_data[section_number]["passed"] += passed_findings
            sections_data[section_number]["total"] += total_findings

    # Calculate percentages and prepare data for chart
    section_names = []
    compliance_percentages = []

    # Get section titles for display
    section_titles = {
        "1": "1. Policy on Security",
        "2": "2. Risk Management",
        "3": "3. Incident Handling",
        "4": "4. Business Continuity",
        "5": "5. Supply Chain",
        "6": "6. Acquisition & Dev",
        "7": "7. Effectiveness",
        "9": "9. Cryptography",
        "11": "11. Access Control",
        "12": "12. Asset Management",
    }

    # Sort by section number
    for section_num in sorted(
        sections_data.keys(), key=lambda x: int(x) if x.isdigit() else 999
    ):
        data = sections_data[section_num]
        if data["total"] > 0:
            compliance_percentage = (data["passed"] / data["total"]) * 100
        else:
            compliance_percentage = 100  # No findings = 100% (PASS)

        section_title = section_titles.get(section_num, f"{section_num}. Unknown")
        section_names.append(section_title)
        compliance_percentages.append(compliance_percentage)

    # Generate horizontal bar chart
    fig, ax = plt.subplots(figsize=(10, 8))

    # Use color helper for compliance percentage
    colors_list = [_get_chart_color_for_percentage(p) for p in compliance_percentages]

    bars = ax.barh(section_names, compliance_percentages, color=colors_list)

    ax.set_xlabel("Compliance (%)", fontsize=12)
    ax.set_xlim(0, 100)

    # Add percentage labels
    for bar, percentage in zip(bars, compliance_percentages):
        width = bar.get_width()
        ax.text(
            width + 1,
            bar.get_y() + bar.get_height() / 2.0,
            f"{percentage:.1f}%",
            ha="left",
            va="center",
            fontweight="bold",
        )

    ax.grid(True, alpha=0.3, axis="x")
    plt.tight_layout()

    buffer = io.BytesIO()
    try:
        plt.savefig(buffer, format="png", dpi=300, bbox_inches="tight")
        buffer.seek(0)
    finally:
        plt.close(fig)

    return buffer


def _create_nis2_subsection_table(
    requirements_list: list[dict], attributes_by_requirement_id: dict
) -> Table:
    """
    Create a table showing compliance by subsection.

    Args:
        requirements_list (list[dict]): List of requirement dictionaries.
        attributes_by_requirement_id (dict): Mapping of requirement IDs to their attributes.

    Returns:
        Table: A ReportLab table showing subsection breakdown.
    """
    # Collect data by subsection
    subsections_data = defaultdict(lambda: {"passed": 0, "failed": 0, "manual": 0})

    for requirement in requirements_list:
        requirement_id = requirement["id"]
        requirement_attributes = attributes_by_requirement_id.get(requirement_id, {})

        metadata = requirement_attributes.get("attributes", {}).get(
            "req_attributes", []
        )
        if not metadata:
            continue

        m = metadata[0]
        subsection = _safe_getattr(m, "SubSection", "Unknown")
        status = requirement["attributes"].get("status", StatusChoices.MANUAL)

        if status == StatusChoices.PASS:
            subsections_data[subsection]["passed"] += 1
        elif status == StatusChoices.FAIL:
            subsections_data[subsection]["failed"] += 1
        else:
            subsections_data[subsection]["manual"] += 1

    # Create table data
    table_data = [["SubSection", "Total", "Pass", "Fail", "Manual", "Compliance %"]]

    for subsection in sorted(subsections_data.keys()):
        data = subsections_data[subsection]
        total = data["passed"] + data["failed"] + data["manual"]
        compliance = (
            (data["passed"] / (data["passed"] + data["failed"]) * 100)
            if (data["passed"] + data["failed"]) > 0
            else 100
        )

        if len(subsection) > 100:
            subsection = subsection[:80] + "..."

        table_data.append(
            [
                subsection,  # No truncate - let it wrap naturally
                str(total),
                str(data["passed"]),
                str(data["failed"]),
                str(data["manual"]),
                f"{compliance:.1f}%",
            ]
        )

    # Create table with wider SubSection column
    table = Table(
        table_data,
        colWidths=[
            4.5 * inch,
            0.6 * inch,
            0.6 * inch,
            0.6 * inch,
            0.7 * inch,
            1 * inch,
        ],
    )
    table.setStyle(
        TableStyle(
            [
                ("BACKGROUND", (0, 0), (-1, 0), COLOR_NIS2_PRIMARY),
                ("TEXTCOLOR", (0, 0), (-1, 0), COLOR_WHITE),
                ("ALIGN", (0, 0), (-1, -1), "CENTER"),
                ("ALIGN", (0, 1), (0, -1), "LEFT"),
                ("FONTNAME", (0, 0), (-1, 0), "PlusJakartaSans"),
                ("FONTSIZE", (0, 0), (-1, 0), 10),
                ("FONTSIZE", (0, 1), (-1, -1), 9),
                ("BOTTOMPADDING", (0, 0), (-1, 0), 8),
                ("TOPPADDING", (0, 0), (-1, 0), 8),
                ("GRID", (0, 0), (-1, -1), 0.5, COLOR_BORDER_GRAY),
                ("ROWBACKGROUNDS", (0, 1), (-1, -1), [COLOR_WHITE, COLOR_NIS2_BG_BLUE]),
            ]
        )
    )

    return table


def _create_nis2_requirements_index(
    requirements_list: list[dict], attributes_by_requirement_id: dict, h2, h3, normal
) -> list:
    """
    Create a hierarchical requirements index organized by Section and SubSection.

    Args:
        requirements_list (list[dict]): List of requirement dictionaries.
        attributes_by_requirement_id (dict): Mapping of requirement IDs to their attributes.
        h2, h3, normal: Paragraph styles.

    Returns:
        list: List of ReportLab elements for the index.
    """
    elements = []

    # Organize requirements by section and subsection
    sections_hierarchy = defaultdict(lambda: defaultdict(list))

    for requirement in requirements_list:
        requirement_id = requirement["id"]
        requirement_attributes = attributes_by_requirement_id.get(requirement_id, {})

        metadata = requirement_attributes.get("attributes", {}).get(
            "req_attributes", []
        )
        if not metadata:
            continue

        m = metadata[0]
        section = _safe_getattr(m, "Section", "Unknown")
        subsection = _safe_getattr(m, "SubSection", "Unknown")
        status = requirement["attributes"].get("status", StatusChoices.MANUAL)

        # Status indicator
        if status == StatusChoices.PASS:
            status_indicator = "✓"
        elif status == StatusChoices.FAIL:
            status_indicator = "✗"
        else:
            status_indicator = "⊙"

        description = requirement["attributes"].get(
            "description", "No description available"
        )
        sections_hierarchy[section][subsection].append(
            {
                "id": requirement_id,
                "description": (
                    description[:100] + "..." if len(description) > 100 else description
                ),
                "status_indicator": status_indicator,
            }
        )

    # Build the index
    for section in sorted(sections_hierarchy.keys()):
        # Section header
        elements.append(Paragraph(section, h2))

        subsections = sections_hierarchy[section]
        for subsection in sorted(subsections.keys()):
            # Subsection header
            elements.append(Paragraph(f"  {subsection}", h3))

            # Requirements
            for req in subsections[subsection]:
                req_text = (
                    f"    {req['status_indicator']} {req['id']} - {req['description']}"
                )
                elements.append(Paragraph(req_text, normal))

        elements.append(Spacer(1, 0.1 * inch))

    return elements


def generate_ens_report(
    tenant_id: str,
    scan_id: str,
    compliance_id: str,
    output_path: str,
    provider_id: str,
    include_manual: bool = True,
    provider_obj=None,
    requirement_statistics: dict[str, dict[str, int]] = None,
    findings_cache: dict[str, list[FindingOutput]] = None,
) -> None:
    """
    Generate a PDF compliance report for ENS RD2022 framework.

    This function creates a comprehensive PDF report containing:
    - Compliance overview and metadata
    - Executive summary with overall compliance score
    - Marco/Categoría analysis with charts
    - Security dimensions radar chart
    - Requirement type distribution
    - Execution mode distribution
    - Critical failed requirements (nivel alto)
    - Requirements index
    - Detailed findings for failed and manual requirements

    Args:
        tenant_id (str): The tenant ID for Row-Level Security context.
        scan_id (str): ID of the scan executed by Prowler.
        compliance_id (str): ID of the compliance framework (e.g., "ens_rd2022_aws").
        output_path (str): Output PDF file path (e.g., "/tmp/ens_report.pdf").
        provider_id (str): Provider ID for the scan.
        include_manual (bool): If True, include requirements with manual execution mode
            in the detailed requirements section. Defaults to True.
        provider_obj (Provider, optional): Pre-fetched Provider object to avoid duplicate queries.
            If None, the provider will be fetched from the database.
        requirement_statistics (dict, optional): Pre-aggregated requirement statistics to avoid
            duplicate database aggregations. If None, statistics will be aggregated from the database.
        findings_cache (dict, optional): Cache of already loaded findings to avoid duplicate queries.
            If None, findings will be loaded from the database. When provided, reduces database
            queries and transformation overhead when generating multiple reports.

    Raises:
        Exception: If any error occurs during PDF generation, it will be logged and re-raised.
    """
    logger.info(f"Generating ENS report for scan {scan_id} with provider {provider_id}")
    try:
        # Get PDF styles
        pdf_styles = _create_pdf_styles()
        title_style = pdf_styles["title"]
        h1 = pdf_styles["h1"]
        h2 = pdf_styles["h2"]
        h3 = pdf_styles["h3"]
        normal = pdf_styles["normal"]
        normal_center = pdf_styles["normal_center"]

        # Get compliance and provider information
        with rls_transaction(tenant_id, using=READ_REPLICA_ALIAS):
            # Use provided provider_obj or fetch from database
            if provider_obj is None:
                provider_obj = Provider.objects.get(id=provider_id)

            prowler_provider = initialize_prowler_provider(provider_obj)
            provider_type = provider_obj.provider

            frameworks_bulk = Compliance.get_bulk(provider_type)
            compliance_obj = frameworks_bulk[compliance_id]
            compliance_framework = _safe_getattr(compliance_obj, "Framework")
            compliance_version = _safe_getattr(compliance_obj, "Version")
            compliance_name = _safe_getattr(compliance_obj, "Name")
            compliance_description = _safe_getattr(compliance_obj, "Description", "")

        # Aggregate requirement statistics from database (memory-efficient)
        # Use provided requirement_statistics or fetch from database
        if requirement_statistics is None:
            logger.info(f"Aggregating requirement statistics for scan {scan_id}")
            requirement_statistics_by_check_id = (
                _aggregate_requirement_statistics_from_database(tenant_id, scan_id)
            )
        else:
            logger.info(
                f"Reusing pre-aggregated requirement statistics for scan {scan_id}"
            )
            requirement_statistics_by_check_id = requirement_statistics

        # Calculate requirements data using aggregated statistics
        attributes_by_requirement_id, requirements_list = (
            _calculate_requirements_data_from_statistics(
                compliance_obj, requirement_statistics_by_check_id
            )
        )

        # Count manual requirements before filtering
        manual_requirements_count = sum(
            1
            for req in requirements_list
            if req["attributes"]["status"] == StatusChoices.MANUAL
        )
        total_requirements_count = len(requirements_list)

        # Filter out manual requirements for the report
        requirements_list = [
            req
            for req in requirements_list
            if req["attributes"]["status"] != StatusChoices.MANUAL
        ]

        logger.info(
            f"Filtered {manual_requirements_count} manual requirements out of {total_requirements_count} total requirements"
        )

        # Initialize PDF document
        doc = SimpleDocTemplate(
            output_path,
            pagesize=letter,
            title="Informe de Cumplimiento ENS - Prowler",
            author="Prowler",
            subject=f"Informe de Cumplimiento para {compliance_framework}",
            creator="Prowler Engineering Team",
            keywords=f"compliance,{compliance_framework},security,ens,prowler",
        )

        elements = []

        # SECTION 1: PORTADA (Cover Page)
        # Create logos side by side
        prowler_logo_path = os.path.join(
            os.path.dirname(__file__), "../assets/img/prowler_logo.png"
        )
        ens_logo_path = os.path.join(
            os.path.dirname(__file__), "../assets/img/ens_logo.png"
        )

        prowler_logo = Image(
            prowler_logo_path,
            width=3.5 * inch,
            height=0.7 * inch,
        )
        ens_logo = Image(
            ens_logo_path,
            width=1.5 * inch,
            height=2 * inch,
        )

        # Create table with both logos
        logos_table = Table(
            [[prowler_logo, ens_logo]], colWidths=[4 * inch, 2.5 * inch]
        )
        logos_table.setStyle(
            TableStyle(
                [
                    ("ALIGN", (0, 0), (0, 0), "LEFT"),
                    ("ALIGN", (1, 0), (1, 0), "RIGHT"),
                    ("VALIGN", (0, 0), (0, 0), "MIDDLE"),  # Prowler logo middle
                    ("VALIGN", (1, 0), (1, 0), "TOP"),  # ENS logo top
                ]
            )
        )
        elements.append(logos_table)
        elements.append(Spacer(1, 0.3 * inch))
        elements.append(
            Paragraph("Informe de Cumplimiento ENS RD 311/2022", title_style)
        )
        elements.append(Spacer(1, 0.5 * inch))

        # Add compliance information table
        info_data = [
            ["Framework:", compliance_framework],
            ["ID:", compliance_id],
            ["Nombre:", Paragraph(compliance_name, normal_center)],
            ["Versión:", compliance_version],
            ["Proveedor:", provider_type.upper()],
            ["Scan ID:", scan_id],
            ["Descripción:", Paragraph(compliance_description, normal_center)],
        ]
        info_table = Table(info_data, colWidths=[2 * inch, 4 * inch])
        info_table.setStyle(
            TableStyle(
                [
                    ("BACKGROUND", (0, 0), (0, 6), colors.Color(0.2, 0.4, 0.6)),
                    ("TEXTCOLOR", (0, 0), (0, 6), colors.white),
                    ("FONTNAME", (0, 0), (0, 6), "FiraCode"),
                    ("BACKGROUND", (1, 0), (1, 6), colors.Color(0.95, 0.97, 1.0)),
                    ("TEXTCOLOR", (1, 0), (1, 6), colors.Color(0.2, 0.2, 0.2)),
                    ("FONTNAME", (1, 0), (1, 6), "PlusJakartaSans"),
                    ("ALIGN", (0, 0), (-1, -1), "LEFT"),
                    ("VALIGN", (0, 0), (-1, -1), "TOP"),
                    ("FONTSIZE", (0, 0), (-1, -1), 11),
                    ("GRID", (0, 0), (-1, -1), 1, colors.Color(0.7, 0.8, 0.9)),
                    ("LEFTPADDING", (0, 0), (-1, -1), 10),
                    ("RIGHTPADDING", (0, 0), (-1, -1), 10),
                    ("TOPPADDING", (0, 0), (-1, -1), 8),
                    ("BOTTOMPADDING", (0, 0), (-1, -1), 8),
                ]
            )
        )
        elements.append(info_table)
        elements.append(Spacer(1, 0.5 * inch))

        # Add warning about excluded manual requirements
        warning_text = (
            f"<b>AVISO:</b> Este informe no incluye los requisitos de ejecución manual. "
            f"El compliance <b>{compliance_id}</b> contiene un total de "
            f"<b>{manual_requirements_count} requisitos manuales</b> que no han sido evaluados "
            f"automáticamente y por tanto no están reflejados en las estadísticas de este reporte. "
            f"El análisis se basa únicamente en los <b>{len(requirements_list)} requisitos automatizados</b>."
        )
        warning_paragraph = Paragraph(warning_text, normal)
        warning_table = Table([[warning_paragraph]], colWidths=[6 * inch])
        warning_table.setStyle(
            TableStyle(
                [
                    ("BACKGROUND", (0, 0), (0, 0), colors.Color(1.0, 0.95, 0.7)),
                    ("TEXTCOLOR", (0, 0), (0, 0), colors.Color(0.4, 0.3, 0.0)),
                    ("ALIGN", (0, 0), (0, 0), "LEFT"),
                    ("VALIGN", (0, 0), (0, 0), "MIDDLE"),
                    ("BOX", (0, 0), (-1, -1), 2, colors.Color(0.9, 0.7, 0.0)),
                    ("LEFTPADDING", (0, 0), (-1, -1), 15),
                    ("RIGHTPADDING", (0, 0), (-1, -1), 15),
                    ("TOPPADDING", (0, 0), (-1, -1), 12),
                    ("BOTTOMPADDING", (0, 0), (-1, -1), 12),
                ]
            )
        )
        elements.append(warning_table)
        elements.append(Spacer(1, 0.5 * inch))

        # Add legend explaining ENS values
        elements.append(Paragraph("Leyenda de Valores ENS", h2))
        elements.append(Spacer(1, 0.2 * inch))

        legend_text = """
        <b>Nivel (Criticidad del requisito):</b><br/>
        • <b>Alto:</b> Requisitos críticos que deben cumplirse prioritariamente<br/>
        • <b>Medio:</b> Requisitos importantes con impacto moderado<br/>
        • <b>Bajo:</b> Requisitos complementarios de menor criticidad<br/>
        • <b>Opcional:</b> Recomendaciones adicionales no obligatorias<br/>
        <br/>
        <b>Tipo (Clasificación del requisito):</b><br/>
        • <b>Requisito:</b> Obligación establecida por el ENS<br/>
        • <b>Refuerzo:</b> Medida adicional que refuerza un requisito<br/>
        • <b>Recomendación:</b> Buena práctica sugerida<br/>
        • <b>Medida:</b> Acción concreta de implementación<br/>
        <br/>
        <b>Modo de Ejecución:</b><br/>
        • <b>Automático:</b> El requisito puede verificarse automáticamente mediante escaneo<br/>
        • <b>Manual:</b> Requiere verificación manual por parte de un auditor<br/>
        <br/>
        <b>Dimensiones de Seguridad:</b><br/>
        • <b>C (Confidencialidad):</b> Protección contra accesos no autorizados a la información<br/>
        • <b>I (Integridad):</b> Garantía de exactitud y completitud de la información<br/>
        • <b>T (Trazabilidad):</b> Capacidad de rastrear acciones y eventos<br/>
        • <b>A (Autenticidad):</b> Verificación de identidad de usuarios y sistemas<br/>
        • <b>D (Disponibilidad):</b> Acceso a la información cuando se necesita<br/>
        <br/>
        <b>Estados de Cumplimiento:</b><br/>
        • <b>CUMPLE (PASS):</b> El requisito se cumple satisfactoriamente<br/>
        • <b>NO CUMPLE (FAIL):</b> El requisito no se cumple y requiere corrección<br/>
        • <b>MANUAL:</b> Requiere revisión manual para determinar cumplimiento
        """
        legend_paragraph = Paragraph(legend_text, normal)
        legend_table = Table([[legend_paragraph]], colWidths=[6.5 * inch])
        legend_table.setStyle(
            TableStyle(
                [
                    ("BACKGROUND", (0, 0), (0, 0), colors.Color(0.95, 0.97, 1.0)),
                    ("TEXTCOLOR", (0, 0), (0, 0), colors.Color(0.2, 0.2, 0.2)),
                    ("ALIGN", (0, 0), (0, 0), "LEFT"),
                    ("VALIGN", (0, 0), (0, 0), "TOP"),
                    ("BOX", (0, 0), (-1, -1), 1.5, colors.Color(0.5, 0.6, 0.8)),
                    ("LEFTPADDING", (0, 0), (-1, -1), 15),
                    ("RIGHTPADDING", (0, 0), (-1, -1), 15),
                    ("TOPPADDING", (0, 0), (-1, -1), 12),
                    ("BOTTOMPADDING", (0, 0), (-1, -1), 12),
                ]
            )
        )
        elements.append(legend_table)
        elements.append(PageBreak())

        # SECTION 2: RESUMEN EJECUTIVO (Executive Summary)
        elements.append(Paragraph("Resumen Ejecutivo", h1))
        elements.append(Spacer(1, 0.2 * inch))

        # Calculate overall compliance (simple PASS/TOTAL)
        total_requirements = len(requirements_list)
        passed_requirements = sum(
            1
            for req in requirements_list
            if req["attributes"]["status"] == StatusChoices.PASS
        )
        failed_requirements = sum(
            1
            for req in requirements_list
            if req["attributes"]["status"] == StatusChoices.FAIL
        )

        overall_compliance = (
            (passed_requirements / total_requirements * 100)
            if total_requirements > 0
            else 0
        )

        if overall_compliance >= 80:
            compliance_color = colors.Color(0.2, 0.8, 0.2)
        elif overall_compliance >= 60:
            compliance_color = colors.Color(0.8, 0.8, 0.2)
        else:
            compliance_color = colors.Color(0.8, 0.2, 0.2)

        summary_data = [
            ["Nivel de Cumplimiento Global:", f"{overall_compliance:.2f}%"],
        ]

        summary_table = Table(summary_data, colWidths=[3 * inch, 2 * inch])
        summary_table.setStyle(
            TableStyle(
                [
                    ("BACKGROUND", (0, 0), (0, 0), colors.Color(0.1, 0.3, 0.5)),
                    ("TEXTCOLOR", (0, 0), (0, 0), colors.white),
                    ("FONTNAME", (0, 0), (0, 0), "FiraCode"),
                    ("FONTSIZE", (0, 0), (0, 0), 12),
                    ("BACKGROUND", (1, 0), (1, 0), compliance_color),
                    ("TEXTCOLOR", (1, 0), (1, 0), colors.white),
                    ("FONTNAME", (1, 0), (1, 0), "FiraCode"),
                    ("FONTSIZE", (1, 0), (1, 0), 16),
                    ("ALIGN", (0, 0), (-1, -1), "CENTER"),
                    ("VALIGN", (0, 0), (-1, -1), "MIDDLE"),
                    ("GRID", (0, 0), (-1, -1), 1.5, colors.Color(0.5, 0.6, 0.7)),
                    ("LEFTPADDING", (0, 0), (-1, -1), 12),
                    ("RIGHTPADDING", (0, 0), (-1, -1), 12),
                    ("TOPPADDING", (0, 0), (-1, -1), 10),
                    ("BOTTOMPADDING", (0, 0), (-1, -1), 10),
                ]
            )
        )
        elements.append(summary_table)
        elements.append(Spacer(1, 0.3 * inch))

        # Summary counts table
        counts_data = [
            ["Estado", "Cantidad", "Porcentaje"],
            [
                "CUMPLE",
                str(passed_requirements),
                f"{(passed_requirements / total_requirements * 100):.1f}%",
            ],
            [
                "NO CUMPLE",
                str(failed_requirements),
                f"{(failed_requirements / total_requirements * 100):.1f}%",
            ],
            ["TOTAL", str(total_requirements), "100%"],
        ]

        counts_table = Table(counts_data, colWidths=[2 * inch, 1.5 * inch, 1.5 * inch])
        counts_table.setStyle(
            TableStyle(
                [
                    ("BACKGROUND", (0, 0), (-1, 0), colors.Color(0.2, 0.4, 0.6)),
                    ("TEXTCOLOR", (0, 0), (-1, 0), colors.white),
                    ("FONTNAME", (0, 0), (-1, 0), "FiraCode"),
                    ("BACKGROUND", (0, 1), (0, 1), colors.Color(0.2, 0.8, 0.2)),
                    ("TEXTCOLOR", (0, 1), (0, 1), colors.white),
                    ("BACKGROUND", (0, 2), (0, 2), colors.Color(0.8, 0.2, 0.2)),
                    ("TEXTCOLOR", (0, 2), (0, 2), colors.white),
                    ("BACKGROUND", (0, 3), (0, 3), colors.Color(0.4, 0.4, 0.4)),
                    ("TEXTCOLOR", (0, 3), (0, 3), colors.white),
                    ("ALIGN", (0, 0), (-1, -1), "CENTER"),
                    ("VALIGN", (0, 0), (-1, -1), "MIDDLE"),
                    ("FONTSIZE", (0, 0), (-1, -1), 10),
                    ("GRID", (0, 0), (-1, -1), 1, colors.Color(0.7, 0.7, 0.7)),
                    ("LEFTPADDING", (0, 0), (-1, -1), 8),
                    ("RIGHTPADDING", (0, 0), (-1, -1), 8),
                    ("TOPPADDING", (0, 0), (-1, -1), 6),
                    ("BOTTOMPADDING", (0, 0), (-1, -1), 6),
                ]
            )
        )
        elements.append(counts_table)
        elements.append(Spacer(1, 0.3 * inch))

        # Summary by Nivel
        nivel_data = defaultdict(lambda: {"passed": 0, "total": 0})
        for requirement in requirements_list:
            requirement_id = requirement["id"]
            requirement_attributes = attributes_by_requirement_id.get(
                requirement_id, {}
            )
            requirement_status = requirement["attributes"]["status"]

            metadata = requirement_attributes.get("attributes", {}).get(
                "req_attributes", []
            )
            if not metadata:
                continue

            m = metadata[0]
            nivel = _safe_getattr(m, "Nivel")
            nivel_data[nivel]["total"] += 1
            if requirement_status == StatusChoices.PASS:
                nivel_data[nivel]["passed"] += 1

        elements.append(Paragraph("Cumplimiento por Nivel", h2))
        nivel_table_data = [["Nivel", "Cumplidos", "Total", "Porcentaje"]]
        for nivel in ENS_NIVEL_ORDER:
            if nivel in nivel_data:
                data = nivel_data[nivel]
                percentage = (
                    (data["passed"] / data["total"] * 100) if data["total"] > 0 else 0
                )
                nivel_table_data.append(
                    [
                        nivel.capitalize(),
                        str(data["passed"]),
                        str(data["total"]),
                        f"{percentage:.1f}%",
                    ]
                )

        nivel_table = Table(
            nivel_table_data, colWidths=[1.5 * inch, 1.5 * inch, 1.5 * inch, 1.5 * inch]
        )
        nivel_table.setStyle(
            TableStyle(
                [
                    ("BACKGROUND", (0, 0), (-1, 0), colors.Color(0.2, 0.4, 0.6)),
                    ("TEXTCOLOR", (0, 0), (-1, 0), colors.white),
                    ("FONTNAME", (0, 0), (-1, 0), "FiraCode"),
                    ("ALIGN", (0, 0), (-1, -1), "CENTER"),
                    ("VALIGN", (0, 0), (-1, -1), "MIDDLE"),
                    ("FONTSIZE", (0, 0), (-1, -1), 10),
                    ("GRID", (0, 0), (-1, -1), 1, colors.Color(0.7, 0.7, 0.7)),
                    ("LEFTPADDING", (0, 0), (-1, -1), 8),
                    ("RIGHTPADDING", (0, 0), (-1, -1), 8),
                    ("TOPPADDING", (0, 0), (-1, -1), 6),
                    ("BOTTOMPADDING", (0, 0), (-1, -1), 6),
                ]
            )
        )
        elements.append(nivel_table)
        elements.append(PageBreak())

        # SECTION 3: ANÁLISIS POR MARCOS (Marco Analysis)
        elements.append(Paragraph("Análisis por Marcos y Categorías", h1))
        elements.append(Spacer(1, 0.2 * inch))

        chart_buffer = _create_marco_category_chart(
            requirements_list, attributes_by_requirement_id
        )
        chart_image = Image(chart_buffer, width=7 * inch, height=5 * inch)
        elements.append(chart_image)
        elements.append(PageBreak())

        # SECTION 4: DIMENSIONES DE SEGURIDAD (Security Dimensions)
        elements.append(Paragraph("Análisis por Dimensiones de Seguridad", h1))
        elements.append(Spacer(1, 0.2 * inch))

        radar_buffer = _create_dimensions_radar_chart(
            requirements_list, attributes_by_requirement_id
        )
        radar_image = Image(radar_buffer, width=6 * inch, height=6 * inch)
        elements.append(radar_image)
        elements.append(PageBreak())

        # SECTION 5: DISTRIBUCIÓN POR TIPO (Type Distribution)
        elements.append(Paragraph("Distribución por Tipo de Requisito", h1))
        elements.append(Spacer(1, 0.2 * inch))

        tipo_data = defaultdict(lambda: {"passed": 0, "total": 0})
        for requirement in requirements_list:
            requirement_id = requirement["id"]
            requirement_attributes = attributes_by_requirement_id.get(
                requirement_id, {}
            )
            requirement_status = requirement["attributes"]["status"]

            metadata = requirement_attributes.get("attributes", {}).get(
                "req_attributes", []
            )
            if not metadata:
                continue

            m = metadata[0]
            tipo = _safe_getattr(m, "Tipo")
            tipo_data[tipo]["total"] += 1
            if requirement_status == StatusChoices.PASS:
                tipo_data[tipo]["passed"] += 1

        tipo_table_data = [["Tipo", "Cumplidos", "Total", "Porcentaje"]]
        for tipo in ENS_TIPO_ORDER:
            if tipo in tipo_data:
                data = tipo_data[tipo]
                percentage = (
                    (data["passed"] / data["total"] * 100) if data["total"] > 0 else 0
                )
                tipo_table_data.append(
                    [
                        tipo.capitalize(),
                        str(data["passed"]),
                        str(data["total"]),
                        f"{percentage:.1f}%",
                    ]
                )

        tipo_table = Table(
            tipo_table_data, colWidths=[2 * inch, 1.5 * inch, 1.5 * inch, 1.5 * inch]
        )
        tipo_table.setStyle(
            TableStyle(
                [
                    ("BACKGROUND", (0, 0), (-1, 0), colors.Color(0.2, 0.4, 0.6)),
                    ("TEXTCOLOR", (0, 0), (-1, 0), colors.white),
                    ("FONTNAME", (0, 0), (-1, 0), "FiraCode"),
                    ("ALIGN", (0, 0), (-1, -1), "CENTER"),
                    ("VALIGN", (0, 0), (-1, -1), "MIDDLE"),
                    ("FONTSIZE", (0, 0), (-1, -1), 10),
                    ("GRID", (0, 0), (-1, -1), 1, colors.Color(0.7, 0.7, 0.7)),
                    ("LEFTPADDING", (0, 0), (-1, -1), 8),
                    ("RIGHTPADDING", (0, 0), (-1, -1), 8),
                    ("TOPPADDING", (0, 0), (-1, -1), 6),
                    ("BOTTOMPADDING", (0, 0), (-1, -1), 6),
                ]
            )
        )
        elements.append(tipo_table)
        elements.append(PageBreak())

        # SECTION 6: REQUISITOS CRÍTICOS NO CUMPLIDOS (Critical Failed Requirements)
        elements.append(Paragraph("Requisitos Críticos No Cumplidos", h1))
        elements.append(Spacer(1, 0.2 * inch))

        critical_failed = []
        for requirement in requirements_list:
            requirement_status = requirement["attributes"]["status"]
            if requirement_status == StatusChoices.FAIL:
                requirement_id = requirement["id"]
                req_attributes = attributes_by_requirement_id.get(
                    requirement_id, {}
                ).get("attributes", {})
                metadata_list = req_attributes.get("req_attributes", [])
                if metadata_list:
                    metadata = metadata_list[0]
                    nivel = _safe_getattr(metadata, "Nivel", "")
                    if nivel.lower() == "alto":
                        critical_failed.append(
                            {
                                "requirement": requirement,
                                "metadata": metadata,
                            }
                        )

        if not critical_failed:
            elements.append(
                Paragraph(
                    "✅ No se encontraron requisitos críticos no cumplidos.", normal
                )
            )
        else:
            elements.append(
                Paragraph(
                    f"Se encontraron {len(critical_failed)} requisitos de nivel Alto que no cumplen:",
                    normal,
                )
            )
            elements.append(Spacer(1, 0.3 * inch))

            critical_table_data = [["ID", "Descripción", "Marco", "Categoría"]]
            for item in critical_failed:
                requirement_id = item["requirement"]["id"]
                description = item["requirement"]["attributes"]["description"]
                marco = _safe_getattr(item["metadata"], "Marco")
                categoria = _safe_getattr(item["metadata"], "Categoria")

                if len(description) > 60:
                    description = description[:57] + "..."

                critical_table_data.append(
                    [requirement_id, description, marco, categoria]
                )

            critical_table = Table(
                critical_table_data,
                colWidths=[1.5 * inch, 3.3 * inch, 1.5 * inch, 2 * inch],
            )
            critical_table.setStyle(
                TableStyle(
                    [
                        ("BACKGROUND", (0, 0), (-1, 0), colors.Color(0.8, 0.2, 0.2)),
                        ("TEXTCOLOR", (0, 0), (-1, 0), colors.white),
                        ("FONTNAME", (0, 0), (-1, 0), "FiraCode"),
                        ("FONTSIZE", (0, 0), (-1, 0), 9),
                        ("FONTNAME", (0, 1), (0, -1), "FiraCode"),
                        ("FONTSIZE", (0, 1), (-1, -1), 8),
                        ("VALIGN", (0, 0), (-1, -1), "MIDDLE"),
                        ("GRID", (0, 0), (-1, -1), 1, colors.Color(0.7, 0.7, 0.7)),
                        ("LEFTPADDING", (0, 0), (-1, -1), 6),
                        ("RIGHTPADDING", (0, 0), (-1, -1), 6),
                        ("TOPPADDING", (0, 0), (-1, -1), 6),
                        ("BOTTOMPADDING", (0, 0), (-1, -1), 6),
                        (
                            "BACKGROUND",
                            (1, 1),
                            (-1, -1),
                            colors.Color(0.98, 0.98, 0.98),
                        ),
                    ]
                )
            )
            elements.append(critical_table)

        elements.append(PageBreak())

        # SECTION 7: ÍNDICE DE REQUISITOS (Requirements Index)
        elements.append(Paragraph("Índice de Requisitos", h1))
        elements.append(Spacer(1, 0.2 * inch))

        # Group by Marco → Categoría
        marco_categoria_index = defaultdict(lambda: defaultdict(list))
        for (
            requirement_id,
            requirement_attributes,
        ) in attributes_by_requirement_id.items():
            metadata = requirement_attributes["attributes"]["req_attributes"][0]
            marco = getattr(metadata, "Marco", "N/A")
            categoria = getattr(metadata, "Categoria", "N/A")
            id_grupo = getattr(metadata, "IdGrupoControl", "N/A")

            marco_categoria_index[marco][categoria].append(
                {
                    "id": requirement_id,
                    "id_grupo": id_grupo,
                    "description": requirement_attributes["description"],
                }
            )

        for marco, categorias in sorted(marco_categoria_index.items()):
            elements.append(Paragraph(f"Marco: {marco.capitalize()}", h2))
            for categoria, requirements in sorted(categorias.items()):
                elements.append(Paragraph(f"Categoría: {categoria.capitalize()}", h3))
                for req in requirements:
                    desc = req["description"]
                    if len(desc) > 80:
                        desc = desc[:77] + "..."
                    elements.append(Paragraph(f"{req['id']} - {desc}", normal))
                elements.append(Spacer(1, 0.05 * inch))

        elements.append(PageBreak())

        # SECTION 8: DETALLE DE REQUISITOS (Detailed Requirements)
        elements.append(Paragraph("Detalle de Requisitos", h1))
        elements.append(Spacer(1, 0.2 * inch))

        # Filter: NO CUMPLE + MANUAL (if include_manual)
        filtered_requirements = [
            req
            for req in requirements_list
            if req["attributes"]["status"] == StatusChoices.FAIL
            or (include_manual and req["attributes"]["status"] == StatusChoices.MANUAL)
        ]

        if not filtered_requirements:
            elements.append(
                Paragraph("✅ Todos los requisitos automáticos cumplen.", normal)
            )
        else:
            elements.append(
                Paragraph(
                    f"Se muestran {len(filtered_requirements)} requisitos que requieren atención:",
                    normal,
                )
            )
            elements.append(Spacer(1, 0.2 * inch))

            # Collect check IDs to load
            check_ids_to_load = []
            for requirement in filtered_requirements:
                requirement_id = requirement["id"]
                requirement_attributes = attributes_by_requirement_id.get(
                    requirement_id, {}
                )
                check_ids = requirement_attributes.get("attributes", {}).get(
                    "checks", []
                )
                check_ids_to_load.extend(check_ids)

            # Load findings on-demand
            logger.info(
                f"Loading findings on-demand for {len(filtered_requirements)} requirements"
            )
            findings_by_check_id = _load_findings_for_requirement_checks(
                tenant_id, scan_id, check_ids_to_load, prowler_provider, findings_cache
            )

            for requirement in filtered_requirements:
                requirement_id = requirement["id"]
                requirement_attributes = attributes_by_requirement_id.get(
                    requirement_id, {}
                )
                requirement_status = requirement["attributes"]["status"]
                requirement_description = requirement_attributes.get("description", "")

                # Requirement ID header in a box
                req_id_paragraph = Paragraph(requirement_id, h2)
                req_id_table = Table([[req_id_paragraph]], colWidths=[6.5 * inch])
                req_id_table.setStyle(
                    TableStyle(
                        [
                            (
                                "BACKGROUND",
                                (0, 0),
                                (0, 0),
                                colors.Color(0.15, 0.35, 0.55),
                            ),
                            ("TEXTCOLOR", (0, 0), (0, 0), colors.white),
                            ("ALIGN", (0, 0), (0, 0), "CENTER"),
                            ("VALIGN", (0, 0), (0, 0), "MIDDLE"),
                            ("LEFTPADDING", (0, 0), (-1, -1), 15),
                            ("RIGHTPADDING", (0, 0), (-1, -1), 15),
                            ("TOPPADDING", (0, 0), (-1, -1), 10),
                            ("BOTTOMPADDING", (0, 0), (-1, -1), 10),
                            ("BOX", (0, 0), (-1, -1), 2, colors.Color(0.2, 0.4, 0.6)),
                        ]
                    )
                )
                elements.append(req_id_table)
                elements.append(Spacer(1, 0.15 * inch))

                metadata = requirement_attributes.get("attributes", {}).get(
                    "req_attributes", []
                )
                if metadata and len(metadata) > 0:
                    m = metadata[0]

                    # Create all badges
                    status_component = _create_status_component(requirement_status)
                    nivel = getattr(m, "Nivel", "N/A")
                    nivel_badge = _create_ens_nivel_badge(nivel)
                    tipo = getattr(m, "Tipo", "N/A")
                    tipo_badge = _create_ens_tipo_badge(tipo)

                    # Organize badges in a horizontal table (2 rows x 2 cols)
                    badges_table = Table(
                        [[status_component, nivel_badge], [tipo_badge]],
                        colWidths=[3.25 * inch, 3.25 * inch],
                    )
                    badges_table.setStyle(
                        TableStyle(
                            [
                                ("ALIGN", (0, 0), (-1, -1), "CENTER"),
                                ("VALIGN", (0, 0), (-1, -1), "MIDDLE"),
                                ("LEFTPADDING", (0, 0), (-1, -1), 5),
                                ("RIGHTPADDING", (0, 0), (-1, -1), 5),
                                ("TOPPADDING", (0, 0), (-1, -1), 5),
                                ("BOTTOMPADDING", (0, 0), (-1, -1), 5),
                            ]
                        )
                    )
                    elements.append(badges_table)
                    elements.append(Spacer(1, 0.15 * inch))

                    # Dimensiones badges (if present)
                    dimensiones = getattr(m, "Dimensiones", [])
                    if dimensiones:
                        dim_label = Paragraph("<b>Dimensiones:</b>", normal)
                        dim_badges = _create_ens_dimension_badges(dimensiones)
                        dim_table = Table(
                            [[dim_label, dim_badges]], colWidths=[1.5 * inch, 5 * inch]
                        )
                        dim_table.setStyle(
                            TableStyle(
                                [
                                    ("ALIGN", (0, 0), (0, 0), "LEFT"),
                                    ("ALIGN", (1, 0), (1, 0), "LEFT"),
                                    ("VALIGN", (0, 0), (-1, -1), "MIDDLE"),
                                ]
                            )
                        )
                        elements.append(dim_table)
                        elements.append(Spacer(1, 0.15 * inch))

                    # Requirement details in a clean table
                    details_data = [
                        ["Descripción:", Paragraph(requirement_description, normal)],
                        ["Marco:", Paragraph(getattr(m, "Marco", "N/A"), normal)],
                        [
                            "Categoría:",
                            Paragraph(getattr(m, "Categoria", "N/A"), normal),
                        ],
                        [
                            "ID Grupo Control:",
                            Paragraph(getattr(m, "IdGrupoControl", "N/A"), normal),
                        ],
                        [
                            "Descripción del Control:",
                            Paragraph(getattr(m, "DescripcionControl", "N/A"), normal),
                        ],
                    ]
                    details_table = Table(
                        details_data, colWidths=[2.2 * inch, 4.5 * inch]
                    )
                    details_table.setStyle(
                        TableStyle(
                            [
                                (
                                    "BACKGROUND",
                                    (0, 0),
                                    (0, -1),
                                    colors.Color(0.9, 0.93, 0.96),
                                ),
                                (
                                    "TEXTCOLOR",
                                    (0, 0),
                                    (0, -1),
                                    colors.Color(0.2, 0.2, 0.2),
                                ),
                                ("FONTNAME", (0, 0), (0, -1), "FiraCode"),
                                ("FONTSIZE", (0, 0), (-1, -1), 10),
                                ("ALIGN", (0, 0), (0, -1), "LEFT"),
                                ("VALIGN", (0, 0), (-1, -1), "TOP"),
                                (
                                    "GRID",
                                    (0, 0),
                                    (-1, -1),
                                    0.5,
                                    colors.Color(0.7, 0.8, 0.9),
                                ),
                                ("LEFTPADDING", (0, 0), (-1, -1), 8),
                                ("RIGHTPADDING", (0, 0), (-1, -1), 8),
                                ("TOPPADDING", (0, 0), (-1, -1), 6),
                                ("BOTTOMPADDING", (0, 0), (-1, -1), 6),
                            ]
                        )
                    )
                    elements.append(details_table)
                    elements.append(Spacer(1, 0.2 * inch))

                # Findings for checks
                requirement_check_ids = requirement_attributes.get(
                    "attributes", {}
                ).get("checks", [])
                for check_id in requirement_check_ids:
                    elements.append(Paragraph(f"Check: {check_id}", h2))
                    elements.append(Spacer(1, 0.1 * inch))

                    check_findings = findings_by_check_id.get(check_id, [])

                    if not check_findings:
                        elements.append(
                            Paragraph(
                                "- No hay información disponible para este check",
                                normal,
                            )
                        )
                    else:
                        findings_table_data = [
                            ["Finding", "Resource name", "Severity", "Status", "Region"]
                        ]
                        for finding_output in check_findings:
                            check_metadata = getattr(finding_output, "metadata", {})
                            finding_title = getattr(
                                check_metadata,
                                "CheckTitle",
                                getattr(finding_output, "check_id", ""),
                            )
                            resource_name = getattr(finding_output, "resource_name", "")
                            if not resource_name:
                                resource_name = getattr(
                                    finding_output, "resource_uid", ""
                                )
                            severity = getattr(
                                check_metadata, "Severity", ""
                            ).capitalize()
                            finding_status = getattr(
                                finding_output, "status", ""
                            ).upper()
                            region = getattr(finding_output, "region", "global")

                            findings_table_data.append(
                                [
                                    Paragraph(finding_title, normal_center),
                                    Paragraph(resource_name, normal_center),
                                    Paragraph(severity, normal_center),
                                    Paragraph(finding_status, normal_center),
                                    Paragraph(region, normal_center),
                                ]
                            )

                        findings_table = Table(
                            findings_table_data,
                            colWidths=[
                                2.5 * inch,
                                3 * inch,
                                0.9 * inch,
                                0.9 * inch,
                                0.9 * inch,
                            ],
                        )
                        findings_table.setStyle(
                            TableStyle(
                                [
                                    (
                                        "BACKGROUND",
                                        (0, 0),
                                        (-1, 0),
                                        colors.Color(0.2, 0.4, 0.6),
                                    ),
                                    ("TEXTCOLOR", (0, 0), (-1, 0), colors.white),
                                    ("FONTNAME", (0, 0), (-1, 0), "FiraCode"),
                                    ("ALIGN", (0, 0), (0, 0), "CENTER"),
                                    ("VALIGN", (0, 0), (-1, -1), "MIDDLE"),
                                    ("FONTSIZE", (0, 0), (-1, -1), 9),
                                    (
                                        "GRID",
                                        (0, 0),
                                        (-1, -1),
                                        0.1,
                                        colors.Color(0.7, 0.8, 0.9),
                                    ),
                                    ("LEFTPADDING", (0, 0), (0, 0), 0),
                                    ("RIGHTPADDING", (0, 0), (0, 0), 0),
                                    ("TOPPADDING", (0, 0), (-1, -1), 4),
                                    ("BOTTOMPADDING", (0, 0), (-1, -1), 4),
                                ]
                            )
                        )
                        elements.append(findings_table)

                    elements.append(Spacer(1, 0.1 * inch))

                elements.append(PageBreak())

        # Build the PDF
        logger.info("Building PDF...")
        doc.build(elements, onFirstPage=_add_pdf_footer, onLaterPages=_add_pdf_footer)
    except Exception as e:
        logger.error(
            f"Error building ENS report, line {e.__traceback__.tb_lineno} -- {e}"
        )
        raise e


def generate_nis2_report(
    tenant_id: str,
    scan_id: str,
    compliance_id: str,
    output_path: str,
    provider_id: str,
    only_failed: bool = True,
    include_manual: bool = False,
    provider_obj=None,
    requirement_statistics: dict[str, dict[str, int]] = None,
    findings_cache: dict[str, list[FindingOutput]] = None,
) -> None:
    """
    Generate a PDF compliance report for NIS2 Directive (EU) 2022/2555.

    This function creates a comprehensive PDF report containing:
    - Compliance overview and metadata
    - Executive summary with overall compliance score
    - Section analysis with horizontal bar chart
    - SubSection breakdown table
    - Critical failed requirements
    - Requirements index organized by section and subsection
    - Detailed findings for failed requirements

    Args:
        tenant_id (str): The tenant ID for Row-Level Security context.
        scan_id (str): ID of the scan executed by Prowler.
        compliance_id (str): ID of the compliance framework (e.g., "nis2_aws").
        output_path (str): Output PDF file path (e.g., "/tmp/nis2_report.pdf").
        provider_id (str): Provider ID for the scan.
        only_failed (bool): If True, only requirements with status "FAIL" will be included
            in the detailed requirements section. Defaults to True.
        include_manual (bool): If True, includes MANUAL requirements in the detailed findings
            section along with FAIL requirements. Defaults to True.
        provider_obj (Provider, optional): Pre-fetched Provider object to avoid duplicate queries.
            If None, the provider will be fetched from the database.
        requirement_statistics (dict, optional): Pre-aggregated requirement statistics to avoid
            duplicate database aggregations. If None, statistics will be aggregated from the database.
        findings_cache (dict, optional): Cache of already loaded findings to avoid duplicate queries.
            If None, findings will be loaded from the database.

    Raises:
        Exception: If any error occurs during PDF generation, it will be logged and re-raised.
    """
    logger.info(
        f"Generating NIS2 report for scan {scan_id} with provider {provider_id}"
    )
    try:
        # Get PDF styles
        pdf_styles = _create_pdf_styles()
        title_style = pdf_styles["title"]
        h1 = pdf_styles["h1"]
        h2 = pdf_styles["h2"]
        h3 = pdf_styles["h3"]
        normal = pdf_styles["normal"]
        normal_center = pdf_styles["normal_center"]

        # Get compliance and provider information
        with rls_transaction(tenant_id, using=READ_REPLICA_ALIAS):
            # Use provided provider_obj or fetch from database
            if provider_obj is None:
                provider_obj = Provider.objects.get(id=provider_id)

            prowler_provider = initialize_prowler_provider(provider_obj)
            provider_type = provider_obj.provider

            frameworks_bulk = Compliance.get_bulk(provider_type)
            compliance_obj = frameworks_bulk[compliance_id]
            compliance_framework = _safe_getattr(compliance_obj, "Framework")
            compliance_version = _safe_getattr(compliance_obj, "Version")
            compliance_name = _safe_getattr(compliance_obj, "Name")
            compliance_description = _safe_getattr(compliance_obj, "Description", "")

        # Aggregate requirement statistics from database
        if requirement_statistics is None:
            logger.info(f"Aggregating requirement statistics for scan {scan_id}")
            requirement_statistics_by_check_id = (
                _aggregate_requirement_statistics_from_database(tenant_id, scan_id)
            )
        else:
            logger.info(
                f"Reusing pre-aggregated requirement statistics for scan {scan_id}"
            )
            requirement_statistics_by_check_id = requirement_statistics

        # Calculate requirements data using aggregated statistics
        attributes_by_requirement_id, requirements_list = (
            _calculate_requirements_data_from_statistics(
                compliance_obj, requirement_statistics_by_check_id
            )
        )

        # Initialize PDF document
        doc = SimpleDocTemplate(
            output_path,
            pagesize=letter,
            title="NIS2 Compliance Report - Prowler",
            author="Prowler",
            subject=f"Compliance Report for {compliance_framework}",
            creator="Prowler Engineering Team",
            keywords=f"compliance,{compliance_framework},security,nis2,prowler,eu",
        )

        elements = []

        # SECTION 1: Cover Page
        # Create logos side by side
        prowler_logo_path = os.path.join(
            os.path.dirname(__file__), "../assets/img/prowler_logo.png"
        )
        nis2_logo_path = os.path.join(
            os.path.dirname(__file__), "../assets/img/nis2_logo.png"
        )

        prowler_logo = Image(
            prowler_logo_path,
            width=3.5 * inch,
            height=0.7 * inch,
        )
        nis2_logo = Image(
            nis2_logo_path,
            width=2.3 * inch,
            height=1.5 * inch,
        )

        # Create table with both logos
        logos_table = Table(
            [[prowler_logo, nis2_logo]], colWidths=[4 * inch, 2.5 * inch]
        )
        logos_table.setStyle(
            TableStyle(
                [
                    ("ALIGN", (0, 0), (0, 0), "LEFT"),
                    ("ALIGN", (1, 0), (1, 0), "RIGHT"),
                    ("VALIGN", (0, 0), (0, 0), "MIDDLE"),  # Prowler logo middle
                    ("VALIGN", (1, 0), (1, 0), "MIDDLE"),  # NIS2 logo middle
                ]
            )
        )
        elements.append(logos_table)
        elements.append(Spacer(1, 0.3 * inch))

        # Title
        title = Paragraph(
            "NIS2 Compliance Report<br/>Directive (EU) 2022/2555",
            title_style,
        )
        elements.append(title)
        elements.append(Spacer(1, 0.3 * inch))

        # Compliance metadata table
        metadata_data = [
            ["Framework:", compliance_framework],
            ["Name:", Paragraph(compliance_name, normal_center)],
            ["Version:", compliance_version or "N/A"],
            ["Provider:", provider_type.upper()],
            ["Scan ID:", scan_id],
            ["Description:", Paragraph(compliance_description, normal_center)],
        ]

        metadata_table = Table(metadata_data, colWidths=[COL_WIDTH_XLARGE, 4 * inch])
        metadata_table.setStyle(_create_info_table_style())
        elements.append(metadata_table)
        elements.append(PageBreak())

        # SECTION 2: Executive Summary
        elements.append(Paragraph("Executive Summary", h1))
        elements.append(Spacer(1, 0.1 * inch))

        # Calculate overall statistics
        total_requirements = len(requirements_list)
        passed_requirements = sum(
            1
            for req in requirements_list
            if req["attributes"].get("status") == StatusChoices.PASS
        )
        failed_requirements = sum(
            1
            for req in requirements_list
            if req["attributes"].get("status") == StatusChoices.FAIL
        )
        manual_requirements = sum(
            1
            for req in requirements_list
            if req["attributes"].get("status") == StatusChoices.MANUAL
        )

        overall_compliance = (
            (passed_requirements / (passed_requirements + failed_requirements) * 100)
            if (passed_requirements + failed_requirements) > 0
            else 100
        )

        # Summary statistics table
        summary_data = [
            ["Metric", "Value"],
            ["Total Requirements", str(total_requirements)],
            ["Passed ✓", str(passed_requirements)],
            ["Failed ✗", str(failed_requirements)],
            ["Manual ⊙", str(manual_requirements)],
            ["Overall Compliance", f"{overall_compliance:.1f}%"],
        ]

        summary_table = Table(summary_data, colWidths=[3 * inch, 2 * inch])
        summary_table.setStyle(
            TableStyle(
                [
                    # Header row
                    ("BACKGROUND", (0, 0), (-1, 0), COLOR_NIS2_PRIMARY),
                    ("TEXTCOLOR", (0, 0), (-1, 0), COLOR_WHITE),
                    # Status-specific colors for left column
                    ("BACKGROUND", (0, 2), (0, 2), COLOR_SAFE),  # Passed row
                    ("TEXTCOLOR", (0, 2), (0, 2), COLOR_WHITE),
                    ("BACKGROUND", (0, 3), (0, 3), COLOR_HIGH_RISK),  # Failed row
                    ("TEXTCOLOR", (0, 3), (0, 3), COLOR_WHITE),
                    ("BACKGROUND", (0, 4), (0, 4), COLOR_DARK_GRAY),  # Manual row
                    ("TEXTCOLOR", (0, 4), (0, 4), COLOR_WHITE),
                    # General styling
                    ("ALIGN", (0, 0), (-1, -1), "CENTER"),
                    ("FONTNAME", (0, 0), (-1, 0), "PlusJakartaSans"),
                    ("FONTSIZE", (0, 0), (-1, 0), 12),
                    ("FONTSIZE", (0, 1), (-1, -1), 10),
                    ("BOTTOMPADDING", (0, 0), (-1, 0), 10),
                    ("GRID", (0, 0), (-1, -1), 0.5, COLOR_BORDER_GRAY),
                    # Alternating backgrounds for right column
                    (
                        "ROWBACKGROUNDS",
                        (1, 1),
                        (1, -1),
                        [COLOR_WHITE, COLOR_NIS2_BG_BLUE],
                    ),
                ]
            )
        )
        elements.append(summary_table)
        elements.append(PageBreak())

        # SECTION 3: Compliance by Section Analysis
        elements.append(Paragraph("Compliance by Section", h1))
        elements.append(Spacer(1, 0.1 * inch))

        elements.append(
            Paragraph(
                "The following chart shows compliance percentage for each main section of the NIS2 directive:",
                normal_center,
            )
        )
        elements.append(Spacer(1, 0.1 * inch))

        # Create section chart
        section_chart_buffer = _create_nis2_section_chart(
            requirements_list, attributes_by_requirement_id
        )
        section_chart = Image(section_chart_buffer, width=6.5 * inch, height=5 * inch)
        elements.append(section_chart)
        elements.append(PageBreak())

        # SECTION 4: SubSection Breakdown
        elements.append(Paragraph("SubSection Breakdown", h1))
        elements.append(Spacer(1, 0.1 * inch))

        subsection_table = _create_nis2_subsection_table(
            requirements_list, attributes_by_requirement_id
        )
        elements.append(subsection_table)
        elements.append(PageBreak())

        # SECTION 5: Requirements Index
        elements.append(Paragraph("Requirements Index", h1))
        elements.append(Spacer(1, 0.1 * inch))

        index_elements = _create_nis2_requirements_index(
            requirements_list, attributes_by_requirement_id, h2, h3, normal
        )
        elements.extend(index_elements)
        elements.append(PageBreak())

        # SECTION 6: Detailed Findings
        elements.append(Paragraph("Detailed Findings", h1))
        elements.append(Spacer(1, 0.2 * inch))

        # Filter requirements for detailed findings (FAIL + MANUAL if include_manual)
        filtered_requirements = [
            req
            for req in requirements_list
            if req["attributes"]["status"] == StatusChoices.FAIL
            or (include_manual and req["attributes"]["status"] == StatusChoices.MANUAL)
        ]

        if not filtered_requirements:
            elements.append(
                Paragraph("✅ All automatic requirements are compliant.", normal)
            )
        else:
            elements.append(
                Paragraph(
                    f"Showing {len(filtered_requirements)} requirements that need attention:",
                    normal,
                )
            )
            elements.append(Spacer(1, 0.2 * inch))

            # Collect check IDs to load
            check_ids_to_load = []
            for requirement in filtered_requirements:
                requirement_id = requirement["id"]
                requirement_attributes = attributes_by_requirement_id.get(
                    requirement_id, {}
                )
                check_ids = requirement_attributes.get("attributes", {}).get(
                    "checks", []
                )
                check_ids_to_load.extend(check_ids)

            # Load findings on-demand
            logger.info(
                f"Loading findings on-demand for {len(filtered_requirements)} NIS2 requirements"
            )
            findings_by_check_id = _load_findings_for_requirement_checks(
                tenant_id, scan_id, check_ids_to_load, prowler_provider, findings_cache
            )

            for requirement in filtered_requirements:
                requirement_id = requirement["id"]
                requirement_attributes = attributes_by_requirement_id.get(
                    requirement_id, {}
                )
                requirement_status = requirement["attributes"]["status"]
                requirement_description = requirement_attributes.get("description", "")

                # Requirement ID header in a box
                req_id_paragraph = Paragraph(f"Requirement: {requirement_id}", h2)
                req_id_table = Table([[req_id_paragraph]], colWidths=[6.5 * inch])
                req_id_table.setStyle(
                    TableStyle(
                        [
                            ("BACKGROUND", (0, 0), (0, 0), COLOR_NIS2_PRIMARY),
                            ("TEXTCOLOR", (0, 0), (0, 0), colors.white),
                            ("ALIGN", (0, 0), (0, 0), "CENTER"),
                            ("VALIGN", (0, 0), (0, 0), "MIDDLE"),
                            ("LEFTPADDING", (0, 0), (-1, -1), 15),
                            ("RIGHTPADDING", (0, 0), (-1, -1), 15),
                            ("TOPPADDING", (0, 0), (-1, -1), 10),
                            ("BOTTOMPADDING", (0, 0), (-1, -1), 10),
                            ("BOX", (0, 0), (-1, -1), 2, COLOR_NIS2_SECONDARY),
                        ]
                    )
                )
                elements.append(req_id_table)
                elements.append(Spacer(1, 0.15 * inch))

                metadata = requirement_attributes.get("attributes", {}).get(
                    "req_attributes", []
                )
                if metadata:
                    m = metadata[0]
                    section = _safe_getattr(m, "Section", "Unknown")
                    subsection = _safe_getattr(m, "SubSection", "Unknown")
                    service = _safe_getattr(m, "Service", "generic")

                    # Status badge
                    status_text = (
                        "✓ PASS"
                        if requirement_status == StatusChoices.PASS
                        else (
                            "✗ FAIL"
                            if requirement_status == StatusChoices.FAIL
                            else "⊙ MANUAL"
                        )
                    )
                    status_color = (
                        COLOR_SAFE
                        if requirement_status == StatusChoices.PASS
                        else (
                            COLOR_HIGH_RISK
                            if requirement_status == StatusChoices.FAIL
                            else COLOR_DARK_GRAY
                        )
                    )

                    status_badge = Paragraph(
                        f"<b>{status_text}</b>",
                        ParagraphStyle(
                            "status_badge",
                            parent=normal,
                            alignment=1,
                            textColor=colors.white,
                            fontSize=14,
                        ),
                    )
                    status_table = Table([[status_badge]], colWidths=[6.5 * inch])
                    status_table.setStyle(
                        TableStyle(
                            [
                                ("BACKGROUND", (0, 0), (0, 0), status_color),
                                ("ALIGN", (0, 0), (0, 0), "CENTER"),
                                ("VALIGN", (0, 0), (0, 0), "MIDDLE"),
                                ("TOPPADDING", (0, 0), (-1, -1), 8),
                                ("BOTTOMPADDING", (0, 0), (-1, -1), 8),
                            ]
                        )
                    )
                    elements.append(status_table)
                    elements.append(Spacer(1, 0.15 * inch))

                    # Requirement details table
                    details_data = [
                        [
                            "Description:",
                            Paragraph(requirement_description, normal_center),
                        ],
                        ["Section:", Paragraph(section, normal_center)],
                        ["SubSection:", Paragraph(subsection, normal_center)],
                        ["Service:", service],
                    ]
                    details_table = Table(
                        details_data, colWidths=[2.2 * inch, 4.5 * inch]
                    )
                    details_table.setStyle(
                        TableStyle(
                            [
                                (
                                    "BACKGROUND",
                                    (0, 0),
                                    (0, -1),
                                    COLOR_NIS2_BG_BLUE,
                                ),
                                ("TEXTCOLOR", (0, 0), (0, -1), COLOR_GRAY),
                                ("FONTNAME", (0, 0), (0, -1), "FiraCode"),
                                ("FONTSIZE", (0, 0), (-1, -1), 10),
                                ("ALIGN", (0, 0), (0, -1), "LEFT"),
                                ("VALIGN", (0, 0), (-1, -1), "TOP"),
                                ("GRID", (0, 0), (-1, -1), 0.5, COLOR_BORDER_GRAY),
                                ("LEFTPADDING", (0, 0), (-1, -1), 8),
                                ("RIGHTPADDING", (0, 0), (-1, -1), 8),
                                ("TOPPADDING", (0, 0), (-1, -1), 6),
                                ("BOTTOMPADDING", (0, 0), (-1, -1), 6),
                            ]
                        )
                    )
                    elements.append(details_table)
                    elements.append(Spacer(1, 0.2 * inch))

                # Findings for checks
                requirement_check_ids = requirement_attributes.get(
                    "attributes", {}
                ).get("checks", [])
                for check_id in requirement_check_ids:
                    elements.append(Paragraph(f"Check: {check_id}", h3))
                    elements.append(Spacer(1, 0.1 * inch))

                    check_findings = findings_by_check_id.get(check_id, [])

                    if not check_findings:
                        elements.append(
                            Paragraph(
                                "- No information available for this check", normal
                            )
                        )
                    else:
                        findings_table_data = [
                            ["Finding", "Resource name", "Severity", "Status", "Region"]
                        ]
                        for finding_output in check_findings:
                            check_metadata = getattr(finding_output, "metadata", {})
                            finding_title = getattr(
                                check_metadata,
                                "CheckTitle",
                                getattr(finding_output, "check_id", ""),
                            )
                            resource_name = getattr(finding_output, "resource_name", "")
                            if not resource_name:
                                resource_name = getattr(
                                    finding_output, "resource_uid", ""
                                )
                            severity = getattr(
                                check_metadata, "Severity", ""
                            ).capitalize()
                            finding_status = getattr(
                                finding_output, "status", ""
                            ).upper()
                            region = getattr(finding_output, "region", "global")

                            findings_table_data.append(
                                [
                                    Paragraph(finding_title, normal_center),
                                    Paragraph(resource_name, normal_center),
                                    Paragraph(severity, normal_center),
                                    Paragraph(finding_status, normal_center),
                                    Paragraph(region, normal_center),
                                ]
                            )

                        findings_table = Table(
                            findings_table_data,
                            colWidths=[
                                2.5 * inch,
                                3 * inch,
                                0.9 * inch,
                                0.9 * inch,
                                0.9 * inch,
                            ],
                        )
                        findings_table.setStyle(
                            TableStyle(
                                [
                                    (
                                        "BACKGROUND",
                                        (0, 0),
                                        (-1, 0),
                                        COLOR_NIS2_PRIMARY,
                                    ),
                                    ("TEXTCOLOR", (0, 0), (-1, 0), colors.white),
                                    ("FONTNAME", (0, 0), (-1, 0), "FiraCode"),
                                    ("ALIGN", (0, 0), (0, 0), "CENTER"),
                                    ("VALIGN", (0, 0), (-1, -1), "MIDDLE"),
                                    ("FONTSIZE", (0, 0), (-1, -1), 9),
                                    ("GRID", (0, 0), (-1, -1), 0.5, COLOR_BORDER_GRAY),
                                    (
                                        "ROWBACKGROUNDS",
                                        (0, 1),
                                        (-1, -1),
                                        [colors.white, COLOR_NIS2_BG_BLUE],
                                    ),
                                    ("LEFTPADDING", (0, 0), (-1, -1), 5),
                                    ("RIGHTPADDING", (0, 0), (-1, -1), 5),
                                    ("TOPPADDING", (0, 0), (-1, -1), 5),
                                    ("BOTTOMPADDING", (0, 0), (-1, -1), 5),
                                ]
                            )
                        )
                        elements.append(findings_table)

                    elements.append(Spacer(1, 0.15 * inch))

                elements.append(Spacer(1, 0.2 * inch))

        # Build the PDF
        logger.info("Building NIS2 PDF...")
        doc.build(elements, onFirstPage=_add_pdf_footer, onLaterPages=_add_pdf_footer)
        logger.info(f"NIS2 report successfully generated at {output_path}")

    except Exception as e:
        logger.error(
            f"Error building NIS2 report, line {e.__traceback__.tb_lineno} -- {e}"
        )
        raise e


def generate_compliance_reports(
    tenant_id: str,
    scan_id: str,
    provider_id: str,
    generate_threatscore: bool = True,
    generate_ens: bool = True,
    generate_nis2: bool = True,
    only_failed_threatscore: bool = True,
    min_risk_level_threatscore: int = 4,
    include_manual_ens: bool = True,
    include_manual_nis2: bool = False,
    only_failed_nis2: bool = True,
) -> dict[str, dict[str, bool | str]]:
    """
    Generate multiple compliance reports (ThreatScore, ENS, and/or NIS2) with shared database queries.

    This function optimizes the generation of multiple reports by:
    - Fetching the provider object once
    - Aggregating requirement statistics once (shared across all reports)
    - Reusing compliance framework data when possible

    This can reduce database queries by up to 50-70% when generating multiple reports.

    Args:
        tenant_id (str): The tenant ID for Row-Level Security context.
        scan_id (str): The ID of the scan to generate reports for.
        provider_id (str): The ID of the provider used in the scan.
        generate_threatscore (bool): Whether to generate ThreatScore report. Defaults to True.
        generate_ens (bool): Whether to generate ENS report. Defaults to True.
        generate_nis2 (bool): Whether to generate NIS2 report. Defaults to True.
        only_failed_threatscore (bool): For ThreatScore, only include failed requirements. Defaults to True.
        min_risk_level_threatscore (int): Minimum risk level for ThreatScore critical requirements. Defaults to 4.
        include_manual_ens (bool): For ENS, include manual requirements. Defaults to True.
        only_failed_nis2 (bool): For NIS2, only include failed requirements. Defaults to True.

    Returns:
        dict[str, dict[str, bool | str]]: Dictionary with results for each report:
            {
                'threatscore': {'upload': bool, 'path': str, 'error': str (optional)},
                'ens': {'upload': bool, 'path': str, 'error': str (optional)},
                'nis2': {'upload': bool, 'path': str, 'error': str (optional)}
            }

    Example:
        >>> results = generate_compliance_reports(
        ...     tenant_id="tenant-123",
        ...     scan_id="scan-456",
        ...     provider_id="provider-789",
        ...     generate_threatscore=True,
        ...     generate_ens=True,
        ...     generate_nis2=True
        ... )
        >>> print(results['threatscore']['upload'])
        True
    """
    logger.info(
        f"Generating compliance reports for scan {scan_id} with provider {provider_id}"
        f" (ThreatScore: {generate_threatscore}, ENS: {generate_ens}, NIS2: {generate_nis2})"
    )

    results = {}

    # Validate that the scan has findings and get provider info (shared query)
    with rls_transaction(tenant_id, using=READ_REPLICA_ALIAS):
        if not ScanSummary.objects.filter(scan_id=scan_id).exists():
            logger.info(f"No findings found for scan {scan_id}")
            if generate_threatscore:
                results["threatscore"] = {"upload": False, "path": ""}
            if generate_ens:
                results["ens"] = {"upload": False, "path": ""}
            if generate_nis2:
                results["nis2"] = {"upload": False, "path": ""}
            return results

        # Fetch provider once (optimization)
        provider_obj = Provider.objects.get(id=provider_id)
        provider_uid = provider_obj.uid
        provider_type = provider_obj.provider

    # Check provider compatibility
    if generate_threatscore and provider_type not in ["aws", "azure", "gcp", "m365"]:
        logger.info(
            f"Provider {provider_id} ({provider_type}) is not supported for ThreatScore report"
        )
        results["threatscore"] = {"upload": False, "path": ""}
        generate_threatscore = False

    if generate_ens and provider_type not in ["aws", "azure", "gcp"]:
        logger.info(
            f"Provider {provider_id} ({provider_type}) is not supported for ENS report"
        )
        results["ens"] = {"upload": False, "path": ""}
        generate_ens = False

    if generate_nis2 and provider_type not in ["aws", "azure", "gcp"]:
        logger.info(
            f"Provider {provider_id} ({provider_type}) is not supported for NIS2 report"
        )
        results["nis2"] = {"upload": False, "path": ""}
        generate_nis2 = False

    # If no reports to generate, return early
    if not generate_threatscore and not generate_ens and not generate_nis2:
        return results

    # Aggregate requirement statistics once (major optimization)
    logger.info(
        f"Aggregating requirement statistics once for all reports (scan {scan_id})"
    )
    requirement_statistics = _aggregate_requirement_statistics_from_database(
        tenant_id, scan_id
    )

    # Create shared findings cache (major optimization for findings queries)
    findings_cache = {}
    logger.info("Created shared findings cache for both reports")

    # Generate output directories for each compliance framework
    try:
        logger.info("Generating output directories")
        threatscore_path = _generate_compliance_output_directory(
            DJANGO_TMP_OUTPUT_DIRECTORY,
            provider_uid,
            tenant_id,
            scan_id,
            compliance_framework="threatscore",
        )
        ens_path = _generate_compliance_output_directory(
            DJANGO_TMP_OUTPUT_DIRECTORY,
            provider_uid,
            tenant_id,
            scan_id,
            compliance_framework="ens",
        )
        nis2_path = _generate_output_directory(
            DJANGO_TMP_OUTPUT_DIRECTORY,
            provider_uid,
            tenant_id,
            scan_id,
            compliance_framework="nis2",
        )
        # Extract base scan directory for cleanup (parent of threatscore directory)
        out_dir = str(Path(threatscore_path).parent.parent)
    except Exception as e:
        logger.error(f"Error generating output directory: {e}")
        error_dict = {"error": str(e), "upload": False, "path": ""}
        if generate_threatscore:
            results["threatscore"] = error_dict.copy()
        if generate_ens:
            results["ens"] = error_dict.copy()
        if generate_nis2:
            results["nis2"] = error_dict.copy()
        return results

    # Generate ThreatScore report
    if generate_threatscore:
        compliance_id_threatscore = f"prowler_threatscore_{provider_type}"
        pdf_path_threatscore = f"{threatscore_path}_threatscore_report.pdf"
        logger.info(
            f"Generating ThreatScore report with compliance {compliance_id_threatscore}"
        )

        try:
            generate_threatscore_report(
                tenant_id=tenant_id,
                scan_id=scan_id,
                compliance_id=compliance_id_threatscore,
                output_path=pdf_path_threatscore,
                provider_id=provider_id,
                only_failed=only_failed_threatscore,
                min_risk_level=min_risk_level_threatscore,
                provider_obj=provider_obj,  # Reuse provider object
                requirement_statistics=requirement_statistics,  # Reuse statistics
                findings_cache=findings_cache,  # Share findings cache
            )

            upload_uri_threatscore = _upload_to_s3(
                tenant_id,
                scan_id,
                pdf_path_threatscore,
                f"threatscore/{Path(pdf_path_threatscore).name}",
            )

            if upload_uri_threatscore:
                results["threatscore"] = {
                    "upload": True,
                    "path": upload_uri_threatscore,
                }
                logger.info(f"ThreatScore report uploaded to {upload_uri_threatscore}")
            else:
                results["threatscore"] = {"upload": False, "path": out_dir}
                logger.warning(f"ThreatScore report saved locally at {out_dir}")

        except Exception as e:
            logger.error(f"Error generating ThreatScore report: {e}")
            results["threatscore"] = {"upload": False, "path": "", "error": str(e)}

    # Generate ENS report
    if generate_ens:
        compliance_id_ens = f"ens_rd2022_{provider_type}"
        pdf_path_ens = f"{ens_path}_ens_report.pdf"
        logger.info(f"Generating ENS report with compliance {compliance_id_ens}")

        try:
            generate_ens_report(
                tenant_id=tenant_id,
                scan_id=scan_id,
                compliance_id=compliance_id_ens,
                output_path=pdf_path_ens,
                provider_id=provider_id,
                include_manual=include_manual_ens,
                provider_obj=provider_obj,  # Reuse provider object
                requirement_statistics=requirement_statistics,  # Reuse statistics
                findings_cache=findings_cache,  # Share findings cache
            )

            upload_uri_ens = _upload_to_s3(
                tenant_id,
                scan_id,
                pdf_path_ens,
                f"ens/{Path(pdf_path_ens).name}",
            )

            if upload_uri_ens:
                results["ens"] = {"upload": True, "path": upload_uri_ens}
                logger.info(f"ENS report uploaded to {upload_uri_ens}")
            else:
                results["ens"] = {"upload": False, "path": out_dir}
                logger.warning(f"ENS report saved locally at {out_dir}")

        except Exception as e:
            logger.error(f"Error generating ENS report: {e}")
            results["ens"] = {"upload": False, "path": "", "error": str(e)}

    # Generate NIS2 report
    if generate_nis2:
        compliance_id_nis2 = f"nis2_{provider_type}"
        pdf_path_nis2 = f"{nis2_path}_nis2_report.pdf"
        logger.info(f"Generating NIS2 report with compliance {compliance_id_nis2}")

        try:
            generate_nis2_report(
                tenant_id=tenant_id,
                scan_id=scan_id,
                compliance_id=compliance_id_nis2,
                output_path=pdf_path_nis2,
                provider_id=provider_id,
                only_failed=only_failed_nis2,
                include_manual=include_manual_nis2,
                provider_obj=provider_obj,  # Reuse provider object
                requirement_statistics=requirement_statistics,  # Reuse statistics
                findings_cache=findings_cache,  # Share findings cache
            )

            upload_uri_nis2 = _upload_to_s3(
                tenant_id,
                scan_id,
                pdf_path_nis2,
                f"nis2/{Path(pdf_path_nis2).name}",
            )

            if upload_uri_nis2:
                results["nis2"] = {"upload": True, "path": upload_uri_nis2}
                logger.info(f"NIS2 report uploaded to {upload_uri_nis2}")
            else:
                results["nis2"] = {"upload": False, "path": out_dir}
                logger.warning(f"NIS2 report saved locally at {out_dir}")

        except Exception as e:
            logger.error(f"Error generating NIS2 report: {e}")
            results["nis2"] = {"upload": False, "path": "", "error": str(e)}

    # Clean up temporary files if all reports were uploaded successfully
    all_uploaded = all(
        result.get("upload", False)
        for result in results.values()
        if result.get("upload") is not None
    )

    if all_uploaded:
        try:
            rmtree(Path(out_dir), ignore_errors=True)
            logger.info(f"Cleaned up temporary files at {out_dir}")
        except Exception as e:
            logger.error(f"Error deleting output files: {e}")

    logger.info(f"Compliance reports generation completed. Results: {results}")
    return results


def generate_compliance_reports_job(
    tenant_id: str,
    scan_id: str,
    provider_id: str,
    generate_threatscore: bool = True,
    generate_ens: bool = True,
    generate_nis2: bool = True,
) -> dict[str, dict[str, bool | str]]:
    """
    Job function to generate ThreatScore, ENS, and/or NIS2 compliance reports with optimized database queries.

    This function efficiently generates compliance reports by:
    - Fetching the provider object once (shared across all reports)
    - Aggregating requirement statistics once (shared across all reports)
    - Sharing findings cache between reports to avoid duplicate queries
    - Reducing total database queries by 50-70% compared to generating reports separately

    Use this job when you need to generate compliance reports for a scan.

    Args:
        tenant_id (str): The tenant ID for Row-Level Security context.
        scan_id (str): The ID of the scan to generate reports for.
        provider_id (str): The ID of the provider used in the scan.
        generate_threatscore (bool): Whether to generate ThreatScore report. Defaults to True.
        generate_ens (bool): Whether to generate ENS report. Defaults to True.
        generate_nis2 (bool): Whether to generate NIS2 report. Defaults to True.

    Returns:
        dict[str, dict[str, bool | str]]: Dictionary with results for each report:
            {
                'threatscore': {'upload': bool, 'path': str, 'error': str (optional)},
                'ens': {'upload': bool, 'path': str, 'error': str (optional)},
                'nis2': {'upload': bool, 'path': str, 'error': str (optional)}
            }

    Example:
        >>> results = generate_compliance_reports_job(
        ...     tenant_id="tenant-123",
        ...     scan_id="scan-456",
        ...     provider_id="provider-789"
        ... )
        >>> if results['threatscore']['upload']:
        ...     print(f"ThreatScore uploaded to {results['threatscore']['path']}")
        >>> if results['ens']['upload']:
        ...     print(f"ENS uploaded to {results['ens']['path']}")
        >>> if results['nis2']['upload']:
        ...     print(f"NIS2 uploaded to {results['nis2']['path']}")
    """
    logger.info(
        f"Starting optimized compliance reports job for scan {scan_id} "
        f"(ThreatScore: {generate_threatscore}, ENS: {generate_ens}, NIS2: {generate_nis2})"
    )

=======
def generate_ens_report(
    tenant_id: str,
    scan_id: str,
    compliance_id: str,
    output_path: str,
    provider_id: str,
    include_manual: bool = True,
    provider_obj=None,
    requirement_statistics: dict[str, dict[str, int]] = None,
    findings_cache: dict[str, list[FindingOutput]] = None,
) -> None:
    """
    Generate a PDF compliance report for ENS RD2022 framework.

    This function creates a comprehensive PDF report containing:
    - Compliance overview and metadata
    - Executive summary with overall compliance score
    - Marco/Categoría analysis with charts
    - Security dimensions radar chart
    - Requirement type distribution
    - Execution mode distribution
    - Critical failed requirements (nivel alto)
    - Requirements index
    - Detailed findings for failed and manual requirements

    Args:
        tenant_id (str): The tenant ID for Row-Level Security context.
        scan_id (str): ID of the scan executed by Prowler.
        compliance_id (str): ID of the compliance framework (e.g., "ens_rd2022_aws").
        output_path (str): Output PDF file path (e.g., "/tmp/ens_report.pdf").
        provider_id (str): Provider ID for the scan.
        include_manual (bool): If True, include requirements with manual execution mode
            in the detailed requirements section. Defaults to True.
        provider_obj (Provider, optional): Pre-fetched Provider object to avoid duplicate queries.
            If None, the provider will be fetched from the database.
        requirement_statistics (dict, optional): Pre-aggregated requirement statistics to avoid
            duplicate database aggregations. If None, statistics will be aggregated from the database.
        findings_cache (dict, optional): Cache of already loaded findings to avoid duplicate queries.
            If None, findings will be loaded from the database. When provided, reduces database
            queries and transformation overhead when generating multiple reports.

    Raises:
        Exception: If any error occurs during PDF generation, it will be logged and re-raised.
    """
    logger.info(f"Generating ENS report for scan {scan_id} with provider {provider_id}")
    try:
        # Get PDF styles
        pdf_styles = _create_pdf_styles()
        title_style = pdf_styles["title"]
        h1 = pdf_styles["h1"]
        h2 = pdf_styles["h2"]
        h3 = pdf_styles["h3"]
        normal = pdf_styles["normal"]
        normal_center = pdf_styles["normal_center"]

        # Get compliance and provider information
        with rls_transaction(tenant_id, using=READ_REPLICA_ALIAS):
            # Use provided provider_obj or fetch from database
            if provider_obj is None:
                provider_obj = Provider.objects.get(id=provider_id)

            prowler_provider = initialize_prowler_provider(provider_obj)
            provider_type = provider_obj.provider

            frameworks_bulk = Compliance.get_bulk(provider_type)
            compliance_obj = frameworks_bulk[compliance_id]
            compliance_framework = _safe_getattr(compliance_obj, "Framework")
            compliance_version = _safe_getattr(compliance_obj, "Version")
            compliance_name = _safe_getattr(compliance_obj, "Name")
            compliance_description = _safe_getattr(compliance_obj, "Description", "")

        # Aggregate requirement statistics from database (memory-efficient)
        # Use provided requirement_statistics or fetch from database
        if requirement_statistics is None:
            logger.info(f"Aggregating requirement statistics for scan {scan_id}")
            requirement_statistics_by_check_id = (
                _aggregate_requirement_statistics_from_database(tenant_id, scan_id)
            )
        else:
            logger.info(
                f"Reusing pre-aggregated requirement statistics for scan {scan_id}"
            )
            requirement_statistics_by_check_id = requirement_statistics

        # Calculate requirements data using aggregated statistics
        attributes_by_requirement_id, requirements_list = (
            _calculate_requirements_data_from_statistics(
                compliance_obj, requirement_statistics_by_check_id
            )
        )

        # Count manual requirements before filtering
        manual_requirements_count = sum(
            1
            for req in requirements_list
            if req["attributes"]["status"] == StatusChoices.MANUAL
        )
        total_requirements_count = len(requirements_list)

        # Filter out manual requirements for the report
        requirements_list = [
            req
            for req in requirements_list
            if req["attributes"]["status"] != StatusChoices.MANUAL
        ]

        logger.info(
            f"Filtered {manual_requirements_count} manual requirements out of {total_requirements_count} total requirements"
        )

        # Initialize PDF document
        doc = SimpleDocTemplate(
            output_path,
            pagesize=letter,
            title="Informe de Cumplimiento ENS - Prowler",
            author="Prowler",
            subject=f"Informe de Cumplimiento para {compliance_framework}",
            creator="Prowler Engineering Team",
            keywords=f"compliance,{compliance_framework},security,ens,prowler",
        )

        elements = []

        # SECTION 1: PORTADA (Cover Page)
        # Create logos side by side
        prowler_logo_path = os.path.join(
            os.path.dirname(__file__), "../assets/img/prowler_logo.png"
        )
        ens_logo_path = os.path.join(
            os.path.dirname(__file__), "../assets/img/ens_logo.png"
        )

        prowler_logo = Image(
            prowler_logo_path,
            width=3.5 * inch,
            height=0.7 * inch,
        )
        ens_logo = Image(
            ens_logo_path,
            width=1.5 * inch,
            height=2 * inch,
        )

        # Create table with both logos
        logos_table = Table(
            [[prowler_logo, ens_logo]], colWidths=[4 * inch, 2.5 * inch]
        )
        logos_table.setStyle(
            TableStyle(
                [
                    ("ALIGN", (0, 0), (0, 0), "LEFT"),
                    ("ALIGN", (1, 0), (1, 0), "RIGHT"),
                    ("VALIGN", (0, 0), (0, 0), "MIDDLE"),  # Prowler logo middle
                    ("VALIGN", (1, 0), (1, 0), "TOP"),  # ENS logo top
                ]
            )
        )
        elements.append(logos_table)
        elements.append(Spacer(1, 0.3 * inch))
        elements.append(
            Paragraph("Informe de Cumplimiento ENS RD 311/2022", title_style)
        )
        elements.append(Spacer(1, 0.5 * inch))

        # Add compliance information table
        info_data = [
            ["Framework:", compliance_framework],
            ["ID:", compliance_id],
            ["Nombre:", Paragraph(compliance_name, normal_center)],
            ["Versión:", compliance_version],
            ["Proveedor:", provider_type.upper()],
            ["Scan ID:", scan_id],
            ["Descripción:", Paragraph(compliance_description, normal_center)],
        ]
        info_table = Table(info_data, colWidths=[2 * inch, 4 * inch])
        info_table.setStyle(
            TableStyle(
                [
                    ("BACKGROUND", (0, 0), (0, 6), colors.Color(0.2, 0.4, 0.6)),
                    ("TEXTCOLOR", (0, 0), (0, 6), colors.white),
                    ("FONTNAME", (0, 0), (0, 6), "FiraCode"),
                    ("BACKGROUND", (1, 0), (1, 6), colors.Color(0.95, 0.97, 1.0)),
                    ("TEXTCOLOR", (1, 0), (1, 6), colors.Color(0.2, 0.2, 0.2)),
                    ("FONTNAME", (1, 0), (1, 6), "PlusJakartaSans"),
                    ("ALIGN", (0, 0), (-1, -1), "LEFT"),
                    ("VALIGN", (0, 0), (-1, -1), "TOP"),
                    ("FONTSIZE", (0, 0), (-1, -1), 11),
                    ("GRID", (0, 0), (-1, -1), 1, colors.Color(0.7, 0.8, 0.9)),
                    ("LEFTPADDING", (0, 0), (-1, -1), 10),
                    ("RIGHTPADDING", (0, 0), (-1, -1), 10),
                    ("TOPPADDING", (0, 0), (-1, -1), 8),
                    ("BOTTOMPADDING", (0, 0), (-1, -1), 8),
                ]
            )
        )
        elements.append(info_table)
        elements.append(Spacer(1, 0.5 * inch))

        # Add warning about excluded manual requirements
        warning_text = (
            f"<b>AVISO:</b> Este informe no incluye los requisitos de ejecución manual. "
            f"El compliance <b>{compliance_id}</b> contiene un total de "
            f"<b>{manual_requirements_count} requisitos manuales</b> que no han sido evaluados "
            f"automáticamente y por tanto no están reflejados en las estadísticas de este reporte. "
            f"El análisis se basa únicamente en los <b>{len(requirements_list)} requisitos automatizados</b>."
        )
        warning_paragraph = Paragraph(warning_text, normal)
        warning_table = Table([[warning_paragraph]], colWidths=[6 * inch])
        warning_table.setStyle(
            TableStyle(
                [
                    ("BACKGROUND", (0, 0), (0, 0), colors.Color(1.0, 0.95, 0.7)),
                    ("TEXTCOLOR", (0, 0), (0, 0), colors.Color(0.4, 0.3, 0.0)),
                    ("ALIGN", (0, 0), (0, 0), "LEFT"),
                    ("VALIGN", (0, 0), (0, 0), "MIDDLE"),
                    ("BOX", (0, 0), (-1, -1), 2, colors.Color(0.9, 0.7, 0.0)),
                    ("LEFTPADDING", (0, 0), (-1, -1), 15),
                    ("RIGHTPADDING", (0, 0), (-1, -1), 15),
                    ("TOPPADDING", (0, 0), (-1, -1), 12),
                    ("BOTTOMPADDING", (0, 0), (-1, -1), 12),
                ]
            )
        )
        elements.append(warning_table)
        elements.append(Spacer(1, 0.5 * inch))

        # Add legend explaining ENS values
        elements.append(Paragraph("Leyenda de Valores ENS", h2))
        elements.append(Spacer(1, 0.2 * inch))

        legend_text = """
        <b>Nivel (Criticidad del requisito):</b><br/>
        • <b>Alto:</b> Requisitos críticos que deben cumplirse prioritariamente<br/>
        • <b>Medio:</b> Requisitos importantes con impacto moderado<br/>
        • <b>Bajo:</b> Requisitos complementarios de menor criticidad<br/>
        • <b>Opcional:</b> Recomendaciones adicionales no obligatorias<br/>
        <br/>
        <b>Tipo (Clasificación del requisito):</b><br/>
        • <b>Requisito:</b> Obligación establecida por el ENS<br/>
        • <b>Refuerzo:</b> Medida adicional que refuerza un requisito<br/>
        • <b>Recomendación:</b> Buena práctica sugerida<br/>
        • <b>Medida:</b> Acción concreta de implementación<br/>
        <br/>
        <b>Modo de Ejecución:</b><br/>
        • <b>Automático:</b> El requisito puede verificarse automáticamente mediante escaneo<br/>
        • <b>Manual:</b> Requiere verificación manual por parte de un auditor<br/>
        <br/>
        <b>Dimensiones de Seguridad:</b><br/>
        • <b>C (Confidencialidad):</b> Protección contra accesos no autorizados a la información<br/>
        • <b>I (Integridad):</b> Garantía de exactitud y completitud de la información<br/>
        • <b>T (Trazabilidad):</b> Capacidad de rastrear acciones y eventos<br/>
        • <b>A (Autenticidad):</b> Verificación de identidad de usuarios y sistemas<br/>
        • <b>D (Disponibilidad):</b> Acceso a la información cuando se necesita<br/>
        <br/>
        <b>Estados de Cumplimiento:</b><br/>
        • <b>CUMPLE (PASS):</b> El requisito se cumple satisfactoriamente<br/>
        • <b>NO CUMPLE (FAIL):</b> El requisito no se cumple y requiere corrección<br/>
        • <b>MANUAL:</b> Requiere revisión manual para determinar cumplimiento
        """
        legend_paragraph = Paragraph(legend_text, normal)
        legend_table = Table([[legend_paragraph]], colWidths=[6.5 * inch])
        legend_table.setStyle(
            TableStyle(
                [
                    ("BACKGROUND", (0, 0), (0, 0), colors.Color(0.95, 0.97, 1.0)),
                    ("TEXTCOLOR", (0, 0), (0, 0), colors.Color(0.2, 0.2, 0.2)),
                    ("ALIGN", (0, 0), (0, 0), "LEFT"),
                    ("VALIGN", (0, 0), (0, 0), "TOP"),
                    ("BOX", (0, 0), (-1, -1), 1.5, colors.Color(0.5, 0.6, 0.8)),
                    ("LEFTPADDING", (0, 0), (-1, -1), 15),
                    ("RIGHTPADDING", (0, 0), (-1, -1), 15),
                    ("TOPPADDING", (0, 0), (-1, -1), 12),
                    ("BOTTOMPADDING", (0, 0), (-1, -1), 12),
                ]
            )
        )
        elements.append(legend_table)
        elements.append(PageBreak())

        # SECTION 2: RESUMEN EJECUTIVO (Executive Summary)
        elements.append(Paragraph("Resumen Ejecutivo", h1))
        elements.append(Spacer(1, 0.2 * inch))

        # Calculate overall compliance (simple PASS/TOTAL)
        total_requirements = len(requirements_list)
        passed_requirements = sum(
            1
            for req in requirements_list
            if req["attributes"]["status"] == StatusChoices.PASS
        )
        failed_requirements = sum(
            1
            for req in requirements_list
            if req["attributes"]["status"] == StatusChoices.FAIL
        )

        overall_compliance = (
            (passed_requirements / total_requirements * 100)
            if total_requirements > 0
            else 0
        )

        if overall_compliance >= 80:
            compliance_color = colors.Color(0.2, 0.8, 0.2)
        elif overall_compliance >= 60:
            compliance_color = colors.Color(0.8, 0.8, 0.2)
        else:
            compliance_color = colors.Color(0.8, 0.2, 0.2)

        summary_data = [
            ["Nivel de Cumplimiento Global:", f"{overall_compliance:.2f}%"],
        ]

        summary_table = Table(summary_data, colWidths=[3 * inch, 2 * inch])
        summary_table.setStyle(
            TableStyle(
                [
                    ("BACKGROUND", (0, 0), (0, 0), colors.Color(0.1, 0.3, 0.5)),
                    ("TEXTCOLOR", (0, 0), (0, 0), colors.white),
                    ("FONTNAME", (0, 0), (0, 0), "FiraCode"),
                    ("FONTSIZE", (0, 0), (0, 0), 12),
                    ("BACKGROUND", (1, 0), (1, 0), compliance_color),
                    ("TEXTCOLOR", (1, 0), (1, 0), colors.white),
                    ("FONTNAME", (1, 0), (1, 0), "FiraCode"),
                    ("FONTSIZE", (1, 0), (1, 0), 16),
                    ("ALIGN", (0, 0), (-1, -1), "CENTER"),
                    ("VALIGN", (0, 0), (-1, -1), "MIDDLE"),
                    ("GRID", (0, 0), (-1, -1), 1.5, colors.Color(0.5, 0.6, 0.7)),
                    ("LEFTPADDING", (0, 0), (-1, -1), 12),
                    ("RIGHTPADDING", (0, 0), (-1, -1), 12),
                    ("TOPPADDING", (0, 0), (-1, -1), 10),
                    ("BOTTOMPADDING", (0, 0), (-1, -1), 10),
                ]
            )
        )
        elements.append(summary_table)
        elements.append(Spacer(1, 0.3 * inch))

        # Summary counts table
        counts_data = [
            ["Estado", "Cantidad", "Porcentaje"],
            [
                "CUMPLE",
                str(passed_requirements),
                f"{(passed_requirements / total_requirements * 100):.1f}%",
            ],
            [
                "NO CUMPLE",
                str(failed_requirements),
                f"{(failed_requirements / total_requirements * 100):.1f}%",
            ],
            ["TOTAL", str(total_requirements), "100%"],
        ]

        counts_table = Table(counts_data, colWidths=[2 * inch, 1.5 * inch, 1.5 * inch])
        counts_table.setStyle(
            TableStyle(
                [
                    ("BACKGROUND", (0, 0), (-1, 0), colors.Color(0.2, 0.4, 0.6)),
                    ("TEXTCOLOR", (0, 0), (-1, 0), colors.white),
                    ("FONTNAME", (0, 0), (-1, 0), "FiraCode"),
                    ("BACKGROUND", (0, 1), (0, 1), colors.Color(0.2, 0.8, 0.2)),
                    ("TEXTCOLOR", (0, 1), (0, 1), colors.white),
                    ("BACKGROUND", (0, 2), (0, 2), colors.Color(0.8, 0.2, 0.2)),
                    ("TEXTCOLOR", (0, 2), (0, 2), colors.white),
                    ("BACKGROUND", (0, 3), (0, 3), colors.Color(0.4, 0.4, 0.4)),
                    ("TEXTCOLOR", (0, 3), (0, 3), colors.white),
                    ("ALIGN", (0, 0), (-1, -1), "CENTER"),
                    ("VALIGN", (0, 0), (-1, -1), "MIDDLE"),
                    ("FONTSIZE", (0, 0), (-1, -1), 10),
                    ("GRID", (0, 0), (-1, -1), 1, colors.Color(0.7, 0.7, 0.7)),
                    ("LEFTPADDING", (0, 0), (-1, -1), 8),
                    ("RIGHTPADDING", (0, 0), (-1, -1), 8),
                    ("TOPPADDING", (0, 0), (-1, -1), 6),
                    ("BOTTOMPADDING", (0, 0), (-1, -1), 6),
                ]
            )
        )
        elements.append(counts_table)
        elements.append(Spacer(1, 0.3 * inch))

        # Summary by Nivel
        nivel_data = defaultdict(lambda: {"passed": 0, "total": 0})
        for requirement in requirements_list:
            requirement_id = requirement["id"]
            requirement_attributes = attributes_by_requirement_id.get(
                requirement_id, {}
            )
            requirement_status = requirement["attributes"]["status"]

            metadata = requirement_attributes.get("attributes", {}).get(
                "req_attributes", []
            )
            if not metadata:
                continue

            m = metadata[0]
            nivel = _safe_getattr(m, "Nivel")
            nivel_data[nivel]["total"] += 1
            if requirement_status == StatusChoices.PASS:
                nivel_data[nivel]["passed"] += 1

        elements.append(Paragraph("Cumplimiento por Nivel", h2))
        nivel_table_data = [["Nivel", "Cumplidos", "Total", "Porcentaje"]]
        for nivel in ENS_NIVEL_ORDER:
            if nivel in nivel_data:
                data = nivel_data[nivel]
                percentage = (
                    (data["passed"] / data["total"] * 100) if data["total"] > 0 else 0
                )
                nivel_table_data.append(
                    [
                        nivel.capitalize(),
                        str(data["passed"]),
                        str(data["total"]),
                        f"{percentage:.1f}%",
                    ]
                )

        nivel_table = Table(
            nivel_table_data, colWidths=[1.5 * inch, 1.5 * inch, 1.5 * inch, 1.5 * inch]
        )
        nivel_table.setStyle(
            TableStyle(
                [
                    ("BACKGROUND", (0, 0), (-1, 0), colors.Color(0.2, 0.4, 0.6)),
                    ("TEXTCOLOR", (0, 0), (-1, 0), colors.white),
                    ("FONTNAME", (0, 0), (-1, 0), "FiraCode"),
                    ("ALIGN", (0, 0), (-1, -1), "CENTER"),
                    ("VALIGN", (0, 0), (-1, -1), "MIDDLE"),
                    ("FONTSIZE", (0, 0), (-1, -1), 10),
                    ("GRID", (0, 0), (-1, -1), 1, colors.Color(0.7, 0.7, 0.7)),
                    ("LEFTPADDING", (0, 0), (-1, -1), 8),
                    ("RIGHTPADDING", (0, 0), (-1, -1), 8),
                    ("TOPPADDING", (0, 0), (-1, -1), 6),
                    ("BOTTOMPADDING", (0, 0), (-1, -1), 6),
                ]
            )
        )
        elements.append(nivel_table)
        elements.append(PageBreak())

        # SECTION 3: ANÁLISIS POR MARCOS (Marco Analysis)
        elements.append(Paragraph("Análisis por Marcos y Categorías", h1))
        elements.append(Spacer(1, 0.2 * inch))

        chart_buffer = _create_marco_category_chart(
            requirements_list, attributes_by_requirement_id
        )
        chart_image = Image(chart_buffer, width=7 * inch, height=5 * inch)
        elements.append(chart_image)
        elements.append(PageBreak())

        # SECTION 4: DIMENSIONES DE SEGURIDAD (Security Dimensions)
        elements.append(Paragraph("Análisis por Dimensiones de Seguridad", h1))
        elements.append(Spacer(1, 0.2 * inch))

        radar_buffer = _create_dimensions_radar_chart(
            requirements_list, attributes_by_requirement_id
        )
        radar_image = Image(radar_buffer, width=6 * inch, height=6 * inch)
        elements.append(radar_image)
        elements.append(PageBreak())

        # SECTION 5: DISTRIBUCIÓN POR TIPO (Type Distribution)
        elements.append(Paragraph("Distribución por Tipo de Requisito", h1))
        elements.append(Spacer(1, 0.2 * inch))

        tipo_data = defaultdict(lambda: {"passed": 0, "total": 0})
        for requirement in requirements_list:
            requirement_id = requirement["id"]
            requirement_attributes = attributes_by_requirement_id.get(
                requirement_id, {}
            )
            requirement_status = requirement["attributes"]["status"]

            metadata = requirement_attributes.get("attributes", {}).get(
                "req_attributes", []
            )
            if not metadata:
                continue

            m = metadata[0]
            tipo = _safe_getattr(m, "Tipo")
            tipo_data[tipo]["total"] += 1
            if requirement_status == StatusChoices.PASS:
                tipo_data[tipo]["passed"] += 1

        tipo_table_data = [["Tipo", "Cumplidos", "Total", "Porcentaje"]]
        for tipo in ENS_TIPO_ORDER:
            if tipo in tipo_data:
                data = tipo_data[tipo]
                percentage = (
                    (data["passed"] / data["total"] * 100) if data["total"] > 0 else 0
                )
                tipo_table_data.append(
                    [
                        tipo.capitalize(),
                        str(data["passed"]),
                        str(data["total"]),
                        f"{percentage:.1f}%",
                    ]
                )

        tipo_table = Table(
            tipo_table_data, colWidths=[2 * inch, 1.5 * inch, 1.5 * inch, 1.5 * inch]
        )
        tipo_table.setStyle(
            TableStyle(
                [
                    ("BACKGROUND", (0, 0), (-1, 0), colors.Color(0.2, 0.4, 0.6)),
                    ("TEXTCOLOR", (0, 0), (-1, 0), colors.white),
                    ("FONTNAME", (0, 0), (-1, 0), "FiraCode"),
                    ("ALIGN", (0, 0), (-1, -1), "CENTER"),
                    ("VALIGN", (0, 0), (-1, -1), "MIDDLE"),
                    ("FONTSIZE", (0, 0), (-1, -1), 10),
                    ("GRID", (0, 0), (-1, -1), 1, colors.Color(0.7, 0.7, 0.7)),
                    ("LEFTPADDING", (0, 0), (-1, -1), 8),
                    ("RIGHTPADDING", (0, 0), (-1, -1), 8),
                    ("TOPPADDING", (0, 0), (-1, -1), 6),
                    ("BOTTOMPADDING", (0, 0), (-1, -1), 6),
                ]
            )
        )
        elements.append(tipo_table)
        elements.append(PageBreak())

        # SECTION 6: REQUISITOS CRÍTICOS NO CUMPLIDOS (Critical Failed Requirements)
        elements.append(Paragraph("Requisitos Críticos No Cumplidos", h1))
        elements.append(Spacer(1, 0.2 * inch))

        critical_failed = []
        for requirement in requirements_list:
            requirement_status = requirement["attributes"]["status"]
            if requirement_status == StatusChoices.FAIL:
                requirement_id = requirement["id"]
                req_attributes = attributes_by_requirement_id.get(
                    requirement_id, {}
                ).get("attributes", {})
                metadata_list = req_attributes.get("req_attributes", [])
                if metadata_list:
                    metadata = metadata_list[0]
                    nivel = _safe_getattr(metadata, "Nivel", "")
                    if nivel.lower() == "alto":
                        critical_failed.append(
                            {
                                "requirement": requirement,
                                "metadata": metadata,
                            }
                        )

        if not critical_failed:
            elements.append(
                Paragraph(
                    "✅ No se encontraron requisitos críticos no cumplidos.", normal
                )
            )
        else:
            elements.append(
                Paragraph(
                    f"Se encontraron {len(critical_failed)} requisitos de nivel Alto que no cumplen:",
                    normal,
                )
            )
            elements.append(Spacer(1, 0.3 * inch))

            critical_table_data = [["ID", "Descripción", "Marco", "Categoría"]]
            for item in critical_failed:
                requirement_id = item["requirement"]["id"]
                description = item["requirement"]["attributes"]["description"]
                marco = _safe_getattr(item["metadata"], "Marco")
                categoria = _safe_getattr(item["metadata"], "Categoria")

                if len(description) > 60:
                    description = description[:57] + "..."

                critical_table_data.append(
                    [requirement_id, description, marco, categoria]
                )

            critical_table = Table(
                critical_table_data,
                colWidths=[1.5 * inch, 3.3 * inch, 1.5 * inch, 2 * inch],
            )
            critical_table.setStyle(
                TableStyle(
                    [
                        ("BACKGROUND", (0, 0), (-1, 0), colors.Color(0.8, 0.2, 0.2)),
                        ("TEXTCOLOR", (0, 0), (-1, 0), colors.white),
                        ("FONTNAME", (0, 0), (-1, 0), "FiraCode"),
                        ("FONTSIZE", (0, 0), (-1, 0), 9),
                        ("FONTNAME", (0, 1), (0, -1), "FiraCode"),
                        ("FONTSIZE", (0, 1), (-1, -1), 8),
                        ("VALIGN", (0, 0), (-1, -1), "MIDDLE"),
                        ("GRID", (0, 0), (-1, -1), 1, colors.Color(0.7, 0.7, 0.7)),
                        ("LEFTPADDING", (0, 0), (-1, -1), 6),
                        ("RIGHTPADDING", (0, 0), (-1, -1), 6),
                        ("TOPPADDING", (0, 0), (-1, -1), 6),
                        ("BOTTOMPADDING", (0, 0), (-1, -1), 6),
                        (
                            "BACKGROUND",
                            (1, 1),
                            (-1, -1),
                            colors.Color(0.98, 0.98, 0.98),
                        ),
                    ]
                )
            )
            elements.append(critical_table)

        elements.append(PageBreak())

        # SECTION 7: ÍNDICE DE REQUISITOS (Requirements Index)
        elements.append(Paragraph("Índice de Requisitos", h1))
        elements.append(Spacer(1, 0.2 * inch))

        # Group by Marco → Categoría
        marco_categoria_index = defaultdict(lambda: defaultdict(list))
        for (
            requirement_id,
            requirement_attributes,
        ) in attributes_by_requirement_id.items():
            metadata = requirement_attributes["attributes"]["req_attributes"][0]
            marco = getattr(metadata, "Marco", "N/A")
            categoria = getattr(metadata, "Categoria", "N/A")
            id_grupo = getattr(metadata, "IdGrupoControl", "N/A")

            marco_categoria_index[marco][categoria].append(
                {
                    "id": requirement_id,
                    "id_grupo": id_grupo,
                    "description": requirement_attributes["description"],
                }
            )

        for marco, categorias in sorted(marco_categoria_index.items()):
            elements.append(Paragraph(f"Marco: {marco.capitalize()}", h2))
            for categoria, requirements in sorted(categorias.items()):
                elements.append(Paragraph(f"Categoría: {categoria.capitalize()}", h3))
                for req in requirements:
                    desc = req["description"]
                    if len(desc) > 80:
                        desc = desc[:77] + "..."
                    elements.append(Paragraph(f"{req['id']} - {desc}", normal))
                elements.append(Spacer(1, 0.05 * inch))

        elements.append(PageBreak())

        # SECTION 8: DETALLE DE REQUISITOS (Detailed Requirements)
        elements.append(Paragraph("Detalle de Requisitos", h1))
        elements.append(Spacer(1, 0.2 * inch))

        # Filter: NO CUMPLE + MANUAL (if include_manual)
        filtered_requirements = [
            req
            for req in requirements_list
            if req["attributes"]["status"] == StatusChoices.FAIL
            or (include_manual and req["attributes"]["status"] == StatusChoices.MANUAL)
        ]

        if not filtered_requirements:
            elements.append(
                Paragraph("✅ Todos los requisitos automáticos cumplen.", normal)
            )
        else:
            elements.append(
                Paragraph(
                    f"Se muestran {len(filtered_requirements)} requisitos que requieren atención:",
                    normal,
                )
            )
            elements.append(Spacer(1, 0.2 * inch))

            # Collect check IDs to load
            check_ids_to_load = []
            for requirement in filtered_requirements:
                requirement_id = requirement["id"]
                requirement_attributes = attributes_by_requirement_id.get(
                    requirement_id, {}
                )
                check_ids = requirement_attributes.get("attributes", {}).get(
                    "checks", []
                )
                check_ids_to_load.extend(check_ids)

            # Load findings on-demand
            logger.info(
                f"Loading findings on-demand for {len(filtered_requirements)} requirements"
            )
            findings_by_check_id = _load_findings_for_requirement_checks(
                tenant_id, scan_id, check_ids_to_load, prowler_provider, findings_cache
            )

            for requirement in filtered_requirements:
                requirement_id = requirement["id"]
                requirement_attributes = attributes_by_requirement_id.get(
                    requirement_id, {}
                )
                requirement_status = requirement["attributes"]["status"]
                requirement_description = requirement_attributes.get("description", "")

                # Requirement ID header in a box
                req_id_paragraph = Paragraph(requirement_id, h2)
                req_id_table = Table([[req_id_paragraph]], colWidths=[6.5 * inch])
                req_id_table.setStyle(
                    TableStyle(
                        [
                            (
                                "BACKGROUND",
                                (0, 0),
                                (0, 0),
                                colors.Color(0.15, 0.35, 0.55),
                            ),
                            ("TEXTCOLOR", (0, 0), (0, 0), colors.white),
                            ("ALIGN", (0, 0), (0, 0), "CENTER"),
                            ("VALIGN", (0, 0), (0, 0), "MIDDLE"),
                            ("LEFTPADDING", (0, 0), (-1, -1), 15),
                            ("RIGHTPADDING", (0, 0), (-1, -1), 15),
                            ("TOPPADDING", (0, 0), (-1, -1), 10),
                            ("BOTTOMPADDING", (0, 0), (-1, -1), 10),
                            ("BOX", (0, 0), (-1, -1), 2, colors.Color(0.2, 0.4, 0.6)),
                        ]
                    )
                )
                elements.append(req_id_table)
                elements.append(Spacer(1, 0.15 * inch))

                metadata = requirement_attributes.get("attributes", {}).get(
                    "req_attributes", []
                )
                if metadata and len(metadata) > 0:
                    m = metadata[0]

                    # Create all badges
                    status_component = _create_status_component(requirement_status)
                    nivel = getattr(m, "Nivel", "N/A")
                    nivel_badge = _create_ens_nivel_badge(nivel)
                    tipo = getattr(m, "Tipo", "N/A")
                    tipo_badge = _create_ens_tipo_badge(tipo)

                    # Organize badges in a horizontal table (2 rows x 2 cols)
                    badges_table = Table(
                        [[status_component, nivel_badge], [tipo_badge]],
                        colWidths=[3.25 * inch, 3.25 * inch],
                    )
                    badges_table.setStyle(
                        TableStyle(
                            [
                                ("ALIGN", (0, 0), (-1, -1), "CENTER"),
                                ("VALIGN", (0, 0), (-1, -1), "MIDDLE"),
                                ("LEFTPADDING", (0, 0), (-1, -1), 5),
                                ("RIGHTPADDING", (0, 0), (-1, -1), 5),
                                ("TOPPADDING", (0, 0), (-1, -1), 5),
                                ("BOTTOMPADDING", (0, 0), (-1, -1), 5),
                            ]
                        )
                    )
                    elements.append(badges_table)
                    elements.append(Spacer(1, 0.15 * inch))

                    # Dimensiones badges (if present)
                    dimensiones = getattr(m, "Dimensiones", [])
                    if dimensiones:
                        dim_label = Paragraph("<b>Dimensiones:</b>", normal)
                        dim_badges = _create_ens_dimension_badges(dimensiones)
                        dim_table = Table(
                            [[dim_label, dim_badges]], colWidths=[1.5 * inch, 5 * inch]
                        )
                        dim_table.setStyle(
                            TableStyle(
                                [
                                    ("ALIGN", (0, 0), (0, 0), "LEFT"),
                                    ("ALIGN", (1, 0), (1, 0), "LEFT"),
                                    ("VALIGN", (0, 0), (-1, -1), "MIDDLE"),
                                ]
                            )
                        )
                        elements.append(dim_table)
                        elements.append(Spacer(1, 0.15 * inch))

                    # Requirement details in a clean table
                    details_data = [
                        ["Descripción:", Paragraph(requirement_description, normal)],
                        ["Marco:", Paragraph(getattr(m, "Marco", "N/A"), normal)],
                        [
                            "Categoría:",
                            Paragraph(getattr(m, "Categoria", "N/A"), normal),
                        ],
                        [
                            "ID Grupo Control:",
                            Paragraph(getattr(m, "IdGrupoControl", "N/A"), normal),
                        ],
                        [
                            "Descripción del Control:",
                            Paragraph(getattr(m, "DescripcionControl", "N/A"), normal),
                        ],
                    ]
                    details_table = Table(
                        details_data, colWidths=[2.2 * inch, 4.5 * inch]
                    )
                    details_table.setStyle(
                        TableStyle(
                            [
                                (
                                    "BACKGROUND",
                                    (0, 0),
                                    (0, -1),
                                    colors.Color(0.9, 0.93, 0.96),
                                ),
                                (
                                    "TEXTCOLOR",
                                    (0, 0),
                                    (0, -1),
                                    colors.Color(0.2, 0.2, 0.2),
                                ),
                                ("FONTNAME", (0, 0), (0, -1), "FiraCode"),
                                ("FONTSIZE", (0, 0), (-1, -1), 10),
                                ("ALIGN", (0, 0), (0, -1), "LEFT"),
                                ("VALIGN", (0, 0), (-1, -1), "TOP"),
                                (
                                    "GRID",
                                    (0, 0),
                                    (-1, -1),
                                    0.5,
                                    colors.Color(0.7, 0.8, 0.9),
                                ),
                                ("LEFTPADDING", (0, 0), (-1, -1), 8),
                                ("RIGHTPADDING", (0, 0), (-1, -1), 8),
                                ("TOPPADDING", (0, 0), (-1, -1), 6),
                                ("BOTTOMPADDING", (0, 0), (-1, -1), 6),
                            ]
                        )
                    )
                    elements.append(details_table)
                    elements.append(Spacer(1, 0.2 * inch))

                # Findings for checks
                requirement_check_ids = requirement_attributes.get(
                    "attributes", {}
                ).get("checks", [])
                for check_id in requirement_check_ids:
                    elements.append(Paragraph(f"Check: {check_id}", h2))
                    elements.append(Spacer(1, 0.1 * inch))

                    check_findings = findings_by_check_id.get(check_id, [])

                    if not check_findings:
                        elements.append(
                            Paragraph(
                                "- No hay información disponible para este check",
                                normal,
                            )
                        )
                    else:
                        findings_table_data = [
                            ["Finding", "Resource name", "Severity", "Status", "Region"]
                        ]
                        for finding_output in check_findings:
                            check_metadata = getattr(finding_output, "metadata", {})
                            finding_title = getattr(
                                check_metadata,
                                "CheckTitle",
                                getattr(finding_output, "check_id", ""),
                            )
                            resource_name = getattr(finding_output, "resource_name", "")
                            if not resource_name:
                                resource_name = getattr(
                                    finding_output, "resource_uid", ""
                                )
                            severity = getattr(
                                check_metadata, "Severity", ""
                            ).capitalize()
                            finding_status = getattr(
                                finding_output, "status", ""
                            ).upper()
                            region = getattr(finding_output, "region", "global")

                            findings_table_data.append(
                                [
                                    Paragraph(finding_title, normal_center),
                                    Paragraph(resource_name, normal_center),
                                    Paragraph(severity, normal_center),
                                    Paragraph(finding_status, normal_center),
                                    Paragraph(region, normal_center),
                                ]
                            )

                        findings_table = Table(
                            findings_table_data,
                            colWidths=[
                                2.5 * inch,
                                3 * inch,
                                0.9 * inch,
                                0.9 * inch,
                                0.9 * inch,
                            ],
                        )
                        findings_table.setStyle(
                            TableStyle(
                                [
                                    (
                                        "BACKGROUND",
                                        (0, 0),
                                        (-1, 0),
                                        colors.Color(0.2, 0.4, 0.6),
                                    ),
                                    ("TEXTCOLOR", (0, 0), (-1, 0), colors.white),
                                    ("FONTNAME", (0, 0), (-1, 0), "FiraCode"),
                                    ("ALIGN", (0, 0), (0, 0), "CENTER"),
                                    ("VALIGN", (0, 0), (-1, -1), "MIDDLE"),
                                    ("FONTSIZE", (0, 0), (-1, -1), 9),
                                    (
                                        "GRID",
                                        (0, 0),
                                        (-1, -1),
                                        0.1,
                                        colors.Color(0.7, 0.8, 0.9),
                                    ),
                                    ("LEFTPADDING", (0, 0), (0, 0), 0),
                                    ("RIGHTPADDING", (0, 0), (0, 0), 0),
                                    ("TOPPADDING", (0, 0), (-1, -1), 4),
                                    ("BOTTOMPADDING", (0, 0), (-1, -1), 4),
                                ]
                            )
                        )
                        elements.append(findings_table)

                    elements.append(Spacer(1, 0.1 * inch))

                elements.append(PageBreak())

        # Build the PDF
        logger.info("Building PDF...")
        doc.build(elements, onFirstPage=_add_pdf_footer, onLaterPages=_add_pdf_footer)
    except Exception as e:
        logger.error(
            f"Error building ENS report, line {e.__traceback__.tb_lineno} -- {e}"
        )
        raise e


def generate_compliance_reports(
    tenant_id: str,
    scan_id: str,
    provider_id: str,
    generate_threatscore: bool = True,
    generate_ens: bool = True,
    only_failed_threatscore: bool = True,
    min_risk_level_threatscore: int = 4,
    include_manual_ens: bool = True,
) -> dict[str, dict[str, bool | str]]:
    """
    Generate multiple compliance reports (ThreatScore and/or ENS) with shared database queries.

    This function optimizes the generation of multiple reports by:
    - Fetching the provider object once
    - Aggregating requirement statistics once (shared across both reports)
    - Reusing compliance framework data when possible

    This can reduce database queries by up to 50% when generating both reports.

    Args:
        tenant_id (str): The tenant ID for Row-Level Security context.
        scan_id (str): The ID of the scan to generate reports for.
        provider_id (str): The ID of the provider used in the scan.
        generate_threatscore (bool): Whether to generate ThreatScore report. Defaults to True.
        generate_ens (bool): Whether to generate ENS report. Defaults to True.
        only_failed_threatscore (bool): For ThreatScore, only include failed requirements. Defaults to True.
        min_risk_level_threatscore (int): Minimum risk level for ThreatScore critical requirements. Defaults to 4.
        include_manual_ens (bool): For ENS, include manual requirements. Defaults to True.

    Returns:
        dict[str, dict[str, bool | str]]: Dictionary with results for each report:
            {
                'threatscore': {'upload': bool, 'path': str, 'error': str (optional)},
                'ens': {'upload': bool, 'path': str, 'error': str (optional)}
            }

    Example:
        >>> results = generate_compliance_reports(
        ...     tenant_id="tenant-123",
        ...     scan_id="scan-456",
        ...     provider_id="provider-789",
        ...     generate_threatscore=True,
        ...     generate_ens=True
        ... )
        >>> print(results['threatscore']['upload'])
        True
    """
    logger.info(
        f"Generating compliance reports for scan {scan_id} with provider {provider_id}"
        f" (ThreatScore: {generate_threatscore}, ENS: {generate_ens})"
    )

    results = {}

    # Validate that the scan has findings and get provider info (shared query)
    with rls_transaction(tenant_id, using=READ_REPLICA_ALIAS):
        if not ScanSummary.objects.filter(scan_id=scan_id).exists():
            logger.info(f"No findings found for scan {scan_id}")
            if generate_threatscore:
                results["threatscore"] = {"upload": False, "path": ""}
            if generate_ens:
                results["ens"] = {"upload": False, "path": ""}
            return results

        # Fetch provider once (optimization)
        provider_obj = Provider.objects.get(id=provider_id)
        provider_uid = provider_obj.uid
        provider_type = provider_obj.provider

    # Check provider compatibility
    if generate_threatscore and provider_type not in [
        "aws",
        "azure",
        "gcp",
        "m365",
        "kubernetes",
    ]:
        logger.info(
            f"Provider {provider_id} ({provider_type}) is not supported for ThreatScore report"
        )
        results["threatscore"] = {"upload": False, "path": ""}
        generate_threatscore = False

    if generate_ens and provider_type not in ["aws", "azure", "gcp"]:
        logger.info(
            f"Provider {provider_id} ({provider_type}) is not supported for ENS report"
        )
        results["ens"] = {"upload": False, "path": ""}
        generate_ens = False

    # If no reports to generate, return early
    if not generate_threatscore and not generate_ens:
        return results

    # Aggregate requirement statistics once (major optimization)
    logger.info(
        f"Aggregating requirement statistics once for all reports (scan {scan_id})"
    )
    requirement_statistics = _aggregate_requirement_statistics_from_database(
        tenant_id, scan_id
    )

    # Create shared findings cache (major optimization for findings queries)
    findings_cache = {}
    logger.info("Created shared findings cache for both reports")

    # Generate output directories for each compliance framework
    try:
        logger.info("Generating output directories")
        threatscore_path = _generate_compliance_output_directory(
            DJANGO_TMP_OUTPUT_DIRECTORY,
            provider_uid,
            tenant_id,
            scan_id,
            compliance_framework="threatscore",
        )
        ens_path = _generate_compliance_output_directory(
            DJANGO_TMP_OUTPUT_DIRECTORY,
            provider_uid,
            tenant_id,
            scan_id,
            compliance_framework="ens",
        )
        # Extract base scan directory for cleanup (parent of threatscore directory)
        out_dir = str(Path(threatscore_path).parent.parent)
    except Exception as e:
        logger.error(f"Error generating output directory: {e}")
        error_dict = {"error": str(e), "upload": False, "path": ""}
        if generate_threatscore:
            results["threatscore"] = error_dict.copy()
        if generate_ens:
            results["ens"] = error_dict.copy()
        return results

    # Generate ThreatScore report
    if generate_threatscore:
        compliance_id_threatscore = f"prowler_threatscore_{provider_type}"
        pdf_path_threatscore = f"{threatscore_path}_threatscore_report.pdf"
        logger.info(
            f"Generating ThreatScore report with compliance {compliance_id_threatscore}"
        )

        try:
            generate_threatscore_report(
                tenant_id=tenant_id,
                scan_id=scan_id,
                compliance_id=compliance_id_threatscore,
                output_path=pdf_path_threatscore,
                provider_id=provider_id,
                only_failed=only_failed_threatscore,
                min_risk_level=min_risk_level_threatscore,
                provider_obj=provider_obj,  # Reuse provider object
                requirement_statistics=requirement_statistics,  # Reuse statistics
                findings_cache=findings_cache,  # Share findings cache
            )

            upload_uri_threatscore = _upload_to_s3(
                tenant_id,
                scan_id,
                pdf_path_threatscore,
                f"threatscore/{Path(pdf_path_threatscore).name}",
            )

            if upload_uri_threatscore:
                results["threatscore"] = {
                    "upload": True,
                    "path": upload_uri_threatscore,
                }
                logger.info(f"ThreatScore report uploaded to {upload_uri_threatscore}")
            else:
                results["threatscore"] = {"upload": False, "path": out_dir}
                logger.warning(f"ThreatScore report saved locally at {out_dir}")

        except Exception as e:
            logger.error(f"Error generating ThreatScore report: {e}")
            results["threatscore"] = {"upload": False, "path": "", "error": str(e)}

    # Generate ENS report
    if generate_ens:
        compliance_id_ens = f"ens_rd2022_{provider_type}"
        pdf_path_ens = f"{ens_path}_ens_report.pdf"
        logger.info(f"Generating ENS report with compliance {compliance_id_ens}")

        try:
            generate_ens_report(
                tenant_id=tenant_id,
                scan_id=scan_id,
                compliance_id=compliance_id_ens,
                output_path=pdf_path_ens,
                provider_id=provider_id,
                include_manual=include_manual_ens,
                provider_obj=provider_obj,  # Reuse provider object
                requirement_statistics=requirement_statistics,  # Reuse statistics
                findings_cache=findings_cache,  # Share findings cache
            )

            upload_uri_ens = _upload_to_s3(
                tenant_id,
                scan_id,
                pdf_path_ens,
                f"ens/{Path(pdf_path_ens).name}",
            )

            if upload_uri_ens:
                results["ens"] = {"upload": True, "path": upload_uri_ens}
                logger.info(f"ENS report uploaded to {upload_uri_ens}")
            else:
                results["ens"] = {"upload": False, "path": out_dir}
                logger.warning(f"ENS report saved locally at {out_dir}")

        except Exception as e:
            logger.error(f"Error generating ENS report: {e}")
            results["ens"] = {"upload": False, "path": "", "error": str(e)}

    # Clean up temporary files if all reports were uploaded successfully
    all_uploaded = all(
        result.get("upload", False)
        for result in results.values()
        if result.get("upload") is not None
    )

    if all_uploaded:
        try:
            rmtree(Path(out_dir), ignore_errors=True)
            logger.info(f"Cleaned up temporary files at {out_dir}")
        except Exception as e:
            logger.error(f"Error deleting output files: {e}")

    logger.info(f"Compliance reports generation completed. Results: {results}")
    return results


def generate_compliance_reports_job(
    tenant_id: str,
    scan_id: str,
    provider_id: str,
    generate_threatscore: bool = True,
    generate_ens: bool = True,
) -> dict[str, dict[str, bool | str]]:
    """
    Job function to generate ThreatScore and/or ENS compliance reports with optimized database queries.

    This function efficiently generates compliance reports by:
    - Fetching the provider object once (shared between both reports)
    - Aggregating requirement statistics once (shared between both reports)
    - Sharing findings cache between reports to avoid duplicate queries
    - Reducing total database queries by 50-70% compared to generating reports separately

    Use this job when you need to generate compliance reports for a scan.

    Args:
        tenant_id (str): The tenant ID for Row-Level Security context.
        scan_id (str): The ID of the scan to generate reports for.
        provider_id (str): The ID of the provider used in the scan.
        generate_threatscore (bool): Whether to generate ThreatScore report. Defaults to True.
        generate_ens (bool): Whether to generate ENS report. Defaults to True.

    Returns:
        dict[str, dict[str, bool | str]]: Dictionary with results for each report:
            {
                'threatscore': {'upload': bool, 'path': str, 'error': str (optional)},
                'ens': {'upload': bool, 'path': str, 'error': str (optional)}
            }

    Example:
        >>> results = generate_compliance_reports_job(
        ...     tenant_id="tenant-123",
        ...     scan_id="scan-456",
        ...     provider_id="provider-789"
        ... )
        >>> if results['threatscore']['upload']:
        ...     print(f"ThreatScore uploaded to {results['threatscore']['path']}")
        >>> if results['ens']['upload']:
        ...     print(f"ENS uploaded to {results['ens']['path']}")
    """
    logger.info(
        f"Starting optimized compliance reports job for scan {scan_id} "
        f"(ThreatScore: {generate_threatscore}, ENS: {generate_ens})"
    )

>>>>>>> 94fe87b4
    try:
        results = generate_compliance_reports(
            tenant_id=tenant_id,
            scan_id=scan_id,
            provider_id=provider_id,
            generate_threatscore=generate_threatscore,
            generate_ens=generate_ens,
<<<<<<< HEAD
            generate_nis2=generate_nis2,
            only_failed_threatscore=True,
            min_risk_level_threatscore=4,
            include_manual_ens=True,
            include_manual_nis2=False,
            only_failed_nis2=True,
=======
            only_failed_threatscore=True,
            min_risk_level_threatscore=4,
            include_manual_ens=True,
>>>>>>> 94fe87b4
        )
        logger.info("Optimized compliance reports job completed successfully")
        return results

    except Exception as e:
        logger.error(f"Error in optimized compliance reports job: {e}")
        error_result = {"upload": False, "path": "", "error": str(e)}
        results = {}
        if generate_threatscore:
            results["threatscore"] = error_result.copy()
        if generate_ens:
            results["ens"] = error_result.copy()
<<<<<<< HEAD
        if generate_nis2:
            results["nis2"] = error_result.copy()
=======
>>>>>>> 94fe87b4
        return results<|MERGE_RESOLUTION|>--- conflicted
+++ resolved
@@ -84,14 +84,11 @@
 COLOR_ENS_AUTO = colors.Color(0.30, 0.69, 0.31)
 COLOR_ENS_MANUAL = colors.Color(0.96, 0.60, 0.0)
 
-<<<<<<< HEAD
 # NIS2 specific colors
 COLOR_NIS2_PRIMARY = colors.Color(0.12, 0.23, 0.54)  # EU Blue #1E3A8A
 COLOR_NIS2_SECONDARY = colors.Color(0.23, 0.51, 0.96)  # Light Blue #3B82F6
 COLOR_NIS2_BG_BLUE = colors.Color(0.96, 0.97, 0.99)  # Very light blue background
 
-=======
->>>>>>> 94fe87b4
 # Chart colors
 CHART_COLOR_GREEN_1 = "#4CAF50"
 CHART_COLOR_GREEN_2 = "#8BC34A"
@@ -148,7 +145,6 @@
     "4. Encryption",
 ]
 
-<<<<<<< HEAD
 # NIS2 main sections (simplified for chart display)
 NIS2_SECTIONS = [
     "1",  # Policy on Security
@@ -163,8 +159,6 @@
     "12",  # Asset Management
 ]
 
-=======
->>>>>>> 94fe87b4
 # Table column widths (in inches)
 COL_WIDTH_SMALL = 0.4 * inch
 COL_WIDTH_MEDIUM = 0.9 * inch
@@ -1829,7 +1823,6 @@
         raise e
 
 
-<<<<<<< HEAD
 def _create_nis2_section_chart(
     requirements_list: list[dict], attributes_by_requirement_id: dict
 ) -> io.BytesIO:
@@ -3682,7 +3675,13 @@
         provider_type = provider_obj.provider
 
     # Check provider compatibility
-    if generate_threatscore and provider_type not in ["aws", "azure", "gcp", "m365"]:
+    if generate_threatscore and provider_type not in [
+        "aws",
+        "azure",
+        "gcp",
+        "m365",
+        "kubernetes",
+    ]:
         logger.info(
             f"Provider {provider_id} ({provider_type}) is not supported for ThreatScore report"
         )
@@ -3736,7 +3735,7 @@
             scan_id,
             compliance_framework="ens",
         )
-        nis2_path = _generate_output_directory(
+        nis2_path = _generate_compliance_output_directory(
             DJANGO_TMP_OUTPUT_DIRECTORY,
             provider_uid,
             tenant_id,
@@ -3945,1230 +3944,6 @@
         f"(ThreatScore: {generate_threatscore}, ENS: {generate_ens}, NIS2: {generate_nis2})"
     )
 
-=======
-def generate_ens_report(
-    tenant_id: str,
-    scan_id: str,
-    compliance_id: str,
-    output_path: str,
-    provider_id: str,
-    include_manual: bool = True,
-    provider_obj=None,
-    requirement_statistics: dict[str, dict[str, int]] = None,
-    findings_cache: dict[str, list[FindingOutput]] = None,
-) -> None:
-    """
-    Generate a PDF compliance report for ENS RD2022 framework.
-
-    This function creates a comprehensive PDF report containing:
-    - Compliance overview and metadata
-    - Executive summary with overall compliance score
-    - Marco/Categoría analysis with charts
-    - Security dimensions radar chart
-    - Requirement type distribution
-    - Execution mode distribution
-    - Critical failed requirements (nivel alto)
-    - Requirements index
-    - Detailed findings for failed and manual requirements
-
-    Args:
-        tenant_id (str): The tenant ID for Row-Level Security context.
-        scan_id (str): ID of the scan executed by Prowler.
-        compliance_id (str): ID of the compliance framework (e.g., "ens_rd2022_aws").
-        output_path (str): Output PDF file path (e.g., "/tmp/ens_report.pdf").
-        provider_id (str): Provider ID for the scan.
-        include_manual (bool): If True, include requirements with manual execution mode
-            in the detailed requirements section. Defaults to True.
-        provider_obj (Provider, optional): Pre-fetched Provider object to avoid duplicate queries.
-            If None, the provider will be fetched from the database.
-        requirement_statistics (dict, optional): Pre-aggregated requirement statistics to avoid
-            duplicate database aggregations. If None, statistics will be aggregated from the database.
-        findings_cache (dict, optional): Cache of already loaded findings to avoid duplicate queries.
-            If None, findings will be loaded from the database. When provided, reduces database
-            queries and transformation overhead when generating multiple reports.
-
-    Raises:
-        Exception: If any error occurs during PDF generation, it will be logged and re-raised.
-    """
-    logger.info(f"Generating ENS report for scan {scan_id} with provider {provider_id}")
-    try:
-        # Get PDF styles
-        pdf_styles = _create_pdf_styles()
-        title_style = pdf_styles["title"]
-        h1 = pdf_styles["h1"]
-        h2 = pdf_styles["h2"]
-        h3 = pdf_styles["h3"]
-        normal = pdf_styles["normal"]
-        normal_center = pdf_styles["normal_center"]
-
-        # Get compliance and provider information
-        with rls_transaction(tenant_id, using=READ_REPLICA_ALIAS):
-            # Use provided provider_obj or fetch from database
-            if provider_obj is None:
-                provider_obj = Provider.objects.get(id=provider_id)
-
-            prowler_provider = initialize_prowler_provider(provider_obj)
-            provider_type = provider_obj.provider
-
-            frameworks_bulk = Compliance.get_bulk(provider_type)
-            compliance_obj = frameworks_bulk[compliance_id]
-            compliance_framework = _safe_getattr(compliance_obj, "Framework")
-            compliance_version = _safe_getattr(compliance_obj, "Version")
-            compliance_name = _safe_getattr(compliance_obj, "Name")
-            compliance_description = _safe_getattr(compliance_obj, "Description", "")
-
-        # Aggregate requirement statistics from database (memory-efficient)
-        # Use provided requirement_statistics or fetch from database
-        if requirement_statistics is None:
-            logger.info(f"Aggregating requirement statistics for scan {scan_id}")
-            requirement_statistics_by_check_id = (
-                _aggregate_requirement_statistics_from_database(tenant_id, scan_id)
-            )
-        else:
-            logger.info(
-                f"Reusing pre-aggregated requirement statistics for scan {scan_id}"
-            )
-            requirement_statistics_by_check_id = requirement_statistics
-
-        # Calculate requirements data using aggregated statistics
-        attributes_by_requirement_id, requirements_list = (
-            _calculate_requirements_data_from_statistics(
-                compliance_obj, requirement_statistics_by_check_id
-            )
-        )
-
-        # Count manual requirements before filtering
-        manual_requirements_count = sum(
-            1
-            for req in requirements_list
-            if req["attributes"]["status"] == StatusChoices.MANUAL
-        )
-        total_requirements_count = len(requirements_list)
-
-        # Filter out manual requirements for the report
-        requirements_list = [
-            req
-            for req in requirements_list
-            if req["attributes"]["status"] != StatusChoices.MANUAL
-        ]
-
-        logger.info(
-            f"Filtered {manual_requirements_count} manual requirements out of {total_requirements_count} total requirements"
-        )
-
-        # Initialize PDF document
-        doc = SimpleDocTemplate(
-            output_path,
-            pagesize=letter,
-            title="Informe de Cumplimiento ENS - Prowler",
-            author="Prowler",
-            subject=f"Informe de Cumplimiento para {compliance_framework}",
-            creator="Prowler Engineering Team",
-            keywords=f"compliance,{compliance_framework},security,ens,prowler",
-        )
-
-        elements = []
-
-        # SECTION 1: PORTADA (Cover Page)
-        # Create logos side by side
-        prowler_logo_path = os.path.join(
-            os.path.dirname(__file__), "../assets/img/prowler_logo.png"
-        )
-        ens_logo_path = os.path.join(
-            os.path.dirname(__file__), "../assets/img/ens_logo.png"
-        )
-
-        prowler_logo = Image(
-            prowler_logo_path,
-            width=3.5 * inch,
-            height=0.7 * inch,
-        )
-        ens_logo = Image(
-            ens_logo_path,
-            width=1.5 * inch,
-            height=2 * inch,
-        )
-
-        # Create table with both logos
-        logos_table = Table(
-            [[prowler_logo, ens_logo]], colWidths=[4 * inch, 2.5 * inch]
-        )
-        logos_table.setStyle(
-            TableStyle(
-                [
-                    ("ALIGN", (0, 0), (0, 0), "LEFT"),
-                    ("ALIGN", (1, 0), (1, 0), "RIGHT"),
-                    ("VALIGN", (0, 0), (0, 0), "MIDDLE"),  # Prowler logo middle
-                    ("VALIGN", (1, 0), (1, 0), "TOP"),  # ENS logo top
-                ]
-            )
-        )
-        elements.append(logos_table)
-        elements.append(Spacer(1, 0.3 * inch))
-        elements.append(
-            Paragraph("Informe de Cumplimiento ENS RD 311/2022", title_style)
-        )
-        elements.append(Spacer(1, 0.5 * inch))
-
-        # Add compliance information table
-        info_data = [
-            ["Framework:", compliance_framework],
-            ["ID:", compliance_id],
-            ["Nombre:", Paragraph(compliance_name, normal_center)],
-            ["Versión:", compliance_version],
-            ["Proveedor:", provider_type.upper()],
-            ["Scan ID:", scan_id],
-            ["Descripción:", Paragraph(compliance_description, normal_center)],
-        ]
-        info_table = Table(info_data, colWidths=[2 * inch, 4 * inch])
-        info_table.setStyle(
-            TableStyle(
-                [
-                    ("BACKGROUND", (0, 0), (0, 6), colors.Color(0.2, 0.4, 0.6)),
-                    ("TEXTCOLOR", (0, 0), (0, 6), colors.white),
-                    ("FONTNAME", (0, 0), (0, 6), "FiraCode"),
-                    ("BACKGROUND", (1, 0), (1, 6), colors.Color(0.95, 0.97, 1.0)),
-                    ("TEXTCOLOR", (1, 0), (1, 6), colors.Color(0.2, 0.2, 0.2)),
-                    ("FONTNAME", (1, 0), (1, 6), "PlusJakartaSans"),
-                    ("ALIGN", (0, 0), (-1, -1), "LEFT"),
-                    ("VALIGN", (0, 0), (-1, -1), "TOP"),
-                    ("FONTSIZE", (0, 0), (-1, -1), 11),
-                    ("GRID", (0, 0), (-1, -1), 1, colors.Color(0.7, 0.8, 0.9)),
-                    ("LEFTPADDING", (0, 0), (-1, -1), 10),
-                    ("RIGHTPADDING", (0, 0), (-1, -1), 10),
-                    ("TOPPADDING", (0, 0), (-1, -1), 8),
-                    ("BOTTOMPADDING", (0, 0), (-1, -1), 8),
-                ]
-            )
-        )
-        elements.append(info_table)
-        elements.append(Spacer(1, 0.5 * inch))
-
-        # Add warning about excluded manual requirements
-        warning_text = (
-            f"<b>AVISO:</b> Este informe no incluye los requisitos de ejecución manual. "
-            f"El compliance <b>{compliance_id}</b> contiene un total de "
-            f"<b>{manual_requirements_count} requisitos manuales</b> que no han sido evaluados "
-            f"automáticamente y por tanto no están reflejados en las estadísticas de este reporte. "
-            f"El análisis se basa únicamente en los <b>{len(requirements_list)} requisitos automatizados</b>."
-        )
-        warning_paragraph = Paragraph(warning_text, normal)
-        warning_table = Table([[warning_paragraph]], colWidths=[6 * inch])
-        warning_table.setStyle(
-            TableStyle(
-                [
-                    ("BACKGROUND", (0, 0), (0, 0), colors.Color(1.0, 0.95, 0.7)),
-                    ("TEXTCOLOR", (0, 0), (0, 0), colors.Color(0.4, 0.3, 0.0)),
-                    ("ALIGN", (0, 0), (0, 0), "LEFT"),
-                    ("VALIGN", (0, 0), (0, 0), "MIDDLE"),
-                    ("BOX", (0, 0), (-1, -1), 2, colors.Color(0.9, 0.7, 0.0)),
-                    ("LEFTPADDING", (0, 0), (-1, -1), 15),
-                    ("RIGHTPADDING", (0, 0), (-1, -1), 15),
-                    ("TOPPADDING", (0, 0), (-1, -1), 12),
-                    ("BOTTOMPADDING", (0, 0), (-1, -1), 12),
-                ]
-            )
-        )
-        elements.append(warning_table)
-        elements.append(Spacer(1, 0.5 * inch))
-
-        # Add legend explaining ENS values
-        elements.append(Paragraph("Leyenda de Valores ENS", h2))
-        elements.append(Spacer(1, 0.2 * inch))
-
-        legend_text = """
-        <b>Nivel (Criticidad del requisito):</b><br/>
-        • <b>Alto:</b> Requisitos críticos que deben cumplirse prioritariamente<br/>
-        • <b>Medio:</b> Requisitos importantes con impacto moderado<br/>
-        • <b>Bajo:</b> Requisitos complementarios de menor criticidad<br/>
-        • <b>Opcional:</b> Recomendaciones adicionales no obligatorias<br/>
-        <br/>
-        <b>Tipo (Clasificación del requisito):</b><br/>
-        • <b>Requisito:</b> Obligación establecida por el ENS<br/>
-        • <b>Refuerzo:</b> Medida adicional que refuerza un requisito<br/>
-        • <b>Recomendación:</b> Buena práctica sugerida<br/>
-        • <b>Medida:</b> Acción concreta de implementación<br/>
-        <br/>
-        <b>Modo de Ejecución:</b><br/>
-        • <b>Automático:</b> El requisito puede verificarse automáticamente mediante escaneo<br/>
-        • <b>Manual:</b> Requiere verificación manual por parte de un auditor<br/>
-        <br/>
-        <b>Dimensiones de Seguridad:</b><br/>
-        • <b>C (Confidencialidad):</b> Protección contra accesos no autorizados a la información<br/>
-        • <b>I (Integridad):</b> Garantía de exactitud y completitud de la información<br/>
-        • <b>T (Trazabilidad):</b> Capacidad de rastrear acciones y eventos<br/>
-        • <b>A (Autenticidad):</b> Verificación de identidad de usuarios y sistemas<br/>
-        • <b>D (Disponibilidad):</b> Acceso a la información cuando se necesita<br/>
-        <br/>
-        <b>Estados de Cumplimiento:</b><br/>
-        • <b>CUMPLE (PASS):</b> El requisito se cumple satisfactoriamente<br/>
-        • <b>NO CUMPLE (FAIL):</b> El requisito no se cumple y requiere corrección<br/>
-        • <b>MANUAL:</b> Requiere revisión manual para determinar cumplimiento
-        """
-        legend_paragraph = Paragraph(legend_text, normal)
-        legend_table = Table([[legend_paragraph]], colWidths=[6.5 * inch])
-        legend_table.setStyle(
-            TableStyle(
-                [
-                    ("BACKGROUND", (0, 0), (0, 0), colors.Color(0.95, 0.97, 1.0)),
-                    ("TEXTCOLOR", (0, 0), (0, 0), colors.Color(0.2, 0.2, 0.2)),
-                    ("ALIGN", (0, 0), (0, 0), "LEFT"),
-                    ("VALIGN", (0, 0), (0, 0), "TOP"),
-                    ("BOX", (0, 0), (-1, -1), 1.5, colors.Color(0.5, 0.6, 0.8)),
-                    ("LEFTPADDING", (0, 0), (-1, -1), 15),
-                    ("RIGHTPADDING", (0, 0), (-1, -1), 15),
-                    ("TOPPADDING", (0, 0), (-1, -1), 12),
-                    ("BOTTOMPADDING", (0, 0), (-1, -1), 12),
-                ]
-            )
-        )
-        elements.append(legend_table)
-        elements.append(PageBreak())
-
-        # SECTION 2: RESUMEN EJECUTIVO (Executive Summary)
-        elements.append(Paragraph("Resumen Ejecutivo", h1))
-        elements.append(Spacer(1, 0.2 * inch))
-
-        # Calculate overall compliance (simple PASS/TOTAL)
-        total_requirements = len(requirements_list)
-        passed_requirements = sum(
-            1
-            for req in requirements_list
-            if req["attributes"]["status"] == StatusChoices.PASS
-        )
-        failed_requirements = sum(
-            1
-            for req in requirements_list
-            if req["attributes"]["status"] == StatusChoices.FAIL
-        )
-
-        overall_compliance = (
-            (passed_requirements / total_requirements * 100)
-            if total_requirements > 0
-            else 0
-        )
-
-        if overall_compliance >= 80:
-            compliance_color = colors.Color(0.2, 0.8, 0.2)
-        elif overall_compliance >= 60:
-            compliance_color = colors.Color(0.8, 0.8, 0.2)
-        else:
-            compliance_color = colors.Color(0.8, 0.2, 0.2)
-
-        summary_data = [
-            ["Nivel de Cumplimiento Global:", f"{overall_compliance:.2f}%"],
-        ]
-
-        summary_table = Table(summary_data, colWidths=[3 * inch, 2 * inch])
-        summary_table.setStyle(
-            TableStyle(
-                [
-                    ("BACKGROUND", (0, 0), (0, 0), colors.Color(0.1, 0.3, 0.5)),
-                    ("TEXTCOLOR", (0, 0), (0, 0), colors.white),
-                    ("FONTNAME", (0, 0), (0, 0), "FiraCode"),
-                    ("FONTSIZE", (0, 0), (0, 0), 12),
-                    ("BACKGROUND", (1, 0), (1, 0), compliance_color),
-                    ("TEXTCOLOR", (1, 0), (1, 0), colors.white),
-                    ("FONTNAME", (1, 0), (1, 0), "FiraCode"),
-                    ("FONTSIZE", (1, 0), (1, 0), 16),
-                    ("ALIGN", (0, 0), (-1, -1), "CENTER"),
-                    ("VALIGN", (0, 0), (-1, -1), "MIDDLE"),
-                    ("GRID", (0, 0), (-1, -1), 1.5, colors.Color(0.5, 0.6, 0.7)),
-                    ("LEFTPADDING", (0, 0), (-1, -1), 12),
-                    ("RIGHTPADDING", (0, 0), (-1, -1), 12),
-                    ("TOPPADDING", (0, 0), (-1, -1), 10),
-                    ("BOTTOMPADDING", (0, 0), (-1, -1), 10),
-                ]
-            )
-        )
-        elements.append(summary_table)
-        elements.append(Spacer(1, 0.3 * inch))
-
-        # Summary counts table
-        counts_data = [
-            ["Estado", "Cantidad", "Porcentaje"],
-            [
-                "CUMPLE",
-                str(passed_requirements),
-                f"{(passed_requirements / total_requirements * 100):.1f}%",
-            ],
-            [
-                "NO CUMPLE",
-                str(failed_requirements),
-                f"{(failed_requirements / total_requirements * 100):.1f}%",
-            ],
-            ["TOTAL", str(total_requirements), "100%"],
-        ]
-
-        counts_table = Table(counts_data, colWidths=[2 * inch, 1.5 * inch, 1.5 * inch])
-        counts_table.setStyle(
-            TableStyle(
-                [
-                    ("BACKGROUND", (0, 0), (-1, 0), colors.Color(0.2, 0.4, 0.6)),
-                    ("TEXTCOLOR", (0, 0), (-1, 0), colors.white),
-                    ("FONTNAME", (0, 0), (-1, 0), "FiraCode"),
-                    ("BACKGROUND", (0, 1), (0, 1), colors.Color(0.2, 0.8, 0.2)),
-                    ("TEXTCOLOR", (0, 1), (0, 1), colors.white),
-                    ("BACKGROUND", (0, 2), (0, 2), colors.Color(0.8, 0.2, 0.2)),
-                    ("TEXTCOLOR", (0, 2), (0, 2), colors.white),
-                    ("BACKGROUND", (0, 3), (0, 3), colors.Color(0.4, 0.4, 0.4)),
-                    ("TEXTCOLOR", (0, 3), (0, 3), colors.white),
-                    ("ALIGN", (0, 0), (-1, -1), "CENTER"),
-                    ("VALIGN", (0, 0), (-1, -1), "MIDDLE"),
-                    ("FONTSIZE", (0, 0), (-1, -1), 10),
-                    ("GRID", (0, 0), (-1, -1), 1, colors.Color(0.7, 0.7, 0.7)),
-                    ("LEFTPADDING", (0, 0), (-1, -1), 8),
-                    ("RIGHTPADDING", (0, 0), (-1, -1), 8),
-                    ("TOPPADDING", (0, 0), (-1, -1), 6),
-                    ("BOTTOMPADDING", (0, 0), (-1, -1), 6),
-                ]
-            )
-        )
-        elements.append(counts_table)
-        elements.append(Spacer(1, 0.3 * inch))
-
-        # Summary by Nivel
-        nivel_data = defaultdict(lambda: {"passed": 0, "total": 0})
-        for requirement in requirements_list:
-            requirement_id = requirement["id"]
-            requirement_attributes = attributes_by_requirement_id.get(
-                requirement_id, {}
-            )
-            requirement_status = requirement["attributes"]["status"]
-
-            metadata = requirement_attributes.get("attributes", {}).get(
-                "req_attributes", []
-            )
-            if not metadata:
-                continue
-
-            m = metadata[0]
-            nivel = _safe_getattr(m, "Nivel")
-            nivel_data[nivel]["total"] += 1
-            if requirement_status == StatusChoices.PASS:
-                nivel_data[nivel]["passed"] += 1
-
-        elements.append(Paragraph("Cumplimiento por Nivel", h2))
-        nivel_table_data = [["Nivel", "Cumplidos", "Total", "Porcentaje"]]
-        for nivel in ENS_NIVEL_ORDER:
-            if nivel in nivel_data:
-                data = nivel_data[nivel]
-                percentage = (
-                    (data["passed"] / data["total"] * 100) if data["total"] > 0 else 0
-                )
-                nivel_table_data.append(
-                    [
-                        nivel.capitalize(),
-                        str(data["passed"]),
-                        str(data["total"]),
-                        f"{percentage:.1f}%",
-                    ]
-                )
-
-        nivel_table = Table(
-            nivel_table_data, colWidths=[1.5 * inch, 1.5 * inch, 1.5 * inch, 1.5 * inch]
-        )
-        nivel_table.setStyle(
-            TableStyle(
-                [
-                    ("BACKGROUND", (0, 0), (-1, 0), colors.Color(0.2, 0.4, 0.6)),
-                    ("TEXTCOLOR", (0, 0), (-1, 0), colors.white),
-                    ("FONTNAME", (0, 0), (-1, 0), "FiraCode"),
-                    ("ALIGN", (0, 0), (-1, -1), "CENTER"),
-                    ("VALIGN", (0, 0), (-1, -1), "MIDDLE"),
-                    ("FONTSIZE", (0, 0), (-1, -1), 10),
-                    ("GRID", (0, 0), (-1, -1), 1, colors.Color(0.7, 0.7, 0.7)),
-                    ("LEFTPADDING", (0, 0), (-1, -1), 8),
-                    ("RIGHTPADDING", (0, 0), (-1, -1), 8),
-                    ("TOPPADDING", (0, 0), (-1, -1), 6),
-                    ("BOTTOMPADDING", (0, 0), (-1, -1), 6),
-                ]
-            )
-        )
-        elements.append(nivel_table)
-        elements.append(PageBreak())
-
-        # SECTION 3: ANÁLISIS POR MARCOS (Marco Analysis)
-        elements.append(Paragraph("Análisis por Marcos y Categorías", h1))
-        elements.append(Spacer(1, 0.2 * inch))
-
-        chart_buffer = _create_marco_category_chart(
-            requirements_list, attributes_by_requirement_id
-        )
-        chart_image = Image(chart_buffer, width=7 * inch, height=5 * inch)
-        elements.append(chart_image)
-        elements.append(PageBreak())
-
-        # SECTION 4: DIMENSIONES DE SEGURIDAD (Security Dimensions)
-        elements.append(Paragraph("Análisis por Dimensiones de Seguridad", h1))
-        elements.append(Spacer(1, 0.2 * inch))
-
-        radar_buffer = _create_dimensions_radar_chart(
-            requirements_list, attributes_by_requirement_id
-        )
-        radar_image = Image(radar_buffer, width=6 * inch, height=6 * inch)
-        elements.append(radar_image)
-        elements.append(PageBreak())
-
-        # SECTION 5: DISTRIBUCIÓN POR TIPO (Type Distribution)
-        elements.append(Paragraph("Distribución por Tipo de Requisito", h1))
-        elements.append(Spacer(1, 0.2 * inch))
-
-        tipo_data = defaultdict(lambda: {"passed": 0, "total": 0})
-        for requirement in requirements_list:
-            requirement_id = requirement["id"]
-            requirement_attributes = attributes_by_requirement_id.get(
-                requirement_id, {}
-            )
-            requirement_status = requirement["attributes"]["status"]
-
-            metadata = requirement_attributes.get("attributes", {}).get(
-                "req_attributes", []
-            )
-            if not metadata:
-                continue
-
-            m = metadata[0]
-            tipo = _safe_getattr(m, "Tipo")
-            tipo_data[tipo]["total"] += 1
-            if requirement_status == StatusChoices.PASS:
-                tipo_data[tipo]["passed"] += 1
-
-        tipo_table_data = [["Tipo", "Cumplidos", "Total", "Porcentaje"]]
-        for tipo in ENS_TIPO_ORDER:
-            if tipo in tipo_data:
-                data = tipo_data[tipo]
-                percentage = (
-                    (data["passed"] / data["total"] * 100) if data["total"] > 0 else 0
-                )
-                tipo_table_data.append(
-                    [
-                        tipo.capitalize(),
-                        str(data["passed"]),
-                        str(data["total"]),
-                        f"{percentage:.1f}%",
-                    ]
-                )
-
-        tipo_table = Table(
-            tipo_table_data, colWidths=[2 * inch, 1.5 * inch, 1.5 * inch, 1.5 * inch]
-        )
-        tipo_table.setStyle(
-            TableStyle(
-                [
-                    ("BACKGROUND", (0, 0), (-1, 0), colors.Color(0.2, 0.4, 0.6)),
-                    ("TEXTCOLOR", (0, 0), (-1, 0), colors.white),
-                    ("FONTNAME", (0, 0), (-1, 0), "FiraCode"),
-                    ("ALIGN", (0, 0), (-1, -1), "CENTER"),
-                    ("VALIGN", (0, 0), (-1, -1), "MIDDLE"),
-                    ("FONTSIZE", (0, 0), (-1, -1), 10),
-                    ("GRID", (0, 0), (-1, -1), 1, colors.Color(0.7, 0.7, 0.7)),
-                    ("LEFTPADDING", (0, 0), (-1, -1), 8),
-                    ("RIGHTPADDING", (0, 0), (-1, -1), 8),
-                    ("TOPPADDING", (0, 0), (-1, -1), 6),
-                    ("BOTTOMPADDING", (0, 0), (-1, -1), 6),
-                ]
-            )
-        )
-        elements.append(tipo_table)
-        elements.append(PageBreak())
-
-        # SECTION 6: REQUISITOS CRÍTICOS NO CUMPLIDOS (Critical Failed Requirements)
-        elements.append(Paragraph("Requisitos Críticos No Cumplidos", h1))
-        elements.append(Spacer(1, 0.2 * inch))
-
-        critical_failed = []
-        for requirement in requirements_list:
-            requirement_status = requirement["attributes"]["status"]
-            if requirement_status == StatusChoices.FAIL:
-                requirement_id = requirement["id"]
-                req_attributes = attributes_by_requirement_id.get(
-                    requirement_id, {}
-                ).get("attributes", {})
-                metadata_list = req_attributes.get("req_attributes", [])
-                if metadata_list:
-                    metadata = metadata_list[0]
-                    nivel = _safe_getattr(metadata, "Nivel", "")
-                    if nivel.lower() == "alto":
-                        critical_failed.append(
-                            {
-                                "requirement": requirement,
-                                "metadata": metadata,
-                            }
-                        )
-
-        if not critical_failed:
-            elements.append(
-                Paragraph(
-                    "✅ No se encontraron requisitos críticos no cumplidos.", normal
-                )
-            )
-        else:
-            elements.append(
-                Paragraph(
-                    f"Se encontraron {len(critical_failed)} requisitos de nivel Alto que no cumplen:",
-                    normal,
-                )
-            )
-            elements.append(Spacer(1, 0.3 * inch))
-
-            critical_table_data = [["ID", "Descripción", "Marco", "Categoría"]]
-            for item in critical_failed:
-                requirement_id = item["requirement"]["id"]
-                description = item["requirement"]["attributes"]["description"]
-                marco = _safe_getattr(item["metadata"], "Marco")
-                categoria = _safe_getattr(item["metadata"], "Categoria")
-
-                if len(description) > 60:
-                    description = description[:57] + "..."
-
-                critical_table_data.append(
-                    [requirement_id, description, marco, categoria]
-                )
-
-            critical_table = Table(
-                critical_table_data,
-                colWidths=[1.5 * inch, 3.3 * inch, 1.5 * inch, 2 * inch],
-            )
-            critical_table.setStyle(
-                TableStyle(
-                    [
-                        ("BACKGROUND", (0, 0), (-1, 0), colors.Color(0.8, 0.2, 0.2)),
-                        ("TEXTCOLOR", (0, 0), (-1, 0), colors.white),
-                        ("FONTNAME", (0, 0), (-1, 0), "FiraCode"),
-                        ("FONTSIZE", (0, 0), (-1, 0), 9),
-                        ("FONTNAME", (0, 1), (0, -1), "FiraCode"),
-                        ("FONTSIZE", (0, 1), (-1, -1), 8),
-                        ("VALIGN", (0, 0), (-1, -1), "MIDDLE"),
-                        ("GRID", (0, 0), (-1, -1), 1, colors.Color(0.7, 0.7, 0.7)),
-                        ("LEFTPADDING", (0, 0), (-1, -1), 6),
-                        ("RIGHTPADDING", (0, 0), (-1, -1), 6),
-                        ("TOPPADDING", (0, 0), (-1, -1), 6),
-                        ("BOTTOMPADDING", (0, 0), (-1, -1), 6),
-                        (
-                            "BACKGROUND",
-                            (1, 1),
-                            (-1, -1),
-                            colors.Color(0.98, 0.98, 0.98),
-                        ),
-                    ]
-                )
-            )
-            elements.append(critical_table)
-
-        elements.append(PageBreak())
-
-        # SECTION 7: ÍNDICE DE REQUISITOS (Requirements Index)
-        elements.append(Paragraph("Índice de Requisitos", h1))
-        elements.append(Spacer(1, 0.2 * inch))
-
-        # Group by Marco → Categoría
-        marco_categoria_index = defaultdict(lambda: defaultdict(list))
-        for (
-            requirement_id,
-            requirement_attributes,
-        ) in attributes_by_requirement_id.items():
-            metadata = requirement_attributes["attributes"]["req_attributes"][0]
-            marco = getattr(metadata, "Marco", "N/A")
-            categoria = getattr(metadata, "Categoria", "N/A")
-            id_grupo = getattr(metadata, "IdGrupoControl", "N/A")
-
-            marco_categoria_index[marco][categoria].append(
-                {
-                    "id": requirement_id,
-                    "id_grupo": id_grupo,
-                    "description": requirement_attributes["description"],
-                }
-            )
-
-        for marco, categorias in sorted(marco_categoria_index.items()):
-            elements.append(Paragraph(f"Marco: {marco.capitalize()}", h2))
-            for categoria, requirements in sorted(categorias.items()):
-                elements.append(Paragraph(f"Categoría: {categoria.capitalize()}", h3))
-                for req in requirements:
-                    desc = req["description"]
-                    if len(desc) > 80:
-                        desc = desc[:77] + "..."
-                    elements.append(Paragraph(f"{req['id']} - {desc}", normal))
-                elements.append(Spacer(1, 0.05 * inch))
-
-        elements.append(PageBreak())
-
-        # SECTION 8: DETALLE DE REQUISITOS (Detailed Requirements)
-        elements.append(Paragraph("Detalle de Requisitos", h1))
-        elements.append(Spacer(1, 0.2 * inch))
-
-        # Filter: NO CUMPLE + MANUAL (if include_manual)
-        filtered_requirements = [
-            req
-            for req in requirements_list
-            if req["attributes"]["status"] == StatusChoices.FAIL
-            or (include_manual and req["attributes"]["status"] == StatusChoices.MANUAL)
-        ]
-
-        if not filtered_requirements:
-            elements.append(
-                Paragraph("✅ Todos los requisitos automáticos cumplen.", normal)
-            )
-        else:
-            elements.append(
-                Paragraph(
-                    f"Se muestran {len(filtered_requirements)} requisitos que requieren atención:",
-                    normal,
-                )
-            )
-            elements.append(Spacer(1, 0.2 * inch))
-
-            # Collect check IDs to load
-            check_ids_to_load = []
-            for requirement in filtered_requirements:
-                requirement_id = requirement["id"]
-                requirement_attributes = attributes_by_requirement_id.get(
-                    requirement_id, {}
-                )
-                check_ids = requirement_attributes.get("attributes", {}).get(
-                    "checks", []
-                )
-                check_ids_to_load.extend(check_ids)
-
-            # Load findings on-demand
-            logger.info(
-                f"Loading findings on-demand for {len(filtered_requirements)} requirements"
-            )
-            findings_by_check_id = _load_findings_for_requirement_checks(
-                tenant_id, scan_id, check_ids_to_load, prowler_provider, findings_cache
-            )
-
-            for requirement in filtered_requirements:
-                requirement_id = requirement["id"]
-                requirement_attributes = attributes_by_requirement_id.get(
-                    requirement_id, {}
-                )
-                requirement_status = requirement["attributes"]["status"]
-                requirement_description = requirement_attributes.get("description", "")
-
-                # Requirement ID header in a box
-                req_id_paragraph = Paragraph(requirement_id, h2)
-                req_id_table = Table([[req_id_paragraph]], colWidths=[6.5 * inch])
-                req_id_table.setStyle(
-                    TableStyle(
-                        [
-                            (
-                                "BACKGROUND",
-                                (0, 0),
-                                (0, 0),
-                                colors.Color(0.15, 0.35, 0.55),
-                            ),
-                            ("TEXTCOLOR", (0, 0), (0, 0), colors.white),
-                            ("ALIGN", (0, 0), (0, 0), "CENTER"),
-                            ("VALIGN", (0, 0), (0, 0), "MIDDLE"),
-                            ("LEFTPADDING", (0, 0), (-1, -1), 15),
-                            ("RIGHTPADDING", (0, 0), (-1, -1), 15),
-                            ("TOPPADDING", (0, 0), (-1, -1), 10),
-                            ("BOTTOMPADDING", (0, 0), (-1, -1), 10),
-                            ("BOX", (0, 0), (-1, -1), 2, colors.Color(0.2, 0.4, 0.6)),
-                        ]
-                    )
-                )
-                elements.append(req_id_table)
-                elements.append(Spacer(1, 0.15 * inch))
-
-                metadata = requirement_attributes.get("attributes", {}).get(
-                    "req_attributes", []
-                )
-                if metadata and len(metadata) > 0:
-                    m = metadata[0]
-
-                    # Create all badges
-                    status_component = _create_status_component(requirement_status)
-                    nivel = getattr(m, "Nivel", "N/A")
-                    nivel_badge = _create_ens_nivel_badge(nivel)
-                    tipo = getattr(m, "Tipo", "N/A")
-                    tipo_badge = _create_ens_tipo_badge(tipo)
-
-                    # Organize badges in a horizontal table (2 rows x 2 cols)
-                    badges_table = Table(
-                        [[status_component, nivel_badge], [tipo_badge]],
-                        colWidths=[3.25 * inch, 3.25 * inch],
-                    )
-                    badges_table.setStyle(
-                        TableStyle(
-                            [
-                                ("ALIGN", (0, 0), (-1, -1), "CENTER"),
-                                ("VALIGN", (0, 0), (-1, -1), "MIDDLE"),
-                                ("LEFTPADDING", (0, 0), (-1, -1), 5),
-                                ("RIGHTPADDING", (0, 0), (-1, -1), 5),
-                                ("TOPPADDING", (0, 0), (-1, -1), 5),
-                                ("BOTTOMPADDING", (0, 0), (-1, -1), 5),
-                            ]
-                        )
-                    )
-                    elements.append(badges_table)
-                    elements.append(Spacer(1, 0.15 * inch))
-
-                    # Dimensiones badges (if present)
-                    dimensiones = getattr(m, "Dimensiones", [])
-                    if dimensiones:
-                        dim_label = Paragraph("<b>Dimensiones:</b>", normal)
-                        dim_badges = _create_ens_dimension_badges(dimensiones)
-                        dim_table = Table(
-                            [[dim_label, dim_badges]], colWidths=[1.5 * inch, 5 * inch]
-                        )
-                        dim_table.setStyle(
-                            TableStyle(
-                                [
-                                    ("ALIGN", (0, 0), (0, 0), "LEFT"),
-                                    ("ALIGN", (1, 0), (1, 0), "LEFT"),
-                                    ("VALIGN", (0, 0), (-1, -1), "MIDDLE"),
-                                ]
-                            )
-                        )
-                        elements.append(dim_table)
-                        elements.append(Spacer(1, 0.15 * inch))
-
-                    # Requirement details in a clean table
-                    details_data = [
-                        ["Descripción:", Paragraph(requirement_description, normal)],
-                        ["Marco:", Paragraph(getattr(m, "Marco", "N/A"), normal)],
-                        [
-                            "Categoría:",
-                            Paragraph(getattr(m, "Categoria", "N/A"), normal),
-                        ],
-                        [
-                            "ID Grupo Control:",
-                            Paragraph(getattr(m, "IdGrupoControl", "N/A"), normal),
-                        ],
-                        [
-                            "Descripción del Control:",
-                            Paragraph(getattr(m, "DescripcionControl", "N/A"), normal),
-                        ],
-                    ]
-                    details_table = Table(
-                        details_data, colWidths=[2.2 * inch, 4.5 * inch]
-                    )
-                    details_table.setStyle(
-                        TableStyle(
-                            [
-                                (
-                                    "BACKGROUND",
-                                    (0, 0),
-                                    (0, -1),
-                                    colors.Color(0.9, 0.93, 0.96),
-                                ),
-                                (
-                                    "TEXTCOLOR",
-                                    (0, 0),
-                                    (0, -1),
-                                    colors.Color(0.2, 0.2, 0.2),
-                                ),
-                                ("FONTNAME", (0, 0), (0, -1), "FiraCode"),
-                                ("FONTSIZE", (0, 0), (-1, -1), 10),
-                                ("ALIGN", (0, 0), (0, -1), "LEFT"),
-                                ("VALIGN", (0, 0), (-1, -1), "TOP"),
-                                (
-                                    "GRID",
-                                    (0, 0),
-                                    (-1, -1),
-                                    0.5,
-                                    colors.Color(0.7, 0.8, 0.9),
-                                ),
-                                ("LEFTPADDING", (0, 0), (-1, -1), 8),
-                                ("RIGHTPADDING", (0, 0), (-1, -1), 8),
-                                ("TOPPADDING", (0, 0), (-1, -1), 6),
-                                ("BOTTOMPADDING", (0, 0), (-1, -1), 6),
-                            ]
-                        )
-                    )
-                    elements.append(details_table)
-                    elements.append(Spacer(1, 0.2 * inch))
-
-                # Findings for checks
-                requirement_check_ids = requirement_attributes.get(
-                    "attributes", {}
-                ).get("checks", [])
-                for check_id in requirement_check_ids:
-                    elements.append(Paragraph(f"Check: {check_id}", h2))
-                    elements.append(Spacer(1, 0.1 * inch))
-
-                    check_findings = findings_by_check_id.get(check_id, [])
-
-                    if not check_findings:
-                        elements.append(
-                            Paragraph(
-                                "- No hay información disponible para este check",
-                                normal,
-                            )
-                        )
-                    else:
-                        findings_table_data = [
-                            ["Finding", "Resource name", "Severity", "Status", "Region"]
-                        ]
-                        for finding_output in check_findings:
-                            check_metadata = getattr(finding_output, "metadata", {})
-                            finding_title = getattr(
-                                check_metadata,
-                                "CheckTitle",
-                                getattr(finding_output, "check_id", ""),
-                            )
-                            resource_name = getattr(finding_output, "resource_name", "")
-                            if not resource_name:
-                                resource_name = getattr(
-                                    finding_output, "resource_uid", ""
-                                )
-                            severity = getattr(
-                                check_metadata, "Severity", ""
-                            ).capitalize()
-                            finding_status = getattr(
-                                finding_output, "status", ""
-                            ).upper()
-                            region = getattr(finding_output, "region", "global")
-
-                            findings_table_data.append(
-                                [
-                                    Paragraph(finding_title, normal_center),
-                                    Paragraph(resource_name, normal_center),
-                                    Paragraph(severity, normal_center),
-                                    Paragraph(finding_status, normal_center),
-                                    Paragraph(region, normal_center),
-                                ]
-                            )
-
-                        findings_table = Table(
-                            findings_table_data,
-                            colWidths=[
-                                2.5 * inch,
-                                3 * inch,
-                                0.9 * inch,
-                                0.9 * inch,
-                                0.9 * inch,
-                            ],
-                        )
-                        findings_table.setStyle(
-                            TableStyle(
-                                [
-                                    (
-                                        "BACKGROUND",
-                                        (0, 0),
-                                        (-1, 0),
-                                        colors.Color(0.2, 0.4, 0.6),
-                                    ),
-                                    ("TEXTCOLOR", (0, 0), (-1, 0), colors.white),
-                                    ("FONTNAME", (0, 0), (-1, 0), "FiraCode"),
-                                    ("ALIGN", (0, 0), (0, 0), "CENTER"),
-                                    ("VALIGN", (0, 0), (-1, -1), "MIDDLE"),
-                                    ("FONTSIZE", (0, 0), (-1, -1), 9),
-                                    (
-                                        "GRID",
-                                        (0, 0),
-                                        (-1, -1),
-                                        0.1,
-                                        colors.Color(0.7, 0.8, 0.9),
-                                    ),
-                                    ("LEFTPADDING", (0, 0), (0, 0), 0),
-                                    ("RIGHTPADDING", (0, 0), (0, 0), 0),
-                                    ("TOPPADDING", (0, 0), (-1, -1), 4),
-                                    ("BOTTOMPADDING", (0, 0), (-1, -1), 4),
-                                ]
-                            )
-                        )
-                        elements.append(findings_table)
-
-                    elements.append(Spacer(1, 0.1 * inch))
-
-                elements.append(PageBreak())
-
-        # Build the PDF
-        logger.info("Building PDF...")
-        doc.build(elements, onFirstPage=_add_pdf_footer, onLaterPages=_add_pdf_footer)
-    except Exception as e:
-        logger.error(
-            f"Error building ENS report, line {e.__traceback__.tb_lineno} -- {e}"
-        )
-        raise e
-
-
-def generate_compliance_reports(
-    tenant_id: str,
-    scan_id: str,
-    provider_id: str,
-    generate_threatscore: bool = True,
-    generate_ens: bool = True,
-    only_failed_threatscore: bool = True,
-    min_risk_level_threatscore: int = 4,
-    include_manual_ens: bool = True,
-) -> dict[str, dict[str, bool | str]]:
-    """
-    Generate multiple compliance reports (ThreatScore and/or ENS) with shared database queries.
-
-    This function optimizes the generation of multiple reports by:
-    - Fetching the provider object once
-    - Aggregating requirement statistics once (shared across both reports)
-    - Reusing compliance framework data when possible
-
-    This can reduce database queries by up to 50% when generating both reports.
-
-    Args:
-        tenant_id (str): The tenant ID for Row-Level Security context.
-        scan_id (str): The ID of the scan to generate reports for.
-        provider_id (str): The ID of the provider used in the scan.
-        generate_threatscore (bool): Whether to generate ThreatScore report. Defaults to True.
-        generate_ens (bool): Whether to generate ENS report. Defaults to True.
-        only_failed_threatscore (bool): For ThreatScore, only include failed requirements. Defaults to True.
-        min_risk_level_threatscore (int): Minimum risk level for ThreatScore critical requirements. Defaults to 4.
-        include_manual_ens (bool): For ENS, include manual requirements. Defaults to True.
-
-    Returns:
-        dict[str, dict[str, bool | str]]: Dictionary with results for each report:
-            {
-                'threatscore': {'upload': bool, 'path': str, 'error': str (optional)},
-                'ens': {'upload': bool, 'path': str, 'error': str (optional)}
-            }
-
-    Example:
-        >>> results = generate_compliance_reports(
-        ...     tenant_id="tenant-123",
-        ...     scan_id="scan-456",
-        ...     provider_id="provider-789",
-        ...     generate_threatscore=True,
-        ...     generate_ens=True
-        ... )
-        >>> print(results['threatscore']['upload'])
-        True
-    """
-    logger.info(
-        f"Generating compliance reports for scan {scan_id} with provider {provider_id}"
-        f" (ThreatScore: {generate_threatscore}, ENS: {generate_ens})"
-    )
-
-    results = {}
-
-    # Validate that the scan has findings and get provider info (shared query)
-    with rls_transaction(tenant_id, using=READ_REPLICA_ALIAS):
-        if not ScanSummary.objects.filter(scan_id=scan_id).exists():
-            logger.info(f"No findings found for scan {scan_id}")
-            if generate_threatscore:
-                results["threatscore"] = {"upload": False, "path": ""}
-            if generate_ens:
-                results["ens"] = {"upload": False, "path": ""}
-            return results
-
-        # Fetch provider once (optimization)
-        provider_obj = Provider.objects.get(id=provider_id)
-        provider_uid = provider_obj.uid
-        provider_type = provider_obj.provider
-
-    # Check provider compatibility
-    if generate_threatscore and provider_type not in [
-        "aws",
-        "azure",
-        "gcp",
-        "m365",
-        "kubernetes",
-    ]:
-        logger.info(
-            f"Provider {provider_id} ({provider_type}) is not supported for ThreatScore report"
-        )
-        results["threatscore"] = {"upload": False, "path": ""}
-        generate_threatscore = False
-
-    if generate_ens and provider_type not in ["aws", "azure", "gcp"]:
-        logger.info(
-            f"Provider {provider_id} ({provider_type}) is not supported for ENS report"
-        )
-        results["ens"] = {"upload": False, "path": ""}
-        generate_ens = False
-
-    # If no reports to generate, return early
-    if not generate_threatscore and not generate_ens:
-        return results
-
-    # Aggregate requirement statistics once (major optimization)
-    logger.info(
-        f"Aggregating requirement statistics once for all reports (scan {scan_id})"
-    )
-    requirement_statistics = _aggregate_requirement_statistics_from_database(
-        tenant_id, scan_id
-    )
-
-    # Create shared findings cache (major optimization for findings queries)
-    findings_cache = {}
-    logger.info("Created shared findings cache for both reports")
-
-    # Generate output directories for each compliance framework
-    try:
-        logger.info("Generating output directories")
-        threatscore_path = _generate_compliance_output_directory(
-            DJANGO_TMP_OUTPUT_DIRECTORY,
-            provider_uid,
-            tenant_id,
-            scan_id,
-            compliance_framework="threatscore",
-        )
-        ens_path = _generate_compliance_output_directory(
-            DJANGO_TMP_OUTPUT_DIRECTORY,
-            provider_uid,
-            tenant_id,
-            scan_id,
-            compliance_framework="ens",
-        )
-        # Extract base scan directory for cleanup (parent of threatscore directory)
-        out_dir = str(Path(threatscore_path).parent.parent)
-    except Exception as e:
-        logger.error(f"Error generating output directory: {e}")
-        error_dict = {"error": str(e), "upload": False, "path": ""}
-        if generate_threatscore:
-            results["threatscore"] = error_dict.copy()
-        if generate_ens:
-            results["ens"] = error_dict.copy()
-        return results
-
-    # Generate ThreatScore report
-    if generate_threatscore:
-        compliance_id_threatscore = f"prowler_threatscore_{provider_type}"
-        pdf_path_threatscore = f"{threatscore_path}_threatscore_report.pdf"
-        logger.info(
-            f"Generating ThreatScore report with compliance {compliance_id_threatscore}"
-        )
-
-        try:
-            generate_threatscore_report(
-                tenant_id=tenant_id,
-                scan_id=scan_id,
-                compliance_id=compliance_id_threatscore,
-                output_path=pdf_path_threatscore,
-                provider_id=provider_id,
-                only_failed=only_failed_threatscore,
-                min_risk_level=min_risk_level_threatscore,
-                provider_obj=provider_obj,  # Reuse provider object
-                requirement_statistics=requirement_statistics,  # Reuse statistics
-                findings_cache=findings_cache,  # Share findings cache
-            )
-
-            upload_uri_threatscore = _upload_to_s3(
-                tenant_id,
-                scan_id,
-                pdf_path_threatscore,
-                f"threatscore/{Path(pdf_path_threatscore).name}",
-            )
-
-            if upload_uri_threatscore:
-                results["threatscore"] = {
-                    "upload": True,
-                    "path": upload_uri_threatscore,
-                }
-                logger.info(f"ThreatScore report uploaded to {upload_uri_threatscore}")
-            else:
-                results["threatscore"] = {"upload": False, "path": out_dir}
-                logger.warning(f"ThreatScore report saved locally at {out_dir}")
-
-        except Exception as e:
-            logger.error(f"Error generating ThreatScore report: {e}")
-            results["threatscore"] = {"upload": False, "path": "", "error": str(e)}
-
-    # Generate ENS report
-    if generate_ens:
-        compliance_id_ens = f"ens_rd2022_{provider_type}"
-        pdf_path_ens = f"{ens_path}_ens_report.pdf"
-        logger.info(f"Generating ENS report with compliance {compliance_id_ens}")
-
-        try:
-            generate_ens_report(
-                tenant_id=tenant_id,
-                scan_id=scan_id,
-                compliance_id=compliance_id_ens,
-                output_path=pdf_path_ens,
-                provider_id=provider_id,
-                include_manual=include_manual_ens,
-                provider_obj=provider_obj,  # Reuse provider object
-                requirement_statistics=requirement_statistics,  # Reuse statistics
-                findings_cache=findings_cache,  # Share findings cache
-            )
-
-            upload_uri_ens = _upload_to_s3(
-                tenant_id,
-                scan_id,
-                pdf_path_ens,
-                f"ens/{Path(pdf_path_ens).name}",
-            )
-
-            if upload_uri_ens:
-                results["ens"] = {"upload": True, "path": upload_uri_ens}
-                logger.info(f"ENS report uploaded to {upload_uri_ens}")
-            else:
-                results["ens"] = {"upload": False, "path": out_dir}
-                logger.warning(f"ENS report saved locally at {out_dir}")
-
-        except Exception as e:
-            logger.error(f"Error generating ENS report: {e}")
-            results["ens"] = {"upload": False, "path": "", "error": str(e)}
-
-    # Clean up temporary files if all reports were uploaded successfully
-    all_uploaded = all(
-        result.get("upload", False)
-        for result in results.values()
-        if result.get("upload") is not None
-    )
-
-    if all_uploaded:
-        try:
-            rmtree(Path(out_dir), ignore_errors=True)
-            logger.info(f"Cleaned up temporary files at {out_dir}")
-        except Exception as e:
-            logger.error(f"Error deleting output files: {e}")
-
-    logger.info(f"Compliance reports generation completed. Results: {results}")
-    return results
-
-
-def generate_compliance_reports_job(
-    tenant_id: str,
-    scan_id: str,
-    provider_id: str,
-    generate_threatscore: bool = True,
-    generate_ens: bool = True,
-) -> dict[str, dict[str, bool | str]]:
-    """
-    Job function to generate ThreatScore and/or ENS compliance reports with optimized database queries.
-
-    This function efficiently generates compliance reports by:
-    - Fetching the provider object once (shared between both reports)
-    - Aggregating requirement statistics once (shared between both reports)
-    - Sharing findings cache between reports to avoid duplicate queries
-    - Reducing total database queries by 50-70% compared to generating reports separately
-
-    Use this job when you need to generate compliance reports for a scan.
-
-    Args:
-        tenant_id (str): The tenant ID for Row-Level Security context.
-        scan_id (str): The ID of the scan to generate reports for.
-        provider_id (str): The ID of the provider used in the scan.
-        generate_threatscore (bool): Whether to generate ThreatScore report. Defaults to True.
-        generate_ens (bool): Whether to generate ENS report. Defaults to True.
-
-    Returns:
-        dict[str, dict[str, bool | str]]: Dictionary with results for each report:
-            {
-                'threatscore': {'upload': bool, 'path': str, 'error': str (optional)},
-                'ens': {'upload': bool, 'path': str, 'error': str (optional)}
-            }
-
-    Example:
-        >>> results = generate_compliance_reports_job(
-        ...     tenant_id="tenant-123",
-        ...     scan_id="scan-456",
-        ...     provider_id="provider-789"
-        ... )
-        >>> if results['threatscore']['upload']:
-        ...     print(f"ThreatScore uploaded to {results['threatscore']['path']}")
-        >>> if results['ens']['upload']:
-        ...     print(f"ENS uploaded to {results['ens']['path']}")
-    """
-    logger.info(
-        f"Starting optimized compliance reports job for scan {scan_id} "
-        f"(ThreatScore: {generate_threatscore}, ENS: {generate_ens})"
-    )
-
->>>>>>> 94fe87b4
     try:
         results = generate_compliance_reports(
             tenant_id=tenant_id,
@@ -5176,18 +3951,12 @@
             provider_id=provider_id,
             generate_threatscore=generate_threatscore,
             generate_ens=generate_ens,
-<<<<<<< HEAD
             generate_nis2=generate_nis2,
             only_failed_threatscore=True,
             min_risk_level_threatscore=4,
             include_manual_ens=True,
             include_manual_nis2=False,
             only_failed_nis2=True,
-=======
-            only_failed_threatscore=True,
-            min_risk_level_threatscore=4,
-            include_manual_ens=True,
->>>>>>> 94fe87b4
         )
         logger.info("Optimized compliance reports job completed successfully")
         return results
@@ -5200,9 +3969,6 @@
             results["threatscore"] = error_result.copy()
         if generate_ens:
             results["ens"] = error_result.copy()
-<<<<<<< HEAD
         if generate_nis2:
             results["nis2"] = error_result.copy()
-=======
->>>>>>> 94fe87b4
         return results