import os
import re
import zipfile

import boto3
import config.django.base as base
from botocore.exceptions import ClientError, NoCredentialsError, ParamValidationError
from celery.utils.log import get_task_logger
from django.conf import settings

from api.db_utils import rls_transaction
from api.models import Scan
from prowler.config.config import (
    csv_file_suffix,
    html_file_suffix,
    json_asff_file_suffix,
    json_ocsf_file_suffix,
)
from prowler.lib.outputs.asff.asff import ASFF
from prowler.lib.outputs.compliance.aws_well_architected.aws_well_architected import (
    AWSWellArchitected,
)
from prowler.lib.outputs.compliance.c5.c5_aws import AWSC5
from prowler.lib.outputs.compliance.c5.c5_azure import AzureC5
from prowler.lib.outputs.compliance.c5.c5_gcp import GCPC5
from prowler.lib.outputs.compliance.ccc.ccc_aws import CCC_AWS
from prowler.lib.outputs.compliance.ccc.ccc_azure import CCC_Azure
from prowler.lib.outputs.compliance.ccc.ccc_gcp import CCC_GCP
from prowler.lib.outputs.compliance.cis.cis_aws import AWSCIS
from prowler.lib.outputs.compliance.cis.cis_azure import AzureCIS
from prowler.lib.outputs.compliance.cis.cis_gcp import GCPCIS
from prowler.lib.outputs.compliance.cis.cis_github import GithubCIS
from prowler.lib.outputs.compliance.cis.cis_kubernetes import KubernetesCIS
from prowler.lib.outputs.compliance.cis.cis_m365 import M365CIS
from prowler.lib.outputs.compliance.cis.cis_oraclecloud import OracleCloudCIS
from prowler.lib.outputs.compliance.ens.ens_aws import AWSENS
from prowler.lib.outputs.compliance.ens.ens_azure import AzureENS
from prowler.lib.outputs.compliance.ens.ens_gcp import GCPENS
from prowler.lib.outputs.compliance.iso27001.iso27001_aws import AWSISO27001
from prowler.lib.outputs.compliance.iso27001.iso27001_azure import AzureISO27001
from prowler.lib.outputs.compliance.iso27001.iso27001_gcp import GCPISO27001
from prowler.lib.outputs.compliance.iso27001.iso27001_kubernetes import (
    KubernetesISO27001,
)
from prowler.lib.outputs.compliance.iso27001.iso27001_m365 import M365ISO27001
from prowler.lib.outputs.compliance.kisa_ismsp.kisa_ismsp_aws import AWSKISAISMSP
from prowler.lib.outputs.compliance.mitre_attack.mitre_attack_aws import AWSMitreAttack
from prowler.lib.outputs.compliance.mitre_attack.mitre_attack_azure import (
    AzureMitreAttack,
)
from prowler.lib.outputs.compliance.mitre_attack.mitre_attack_gcp import GCPMitreAttack
from prowler.lib.outputs.compliance.prowler_threatscore.prowler_threatscore_aws import (
    ProwlerThreatScoreAWS,
)
from prowler.lib.outputs.compliance.prowler_threatscore.prowler_threatscore_azure import (
    ProwlerThreatScoreAzure,
)
from prowler.lib.outputs.compliance.prowler_threatscore.prowler_threatscore_gcp import (
    ProwlerThreatScoreGCP,
)
from prowler.lib.outputs.compliance.prowler_threatscore.prowler_threatscore_m365 import (
    ProwlerThreatScoreM365,
)
from prowler.lib.outputs.csv.csv import CSV
from prowler.lib.outputs.html.html import HTML
from prowler.lib.outputs.ocsf.ocsf import OCSF

logger = get_task_logger(__name__)


COMPLIANCE_CLASS_MAP = {
    "aws": [
        (lambda name: name.startswith("cis_"), AWSCIS),
        (lambda name: name == "mitre_attack_aws", AWSMitreAttack),
        (lambda name: name.startswith("ens_"), AWSENS),
        (
            lambda name: name.startswith("aws_well_architected_framework"),
            AWSWellArchitected,
        ),
        (lambda name: name.startswith("iso27001_"), AWSISO27001),
        (lambda name: name.startswith("kisa"), AWSKISAISMSP),
        (lambda name: name == "prowler_threatscore_aws", ProwlerThreatScoreAWS),
        (lambda name: name == "ccc_aws", CCC_AWS),
        (lambda name: name.startswith("c5_"), AWSC5),
    ],
    "azure": [
        (lambda name: name.startswith("cis_"), AzureCIS),
        (lambda name: name == "mitre_attack_azure", AzureMitreAttack),
        (lambda name: name.startswith("ens_"), AzureENS),
        (lambda name: name.startswith("iso27001_"), AzureISO27001),
        (lambda name: name == "ccc_azure", CCC_Azure),
        (lambda name: name == "prowler_threatscore_azure", ProwlerThreatScoreAzure),
        (lambda name: name == "c5_azure", AzureC5),
    ],
    "gcp": [
        (lambda name: name.startswith("cis_"), GCPCIS),
        (lambda name: name == "mitre_attack_gcp", GCPMitreAttack),
        (lambda name: name.startswith("ens_"), GCPENS),
        (lambda name: name.startswith("iso27001_"), GCPISO27001),
        (lambda name: name == "prowler_threatscore_gcp", ProwlerThreatScoreGCP),
        (lambda name: name == "ccc_gcp", CCC_GCP),
        (lambda name: name == "c5_gcp", GCPC5),
    ],
    "kubernetes": [
        (lambda name: name.startswith("cis_"), KubernetesCIS),
        (lambda name: name.startswith("iso27001_"), KubernetesISO27001),
    ],
    "m365": [
        (lambda name: name.startswith("cis_"), M365CIS),
        (lambda name: name == "prowler_threatscore_m365", ProwlerThreatScoreM365),
        (lambda name: name.startswith("iso27001_"), M365ISO27001),
    ],
    "github": [
        (lambda name: name.startswith("cis_"), GithubCIS),
    ],
<<<<<<< HEAD
    "oraclecloud": [
        (lambda name: name.startswith("cis_"), OracleCloudCIS),
=======
    "iac": [
        # IaC provider doesn't have specific compliance frameworks yet
        # Trivy handles its own compliance checks
    ],
    "oci": [
        (lambda name: name.startswith("cis_"), OCICIS),
>>>>>>> 1e584c5b
    ],
}


# Predefined mapping for output formats and their configurations
OUTPUT_FORMATS_MAPPING = {
    "csv": {
        "class": CSV,
        "suffix": csv_file_suffix,
        "kwargs": {},
    },
    "json-ocsf": {"class": OCSF, "suffix": json_ocsf_file_suffix, "kwargs": {}},
    "json-asff": {"class": ASFF, "suffix": json_asff_file_suffix, "kwargs": {}},
    "html": {"class": HTML, "suffix": html_file_suffix, "kwargs": {"stats": {}}},
}


def _compress_output_files(output_directory: str) -> str:
    """
    Compress output files from all configured output formats into a ZIP archive.
    Args:
        output_directory (str): The directory where the output files are located.
            The function looks up all known suffixes in OUTPUT_FORMATS_MAPPING
            and compresses those files into a single ZIP.
    Returns:
        str: The full path to the newly created ZIP archive.
    """
    zip_path = f"{output_directory}.zip"
    parent_dir = os.path.dirname(output_directory)
    zip_path_abs = os.path.abspath(zip_path)

    with zipfile.ZipFile(zip_path, "w", zipfile.ZIP_DEFLATED) as zipf:
        for foldername, _, filenames in os.walk(parent_dir):
            for filename in filenames:
                file_path = os.path.join(foldername, filename)
                if os.path.abspath(file_path) == zip_path_abs:
                    continue
                arcname = os.path.relpath(file_path, start=parent_dir)
                zipf.write(file_path, arcname)

    return zip_path


def get_s3_client():
    """
    Create and return a boto3 S3 client using AWS credentials from environment variables.

    This function attempts to initialize an S3 client by reading the AWS access key, secret key,
    session token, and region from environment variables. It then validates the client by listing
    available S3 buckets. If an error occurs during this process (for example, due to missing or
    invalid credentials), it falls back to creating an S3 client without explicitly provided credentials,
    which may rely on other configuration sources (e.g., IAM roles).

    Returns:
        boto3.client: A configured S3 client instance.

    Raises:
        ClientError, NoCredentialsError, or ParamValidationError if both attempts to create a client fail.
    """
    s3_client = None
    try:
        s3_client = boto3.client(
            "s3",
            aws_access_key_id=settings.DJANGO_OUTPUT_S3_AWS_ACCESS_KEY_ID,
            aws_secret_access_key=settings.DJANGO_OUTPUT_S3_AWS_SECRET_ACCESS_KEY,
            aws_session_token=settings.DJANGO_OUTPUT_S3_AWS_SESSION_TOKEN,
            region_name=settings.DJANGO_OUTPUT_S3_AWS_DEFAULT_REGION,
        )
        s3_client.list_buckets()
    except (ClientError, NoCredentialsError, ParamValidationError, ValueError):
        s3_client = boto3.client("s3")
        s3_client.list_buckets()

    return s3_client


def _upload_to_s3(
    tenant_id: str, scan_id: str, local_path: str, relative_key: str
) -> str | None:
    """
    Upload a local artifact to an S3 bucket under the tenant/scan prefix.

    Args:
        tenant_id (str): The tenant identifier used as the first segment of the S3 key.
        scan_id (str): The scan identifier used as the second segment of the S3 key.
        local_path (str): Filesystem path to the artifact to upload.
        relative_key (str): Object key relative to `<tenant_id>/<scan_id>/`.

    Returns:
        str | None: S3 URI of the uploaded artifact, or None if the upload is skipped.

    Raises:
        botocore.exceptions.ClientError: If the upload attempt to S3 fails for any reason.
    """
    bucket = base.DJANGO_OUTPUT_S3_AWS_OUTPUT_BUCKET
    if not bucket:
        return

    if not relative_key:
        return

    if not os.path.isfile(local_path):
        return

    try:
        s3 = get_s3_client()

        s3_key = f"{tenant_id}/{scan_id}/{relative_key}"
        s3.upload_file(Filename=local_path, Bucket=bucket, Key=s3_key)

        return f"s3://{base.DJANGO_OUTPUT_S3_AWS_OUTPUT_BUCKET}/{s3_key}"
    except (ClientError, NoCredentialsError, ParamValidationError, ValueError) as e:
        logger.error(f"S3 upload failed: {str(e)}")


def _generate_output_directory(
    output_directory, prowler_provider: object, tenant_id: str, scan_id: str
) -> tuple[str, str, str]:
    """
    Generate a file system path for the output directory of a prowler scan.

    This function constructs the output directory path by combining a base
    temporary output directory, the tenant ID, the scan ID, and details about
    the prowler provider along with a timestamp. The resulting path is used to
    store the output files of a prowler scan.

    Note:
        This function depends on one external variable:
          - `output_file_timestamp`: A timestamp (as a string) used to uniquely identify the output.

    Args:
        output_directory (str): The base output directory.
        prowler_provider (object): An identifier or descriptor for the prowler provider.
                                   Typically, this is a string indicating the provider (e.g., "aws").
        tenant_id (str): The unique identifier for the tenant.
        scan_id (str): The unique identifier for the scan.

    Returns:
        str: The constructed file system path for the prowler scan output directory.

    Example:
        >>> _generate_output_directory("/tmp", "aws", "tenant-1234", "scan-5678")
        '/tmp/tenant-1234/aws/scan-5678/prowler-output-2023-02-15T12:34:56',
        '/tmp/tenant-1234/aws/scan-5678/compliance/prowler-output-2023-02-15T12:34:56'
        '/tmp/tenant-1234/aws/scan-5678/threatscore/prowler-output-2023-02-15T12:34:56'
    """
    # Sanitize the prowler provider name to ensure it is a valid directory name
    prowler_provider_sanitized = re.sub(r"[^\w\-]", "-", prowler_provider)

    with rls_transaction(tenant_id):
        started_at = Scan.objects.get(id=scan_id).started_at

    timestamp = started_at.strftime("%Y%m%d%H%M%S")
    path = (
        f"{output_directory}/{tenant_id}/{scan_id}/prowler-output-"
        f"{prowler_provider_sanitized}-{timestamp}"
    )
    os.makedirs("/".join(path.split("/")[:-1]), exist_ok=True)

    compliance_path = (
        f"{output_directory}/{tenant_id}/{scan_id}/compliance/prowler-output-"
        f"{prowler_provider_sanitized}-{timestamp}"
    )
    os.makedirs("/".join(compliance_path.split("/")[:-1]), exist_ok=True)

    threatscore_path = (
        f"{output_directory}/{tenant_id}/{scan_id}/threatscore/prowler-output-"
        f"{prowler_provider_sanitized}-{timestamp}"
    )
    os.makedirs("/".join(threatscore_path.split("/")[:-1]), exist_ok=True)

    return path, compliance_path, threatscore_path<|MERGE_RESOLUTION|>--- conflicted
+++ resolved
@@ -113,17 +113,12 @@
     "github": [
         (lambda name: name.startswith("cis_"), GithubCIS),
     ],
-<<<<<<< HEAD
-    "oraclecloud": [
-        (lambda name: name.startswith("cis_"), OracleCloudCIS),
-=======
     "iac": [
         # IaC provider doesn't have specific compliance frameworks yet
         # Trivy handles its own compliance checks
     ],
-    "oci": [
-        (lambda name: name.startswith("cis_"), OCICIS),
->>>>>>> 1e584c5b
+    "oraclecloud": [
+        (lambda name: name.startswith("cis_"), OracleCloudCIS),
     ],
 }
 
