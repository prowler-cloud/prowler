import os
import uuid
import zipfile
from datetime import datetime
from pathlib import Path
from unittest.mock import MagicMock, patch

import pytest
from botocore.exceptions import ClientError
from tasks.jobs.export import (
    _compress_output_files,
    _generate_compliance_output_directory,
    _generate_output_directory,
    _upload_to_s3,
    get_s3_client,
)


@pytest.mark.django_db
class TestOutputs:
    def test_compress_output_files_creates_zip(self, tmpdir):
        base_tmp = Path(str(tmpdir.mkdir("compress_output")))
        output_dir = base_tmp / "output"
        output_dir.mkdir()
        file_path = output_dir / "result.csv"
        file_path.write_text("data")

        zip_path = _compress_output_files(str(output_dir))

        assert zip_path.endswith(".zip")
        assert os.path.exists(zip_path)
        with zipfile.ZipFile(zip_path, "r") as zipf:
            assert "output/result.csv" in zipf.namelist()

    @patch("tasks.jobs.export.boto3.client")
    @patch("tasks.jobs.export.settings")
    def test_get_s3_client_success(self, mock_settings, mock_boto_client):
        mock_settings.DJANGO_OUTPUT_S3_AWS_ACCESS_KEY_ID = "test"
        mock_settings.DJANGO_OUTPUT_S3_AWS_SECRET_ACCESS_KEY = "test"
        mock_settings.DJANGO_OUTPUT_S3_AWS_SESSION_TOKEN = "token"
        mock_settings.DJANGO_OUTPUT_S3_AWS_DEFAULT_REGION = "eu-west-1"

        client_mock = MagicMock()
        mock_boto_client.return_value = client_mock

        client = get_s3_client()
        assert client is not None
        client_mock.list_buckets.assert_called()

    @patch("tasks.jobs.export.boto3.client")
    @patch("tasks.jobs.export.settings")
    def test_get_s3_client_fallback(self, mock_settings, mock_boto_client):
        mock_boto_client.side_effect = [
            ClientError({"Error": {"Code": "403"}}, "ListBuckets"),
            MagicMock(),
        ]
        client = get_s3_client()
        assert client is not None

    @patch("tasks.jobs.export.get_s3_client")
    @patch("tasks.jobs.export.base")
    def test_upload_to_s3_success(self, mock_base, mock_get_client, tmpdir):
        mock_base.DJANGO_OUTPUT_S3_AWS_OUTPUT_BUCKET = "test-bucket"

        base_tmp = Path(str(tmpdir.mkdir("upload_success")))
        zip_path = base_tmp / "outputs.zip"
        zip_path.write_bytes(b"dummy")

        compliance_dir = base_tmp / "compliance"
        compliance_dir.mkdir()
        (compliance_dir / "report.csv").write_text("ok")

        client_mock = MagicMock()
        mock_get_client.return_value = client_mock

        result = _upload_to_s3(
            "tenant-id",
            "scan-id",
            str(zip_path),
            "outputs.zip",
        )

        expected_uri = "s3://test-bucket/tenant-id/scan-id/outputs.zip"
        assert result == expected_uri
        client_mock.upload_file.assert_called_once_with(
            Filename=str(zip_path),
            Bucket="test-bucket",
            Key="tenant-id/scan-id/outputs.zip",
        )

    @patch("tasks.jobs.export.get_s3_client")
    @patch("tasks.jobs.export.base")
    def test_upload_to_s3_missing_bucket(self, mock_base, mock_get_client):
        mock_base.DJANGO_OUTPUT_S3_AWS_OUTPUT_BUCKET = ""
        result = _upload_to_s3("tenant", "scan", "/tmp/fake.zip", "fake.zip")
        assert result is None

    @patch("tasks.jobs.export.get_s3_client")
    @patch("tasks.jobs.export.base")
    def test_upload_to_s3_skips_non_files(self, mock_base, mock_get_client, tmpdir):
        mock_base.DJANGO_OUTPUT_S3_AWS_OUTPUT_BUCKET = "test-bucket"
        base_tmp = Path(str(tmpdir.mkdir("upload_skips_non_files")))

        zip_path = base_tmp / "results.zip"
        zip_path.write_bytes(b"zip")

        compliance_dir = base_tmp / "compliance"
        compliance_dir.mkdir()
        (compliance_dir / "subdir").mkdir()

        client_mock = MagicMock()
        mock_get_client.return_value = client_mock

        result = _upload_to_s3(
            "tenant",
            "scan",
            str(compliance_dir / "subdir"),
            "compliance/subdir",
        )

        assert result is None
        client_mock.upload_file.assert_not_called()

    @patch(
        "tasks.jobs.export.get_s3_client",
        side_effect=ClientError({"Error": {}}, "Upload"),
    )
    @patch("tasks.jobs.export.base")
    @patch("tasks.jobs.export.logger.error")
    def test_upload_to_s3_failure_logs_error(
        self, mock_logger, mock_base, mock_get_client, tmpdir
    ):
        mock_base.DJANGO_OUTPUT_S3_AWS_OUTPUT_BUCKET = "bucket"

        base_tmp = Path(str(tmpdir.mkdir("upload_failure_logs")))
        zip_path = base_tmp / "zipfile.zip"
        zip_path.write_bytes(b"zip")

        compliance_dir = base_tmp / "compliance"
        compliance_dir.mkdir()
        (compliance_dir / "report.csv").write_text("csv")

        _upload_to_s3(
            "tenant",
            "scan",
            str(zip_path),
            "zipfile.zip",
        )
        mock_logger.assert_called()

    @patch("tasks.jobs.export.set_output_timestamp")
    @patch("tasks.jobs.export.rls_transaction")
    @patch("tasks.jobs.export.Scan")
    def test_generate_output_directory_creates_paths(
        self, mock_scan, mock_rls_transaction, mock_set_timestamp, tmpdir
    ):
        # Mock the scan object with a started_at timestamp
        mock_scan_instance = MagicMock()
        mock_scan_instance.started_at = datetime(2023, 6, 15, 10, 30, 45)
        mock_scan.objects.get.return_value = mock_scan_instance

        # Mock rls_transaction as a context manager
        mock_rls_transaction.return_value.__enter__ = MagicMock()
        mock_rls_transaction.return_value.__exit__ = MagicMock(return_value=False)

        base_tmp = Path(str(tmpdir.mkdir("generate_output")))
        base_dir = str(base_tmp)
        tenant_id = str(uuid.uuid4())
        scan_id = str(uuid.uuid4())
        provider = "aws"
        expected_timestamp = "20230615103045"

        # Test _generate_output_directory (returns standard and compliance paths)
        path, compliance = _generate_output_directory(
            base_dir, provider, tenant_id, scan_id
        )

        assert os.path.isdir(os.path.dirname(path))
        assert os.path.isdir(os.path.dirname(compliance))
<<<<<<< HEAD
        assert os.path.isdir(os.path.dirname(threatscore))
        mock_set_timestamp.assert_called_once_with(mock_scan_instance.started_at)

=======
>>>>>>> 30312bbc
        assert path.endswith(f"{provider}-{expected_timestamp}")
        assert compliance.endswith(f"{provider}-{expected_timestamp}")
        assert "/compliance/" in compliance

        # Test _generate_compliance_output_directory with "threatscore"
        threatscore = _generate_compliance_output_directory(
            base_dir, provider, tenant_id, scan_id, compliance_framework="threatscore"
        )

        assert os.path.isdir(os.path.dirname(threatscore))
        assert threatscore.endswith(f"{provider}-{expected_timestamp}")
        assert "/threatscore/" in threatscore

        # Test _generate_compliance_output_directory with "ens"
        ens = _generate_compliance_output_directory(
            base_dir, provider, tenant_id, scan_id, compliance_framework="ens"
        )

        assert os.path.isdir(os.path.dirname(ens))
        assert ens.endswith(f"{provider}-{expected_timestamp}")
        assert "/ens/" in ens

    @patch("tasks.jobs.export.set_output_timestamp")
    @patch("tasks.jobs.export.rls_transaction")
    @patch("tasks.jobs.export.Scan")
    def test_generate_output_directory_invalid_character(
        self, mock_scan, mock_rls_transaction, mock_set_timestamp, tmpdir
    ):
        # Mock the scan object with a started_at timestamp
        mock_scan_instance = MagicMock()
        mock_scan_instance.started_at = datetime(2023, 6, 15, 10, 30, 45)
        mock_scan.objects.get.return_value = mock_scan_instance

        # Mock rls_transaction as a context manager
        mock_rls_transaction.return_value.__enter__ = MagicMock()
        mock_rls_transaction.return_value.__exit__ = MagicMock(return_value=False)

        base_tmp = Path(str(tmpdir.mkdir("generate_output")))
        base_dir = str(base_tmp)
        tenant_id = str(uuid.uuid4())
        scan_id = str(uuid.uuid4())
        provider = "aws/test@check"
        expected_timestamp = "20230615103045"

        # Test provider name sanitization with _generate_output_directory
        path, compliance = _generate_output_directory(
            base_dir, provider, tenant_id, scan_id
        )

        assert os.path.isdir(os.path.dirname(path))
        assert os.path.isdir(os.path.dirname(compliance))
<<<<<<< HEAD
        assert os.path.isdir(os.path.dirname(threatscore))
        mock_set_timestamp.assert_called_once_with(mock_scan_instance.started_at)

=======
>>>>>>> 30312bbc
        assert path.endswith(f"aws-test-check-{expected_timestamp}")
        assert compliance.endswith(f"aws-test-check-{expected_timestamp}")

        # Test provider name sanitization with _generate_compliance_output_directory
        threatscore = _generate_compliance_output_directory(
            base_dir, provider, tenant_id, scan_id, compliance_framework="threatscore"
        )
        ens = _generate_compliance_output_directory(
            base_dir, provider, tenant_id, scan_id, compliance_framework="ens"
        )

        assert os.path.isdir(os.path.dirname(threatscore))
        assert os.path.isdir(os.path.dirname(ens))
        assert threatscore.endswith(f"aws-test-check-{expected_timestamp}")
        assert ens.endswith(f"aws-test-check-{expected_timestamp}")<|MERGE_RESOLUTION|>--- conflicted
+++ resolved
@@ -177,12 +177,6 @@
 
         assert os.path.isdir(os.path.dirname(path))
         assert os.path.isdir(os.path.dirname(compliance))
-<<<<<<< HEAD
-        assert os.path.isdir(os.path.dirname(threatscore))
-        mock_set_timestamp.assert_called_once_with(mock_scan_instance.started_at)
-
-=======
->>>>>>> 30312bbc
         assert path.endswith(f"{provider}-{expected_timestamp}")
         assert compliance.endswith(f"{provider}-{expected_timestamp}")
         assert "/compliance/" in compliance
@@ -234,12 +228,6 @@
 
         assert os.path.isdir(os.path.dirname(path))
         assert os.path.isdir(os.path.dirname(compliance))
-<<<<<<< HEAD
-        assert os.path.isdir(os.path.dirname(threatscore))
-        mock_set_timestamp.assert_called_once_with(mock_scan_instance.started_at)
-
-=======
->>>>>>> 30312bbc
         assert path.endswith(f"aws-test-check-{expected_timestamp}")
         assert compliance.endswith(f"aws-test-check-{expected_timestamp}")
 
