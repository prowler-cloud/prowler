import fnmatch
import glob
import json
import logging
import os
<<<<<<< HEAD

=======
from collections import defaultdict
from copy import deepcopy
>>>>>>> 5564b4c7
from datetime import datetime, timedelta, timezone
from decimal import ROUND_HALF_UP, Decimal, InvalidOperation
from urllib.parse import urljoin

import sentry_sdk

from allauth.socialaccount.models import SocialAccount, SocialApp
from allauth.socialaccount.providers.github.views import GitHubOAuth2Adapter
from allauth.socialaccount.providers.google.views import GoogleOAuth2Adapter
from allauth.socialaccount.providers.saml.views import FinishACSView, LoginView
from botocore.exceptions import ClientError, NoCredentialsError, ParamValidationError
from celery.result import AsyncResult
from config.custom_logging import BackendLogger
from config.env import env
from config.settings.social_login import (
    GITHUB_OAUTH_CALLBACK_URL,
    GOOGLE_OAUTH_CALLBACK_URL,
)
from dj_rest_auth.registration.views import SocialLoginView
from django.conf import settings as django_settings
from django.contrib.postgres.aggregates import ArrayAgg
from django.contrib.postgres.search import SearchQuery
from django.db import transaction
from django.db.models import (
    Case,
    Count,
    DecimalField,
    ExpressionWrapper,
    F,
    IntegerField,
    Max,
    Prefetch,
    Q,
    Subquery,
    Sum,
    Value,
    When,
)
from django.db.models.functions import Coalesce
from django.http import HttpResponse, QueryDict
from django.shortcuts import redirect
from django.urls import reverse
from django.utils.dateparse import parse_date
from django.utils.decorators import method_decorator
from django.views.decorators.cache import cache_control
from django_celery_beat.models import PeriodicTask
from drf_spectacular.settings import spectacular_settings
from drf_spectacular.types import OpenApiTypes
from drf_spectacular.utils import (
    OpenApiParameter,
    OpenApiResponse,
    extend_schema,
    extend_schema_view,
)
from drf_spectacular.views import SpectacularAPIView
from drf_spectacular_jsonapi.schemas.openapi import JsonApiAutoSchema
from neo4j import exceptions as neo4j_exceptions
from rest_framework import permissions, status
from rest_framework.decorators import action
from rest_framework.exceptions import (
    MethodNotAllowed,
    NotFound,
    PermissionDenied,
    ValidationError,
)
from rest_framework.generics import GenericAPIView, get_object_or_404
from rest_framework.permissions import SAFE_METHODS
from rest_framework_json_api.views import RelationshipView, Response
from rest_framework_simplejwt.exceptions import InvalidToken, TokenError

from api.attack_paths import get_queries_for_provider, get_query_by_id, neo4j
from api.base_views import BaseRLSViewSet, BaseTenantViewset, BaseUserViewset
from api.compliance import (
    PROWLER_COMPLIANCE_OVERVIEW_TEMPLATE,
    get_compliance_frameworks,
)
from api.db_router import MainRouter
from api.db_utils import rls_transaction
from api.exceptions import TaskFailedException
from api.filters import (
    ComplianceOverviewFilter,
    CustomDjangoFilterBackend,
    FindingFilter,
    IntegrationFilter,
    IntegrationJiraFindingsFilter,
    InvitationFilter,
    LatestFindingFilter,
    LatestResourceFilter,
    LighthouseProviderConfigFilter,
    LighthouseProviderModelsFilter,
    MembershipFilter,
    MuteRuleFilter,
    ProcessorFilter,
    ProviderFilter,
    ProviderGroupFilter,
    ProviderSecretFilter,
    ResourceFilter,
    RoleFilter,
    ScanFilter,
    ScanSummaryFilter,
    ScanSummarySeverityFilter,
    ServiceOverviewFilter,
    TaskFilter,
    TenantApiKeyFilter,
    TenantFilter,
    ThreatScoreSnapshotFilter,
    UserFilter,
)
from api.models import (
    ComplianceRequirementOverview,
    Finding,
    Integration,
    Invitation,
    AttackPathsScan,
    LighthouseConfiguration,
    LighthouseProviderConfiguration,
    LighthouseProviderModels,
    LighthouseTenantConfiguration,
    Membership,
    MuteRule,
    Processor,
    Provider,
    ProviderGroup,
    ProviderGroupMembership,
    ProviderSecret,
    Resource,
    ResourceFindingMapping,
    ResourceScanSummary,
    ResourceTag,
    Role,
    RoleProviderGroupRelationship,
    SAMLConfiguration,
    SAMLDomainIndex,
    SAMLToken,
    Scan,
    ScanSummary,
    SeverityChoices,
    StateChoices,
    Task,
    TenantAPIKey,
    ThreatScoreSnapshot,
    User,
    UserRoleRelationship,
)
from api.pagination import ComplianceOverviewPagination
from api.rbac.permissions import Permissions, get_providers, get_role
from api.rls import Tenant
from api.utils import (
    CustomOAuth2Client,
    get_findings_metadata_no_aggregations,
    validate_invitation,
)
from api.uuid_utils import datetime_to_uuid7, uuid7_start
from api.v1.mixins import DisablePaginationMixin, PaginateByPkMixin, TaskManagementMixin
from api.v1.serializers import (
    AttackPathGraphSerializer,
    AttackPathQueryRunRequestSerializer,
    AttackPathQuerySerializer,
    AttackPathsScanSerializer,
    ComplianceOverviewAttributesSerializer,
    ComplianceOverviewDetailSerializer,
    ComplianceOverviewDetailThreatscoreSerializer,
    ComplianceOverviewMetadataSerializer,
    ComplianceOverviewSerializer,
    FindingDynamicFilterSerializer,
    FindingMetadataSerializer,
    FindingSerializer,
    IntegrationCreateSerializer,
    IntegrationJiraDispatchSerializer,
    IntegrationSerializer,
    IntegrationUpdateSerializer,
    InvitationAcceptSerializer,
    InvitationCreateSerializer,
    InvitationSerializer,
    InvitationUpdateSerializer,
    LighthouseConfigCreateSerializer,
    LighthouseConfigSerializer,
    LighthouseConfigUpdateSerializer,
    LighthouseProviderConfigCreateSerializer,
    LighthouseProviderConfigSerializer,
    LighthouseProviderConfigUpdateSerializer,
    LighthouseProviderModelsSerializer,
    LighthouseTenantConfigSerializer,
    LighthouseTenantConfigUpdateSerializer,
    MembershipSerializer,
    MuteRuleCreateSerializer,
    MuteRuleSerializer,
    MuteRuleUpdateSerializer,
    OverviewFindingSerializer,
    OverviewProviderCountSerializer,
    OverviewProviderSerializer,
    OverviewServiceSerializer,
    OverviewSeveritySerializer,
    ProcessorCreateSerializer,
    ProcessorSerializer,
    ProcessorUpdateSerializer,
    ProviderCreateSerializer,
    ProviderGroupCreateSerializer,
    ProviderGroupMembershipSerializer,
    ProviderGroupSerializer,
    ProviderGroupUpdateSerializer,
    ProviderSecretCreateSerializer,
    ProviderSecretSerializer,
    ProviderSecretUpdateSerializer,
    ProviderSerializer,
    ProviderUpdateSerializer,
    ResourceMetadataSerializer,
    ResourceSerializer,
    RoleCreateSerializer,
    RoleProviderGroupRelationshipSerializer,
    RoleSerializer,
    RoleUpdateSerializer,
    SAMLConfigurationSerializer,
    SamlInitiateSerializer,
    ScanComplianceReportSerializer,
    ScanCreateSerializer,
    ScanReportSerializer,
    ScanSerializer,
    ScanUpdateSerializer,
    ScheduleDailyCreateSerializer,
    TaskSerializer,
    TenantApiKeyCreateSerializer,
    TenantApiKeySerializer,
    TenantApiKeyUpdateSerializer,
    TenantSerializer,
    ThreatScoreSnapshotSerializer,
    TokenRefreshSerializer,
    TokenSerializer,
    TokenSocialLoginSerializer,
    TokenSwitchTenantSerializer,
    UserCreateSerializer,
    UserRoleRelationshipSerializer,
    UserSerializer,
    UserUpdateSerializer,
)
from tasks.beat import schedule_provider_scan
from tasks.jobs.export import get_s3_client
from tasks.tasks import (
    backfill_scan_resource_summaries_task,
    check_integration_connection_task,
    check_lighthouse_connection_task,
    check_lighthouse_provider_connection_task,
    check_provider_connection_task,
    delete_provider_task,
    delete_tenant_task,
    jira_integration_task,
    mute_historical_findings_task,
    perform_scan_task,
    refresh_lighthouse_provider_models_task,
)

logger = logging.getLogger(BackendLogger.API)

CACHE_DECORATOR = cache_control(
    max_age=django_settings.CACHE_MAX_AGE,
    stale_while_revalidate=django_settings.CACHE_STALE_WHILE_REVALIDATE,
)


class RelationshipViewSchema(JsonApiAutoSchema):
    def _resolve_path_parameters(self, _path_variables):
        return []


@extend_schema(
    tags=["Token"],
    summary="Obtain a token",
    description="Obtain a token by providing valid credentials and an optional tenant ID.",
)
class CustomTokenObtainView(GenericAPIView):
    throttle_scope = "token-obtain"

    resource_name = "tokens"
    serializer_class = TokenSerializer
    http_method_names = ["post"]

    def post(self, request):
        serializer = TokenSerializer(data=request.data)

        try:
            serializer.is_valid(raise_exception=True)
        except TokenError as e:
            raise InvalidToken(e.args[0])

        return Response(
            data={"type": "tokens", "attributes": serializer.validated_data},
            status=status.HTTP_200_OK,
        )


@extend_schema(
    tags=["Token"],
    summary="Refresh a token",
    description="Refresh an access token by providing a valid refresh token. Former refresh tokens are invalidated "
    "when a new one is issued.",
)
class CustomTokenRefreshView(GenericAPIView):
    resource_name = "tokens-refresh"
    serializer_class = TokenRefreshSerializer
    http_method_names = ["post"]

    def post(self, request):
        serializer = TokenRefreshSerializer(data=request.data)

        try:
            serializer.is_valid(raise_exception=True)
        except TokenError as e:
            raise InvalidToken(e.args[0])

        return Response(
            data={"type": "tokens-refresh", "attributes": serializer.validated_data},
            status=status.HTTP_200_OK,
        )


@extend_schema(
    tags=["Token"],
    summary="Switch tenant using a valid tenant ID",
    description="Switch tenant by providing a valid tenant ID. The authenticated user must belong to the tenant.",
)
class CustomTokenSwitchTenantView(GenericAPIView):
    permission_classes = [permissions.IsAuthenticated]
    resource_name = "tokens-switch-tenant"
    serializer_class = TokenSwitchTenantSerializer
    http_method_names = ["post"]

    def post(self, request):
        serializer = TokenSwitchTenantSerializer(
            data=request.data, context={"request": request}
        )

        try:
            serializer.is_valid(raise_exception=True)
        except TokenError as e:
            raise InvalidToken(e.args[0])

        return Response(
            data={
                "type": "tokens-switch-tenant",
                "attributes": serializer.validated_data,
            },
            status=status.HTTP_200_OK,
        )


@extend_schema(exclude=True)
class SchemaView(SpectacularAPIView):
    serializer_class = None

    def get(self, request, *args, **kwargs):
        spectacular_settings.TITLE = "Prowler API"
        spectacular_settings.VERSION = "1.15.0"
        spectacular_settings.DESCRIPTION = (
            "Prowler API specification.\n\nThis file is auto-generated."
        )
        spectacular_settings.TAGS = [
            {"name": "User", "description": "Endpoints for managing user accounts."},
            {
                "name": "Token",
                "description": "Endpoints for token management, including obtaining a new token and "
                "refreshing an existing token for authentication purposes.",
            },
            {
                "name": "Tenant",
                "description": "Endpoints for managing tenants, along with their memberships.",
            },
            {
                "name": "Invitation",
                "description": "Endpoints for tenant invitations management, allowing retrieval and filtering of "
                "invitations, creating new invitations, accepting and revoking them.",
            },
            {
                "name": "Role",
                "description": "Endpoints for managing RBAC roles within tenants, allowing creation, retrieval, "
                "updating, and deletion of role configurations and permissions.",
            },
            {
                "name": "Provider",
                "description": "Endpoints for managing providers (AWS, GCP, Azure, etc...).",
            },
            {
                "name": "Provider Group",
                "description": "Endpoints for managing provider groups.",
            },
            {
                "name": "Task",
                "description": "Endpoints for task management, allowing retrieval of task status and "
                "revoking tasks that have not started.",
            },
            {
                "name": "Scan",
                "description": "Endpoints for triggering manual scans and viewing scan results.",
            },
            {
                "name": "Attack Paths",
                "description": "Endpoints for Attack Paths scan status and executing attack path queries.",
            },
            {
                "name": "Schedule",
                "description": "Endpoints for managing scan schedules, allowing configuration of automated "
                "scans with different scheduling options.",
            },
            {
                "name": "Resource",
                "description": "Endpoints for managing resources discovered by scans, allowing "
                "retrieval and filtering of resource information.",
            },
            {
                "name": "Finding",
                "description": "Endpoints for managing findings, allowing retrieval and filtering of "
                "findings that result from scans.",
            },
            {
                "name": "Processor",
                "description": "Endpoints for managing post-processors used to process Prowler findings, including "
                "registration, configuration, and deletion of post-processing actions.",
            },
            {
                "name": "Compliance Overview",
                "description": "Endpoints for checking the compliance overview, allowing filtering by scan, provider or"
                " compliance framework ID.",
            },
            {
                "name": "Overview",
                "description": "Endpoints for retrieving aggregated summaries of resources from the system.",
            },
            {
                "name": "Integration",
                "description": "Endpoints for managing third-party integrations, including registration, configuration,"
                " retrieval, and deletion of integrations such as S3, JIRA, or other services.",
            },
            {
                "name": "Lighthouse AI",
                "description": "Endpoints for managing Lighthouse AI configurations, including creation, retrieval, "
                "updating, and deletion of configurations such as OpenAI keys, models, and business "
                "context.",
            },
            {
                "name": "SAML",
                "description": "Endpoints for Single Sign-On authentication management via SAML for seamless user "
                "authentication.",
            },
            {
                "name": "API Keys",
                "description": "Endpoints for API keys management. These can be used as an alternative to JWT "
                "authorization.",
            },
            {
                "name": "Mute Rules",
                "description": "Endpoints for simple mute rules management. These can be used as an alternative to the"
                " Mutelist Processor if you need to mute specific findings across your tenant with a "
                "specific reason.",
            },
        ]
        return super().get(request, *args, **kwargs)


@extend_schema(exclude=True)
class GoogleSocialLoginView(SocialLoginView):
    adapter_class = GoogleOAuth2Adapter
    client_class = CustomOAuth2Client
    callback_url = GOOGLE_OAUTH_CALLBACK_URL

    def get_response(self):
        original_response = super().get_response()

        if self.user and self.user.is_authenticated:
            serializer = TokenSocialLoginSerializer(data={"email": self.user.email})
            try:
                serializer.is_valid(raise_exception=True)
            except TokenError as e:
                raise InvalidToken(e.args[0])
            return Response(
                data={
                    "type": "google-social-tokens",
                    "attributes": serializer.validated_data,
                },
                status=status.HTTP_200_OK,
            )
        return original_response


@extend_schema(exclude=True)
class GithubSocialLoginView(SocialLoginView):
    adapter_class = GitHubOAuth2Adapter
    client_class = CustomOAuth2Client
    callback_url = GITHUB_OAUTH_CALLBACK_URL

    def get_response(self):
        original_response = super().get_response()

        if self.user and self.user.is_authenticated:
            serializer = TokenSocialLoginSerializer(data={"email": self.user.email})

            try:
                serializer.is_valid(raise_exception=True)
            except TokenError as e:
                raise InvalidToken(e.args[0])

            return Response(
                data={
                    "type": "github-social-tokens",
                    "attributes": serializer.validated_data,
                },
                status=status.HTTP_200_OK,
            )
        return original_response


@extend_schema(exclude=True)
class SAMLTokenValidateView(GenericAPIView):
    resource_name = "tokens"
    http_method_names = ["post"]

    def post(self, request):
        token_id = request.query_params.get("id", "invalid")
        try:
            saml_token = SAMLToken.objects.using(MainRouter.admin_db).get(id=token_id)
        except SAMLToken.DoesNotExist:
            return Response({"detail": "Invalid token ID."}, status=404)

        if saml_token.is_expired():
            return Response({"detail": "Token expired."}, status=400)

        token_data = saml_token.token
        # Currently we don't store the tokens in the database, so we delete the token after use
        saml_token.delete()

        return Response(token_data, status=200)


@extend_schema(exclude=True)
class CustomSAMLLoginView(LoginView):
    def dispatch(self, request, *args, **kwargs):
        """
        Convert GET requests to POST to bypass allauth's confirmation screen.

        Why this is necessary:
        - django-allauth requires POST for social logins to prevent open redirect attacks
        - SAML login links typically use GET requests (e.g., <a href="...">)
        - This conversion allows seamless login without user-facing confirmation

        Security considerations:
        1. Preserves CSRF protection: Original POST handling remains intact
        2. Avoids global SOCIALACCOUNT_LOGIN_ON_GET=True which would:
           - Enable GET logins for ALL providers (security risk)
           - Potentially expose open redirect vulnerabilities
        3. SAML payloads remain signed/encrypted regardless of HTTP method
        4. No sensitive parameters are exposed in URLs (copied to POST body)

        This approach maintains security while providing better UX.
        """
        if request.method == "GET":
            # Convert GET to POST while preserving parameters
            request.method = "POST"
        return super().dispatch(request, *args, **kwargs)


@extend_schema(exclude=True)
class SAMLInitiateAPIView(GenericAPIView):
    serializer_class = SamlInitiateSerializer
    permission_classes = []

    def post(self, request, *args, **kwargs):
        # Validate the input payload and extract the domain
        serializer = self.get_serializer(data=request.data)
        serializer.is_valid(raise_exception=True)
        email = serializer.validated_data["email_domain"]
        domain = email.split("@", 1)[-1].lower()

        # Retrieve the SAML configuration for the given email domain
        try:
            check = SAMLDomainIndex.objects.get(email_domain=domain)
            with rls_transaction(str(check.tenant_id)):
                config = SAMLConfiguration.objects.get(tenant_id=str(check.tenant_id))
        except (SAMLDomainIndex.DoesNotExist, SAMLConfiguration.DoesNotExist):
            return Response(
                {"detail": "Unauthorized domain."}, status=status.HTTP_403_FORBIDDEN
            )

        # Check certificates are not empty (TODO: Validate certificates)
        # saml_public_cert = os.getenv("SAML_PUBLIC_CERT", "").strip()
        # saml_private_key = os.getenv("SAML_PRIVATE_KEY", "").strip()

        # if not saml_public_cert or not saml_private_key:
        #     return Response(
        #         {"detail": "SAML configuration is invalid: missing certificates."},
        #         status=status.HTTP_403_FORBIDDEN,
        #     )

        # Build the SAML login URL using the configured API host
        api_host = os.getenv("API_BASE_URL")
        login_path = reverse(
            "saml_login", kwargs={"organization_slug": config.email_domain}
        )
        login_url = urljoin(api_host, login_path)

        return redirect(login_url)


@extend_schema_view(
    list=extend_schema(
        tags=["SAML"],
        summary="List all SSO configurations",
        description="Returns all the SAML-based SSO configurations associated with the current tenant.",
    ),
    retrieve=extend_schema(
        tags=["SAML"],
        summary="Retrieve SSO configuration details",
        description="Returns the details of a specific SAML configuration belonging to the current tenant.",
    ),
    create=extend_schema(
        tags=["SAML"],
        summary="Create the SSO configuration",
        description="Creates a new SAML SSO configuration for the current tenant, including email domain and metadata XML.",
    ),
    partial_update=extend_schema(
        tags=["SAML"],
        summary="Update the SSO configuration",
        description="Partially updates an existing SAML SSO configuration. Supports changes to email domain and metadata XML.",
    ),
    destroy=extend_schema(
        tags=["SAML"],
        summary="Delete the SSO configuration",
        description="Deletes an existing SAML SSO configuration associated with the current tenant.",
    ),
)
@method_decorator(CACHE_DECORATOR, name="retrieve")
@method_decorator(CACHE_DECORATOR, name="list")
class SAMLConfigurationViewSet(BaseRLSViewSet):
    """
    ViewSet for managing SAML SSO configurations per tenant.

    This endpoint allows authorized users to perform CRUD operations on SAMLConfiguration,
    which define how a tenant integrates with an external SAML Identity Provider (IdP).

    Typical use cases include:
        - Listing all existing configurations for auditing or UI display.
        - Retrieving a single configuration to show setup details.
        - Creating or updating a configuration to onboard or modify SAML integration.
        - Deleting a configuration when deactivating SAML for a tenant.
    """

    serializer_class = SAMLConfigurationSerializer
    required_permissions = [Permissions.MANAGE_INTEGRATIONS]
    queryset = SAMLConfiguration.objects.all()

    def get_queryset(self):
        # If called during schema generation, return an empty queryset
        if getattr(self, "swagger_fake_view", False):
            return SAMLConfiguration.objects.none()
        return SAMLConfiguration.objects.filter(tenant=self.request.tenant_id)


class TenantFinishACSView(FinishACSView):
    def _rollback_saml_user(self, request):
        """Helper function to rollback SAML user if it was just created and validation fails"""
        saml_user_id = request.session.get("saml_user_created")
        if saml_user_id:
            User.objects.using(MainRouter.admin_db).filter(id=saml_user_id).delete()
            request.session.pop("saml_user_created", None)

    def dispatch(self, request, organization_slug):
        try:
            super().dispatch(request, organization_slug)
        except Exception as e:
            logger.error(f"SAML dispatch failed: {e}")
            self._rollback_saml_user(request)
            callback_url = env.str("AUTH_URL")
            return redirect(f"{callback_url}?sso_saml_failed=true")

        user = getattr(request, "user", None)
        if not user or not user.is_authenticated:
            self._rollback_saml_user(request)
            callback_url = env.str("AUTH_URL")
            return redirect(f"{callback_url}?sso_saml_failed=true")

        # Defensive check to avoid edge case failures due to inconsistent or incomplete data in the database
        # This handles scenarios like partially deleted or missing related objects
        try:
            check = SAMLDomainIndex.objects.get(email_domain=organization_slug)
            with rls_transaction(str(check.tenant_id)):
                SAMLConfiguration.objects.get(tenant_id=str(check.tenant_id))
            social_app = SocialApp.objects.get(
                provider="saml", client_id=organization_slug
            )
            user_id = User.objects.get(email=str(user)).id
            social_account = SocialAccount.objects.get(
                user=str(user_id), provider=social_app.provider_id
            )
        except (
            SAMLDomainIndex.DoesNotExist,
            SAMLConfiguration.DoesNotExist,
            SocialApp.DoesNotExist,
            SocialAccount.DoesNotExist,
            User.DoesNotExist,
        ) as e:
            logger.error(f"SAML user is not authenticated: {e}")
            self._rollback_saml_user(request)
            callback_url = env.str("AUTH_URL")
            return redirect(f"{callback_url}?sso_saml_failed=true")

        extra = social_account.extra_data
        user.first_name = (
            extra.get("firstName", [""])[0] if extra.get("firstName") else ""
        )
        user.last_name = extra.get("lastName", [""])[0] if extra.get("lastName") else ""
        user.company_name = (
            extra.get("organization", [""])[0] if extra.get("organization") else ""
        )
        user.name = f"{user.first_name} {user.last_name}".strip()
        if user.name == "":
            user.name = "N/A"
        user.save()

        email_domain = user.email.split("@")[-1]
        tenant = (
            SAMLConfiguration.objects.using(MainRouter.admin_db)
            .get(email_domain=email_domain)
            .tenant
        )

        # Check if tenant has only one user with MANAGE_ACCOUNT role
        users_with_manage_account = (
            UserRoleRelationship.objects.using(MainRouter.admin_db)
            .filter(role__manage_account=True, tenant_id=tenant.id)
            .values("user")
            .distinct()
            .count()
        )

        # Only apply role mapping from userType if tenant does NOT have exactly one user with MANAGE_ACCOUNT
        if users_with_manage_account != 1:
            role_name = (
                extra.get("userType", ["no_permissions"])[0].strip()
                if extra.get("userType")
                else "no_permissions"
            )
            try:
                role = Role.objects.using(MainRouter.admin_db).get(
                    name=role_name, tenant=tenant
                )
            except Role.DoesNotExist:
                role = Role.objects.using(MainRouter.admin_db).create(
                    name=role_name,
                    tenant=tenant,
                    manage_users=False,
                    manage_account=False,
                    manage_billing=False,
                    manage_providers=False,
                    manage_integrations=False,
                    manage_scans=False,
                    unlimited_visibility=False,
                )
            UserRoleRelationship.objects.using(MainRouter.admin_db).filter(
                user=user,
                tenant_id=tenant.id,
            ).delete()
            UserRoleRelationship.objects.using(MainRouter.admin_db).create(
                user=user,
                role=role,
                tenant_id=tenant.id,
            )
        membership, _ = Membership.objects.using(MainRouter.admin_db).get_or_create(
            user=user,
            tenant=tenant,
            defaults={
                "user": user,
                "tenant": tenant,
                "role": Membership.RoleChoices.MEMBER,
            },
        )

        serializer = TokenSocialLoginSerializer(
            data={"email": user.email, "tenant_id": str(tenant.id)}
        )
        serializer.is_valid(raise_exception=True)

        token_data = serializer.validated_data
        saml_token = SAMLToken.objects.using(MainRouter.admin_db).create(
            token=token_data, user=user
        )
        callback_url = env.str("SAML_SSO_CALLBACK_URL")
        redirect_url = f"{callback_url}?id={saml_token.id}"
        request.session.pop("saml_user_created", None)

        return redirect(redirect_url)


@extend_schema_view(
    list=extend_schema(
        tags=["User"],
        summary="List all users",
        description="Retrieve a list of all users with options for filtering by various criteria.",
    ),
    retrieve=extend_schema(
        tags=["User"],
        summary="Retrieve a user's information",
        description="Fetch detailed information about an authenticated user.",
    ),
    create=extend_schema(
        tags=["User"],
        summary="Register a new user",
        description="Create a new user account by providing the necessary registration details.",
    ),
    partial_update=extend_schema(
        tags=["User"],
        summary="Update user information",
        description="Partially update information about a user.",
    ),
    destroy=extend_schema(
        tags=["User"],
        summary="Delete the user account",
        description="Remove the current user account from the system.",
    ),
    me=extend_schema(
        tags=["User"],
        summary="Retrieve the current user's information",
        description="Fetch detailed information about the authenticated user.",
    ),
)
@method_decorator(CACHE_DECORATOR, name="list")
class UserViewSet(BaseUserViewset):
    serializer_class = UserSerializer
    http_method_names = ["get", "post", "patch", "delete"]
    filterset_class = UserFilter
    ordering = ["-date_joined"]
    ordering_fields = ["name", "email", "company_name", "date_joined", "is_active"]
    # RBAC required permissions
    required_permissions = [Permissions.MANAGE_USERS]

    def set_required_permissions(self):
        """
        Returns the required permissions based on the request method.
        """
        if self.action == "me":
            # No permissions required for me request
            self.required_permissions = []
        else:
            # Require permission for the rest of the requests
            self.required_permissions = [Permissions.MANAGE_USERS]

    def get_queryset(self):
        # If called during schema generation, return an empty queryset
        if getattr(self, "swagger_fake_view", False):
            return User.objects.none()

        queryset = (
            User.objects.filter(membership__tenant__id=self.request.tenant_id)
            if hasattr(self.request, "tenant_id")
            else User.objects.all()
        )

        return queryset.prefetch_related("memberships", "roles")

    def get_permissions(self):
        if self.action == "create":
            permission_classes = [permissions.AllowAny]
        else:
            permission_classes = self.permission_classes
        return [permission() for permission in permission_classes]

    def get_serializer_class(self):
        if self.action == "create":
            return UserCreateSerializer
        elif self.action == "partial_update":
            return UserUpdateSerializer
        else:
            return UserSerializer

    def get_serializer_context(self):
        context = super().get_serializer_context()
        if self.request.user.is_authenticated:
            context["role"] = get_role(self.request.user)
        return context

    @action(detail=False, methods=["get"], url_name="me")
    def me(self, request):
        user = self.request.user
        serializer = UserSerializer(user, context=self.get_serializer_context())
        return Response(
            data=serializer.data,
            status=status.HTTP_200_OK,
        )

    def destroy(self, request, *args, **kwargs):
        if kwargs["pk"] != str(self.request.user.id):
            raise ValidationError("Only the current user can be deleted.")

        user = self.get_object()
        user.delete(using=MainRouter.admin_db)
        return Response(status=status.HTTP_204_NO_CONTENT)

    @extend_schema(
        parameters=[
            OpenApiParameter(
                name="invitation_token",
                description="Optional invitation code for joining an existing tenant.",
                required=False,
                type={"type": "string", "example": "F3NMFPNDZHR4Z9"},
                location=OpenApiParameter.QUERY,
            ),
        ]
    )
    def create(self, request, *args, **kwargs):
        invitation_token = request.query_params.get("invitation_token", None)
        invitation = None

        serializer = self.get_serializer(
            data=request.data, context=self.get_serializer_context()
        )
        serializer.is_valid(raise_exception=True)

        if invitation_token:
            invitation = validate_invitation(
                invitation_token, serializer.validated_data["email"]
            )

        # Proceed with creating the user and membership
        user = User.objects.db_manager(MainRouter.admin_db).create_user(
            **serializer.validated_data
        )
        tenant = (
            invitation.tenant
            if invitation_token
            else Tenant.objects.using(MainRouter.admin_db).create(
                name=f"{user.email.split('@')[0]} default tenant"
            )
        )
        role = (
            Membership.RoleChoices.MEMBER
            if invitation_token
            else Membership.RoleChoices.OWNER
        )
        Membership.objects.using(MainRouter.admin_db).create(
            user=user, tenant=tenant, role=role
        )
        if invitation:
            user_role = []
            for role in invitation.roles.all():
                user_role.append(
                    UserRoleRelationship.objects.using(MainRouter.admin_db).create(
                        user=user, role=role, tenant=invitation.tenant
                    )
                )
            invitation.state = Invitation.State.ACCEPTED
            invitation.save(using=MainRouter.admin_db)
        else:
            role = Role.objects.using(MainRouter.admin_db).create(
                name="admin",
                tenant_id=tenant.id,
                manage_users=True,
                manage_account=True,
                manage_billing=True,
                manage_providers=True,
                manage_integrations=True,
                manage_scans=True,
                unlimited_visibility=True,
            )
            UserRoleRelationship.objects.using(MainRouter.admin_db).create(
                user=user,
                role=role,
                tenant_id=tenant.id,
            )
        return Response(data=UserSerializer(user).data, status=status.HTTP_201_CREATED)


@extend_schema_view(
    create=extend_schema(
        tags=["User"],
        summary="Create a new user-roles relationship",
        description="Add a new user-roles relationship to the system by providing the required user-roles details.",
        responses={
            204: OpenApiResponse(description="Relationship created successfully"),
            400: OpenApiResponse(
                description="Bad request (e.g., relationship already exists)"
            ),
        },
    ),
    partial_update=extend_schema(
        tags=["User"],
        summary="Partially update a user-roles relationship",
        description=(
            "Update the user-roles relationship information without affecting other fields. "
            "If the update would remove MANAGE_ACCOUNT from the last remaining user in the "
            "tenant, the API rejects the request with a 400 response."
        ),
        responses={
            204: OpenApiResponse(
                response=None, description="Relationship updated successfully"
            )
        },
    ),
    destroy=extend_schema(
        tags=["User"],
        summary="Delete a user-roles relationship",
        description=(
            "Remove the user-roles relationship from the system by their ID. If removing "
            "MANAGE_ACCOUNT would take it away from the last remaining user in the tenant, "
            "the API rejects the request with a 400 response. Users also cannot delete their "
            "own role assignments; attempting to do so returns a 400 response."
        ),
        responses={
            204: OpenApiResponse(
                response=None, description="Relationship deleted successfully"
            )
        },
    ),
)
class UserRoleRelationshipView(RelationshipView, BaseRLSViewSet):
    queryset = User.objects.all()
    serializer_class = UserRoleRelationshipSerializer
    resource_name = "roles"
    http_method_names = ["post", "patch", "delete"]
    schema = RelationshipViewSchema()
    # RBAC required permissions
    required_permissions = [Permissions.MANAGE_ACCOUNT]

    def get_queryset(self):
        return User.objects.filter(membership__tenant__id=self.request.tenant_id)

    def destroy(self, request, *args, **kwargs):
        """
        Prevent deleting role relationships if it would leave the tenant with no
        users having MANAGE_ACCOUNT. Supports deleting specific roles via JSON:API
        relationship payload or clearing all roles for the user when no payload.
        """
        user = self.get_object()
        # Disallow deleting own roles
        if str(user.id) == str(request.user.id):
            return Response(
                data={
                    "detail": "Users cannot delete the relationship with their role."
                },
                status=status.HTTP_400_BAD_REQUEST,
            )
        tenant_id = self.request.tenant_id
        payload = request.data if isinstance(request.data, dict) else None

        # If a user has more than one role, we will delete the relationship with the roles in the payload
        data = payload.get("data") if payload else None
        if data:
            try:
                role_ids = [item["id"] for item in data]
            except KeyError:
                role_ids = []
            roles_to_remove = Role.objects.filter(id__in=role_ids, tenant_id=tenant_id)
        else:
            roles_to_remove = user.roles.filter(tenant_id=tenant_id)

        UserRoleRelationship.objects.filter(
            user=user,
            tenant_id=tenant_id,
            role_id__in=roles_to_remove.values_list("id", flat=True),
        ).delete()

        return Response(status=status.HTTP_204_NO_CONTENT)

    def create(self, request, *args, **kwargs):
        user = self.get_object()

        role_ids = [item["id"] for item in request.data]
        existing_relationships = UserRoleRelationship.objects.filter(
            user=user, role_id__in=role_ids
        )

        if existing_relationships.exists():
            return Response(
                {"detail": "One or more roles are already associated with the user."},
                status=status.HTTP_400_BAD_REQUEST,
            )

        serializer = self.get_serializer(
            data={"roles": request.data},
            context={
                "user": user,
                "tenant_id": self.request.tenant_id,
                "request": request,
            },
        )
        serializer.is_valid(raise_exception=True)
        serializer.save()

        return Response(status=status.HTTP_204_NO_CONTENT)

    def partial_update(self, request, *args, **kwargs):
        user = self.get_object()
        serializer = self.get_serializer(
            instance=user,
            data={"roles": request.data},
            context={"tenant_id": self.request.tenant_id, "request": request},
        )
        serializer.is_valid(raise_exception=True)
        serializer.save()
        return Response(status=status.HTTP_204_NO_CONTENT)


@extend_schema_view(
    list=extend_schema(
        tags=["Tenant"],
        summary="List all tenants",
        description="Retrieve a list of all tenants with options for filtering by various criteria.",
    ),
    retrieve=extend_schema(
        tags=["Tenant"],
        summary="Retrieve data from a tenant",
        description="Fetch detailed information about a specific tenant by their ID.",
    ),
    create=extend_schema(
        tags=["Tenant"],
        summary="Create a new tenant",
        description="Add a new tenant to the system by providing the required tenant details.",
    ),
    partial_update=extend_schema(
        tags=["Tenant"],
        summary="Partially update a tenant",
        description="Update certain fields of an existing tenant's information without affecting other fields.",
    ),
    destroy=extend_schema(
        tags=["Tenant"],
        summary="Delete a tenant",
        description="Remove a tenant from the system by their ID.",
    ),
)
@method_decorator(CACHE_DECORATOR, name="list")
@method_decorator(CACHE_DECORATOR, name="retrieve")
class TenantViewSet(BaseTenantViewset):
    queryset = Tenant.objects.all()
    serializer_class = TenantSerializer
    http_method_names = ["get", "post", "patch", "delete"]
    filterset_class = TenantFilter
    search_fields = ["name"]
    ordering = ["-inserted_at"]
    ordering_fields = ["name", "inserted_at", "updated_at"]
    # RBAC required permissions
    required_permissions = [Permissions.MANAGE_ACCOUNT]

    def get_queryset(self):
        queryset = Tenant.objects.filter(membership__user=self.request.user)
        return queryset.prefetch_related("memberships")

    def create(self, request, *args, **kwargs):
        serializer = self.get_serializer(data=request.data)
        serializer.is_valid(raise_exception=True)
        tenant = serializer.save()
        Membership.objects.create(
            user=self.request.user, tenant=tenant, role=Membership.RoleChoices.OWNER
        )
        return Response(data=serializer.data, status=status.HTTP_201_CREATED)

    def destroy(self, request, *args, **kwargs):
        # This will perform validation and raise a 404 if the tenant does not exist
        tenant_id = kwargs.get("pk")
        get_object_or_404(Tenant, id=tenant_id)

        with transaction.atomic():
            # Delete memberships
            Membership.objects.using(MainRouter.admin_db).filter(
                tenant_id=tenant_id
            ).delete()

            # Delete users without memberships
            User.objects.using(MainRouter.admin_db).filter(
                membership__isnull=True
            ).delete()
        # Delete tenant in batches
        delete_tenant_task.apply_async(kwargs={"tenant_id": tenant_id})
        return Response(status=status.HTTP_204_NO_CONTENT)


@extend_schema_view(
    list=extend_schema(
        tags=["User"],
        summary="List user memberships",
        description="Retrieve a list of all user memberships with options for filtering by various criteria.",
    ),
    retrieve=extend_schema(
        tags=["User"],
        summary="Retrieve membership data from the user",
        description="Fetch detailed information about a specific user membership by their ID.",
    ),
)
@method_decorator(CACHE_DECORATOR, name="list")
class MembershipViewSet(BaseTenantViewset):
    http_method_names = ["get"]
    serializer_class = MembershipSerializer
    queryset = Membership.objects.all()
    filterset_class = MembershipFilter
    ordering = ["date_joined"]
    ordering_fields = [
        "tenant",
        "role",
        "date_joined",
    ]
    # RBAC required permissions
    required_permissions = [Permissions.MANAGE_ACCOUNT]

    def get_queryset(self):
        user = self.request.user
        queryset = Membership.objects.filter(user_id=user.id)
        return queryset.select_related("user", "tenant")


@extend_schema_view(
    list=extend_schema(
        summary="List tenant memberships",
        description="List the membership details of users in a tenant you are a part of.",
        tags=["Tenant"],
        parameters=[
            OpenApiParameter(
                name="tenant_pk",
                type=OpenApiTypes.UUID,
                location=OpenApiParameter.PATH,
                description="Tenant ID",
            ),
        ],
    ),
    destroy=extend_schema(
        summary="Delete tenant memberships",
        description="Delete the membership details of users in a tenant. You need to be one of the owners to delete a "
        "membership that is not yours. If you are the last owner of a tenant, you cannot delete your own "
        "membership.",
        tags=["Tenant"],
    ),
)
@method_decorator(CACHE_DECORATOR, name="list")
class TenantMembersViewSet(BaseTenantViewset):
    http_method_names = ["get", "delete"]
    serializer_class = MembershipSerializer
    queryset = Membership.objects.none()
    # RBAC required permissions
    required_permissions = [Permissions.MANAGE_ACCOUNT]

    def get_queryset(self):
        tenant = self.get_tenant()
        requesting_membership = self.get_requesting_membership(tenant)

        if requesting_membership.role == Membership.RoleChoices.OWNER:
            return Membership.objects.filter(tenant=tenant)
        else:
            return Membership.objects.filter(tenant=tenant, user=self.request.user)

    def get_tenant(self):
        tenant_id = self.kwargs.get("tenant_pk")
        tenant = get_object_or_404(Tenant, id=tenant_id)
        return tenant

    def get_requesting_membership(self, tenant):
        try:
            membership = Membership.objects.get(user=self.request.user, tenant=tenant)
        except Membership.DoesNotExist:
            raise NotFound("Membership does not exist.")
        return membership

    @extend_schema(exclude=True)
    def retrieve(self, request, *args, **kwargs):
        raise MethodNotAllowed(method="GET")

    def destroy(self, request, *args, **kwargs):
        tenant = self.get_tenant()
        membership_to_delete = get_object_or_404(
            Membership, tenant=tenant, id=kwargs.get("pk")
        )
        requesting_membership = self.get_requesting_membership(tenant)

        if requesting_membership.role == Membership.RoleChoices.OWNER:
            if membership_to_delete.user == request.user:
                # Check if the user is the last owner
                other_owners = Membership.objects.filter(
                    tenant=tenant, role=Membership.RoleChoices.OWNER
                ).exclude(user=request.user)
                if not other_owners.exists():
                    raise PermissionDenied(
                        "You cannot delete your own membership as the last owner."
                    )
        else:
            if membership_to_delete.user != request.user:
                raise PermissionDenied(
                    "You do not have permission to delete this membership."
                )

        membership_to_delete.delete()
        return Response(status=status.HTTP_204_NO_CONTENT)


@extend_schema(tags=["Provider Group"])
@extend_schema_view(
    list=extend_schema(
        summary="List all provider groups",
        description="Retrieve a list of all provider groups with options for filtering by various criteria.",
    ),
    retrieve=extend_schema(
        summary="Retrieve data from a provider group",
        description="Fetch detailed information about a specific provider group by their ID.",
    ),
    create=extend_schema(
        summary="Create a new provider group",
        description="Add a new provider group to the system by providing the required provider group details.",
    ),
    partial_update=extend_schema(
        summary="Partially update a provider group",
        description="Update certain fields of an existing provider group's information without affecting other fields.",
        request=ProviderGroupUpdateSerializer,
        responses={200: ProviderGroupSerializer},
    ),
    destroy=extend_schema(
        summary="Delete a provider group",
        description="Remove a provider group from the system by their ID.",
    ),
    update=extend_schema(exclude=True),
)
class ProviderGroupViewSet(BaseRLSViewSet):
    queryset = ProviderGroup.objects.all()
    serializer_class = ProviderGroupSerializer
    filterset_class = ProviderGroupFilter
    http_method_names = ["get", "post", "patch", "delete"]
    ordering = ["inserted_at"]
    # RBAC required permissions
    required_permissions = [Permissions.MANAGE_PROVIDERS]

    def set_required_permissions(self):
        """
        Returns the required permissions based on the request method.
        """
        if self.request.method in SAFE_METHODS:
            # No permissions required for GET requests
            self.required_permissions = []
        else:
            # Require permission for non-GET requests
            self.required_permissions = [Permissions.MANAGE_PROVIDERS]

    def get_queryset(self):
        user_roles = get_role(self.request.user)
        # Check if any of the user's roles have UNLIMITED_VISIBILITY
        if user_roles.unlimited_visibility:
            # User has unlimited visibility, return all provider groups
            return ProviderGroup.objects.prefetch_related("providers", "roles")

        # Collect provider groups associated with the user's roles
        return user_roles.provider_groups.all().prefetch_related("providers", "roles")

    def get_serializer_class(self):
        if self.action == "create":
            return ProviderGroupCreateSerializer
        elif self.action == "partial_update":
            return ProviderGroupUpdateSerializer
        return super().get_serializer_class()


@extend_schema(tags=["Provider Group"])
@extend_schema_view(
    create=extend_schema(
        summary="Create a new provider_group-providers relationship",
        description="Add a new provider_group-providers relationship to the system by providing the required provider_group-providers details.",
        responses={
            204: OpenApiResponse(description="Relationship created successfully"),
            400: OpenApiResponse(
                description="Bad request (e.g., relationship already exists)"
            ),
        },
    ),
    partial_update=extend_schema(
        summary="Partially update a provider_group-providers relationship",
        description="Update the provider_group-providers relationship information without affecting other fields.",
        responses={
            204: OpenApiResponse(
                response=None, description="Relationship updated successfully"
            )
        },
    ),
    destroy=extend_schema(
        summary="Delete a provider_group-providers relationship",
        description="Remove the provider_group-providers relationship from the system by their ID.",
        responses={
            204: OpenApiResponse(
                response=None, description="Relationship deleted successfully"
            )
        },
    ),
)
class ProviderGroupProvidersRelationshipView(RelationshipView, BaseRLSViewSet):
    queryset = ProviderGroup.objects.all()
    serializer_class = ProviderGroupMembershipSerializer
    resource_name = "providers"
    http_method_names = ["post", "patch", "delete"]
    schema = RelationshipViewSchema()
    # RBAC required permissions
    required_permissions = [Permissions.MANAGE_PROVIDERS]

    def get_queryset(self):
        return ProviderGroup.objects.filter(tenant_id=self.request.tenant_id)

    def create(self, request, *args, **kwargs):
        provider_group = self.get_object()

        provider_ids = [item["id"] for item in request.data]
        existing_relationships = ProviderGroupMembership.objects.filter(
            provider_group=provider_group, provider_id__in=provider_ids
        )

        if existing_relationships.exists():
            return Response(
                {
                    "detail": "One or more providers are already associated with the provider_group."
                },
                status=status.HTTP_400_BAD_REQUEST,
            )

        serializer = self.get_serializer(
            data={"providers": request.data},
            context={
                "provider_group": provider_group,
                "tenant_id": self.request.tenant_id,
                "request": request,
            },
        )
        serializer.is_valid(raise_exception=True)
        serializer.save()

        return Response(status=status.HTTP_204_NO_CONTENT)

    def partial_update(self, request, *args, **kwargs):
        provider_group = self.get_object()
        serializer = self.get_serializer(
            instance=provider_group,
            data={"providers": request.data},
            context={"tenant_id": self.request.tenant_id, "request": request},
        )
        serializer.is_valid(raise_exception=True)
        serializer.save()
        return Response(status=status.HTTP_204_NO_CONTENT)

    def destroy(self, request, *args, **kwargs):
        provider_group = self.get_object()
        provider_group.providers.clear()

        return Response(status=status.HTTP_204_NO_CONTENT)


@extend_schema_view(
    list=extend_schema(
        tags=["Provider"],
        summary="List all providers",
        description="Retrieve a list of all providers with options for filtering by various criteria.",
    ),
    retrieve=extend_schema(
        tags=["Provider"],
        summary="Retrieve data from a provider",
        description="Fetch detailed information about a specific provider by their ID.",
    ),
    create=extend_schema(
        tags=["Provider"],
        summary="Create a new provider",
        description="Add a new provider to the system by providing the required provider details.",
    ),
    partial_update=extend_schema(
        tags=["Provider"],
        summary="Partially update a provider",
        description="Update certain fields of an existing provider's information without affecting other fields.",
        request=ProviderUpdateSerializer,
        responses={200: ProviderSerializer},
    ),
    destroy=extend_schema(
        tags=["Provider"],
        summary="Delete a provider",
        description="Remove a provider from the system by their ID.",
        responses={202: OpenApiResponse(response=TaskSerializer)},
    ),
)
@method_decorator(CACHE_DECORATOR, name="list")
@method_decorator(CACHE_DECORATOR, name="retrieve")
class ProviderViewSet(DisablePaginationMixin, BaseRLSViewSet):
    queryset = Provider.objects.all()
    serializer_class = ProviderSerializer
    http_method_names = ["get", "post", "patch", "delete"]
    filterset_class = ProviderFilter
    search_fields = ["provider", "uid", "alias"]
    ordering = ["-inserted_at"]
    ordering_fields = [
        "provider",
        "uid",
        "alias",
        "connected",
        "inserted_at",
        "updated_at",
    ]
    # RBAC required permissions
    required_permissions = [Permissions.MANAGE_PROVIDERS]

    def set_required_permissions(self):
        """
        Returns the required permissions based on the request method.
        """
        if self.request.method in SAFE_METHODS:
            # No permissions required for GET requests
            self.required_permissions = []
        else:
            # Require permission for non-GET requests
            self.required_permissions = [Permissions.MANAGE_PROVIDERS]

    def get_queryset(self):
        user_roles = get_role(self.request.user)
        if user_roles.unlimited_visibility:
            # User has unlimited visibility, return all providers
            queryset = Provider.objects.filter(tenant_id=self.request.tenant_id)
        else:
            # User lacks permission, filter providers based on provider groups associated with the role
            queryset = get_providers(user_roles)
        return queryset.select_related("secret").prefetch_related("provider_groups")

    def get_serializer_class(self):
        if self.action == "create":
            return ProviderCreateSerializer
        elif self.action == "partial_update":
            return ProviderUpdateSerializer
        elif self.action in ["connection", "destroy"]:
            return TaskSerializer
        return super().get_serializer_class()

    def partial_update(self, request, *args, **kwargs):
        instance = self.get_object()
        serializer = self.get_serializer(
            instance,
            data=request.data,
            partial=True,
            context=self.get_serializer_context(),
        )
        serializer.is_valid(raise_exception=True)
        serializer.save()
        read_serializer = ProviderSerializer(
            instance, context=self.get_serializer_context()
        )
        return Response(data=read_serializer.data, status=status.HTTP_200_OK)

    @extend_schema(
        tags=["Provider"],
        summary="Check connection",
        description="Try to verify connection. For instance, Role & Credentials are set correctly",
        request=None,
        responses={202: OpenApiResponse(response=TaskSerializer)},
    )
    @action(detail=True, methods=["post"], url_name="connection")
    def connection(self, request, pk=None):
        get_object_or_404(Provider, pk=pk)
        with transaction.atomic():
            task = check_provider_connection_task.delay(
                provider_id=pk, tenant_id=self.request.tenant_id
            )
        prowler_task = Task.objects.get(id=task.id)
        serializer = TaskSerializer(prowler_task)
        return Response(
            data=serializer.data,
            status=status.HTTP_202_ACCEPTED,
            headers={
                "Content-Location": reverse(
                    "task-detail", kwargs={"pk": prowler_task.id}
                )
            },
        )

    def destroy(self, request, *args, pk=None, **kwargs):
        provider = get_object_or_404(Provider, pk=pk)
        provider.is_deleted = True
        provider.save()
        task_name = f"scan-perform-scheduled-{pk}"
        PeriodicTask.objects.filter(name=task_name).update(enabled=False)

        with transaction.atomic():
            task = delete_provider_task.delay(
                provider_id=pk, tenant_id=self.request.tenant_id
            )
        prowler_task = Task.objects.get(id=task.id)
        serializer = TaskSerializer(prowler_task)
        return Response(
            data=serializer.data,
            status=status.HTTP_202_ACCEPTED,
            headers={
                "Content-Location": reverse(
                    "task-detail", kwargs={"pk": prowler_task.id}
                )
            },
        )


@extend_schema_view(
    list=extend_schema(
        tags=["Scan"],
        summary="List all scans",
        description="Retrieve a list of all scans with options for filtering by various criteria.",
    ),
    retrieve=extend_schema(
        tags=["Scan"],
        summary="Retrieve data from a specific scan",
        description="Fetch detailed information about a specific scan by its ID.",
    ),
    partial_update=extend_schema(
        tags=["Scan"],
        summary="Partially update a scan",
        description="Update certain fields of an existing scan without affecting other fields.",
    ),
    create=extend_schema(
        tags=["Scan"],
        summary="Trigger a manual scan",
        description=(
            "Trigger a manual scan by providing the required scan details. "
            "If `scanner_args` are not provided, the system will automatically use the default settings "
            "from the associated provider. If you do provide `scanner_args`, these settings will be "
            "merged with the provider's defaults. This means that your provided settings will override "
            "the defaults only where they conflict, while the rest of the default settings will remain intact."
        ),
        request=ScanCreateSerializer,
        responses={202: OpenApiResponse(response=TaskSerializer)},
    ),
    report=extend_schema(
        tags=["Scan"],
        summary="Download ZIP report",
        description="Returns a ZIP file containing the requested report",
        request=ScanReportSerializer,
        responses={
            200: OpenApiResponse(description="Report obtained successfully"),
            202: OpenApiResponse(description="The task is in progress"),
            403: OpenApiResponse(description="There is a problem with credentials"),
            404: OpenApiResponse(
                description="The scan has no reports, or the report generation task has not started yet"
            ),
        },
    ),
    compliance=extend_schema(
        tags=["Scan"],
        summary="Retrieve compliance report as CSV",
        description="Download a specific compliance report (e.g., 'cis_1.4_aws') as a CSV file.",
        parameters=[
            OpenApiParameter(
                name="name",
                type=str,
                location=OpenApiParameter.PATH,
                required=True,
                description="The compliance report name, like 'cis_1.4_aws'",
            ),
        ],
        responses={
            200: OpenApiResponse(
                description="CSV file containing the compliance report"
            ),
            404: OpenApiResponse(description="Compliance report not found"),
        },
        request=None,
    ),
    threatscore=extend_schema(
        tags=["Scan"],
        summary="Retrieve threatscore report",
        description="Download a specific threatscore report (e.g., 'prowler_threatscore_aws') as a PDF file.",
        request=None,
        responses={
            200: OpenApiResponse(
                description="PDF file containing the threatscore report"
            ),
            202: OpenApiResponse(description="The task is in progress"),
            401: OpenApiResponse(
                description="API key missing or user not Authenticated"
            ),
            403: OpenApiResponse(description="There is a problem with credentials"),
            404: OpenApiResponse(
                description="The scan has no threatscore reports, or the threatscore report generation task has not started yet"
            ),
        },
    ),
)
@method_decorator(CACHE_DECORATOR, name="list")
@method_decorator(CACHE_DECORATOR, name="retrieve")
class ScanViewSet(BaseRLSViewSet):
    queryset = Scan.objects.all()
    serializer_class = ScanSerializer
    http_method_names = ["get", "post", "patch"]
    filterset_class = ScanFilter
    ordering = ["-inserted_at"]
    ordering_fields = [
        "name",
        "trigger",
        "attempted_at",
        "scheduled_at",
        "inserted_at",
        "updated_at",
    ]
    # RBAC required permissions
    required_permissions = [Permissions.MANAGE_SCANS]

    def set_required_permissions(self):
        """
        Returns the required permissions based on the request method.
        """
        if self.request.method in SAFE_METHODS:
            # No permissions required for GET requests
            self.required_permissions = []
        else:
            # Require permission for non-GET requests
            self.required_permissions = [Permissions.MANAGE_SCANS]

    def get_queryset(self):
        user_roles = get_role(self.request.user)
        if user_roles.unlimited_visibility:
            # User has unlimited visibility, return all scans
            queryset = Scan.objects.filter(tenant_id=self.request.tenant_id)
        else:
            # User lacks permission, filter providers based on provider groups associated with the role
            queryset = Scan.objects.filter(provider__in=get_providers(user_roles))
        return queryset.select_related("provider", "task")

    def get_serializer_class(self):
        if self.action == "create":
            if hasattr(self, "response_serializer_class"):
                return self.response_serializer_class
            return ScanCreateSerializer
        elif self.action == "partial_update":
            return ScanUpdateSerializer
        elif self.action == "report":
            if hasattr(self, "response_serializer_class"):
                return self.response_serializer_class
            return ScanReportSerializer
        elif self.action == "compliance":
            if hasattr(self, "response_serializer_class"):
                return self.response_serializer_class
            return ScanComplianceReportSerializer
        elif self.action == "threatscore":
            if hasattr(self, "response_serializer_class"):
                return self.response_serializer_class
        return super().get_serializer_class()

    def partial_update(self, request, *args, **kwargs):
        instance = self.get_object()
        serializer = self.get_serializer(
            instance,
            data=request.data,
            partial=True,
            context=self.get_serializer_context(),
        )
        serializer.is_valid(raise_exception=True)
        serializer.save()
        read_serializer = ScanSerializer(
            instance, context=self.get_serializer_context()
        )
        return Response(data=read_serializer.data, status=status.HTTP_200_OK)

    def _get_task_status(self, scan_instance):
        """
        Returns task status if the scan or its associated report-generation task is still executing.

        If the scan is in an EXECUTING state or if a background task related to report generation
        is found and also executing, this method returns a 202 Accepted response with the task
        metadata and a `Content-Location` header pointing to the task detail endpoint.

        Args:
            scan_instance (Scan): The scan instance for which the task status is being checked.

        Returns:
            Response or None:
                - A `Response` with HTTP 202 status and serialized task data if the task is executing.
                - `None` if no running task is found or if the task has already completed.
        """
        task = None

        if scan_instance.state == StateChoices.EXECUTING and scan_instance.task:
            task = scan_instance.task
        else:
            try:
                task = Task.objects.get(
                    task_runner_task__task_name="scan-report",
                    task_runner_task__task_kwargs__contains=str(scan_instance.id),
                )
            except Task.DoesNotExist:
                return None

        self.response_serializer_class = TaskSerializer
        serializer = self.get_serializer(task)

        if serializer.data.get("state") != StateChoices.EXECUTING:
            return None

        return Response(
            data=serializer.data,
            status=status.HTTP_202_ACCEPTED,
            headers={
                "Content-Location": reverse(
                    "task-detail", kwargs={"pk": serializer.data["id"]}
                )
            },
        )

    def _load_file(self, path_pattern, s3=False, bucket=None, list_objects=False):
        """
        Loads a binary file (e.g., ZIP or CSV) and returns its content and filename.

        Depending on the input parameters, this method supports loading:
        - From S3 using a direct key.
        - From S3 by listing objects under a prefix and matching suffix.
        - From the local filesystem using glob pattern matching.

        Args:
            path_pattern (str): The key or glob pattern representing the file location.
            s3 (bool, optional): Whether the file is stored in S3. Defaults to False.
            bucket (str, optional): The name of the S3 bucket, required if `s3=True`. Defaults to None.
            list_objects (bool, optional): If True and `s3=True`, list objects by prefix to find the file. Defaults to False.

        Returns:
            tuple[bytes, str]: A tuple containing the file content as bytes and the filename if successful.
            Response: A DRF `Response` object with an appropriate status and error detail if an error occurs.
        """
        if s3:
            try:
                client = get_s3_client()
            except (ClientError, NoCredentialsError, ParamValidationError):
                return Response(
                    {"detail": "There is a problem with credentials."},
                    status=status.HTTP_403_FORBIDDEN,
                )
            if list_objects:
                # list keys under prefix then match suffix
                prefix = os.path.dirname(path_pattern)
                suffix = os.path.basename(path_pattern)
                try:
                    resp = client.list_objects_v2(Bucket=bucket, Prefix=prefix)
                except ClientError as e:
                    sentry_sdk.capture_exception(e)
                    return Response(
                        {
                            "detail": "Unable to list compliance files in S3: encountered an AWS error."
                        },
                        status=status.HTTP_502_BAD_GATEWAY,
                    )
                contents = resp.get("Contents", [])
                keys = []
                for obj in contents:
                    key = obj["Key"]
                    key_basename = os.path.basename(key)
                    if any(ch in suffix for ch in ("*", "?", "[")):
                        if fnmatch.fnmatch(key_basename, suffix):
                            keys.append(key)
                    elif key_basename == suffix:
                        keys.append(key)
                    elif key.endswith(suffix):
                        # Backward compatibility if suffix already includes directories
                        keys.append(key)
                if not keys:
                    return Response(
                        {
                            "detail": f"No compliance file found for name '{os.path.splitext(suffix)[0]}'."
                        },
                        status=status.HTTP_404_NOT_FOUND,
                    )
                # path_pattern here is prefix, but in compliance we build correct suffix check before
                key = keys[0]
            else:
                # path_pattern is exact key
                key = path_pattern
            try:
                s3_obj = client.get_object(Bucket=bucket, Key=key)
            except ClientError as e:
                code = e.response.get("Error", {}).get("Code")
                if code == "NoSuchKey":
                    return Response(
                        {
                            "detail": "The scan has no reports, or the report generation task has not started yet."
                        },
                        status=status.HTTP_404_NOT_FOUND,
                    )
                return Response(
                    {"detail": "There is a problem with credentials."},
                    status=status.HTTP_403_FORBIDDEN,
                )
            content = s3_obj["Body"].read()
            filename = os.path.basename(key)
        else:
            files = glob.glob(path_pattern)
            if not files:
                return Response(
                    {
                        "detail": "The scan has no reports, or the report generation task has not started yet."
                    },
                    status=status.HTTP_404_NOT_FOUND,
                )
            filepath = files[0]
            with open(filepath, "rb") as f:
                content = f.read()
            filename = os.path.basename(filepath)

        return content, filename

    def _serve_file(self, content, filename, content_type):
        response = HttpResponse(content, content_type=content_type)
        response["Content-Disposition"] = f'attachment; filename="{filename}"'

        return response

    @action(detail=True, methods=["get"], url_name="report")
    def report(self, request, pk=None):
        scan = self.get_object()
        # Check for executing tasks
        running_resp = self._get_task_status(scan)
        if running_resp:
            return running_resp

        if not scan.output_location:
            return Response(
                {
                    "detail": "The scan has no reports, or the report generation task has not started yet."
                },
                status=status.HTTP_404_NOT_FOUND,
            )

        if scan.output_location.startswith("s3://"):
            bucket = env.str("DJANGO_OUTPUT_S3_AWS_OUTPUT_BUCKET", "")
            key_prefix = scan.output_location.removeprefix(f"s3://{bucket}/")
            loader = self._load_file(
                key_prefix, s3=True, bucket=bucket, list_objects=False
            )
        else:
            loader = self._load_file(scan.output_location, s3=False)

        if isinstance(loader, Response):
            return loader

        content, filename = loader
        return self._serve_file(content, filename, "application/x-zip-compressed")

    @action(
        detail=True,
        methods=["get"],
        url_path="compliance/(?P<name>[^/]+)",
        url_name="compliance",
    )
    def compliance(self, request, pk=None, name=None):
        scan = self.get_object()
        if name not in get_compliance_frameworks(scan.provider.provider):
            return Response(
                {"detail": f"Compliance '{name}' not found."},
                status=status.HTTP_404_NOT_FOUND,
            )

        running_resp = self._get_task_status(scan)
        if running_resp:
            return running_resp

        if not scan.output_location:
            return Response(
                {
                    "detail": "The scan has no reports, or the report generation task has not started yet."
                },
                status=status.HTTP_404_NOT_FOUND,
            )

        if scan.output_location.startswith("s3://"):
            bucket = env.str("DJANGO_OUTPUT_S3_AWS_OUTPUT_BUCKET", "")
            key_prefix = scan.output_location.removeprefix(f"s3://{bucket}/")
            prefix = os.path.join(
                os.path.dirname(key_prefix), "compliance", f"{name}.csv"
            )
            loader = self._load_file(prefix, s3=True, bucket=bucket, list_objects=True)
        else:
            base = os.path.dirname(scan.output_location)
            pattern = os.path.join(base, "compliance", f"*_{name}.csv")
            loader = self._load_file(pattern, s3=False)

        if isinstance(loader, Response):
            return loader

        content, filename = loader
        return self._serve_file(content, filename, "text/csv")

    @action(
        detail=True,
        methods=["get"],
        url_name="threatscore",
    )
    def threatscore(self, request, pk=None):
        scan = self.get_object()
        running_resp = self._get_task_status(scan)
        if running_resp:
            return running_resp

        if not scan.output_location:
            return Response(
                {
                    "detail": "The scan has no reports, or the threatscore report generation task has not started yet."
                },
                status=status.HTTP_404_NOT_FOUND,
            )

        if scan.output_location.startswith("s3://"):
            bucket = env.str("DJANGO_OUTPUT_S3_AWS_OUTPUT_BUCKET", "")
            key_prefix = scan.output_location.removeprefix(f"s3://{bucket}/")
            prefix = os.path.join(
                os.path.dirname(key_prefix),
                "threatscore",
                "*_threatscore_report.pdf",
            )
            loader = self._load_file(prefix, s3=True, bucket=bucket, list_objects=True)
        else:
            base = os.path.dirname(scan.output_location)
            pattern = os.path.join(base, "threatscore", "*_threatscore_report.pdf")
            loader = self._load_file(pattern, s3=False)

        if isinstance(loader, Response):
            return loader

        content, filename = loader
        return self._serve_file(content, filename, "application/pdf")

    def create(self, request, *args, **kwargs):
        input_serializer = self.get_serializer(data=request.data)
        input_serializer.is_valid(raise_exception=True)
        with transaction.atomic():
            scan = input_serializer.save()
        with transaction.atomic():
            task = perform_scan_task.apply_async(
                kwargs={
                    "tenant_id": self.request.tenant_id,
                    "scan_id": str(scan.id),
                    "provider_id": str(scan.provider_id),
                    # Disabled for now
                    # checks_to_execute=scan.scanner_args.get("checks_to_execute"),
                },
            )

        prowler_task = Task.objects.get(id=task.id)
        scan.task_id = task.id
        scan.save(update_fields=["task_id"])

        self.response_serializer_class = TaskSerializer
        output_serializer = self.get_serializer(prowler_task)

        return Response(
            data=output_serializer.data,
            status=status.HTTP_202_ACCEPTED,
            headers={
                "Content-Location": reverse(
                    "task-detail", kwargs={"pk": prowler_task.id}
                )
            },
        )


@extend_schema_view(
    list=extend_schema(
        tags=["Task"],
        summary="List all tasks",
        description="Retrieve a list of all tasks with options for filtering by name, state, and other criteria.",
    ),
    retrieve=extend_schema(
        tags=["Task"],
        summary="Retrieve data from a specific task",
        description="Fetch detailed information about a specific task by its ID.",
    ),
    destroy=extend_schema(
        tags=["Task"],
        summary="Revoke a task",
        description="Try to revoke a task using its ID. Only tasks that are not yet in progress can be revoked.",
        responses={202: OpenApiResponse(response=TaskSerializer)},
    ),
)
class TaskViewSet(BaseRLSViewSet):
    queryset = Task.objects.all()
    serializer_class = TaskSerializer
    http_method_names = ["get", "delete"]
    filterset_class = TaskFilter
    search_fields = ["name"]
    ordering = ["-inserted_at"]
    ordering_fields = ["inserted_at", "completed_at", "name", "state"]
    # RBAC required permissions
    required_permissions = []

    def get_queryset(self):
        return Task.objects.annotate(
            name=F("task_runner_task__task_name"),
            state=F("task_runner_task__status"),
        ).select_related("task_runner_task")

    def destroy(self, request, *args, pk=None, **kwargs):
        task = get_object_or_404(Task, pk=pk)
        if task.task_runner_task.status not in ["PENDING", "RECEIVED"]:
            serializer = TaskSerializer(task)
            return Response(
                data={
                    "detail": f"Task cannot be revoked. Status: '{serializer.data.get('state')}'"
                },
                status=status.HTTP_400_BAD_REQUEST,
                headers={
                    "Content-Location": reverse("task-detail", kwargs={"pk": task.id})
                },
            )

        task_instance = AsyncResult(pk)
        task_instance.revoke()
        task.refresh_from_db()
        serializer = TaskSerializer(task)
        return Response(
            data=serializer.data,
            status=status.HTTP_202_ACCEPTED,
            headers={
                "Content-Location": reverse("task-detail", kwargs={"pk": task.id})
            },
        )


@extend_schema_view(
    list=extend_schema(
        tags=["Attack Paths"],
        summary="List latest Attack Paths scans",
        description=(
            "Return the most recent Attack Paths scan per provider, ordered by the last "
            "activity timestamp. Running scans are included so the UI can display progress."
        ),
    ),
    retrieve=extend_schema(
        tags=["Attack Paths"],
        summary="Retrieve Attack Paths scan details",
        description="Fetch full details for a specific Attack Paths scan.",
    ),
    attack_path_queries=extend_schema(
        tags=["Attack Paths"],
        summary="List attack path queries",
        description="Retrieve the catalog of attack path queries available for this Attack Paths scan.",
        responses={200: AttackPathQuerySerializer(many=True)},
    ),
    run_attack_path_query=extend_schema(
        tags=["Attack Paths"],
        summary="Execute an attack path query",
        description="Execute the selected attack path query against the Attack Paths graph and return the resulting subgraph.",
        request=AttackPathQueryRunRequestSerializer,
        responses={200: AttackPathGraphSerializer},
    ),
)
class AttackPathsScanViewSet(DisablePaginationMixin, BaseRLSViewSet):
    queryset = AttackPathsScan.objects.all()
    serializer_class = AttackPathsScanSerializer
    http_method_names = ["get", "post"]
    required_permissions = [Permissions.MANAGE_SCANS]

    def set_required_permissions(self):
        if self.request.method in SAFE_METHODS:
            self.required_permissions = []
        else:
            self.required_permissions = [Permissions.MANAGE_SCANS]

    def get_queryset(self):
        user_roles = get_role(self.request.user)
        base_queryset = AttackPathsScan.objects.filter(tenant_id=self.request.tenant_id)
        if user_roles.unlimited_visibility:
            queryset = base_queryset
        else:
            queryset = base_queryset.filter(provider__in=get_providers(user_roles))

        return queryset.select_related("provider", "scan", "task")

    def list(self, request, *args, **kwargs):
        queryset = self.get_queryset().annotate(
            sort_timestamp=Coalesce("completed_at", "started_at", "inserted_at")
        )

        latest_ids = queryset.order_by(
            "provider_id", "-sort_timestamp", "-inserted_at"
        ).distinct("provider_id").values("id")

        latest_queryset = queryset.filter(id__in=Subquery(latest_ids)).order_by(
            "-sort_timestamp", "-inserted_at"
        )

        serializer = self.get_serializer(latest_queryset, many=True)
        return Response(serializer.data, status=status.HTTP_200_OK)

    @action(detail=True, methods=["get"], url_path="attack-path-queries")
    def attack_path_queries(self, request, pk=None):
        attack_paths_scan = self.get_object()
        queries = get_queries_for_provider(attack_paths_scan.provider.provider)
        serializer = AttackPathQuerySerializer(queries, many=True)
        return Response(serializer.data, status=status.HTTP_200_OK)

    @action(
        detail=True,
        methods=["post"],
        url_path="attack-path-queries/run",
    )
    def run_attack_path_query(self, request, pk=None):
        attack_paths_scan = self.get_object()

        if attack_paths_scan.state != StateChoices.COMPLETED:
            raise ValidationError(
                {"detail": "The Attack Paths scan must be completed before running attack path queries."}
            )

        if not attack_paths_scan.neo4j_database:
            raise ValidationError(
                {"detail": "The Attack Paths scan does not reference a Neo4j database."}
            )

        payload = self._normalize_run_payload(request.data)
        serializer = AttackPathQueryRunRequestSerializer(data=payload)
        serializer.is_valid(raise_exception=True)

        query_definition = get_query_by_id(serializer.validated_data["id"])
        if query_definition is None or query_definition.provider != attack_paths_scan.provider.provider:
            raise ValidationError(
                {"id": "Unknown attack path query for the selected provider."}
            )

        parameters = self._prepare_query_parameters(
            query_definition, serializer.validated_data.get("parameters", {})
        )

        graph_payload = self._execute_attack_path_query(
            attack_paths_scan, query_definition, parameters
        )

        response_serializer = AttackPathGraphSerializer(graph_payload)
        return Response(response_serializer.data, status=status.HTTP_200_OK)

    @staticmethod
    def _normalize_run_payload(raw_data):
        if not isinstance(raw_data, dict):
            return raw_data

        if "data" in raw_data and isinstance(raw_data.get("data"), dict):
            data_section = raw_data.get("data") or {}
            attributes = data_section.get("attributes") or {}
            payload = {
                "id": attributes.get("id", data_section.get("id")),
                "parameters": attributes.get("parameters"),
            }
            # Remove None parameters to allow defaults downstream
            if payload.get("parameters") is None:
                payload.pop("parameters")
            return payload

        return raw_data

    def _prepare_query_parameters(self, definition, provided_parameters):
        parameters = dict(provided_parameters or {})
        expected_names = {param.name for param in definition.parameters}
        required_names = {param.name for param in definition.parameters if param.required}

        provided_names = set(parameters.keys())

        unexpected = provided_names - expected_names
        if unexpected:
            raise ValidationError(
                {
                    "parameters": (
                        f"Unknown parameter(s): {', '.join(sorted(unexpected))}."
                    )
                }
            )

        missing = required_names - provided_names
        if missing:
            raise ValidationError(
                {
                    "parameters": (
                        f"Missing required parameter(s): {', '.join(sorted(missing))}."
                    )
                }
            )

        parameters["limit"] = definition.max_results
        return parameters

    def _execute_attack_path_query(self, attack_paths_scan, definition, parameters):
        try:
            with neo4j.get_neo4j_session(attack_paths_scan.neo4j_database) as session:
                result = session.run(definition.cypher, parameters=parameters)
                graph = self._serialize_graph_records(result)
        except neo4j_exceptions.Neo4jError as exc:
            logger.error("Neo4j query failed for attack path %s: %s", definition.id, exc)
            raise ValidationError({"detail": str(exc)}) from exc

        return graph

    def _serialize_graph_records(self, records):
        nodes = {}
        relationships = {}

        for record in records:
            record_nodes = record.get("nodes") or []
            record_relationships = record.get("relationships") or []

            for node in record_nodes:
                nodes.setdefault(
                    node.element_id,
                    {
                        "id": node.element_id,
                        "labels": sorted(list(getattr(node, "labels", []))),
                        "properties": self._serialize_properties(node.items()),
                    },
                )

            for relationship in record_relationships:
                relationships.setdefault(
                    relationship.element_id,
                    {
                        "id": relationship.element_id,
                        "type": relationship.type,
                        "start": getattr(relationship.start_node, "element_id", None),
                        "end": getattr(relationship.end_node, "element_id", None),
                        "properties": self._serialize_properties(relationship.items()),
                    },
                )

        return {
            "nodes": list(nodes.values()),
            "relationships": list(relationships.values()),
        }

    def _serialize_properties(self, items):
        return {
            key: self._serialize_value(value)
            for key, value in dict(items or {}).items()
        }

    def _serialize_value(self, value):
        if isinstance(value, (list, tuple, set)):
            return [self._serialize_value(item) for item in value]
        if isinstance(value, dict):
            return {key: self._serialize_value(val) for key, val in value.items()}
        if hasattr(value, "isoformat"):
            try:
                return value.isoformat()
            except (TypeError, ValueError):
                return str(value)
        return value


@extend_schema_view(
    list=extend_schema(
        tags=["Resource"],
        summary="List all resources",
        description="Retrieve a list of all resources with options for filtering by various criteria. Resources are "
        "objects that are discovered by Prowler. They can be anything from a single host to a whole VPC.",
        parameters=[
            OpenApiParameter(
                name="filter[updated_at]",
                description="At least one of the variations of the `filter[updated_at]` filter must be provided.",
                required=True,
                type=OpenApiTypes.DATE,
            )
        ],
    ),
    retrieve=extend_schema(
        tags=["Resource"],
        summary="Retrieve data for a resource",
        description="Fetch detailed information about a specific resource by their ID. A Resource is an object that "
        "is discovered by Prowler. It can be anything from a single host to a whole VPC.",
    ),
    metadata=extend_schema(
        tags=["Resource"],
        summary="Retrieve metadata values from resources",
        description="Fetch unique metadata values from a set of resources. This is useful for dynamic filtering.",
        parameters=[
            OpenApiParameter(
                name="filter[updated_at]",
                description="At least one of the variations of the `filter[updated_at]` filter must be provided.",
                required=True,
                type=OpenApiTypes.DATE,
            )
        ],
        filters=True,
    ),
    latest=extend_schema(
        tags=["Resource"],
        summary="List the latest resources",
        description="Retrieve a list of the latest resources from the latest scans for each provider with options for "
        "filtering by various criteria.",
        filters=True,
    ),
    metadata_latest=extend_schema(
        tags=["Resource"],
        summary="Retrieve metadata values from the latest resources",
        description="Fetch unique metadata values from a set of resources from the latest scans for each provider. "
        "This is useful for dynamic filtering.",
        filters=True,
    ),
)
@method_decorator(CACHE_DECORATOR, name="list")
@method_decorator(CACHE_DECORATOR, name="retrieve")
class ResourceViewSet(PaginateByPkMixin, BaseRLSViewSet):
    queryset = Resource.all_objects.all()
    serializer_class = ResourceSerializer
    http_method_names = ["get"]
    filterset_class = ResourceFilter
    ordering = ["-failed_findings_count", "-updated_at"]
    ordering_fields = [
        "provider_uid",
        "uid",
        "name",
        "region",
        "service",
        "type",
        "inserted_at",
        "updated_at",
    ]
    prefetch_for_includes = {
        "__all__": [],
        "provider": [
            Prefetch(
                "provider", queryset=Provider.all_objects.select_related("resources")
            )
        ],
    }
    # RBAC required permissions (implicit -> MANAGE_PROVIDERS enable unlimited visibility or check the visibility of
    # the provider through the provider group)
    required_permissions = []

    def get_queryset(self):
        user_roles = get_role(self.request.user)
        if user_roles.unlimited_visibility:
            # User has unlimited visibility, return all scans
            queryset = Resource.all_objects.filter(tenant_id=self.request.tenant_id)
        else:
            # User lacks permission, filter providers based on provider groups associated with the role
            queryset = Resource.all_objects.filter(
                tenant_id=self.request.tenant_id, provider__in=get_providers(user_roles)
            )

        search_value = self.request.query_params.get("filter[search]", None)
        if search_value:
            search_query = SearchQuery(
                search_value, config="simple", search_type="plain"
            )
            queryset = queryset.filter(
                Q(text_search=search_query) | Q(tags__text_search=search_query)
            ).distinct()

        return queryset

    def _optimize_tags_loading(self, queryset):
        """Optimize tags loading with prefetch_related to avoid N+1 queries"""
        # Use prefetch_related to load all tags in a single query
        return queryset.prefetch_related(
            Prefetch(
                "tags",
                queryset=ResourceTag.objects.filter(
                    tenant_id=self.request.tenant_id
                ).select_related(),
                to_attr="prefetched_tags",
            )
        )

    def _should_prefetch_findings(self) -> bool:
        fields_param = self.request.query_params.get("fields[resources]", "")
        include_param = self.request.query_params.get("include", "")
        return (
            fields_param == ""
            or "findings" in fields_param.split(",")
            or "findings" in include_param.split(",")
        )

    def _get_findings_prefetch(self):
        findings_queryset = Finding.all_objects.defer("scan", "resources").filter(
            tenant_id=self.request.tenant_id
        )
        return [Prefetch("findings", queryset=findings_queryset)]

    def get_serializer_class(self):
        if self.action in ["metadata", "metadata_latest"]:
            return ResourceMetadataSerializer
        return super().get_serializer_class()

    def get_filterset_class(self):
        if self.action in ["latest", "metadata_latest"]:
            return LatestResourceFilter
        return ResourceFilter

    def filter_queryset(self, queryset):
        # Do not apply filters when retrieving specific resource
        if self.action == "retrieve":
            return queryset
        return super().filter_queryset(queryset)

    def list(self, request, *args, **kwargs):
        filtered_queryset = self.filter_queryset(self.get_queryset())
        return self.paginate_by_pk(
            request,
            filtered_queryset,
            manager=Resource.all_objects,
            select_related=["provider"],
            prefetch_related=(
                self._get_findings_prefetch()
                if self._should_prefetch_findings()
                else []
            ),
        )

    def retrieve(self, request, *args, **kwargs):
        queryset = self._optimize_tags_loading(self.get_queryset())
        instance = get_object_or_404(queryset, pk=kwargs.get("pk"))
        mapping_ids = list(
            ResourceFindingMapping.objects.filter(
                resource=instance, tenant_id=request.tenant_id
            ).values_list("finding_id", flat=True)
        )
        latest_findings = (
            Finding.all_objects.filter(id__in=mapping_ids, tenant_id=request.tenant_id)
            .order_by("uid", "-inserted_at")
            .distinct("uid")
        )
        setattr(instance, "latest_findings", latest_findings)
        serializer = self.get_serializer(instance)
        return Response(serializer.data, status=status.HTTP_200_OK)

    @action(detail=False, methods=["get"], url_name="latest")
    def latest(self, request):
        tenant_id = request.tenant_id
        filtered_queryset = self.filter_queryset(self.get_queryset())

        latest_scans = (
            Scan.all_objects.filter(
                tenant_id=tenant_id,
                state=StateChoices.COMPLETED,
            )
            .order_by("provider_id", "-inserted_at")
            .distinct("provider_id")
            .values("provider_id")
        )

        filtered_queryset = filtered_queryset.filter(
            provider_id__in=Subquery(latest_scans)
        )

        return self.paginate_by_pk(
            request,
            filtered_queryset,
            manager=Resource.all_objects,
            select_related=["provider"],
            prefetch_related=(
                self._get_findings_prefetch()
                if self._should_prefetch_findings()
                else []
            ),
        )

    @action(detail=False, methods=["get"], url_name="metadata")
    def metadata(self, request):
        # Force filter validation
        self.filter_queryset(self.get_queryset())

        tenant_id = request.tenant_id
        query_params = request.query_params

        queryset = ResourceScanSummary.objects.filter(tenant_id=tenant_id)

        if scans := query_params.get("filter[scan__in]") or query_params.get(
            "filter[scan]"
        ):
            queryset = queryset.filter(scan_id__in=scans.split(","))
        else:
            exact = query_params.get("filter[inserted_at]")
            gte = query_params.get("filter[inserted_at__gte]")
            lte = query_params.get("filter[inserted_at__lte]")

            date_filters = {}
            if exact:
                date = parse_date(exact)
                datetime_start = datetime.combine(
                    date, datetime.min.time(), tzinfo=timezone.utc
                )
                datetime_end = datetime_start + timedelta(days=1)
                date_filters["scan_id__gte"] = uuid7_start(
                    datetime_to_uuid7(datetime_start)
                )
                date_filters["scan_id__lt"] = uuid7_start(
                    datetime_to_uuid7(datetime_end)
                )
            else:
                if gte:
                    date_start = parse_date(gte)
                    datetime_start = datetime.combine(
                        date_start, datetime.min.time(), tzinfo=timezone.utc
                    )
                    date_filters["scan_id__gte"] = uuid7_start(
                        datetime_to_uuid7(datetime_start)
                    )
                if lte:
                    date_end = parse_date(lte)
                    datetime_end = datetime.combine(
                        date_end + timedelta(days=1),
                        datetime.min.time(),
                        tzinfo=timezone.utc,
                    )
                    date_filters["scan_id__lt"] = uuid7_start(
                        datetime_to_uuid7(datetime_end)
                    )

            if date_filters:
                queryset = queryset.filter(**date_filters)

        if service_filter := query_params.get("filter[service]") or query_params.get(
            "filter[service__in]"
        ):
            queryset = queryset.filter(service__in=service_filter.split(","))
        if region_filter := query_params.get("filter[region]") or query_params.get(
            "filter[region__in]"
        ):
            queryset = queryset.filter(region__in=region_filter.split(","))
        if resource_type_filter := query_params.get("filter[type]") or query_params.get(
            "filter[type__in]"
        ):
            queryset = queryset.filter(
                resource_type__in=resource_type_filter.split(",")
            )

        services = list(
            queryset.values_list("service", flat=True).distinct().order_by("service")
        )
        regions = list(
            queryset.values_list("region", flat=True).distinct().order_by("region")
        )
        resource_types = list(
            queryset.values_list("resource_type", flat=True)
            .exclude(resource_type__isnull=True)
            .exclude(resource_type__exact="")
            .distinct()
            .order_by("resource_type")
        )

        result = {
            "services": services,
            "regions": regions,
            "types": resource_types,
        }

        serializer = self.get_serializer(data=result)
        serializer.is_valid(raise_exception=True)
        return Response(serializer.data)

    @action(
        detail=False,
        methods=["get"],
        url_name="metadata_latest",
        url_path="metadata/latest",
    )
    def metadata_latest(self, request):
        tenant_id = request.tenant_id
        query_params = request.query_params

        latest_scans_queryset = (
            Scan.all_objects.filter(tenant_id=tenant_id, state=StateChoices.COMPLETED)
            .order_by("provider_id", "-inserted_at")
            .distinct("provider_id")
        )

        queryset = ResourceScanSummary.objects.filter(
            tenant_id=tenant_id,
            scan_id__in=latest_scans_queryset.values_list("id", flat=True),
        )

        if service_filter := query_params.get("filter[service]") or query_params.get(
            "filter[service__in]"
        ):
            queryset = queryset.filter(service__in=service_filter.split(","))
        if region_filter := query_params.get("filter[region]") or query_params.get(
            "filter[region__in]"
        ):
            queryset = queryset.filter(region__in=region_filter.split(","))
        if resource_type_filter := query_params.get("filter[type]") or query_params.get(
            "filter[type__in]"
        ):
            queryset = queryset.filter(
                resource_type__in=resource_type_filter.split(",")
            )

        services = list(
            queryset.values_list("service", flat=True).distinct().order_by("service")
        )
        regions = list(
            queryset.values_list("region", flat=True).distinct().order_by("region")
        )
        resource_types = list(
            queryset.values_list("resource_type", flat=True)
            .exclude(resource_type__isnull=True)
            .exclude(resource_type__exact="")
            .distinct()
            .order_by("resource_type")
        )

        result = {
            "services": services,
            "regions": regions,
            "types": resource_types,
        }

        serializer = self.get_serializer(data=result)
        serializer.is_valid(raise_exception=True)
        return Response(serializer.data)


@extend_schema_view(
    list=extend_schema(
        tags=["Finding"],
        summary="List all findings",
        description="Retrieve a list of all findings with options for filtering by various criteria.",
        parameters=[
            OpenApiParameter(
                name="filter[inserted_at]",
                description="At least one of the variations of the `filter[inserted_at]` filter must be provided.",
                required=True,
                type=OpenApiTypes.DATE,
            )
        ],
    ),
    retrieve=extend_schema(
        tags=["Finding"],
        summary="Retrieve data from a specific finding",
        description="Fetch detailed information about a specific finding by its ID.",
    ),
    findings_services_regions=extend_schema(
        tags=["Finding"],
        summary="Retrieve the services and regions that are impacted by findings",
        description="Fetch services and regions affected in findings.",
        filters=True,
        deprecated=True,
    ),
    metadata=extend_schema(
        tags=["Finding"],
        summary="Retrieve metadata values from findings",
        description="Fetch unique metadata values from a set of findings. This is useful for dynamic filtering.",
        parameters=[
            OpenApiParameter(
                name="filter[inserted_at]",
                description="At least one of the variations of the `filter[inserted_at]` filter must be provided.",
                required=True,
                type=OpenApiTypes.DATE,
            )
        ],
        filters=True,
    ),
    latest=extend_schema(
        tags=["Finding"],
        summary="List the latest findings",
        description="Retrieve a list of the latest findings from the latest scans for each provider with options for "
        "filtering by various criteria.",
        filters=True,
    ),
    metadata_latest=extend_schema(
        tags=["Finding"],
        summary="Retrieve metadata values from the latest findings",
        description="Fetch unique metadata values from a set of findings from the latest scans for each provider. "
        "This is useful for dynamic filtering.",
        filters=True,
    ),
)
@method_decorator(CACHE_DECORATOR, name="list")
@method_decorator(CACHE_DECORATOR, name="retrieve")
class FindingViewSet(PaginateByPkMixin, BaseRLSViewSet):
    queryset = Finding.all_objects.all()
    serializer_class = FindingSerializer
    filterset_class = FindingFilter
    http_method_names = ["get"]
    ordering = ["-inserted_at"]
    ordering_fields = [
        "status",
        "severity",
        "check_id",
        "inserted_at",
        "updated_at",
    ]
    prefetch_for_includes = {
        "__all__": [],
        "resources": [
            Prefetch(
                "resources",
                queryset=Resource.all_objects.prefetch_related("tags", "findings"),
            )
        ],
        "scan": [
            Prefetch("scan", queryset=Scan.all_objects.select_related("findings"))
        ],
    }
    # RBAC required permissions (implicit -> MANAGE_PROVIDERS enable unlimited visibility or check the visibility of
    # the provider through the provider group)
    required_permissions = []

    def get_serializer_class(self):
        if self.action == "findings_services_regions":
            return FindingDynamicFilterSerializer
        elif self.action in ["metadata", "metadata_latest"]:
            return FindingMetadataSerializer

        return super().get_serializer_class()

    def get_filterset_class(self):
        if self.action in ["latest", "metadata_latest"]:
            return LatestFindingFilter
        return FindingFilter

    def get_queryset(self):
        tenant_id = self.request.tenant_id
        user_roles = get_role(self.request.user)
        if user_roles.unlimited_visibility:
            # User has unlimited visibility, return all findings
            queryset = Finding.all_objects.filter(tenant_id=tenant_id)
        else:
            # User lacks permission, filter findings based on provider groups associated with the role
            queryset = Finding.all_objects.filter(
                scan__provider__in=get_providers(user_roles)
            )

        search_value = self.request.query_params.get("filter[search]", None)
        if search_value:
            search_query = SearchQuery(
                search_value, config="simple", search_type="plain"
            )

            queryset = queryset.filter(text_search=search_query)

        return queryset

    def filter_queryset(self, queryset):
        # Do not apply filters when retrieving specific finding
        if self.action == "retrieve":
            return queryset
        return super().filter_queryset(queryset)

    def list(self, request, *args, **kwargs):
        filtered_queryset = self.filter_queryset(self.get_queryset())
        return self.paginate_by_pk(
            request,
            filtered_queryset,
            manager=Finding.all_objects,
            select_related=["scan"],
            prefetch_related=["resources"],
        )

    @action(detail=False, methods=["get"], url_name="findings_services_regions")
    def findings_services_regions(self, request):
        queryset = self.get_queryset()
        filtered_queryset = self.filter_queryset(queryset)

        result = filtered_queryset.aggregate(
            services=ArrayAgg("resources__service", flat=True, distinct=True),
            regions=ArrayAgg("resources__region", flat=True, distinct=True),
        )
        if result["services"] is None:
            result["services"] = []
        if result["regions"] is None:
            result["regions"] = []

        serializer = self.get_serializer(
            data=result,
        )
        serializer.is_valid(raise_exception=True)

        return Response(data=serializer.data, status=status.HTTP_200_OK)

    @action(detail=False, methods=["get"], url_name="metadata")
    def metadata(self, request):
        # Force filter validation
        filtered_queryset = self.filter_queryset(self.get_queryset())

        tenant_id = request.tenant_id
        query_params = request.query_params

        queryset = ResourceScanSummary.objects.filter(tenant_id=tenant_id)
        scan_based_filters = {}

        if scans := query_params.get("filter[scan__in]") or query_params.get(
            "filter[scan]"
        ):
            queryset = queryset.filter(scan_id__in=scans.split(","))
            scan_based_filters = {"id__in": scans.split(",")}
        else:
            exact = query_params.get("filter[inserted_at]")
            gte = query_params.get("filter[inserted_at__gte]")
            lte = query_params.get("filter[inserted_at__lte]")

            date_filters = {}
            if exact:
                date = parse_date(exact)
                datetime_start = datetime.combine(
                    date, datetime.min.time(), tzinfo=timezone.utc
                )
                datetime_end = datetime_start + timedelta(days=1)
                date_filters["scan_id__gte"] = uuid7_start(
                    datetime_to_uuid7(datetime_start)
                )
                date_filters["scan_id__lt"] = uuid7_start(
                    datetime_to_uuid7(datetime_end)
                )
            else:
                if gte:
                    date_start = parse_date(gte)
                    datetime_start = datetime.combine(
                        date_start, datetime.min.time(), tzinfo=timezone.utc
                    )
                    date_filters["scan_id__gte"] = uuid7_start(
                        datetime_to_uuid7(datetime_start)
                    )
                if lte:
                    date_end = parse_date(lte)
                    datetime_end = datetime.combine(
                        date_end + timedelta(days=1),
                        datetime.min.time(),
                        tzinfo=timezone.utc,
                    )
                    date_filters["scan_id__lt"] = uuid7_start(
                        datetime_to_uuid7(datetime_end)
                    )

            if date_filters:
                queryset = queryset.filter(**date_filters)
                scan_based_filters = {
                    key.lstrip("scan_"): value for key, value in date_filters.items()
                }

        # ToRemove: Temporary fallback mechanism
        if not queryset.exists():
            raw_scans_ids = Scan.objects.filter(
                tenant_id=tenant_id, **scan_based_filters
            ).values_list("id", "unique_resource_count")
            scan_ids = [
                scan_id for scan_id, count in raw_scans_ids if count and count > 0
            ]
            for scan_id in scan_ids:
                backfill_scan_resource_summaries_task.apply_async(
                    kwargs={"tenant_id": tenant_id, "scan_id": scan_id}
                )
            return Response(
                get_findings_metadata_no_aggregations(tenant_id, filtered_queryset)
            )

        if service_filter := query_params.get("filter[service]") or query_params.get(
            "filter[service__in]"
        ):
            queryset = queryset.filter(service__in=service_filter.split(","))
        if region_filter := query_params.get("filter[region]") or query_params.get(
            "filter[region__in]"
        ):
            queryset = queryset.filter(region__in=region_filter.split(","))
        if resource_type_filter := query_params.get(
            "filter[resource_type]"
        ) or query_params.get("filter[resource_type__in]"):
            queryset = queryset.filter(
                resource_type__in=resource_type_filter.split(",")
            )

        services = list(
            queryset.values_list("service", flat=True).distinct().order_by("service")
        )
        regions = list(
            queryset.values_list("region", flat=True).distinct().order_by("region")
        )
        resource_types = list(
            queryset.values_list("resource_type", flat=True)
            .exclude(resource_type__isnull=True)
            .exclude(resource_type__exact="")
            .distinct()
            .order_by("resource_type")
        )

        result = {
            "services": services,
            "regions": regions,
            "resource_types": resource_types,
        }

        serializer = self.get_serializer(data=result)
        serializer.is_valid(raise_exception=True)
        return Response(serializer.data)

    @action(detail=False, methods=["get"], url_name="latest")
    def latest(self, request):
        tenant_id = request.tenant_id
        filtered_queryset = self.filter_queryset(self.get_queryset())

        latest_scan_ids = (
            Scan.all_objects.filter(tenant_id=tenant_id, state=StateChoices.COMPLETED)
            .order_by("provider_id", "-inserted_at")
            .distinct("provider_id")
            .values_list("id", flat=True)
        )
        filtered_queryset = filtered_queryset.filter(
            tenant_id=tenant_id, scan_id__in=latest_scan_ids
        )

        return self.paginate_by_pk(
            request,
            filtered_queryset,
            manager=Finding.all_objects,
            select_related=["scan"],
            prefetch_related=["resources"],
        )

    @action(
        detail=False,
        methods=["get"],
        url_name="metadata_latest",
        url_path="metadata/latest",
    )
    def metadata_latest(self, request):
        tenant_id = request.tenant_id
        query_params = request.query_params

        latest_scans_queryset = (
            Scan.all_objects.filter(tenant_id=tenant_id, state=StateChoices.COMPLETED)
            .order_by("provider_id", "-inserted_at")
            .distinct("provider_id")
        )
        raw_latest_scans_ids = list(
            latest_scans_queryset.values_list("id", "unique_resource_count")
        )
        latest_scans_ids = [
            scan_id for scan_id, count in raw_latest_scans_ids if count and count > 0
        ]

        queryset = ResourceScanSummary.objects.filter(
            tenant_id=tenant_id,
            scan_id__in=latest_scans_queryset.values_list("id", flat=True),
        )
        # ToRemove: Temporary fallback mechanism
        present_ids = set(
            ResourceScanSummary.objects.filter(
                tenant_id=tenant_id, scan_id__in=latest_scans_ids
            )
            .values_list("scan_id", flat=True)
            .distinct()
        )
        missing_scan_ids = [sid for sid in latest_scans_ids if sid not in present_ids]
        if missing_scan_ids:
            for scan_id in missing_scan_ids:
                backfill_scan_resource_summaries_task.apply_async(
                    kwargs={"tenant_id": tenant_id, "scan_id": scan_id}
                )
            return Response(
                get_findings_metadata_no_aggregations(
                    tenant_id, self.filter_queryset(self.get_queryset())
                )
            )

        if service_filter := query_params.get("filter[service]") or query_params.get(
            "filter[service__in]"
        ):
            queryset = queryset.filter(service__in=service_filter.split(","))
        if region_filter := query_params.get("filter[region]") or query_params.get(
            "filter[region__in]"
        ):
            queryset = queryset.filter(region__in=region_filter.split(","))
        if resource_type_filter := query_params.get(
            "filter[resource_type]"
        ) or query_params.get("filter[resource_type__in]"):
            queryset = queryset.filter(
                resource_type__in=resource_type_filter.split(",")
            )

        services = list(
            queryset.values_list("service", flat=True).distinct().order_by("service")
        )
        regions = list(
            queryset.values_list("region", flat=True).distinct().order_by("region")
        )
        resource_types = list(
            queryset.values_list("resource_type", flat=True)
            .exclude(resource_type__isnull=True)
            .exclude(resource_type__exact="")
            .distinct()
            .order_by("resource_type")
        )

        result = {
            "services": services,
            "regions": regions,
            "resource_types": resource_types,
        }

        serializer = self.get_serializer(data=result)
        serializer.is_valid(raise_exception=True)
        return Response(serializer.data)


@extend_schema_view(
    list=extend_schema(
        tags=["Provider"],
        summary="List all secrets",
        description="Retrieve a list of all secrets with options for filtering by various criteria.",
    ),
    retrieve=extend_schema(
        tags=["Provider"],
        summary="Retrieve data from a secret",
        description="Fetch detailed information about a specific secret by their ID.",
    ),
    create=extend_schema(
        tags=["Provider"],
        summary="Create a new secret",
        description="Add a new secret to the system by providing the required secret details.",
    ),
    partial_update=extend_schema(
        tags=["Provider"],
        summary="Partially update a secret",
        description="Update certain fields of an existing secret's information without affecting other fields.",
    ),
    destroy=extend_schema(
        tags=["Provider"],
        summary="Delete a secret",
        description="Remove a secret from the system by their ID.",
    ),
)
@method_decorator(CACHE_DECORATOR, name="list")
@method_decorator(CACHE_DECORATOR, name="retrieve")
class ProviderSecretViewSet(BaseRLSViewSet):
    queryset = ProviderSecret.objects.all()
    serializer_class = ProviderSecretSerializer
    filterset_class = ProviderSecretFilter
    http_method_names = ["get", "post", "patch", "delete"]
    search_fields = ["name"]
    ordering = ["-inserted_at"]
    ordering_fields = [
        "name",
        "inserted_at",
        "updated_at",
    ]
    # RBAC required permissions
    required_permissions = [Permissions.MANAGE_PROVIDERS]

    def get_queryset(self):
        return ProviderSecret.objects.filter(tenant_id=self.request.tenant_id)

    def get_serializer_class(self):
        if self.action == "create":
            return ProviderSecretCreateSerializer
        elif self.action == "partial_update":
            return ProviderSecretUpdateSerializer
        return super().get_serializer_class()


@extend_schema_view(
    list=extend_schema(
        tags=["Invitation"],
        summary="List all invitations",
        description="Retrieve a list of all tenant invitations with options for filtering by various criteria.",
    ),
    retrieve=extend_schema(
        tags=["Invitation"],
        summary="Retrieve data from a tenant invitation",
        description="Fetch detailed information about a specific invitation by its ID.",
    ),
    create=extend_schema(
        tags=["Invitation"],
        summary="Invite a user to a tenant",
        description="Add a new tenant invitation to the system by providing the required invitation details. The "
        "invited user will have to accept the invitations or create an account using the given code.",
    ),
    partial_update=extend_schema(
        tags=["Invitation"],
        summary="Partially update a tenant invitation",
        description="Update certain fields of an existing tenant invitation's information without affecting other "
        "fields.",
    ),
    destroy=extend_schema(
        tags=["Invitation"],
        summary="Revoke a tenant invitation",
        description="Revoke a tenant invitation from the system by their ID.",
    ),
)
@method_decorator(CACHE_DECORATOR, name="list")
@method_decorator(CACHE_DECORATOR, name="retrieve")
class InvitationViewSet(BaseRLSViewSet):
    queryset = Invitation.objects.all()
    serializer_class = InvitationSerializer
    filterset_class = InvitationFilter
    http_method_names = ["get", "post", "patch", "delete"]
    search_fields = ["email"]
    ordering = ["-inserted_at"]
    ordering_fields = [
        "inserted_at",
        "updated_at",
        "expires_at",
        "state",
        "inviter",
    ]
    # RBAC required permissions
    required_permissions = [Permissions.MANAGE_ACCOUNT]

    def get_queryset(self):
        return Invitation.objects.filter(tenant_id=self.request.tenant_id)

    def get_serializer_class(self):
        if self.action == "create":
            return InvitationCreateSerializer
        elif self.action == "partial_update":
            return InvitationUpdateSerializer
        return super().get_serializer_class()

    def create(self, request, *args, **kwargs):
        serializer = self.get_serializer(
            data=request.data,
            context={"tenant_id": self.request.tenant_id, "request": request},
        )
        serializer.is_valid(raise_exception=True)
        serializer.save()
        return Response(data=serializer.data, status=status.HTTP_201_CREATED)

    def partial_update(self, request, *args, **kwargs):
        instance = self.get_object()
        if instance.state != Invitation.State.PENDING:
            raise ValidationError(detail="This invitation cannot be updated.")
        serializer = self.get_serializer(
            instance,
            data=request.data,
            partial=True,
            context={"tenant_id": self.request.tenant_id, "request": request},
        )
        serializer.is_valid(raise_exception=True)
        serializer.save()
        return Response(data=serializer.data, status=status.HTTP_200_OK)

    def destroy(self, request, *args, **kwargs):
        instance = self.get_object()
        if instance.state != Invitation.State.PENDING:
            raise ValidationError(detail="This invitation cannot be revoked.")
        instance.state = Invitation.State.REVOKED
        instance.save()
        return Response(status=status.HTTP_204_NO_CONTENT)


class InvitationAcceptViewSet(BaseRLSViewSet):
    queryset = Invitation.objects.all()
    serializer_class = InvitationAcceptSerializer
    http_method_names = ["post"]

    def get_queryset(self):
        return Invitation.objects.filter(tenant_id=self.request.tenant_id)

    def get_serializer_class(self):
        if hasattr(self, "response_serializer_class"):
            return self.response_serializer_class
        return InvitationAcceptSerializer

    @extend_schema(exclude=True)
    def create(self, request, *args, **kwargs):
        raise MethodNotAllowed(method="POST")

    @extend_schema(
        tags=["Invitation"],
        summary="Accept an invitation",
        description="Accept an invitation to an existing tenant. This invitation cannot be expired and the emails must "
        "match.",
        responses={201: OpenApiResponse(response=MembershipSerializer)},
    )
    @action(detail=False, methods=["post"], url_name="accept")
    def accept(self, request):
        serializer = self.get_serializer(
            data=request.data,
            context=self.get_serializer_context(),
        )
        serializer.is_valid(raise_exception=True)
        invitation_token = serializer.validated_data["invitation_token"]
        user_email = request.user.email

        invitation = validate_invitation(
            invitation_token, user_email, raise_not_found=True
        )

        # Proceed with accepting the invitation
        user = User.objects.using(MainRouter.admin_db).get(email=user_email)
        membership = Membership.objects.using(MainRouter.admin_db).create(
            user=user,
            tenant=invitation.tenant,
        )
        user_role = []
        for role in invitation.roles.all():
            user_role.append(
                UserRoleRelationship.objects.using(MainRouter.admin_db).create(
                    user=user, role=role, tenant=invitation.tenant
                )
            )
        invitation.state = Invitation.State.ACCEPTED
        invitation.save(using=MainRouter.admin_db)

        self.response_serializer_class = MembershipSerializer
        membership_serializer = self.get_serializer(membership)
        return Response(data=membership_serializer.data, status=status.HTTP_201_CREATED)


@extend_schema(tags=["Role"])
@extend_schema_view(
    list=extend_schema(
        tags=["Role"],
        summary="List all roles",
        description="Retrieve a list of all roles with options for filtering by various criteria.",
    ),
    retrieve=extend_schema(
        tags=["Role"],
        summary="Retrieve data from a role",
        description="Fetch detailed information about a specific role by their ID.",
    ),
    create=extend_schema(
        tags=["Role"],
        summary="Create a new role",
        description="Add a new role to the system by providing the required role details.",
    ),
    partial_update=extend_schema(
        tags=["Role"],
        summary="Partially update a role",
        responses={200: RoleSerializer},
    ),
    destroy=extend_schema(
        tags=["Role"],
        summary="Delete a role",
    ),
)
class RoleViewSet(BaseRLSViewSet):
    queryset = Role.objects.all()
    serializer_class = RoleSerializer
    filterset_class = RoleFilter
    http_method_names = ["get", "post", "patch", "delete"]
    ordering = ["inserted_at"]
    # RBAC required permissions
    required_permissions = [Permissions.MANAGE_ACCOUNT]

    def get_queryset(self):
        return Role.objects.filter(tenant_id=self.request.tenant_id)

    def get_serializer_class(self):
        if self.action == "create":
            return RoleCreateSerializer
        elif self.action == "partial_update":
            return RoleUpdateSerializer
        return super().get_serializer_class()

    @extend_schema(
        description=(
            "Update selected fields on an existing role. When changing the `users` "
            "relationship of a role that grants MANAGE_ACCOUNT, the API blocks attempts "
            "that would leave the tenant without any MANAGE_ACCOUNT assignees and prevents "
            "callers from removing their own assignment to that role."
        )
    )
    def partial_update(self, request, *args, **kwargs):
        user_role = get_role(request.user)
        # If the user is the owner of the role, the manage_account field is not editable
        if user_role and kwargs["pk"] == str(user_role.id):
            request.data["manage_account"] = str(user_role.manage_account).lower()
        return super().partial_update(request, *args, **kwargs)

    @extend_schema(
        description=(
            "Delete the specified role. The API rejects deletion of the last role "
            "in the tenant that grants MANAGE_ACCOUNT."
        )
    )
    def destroy(self, request, *args, **kwargs):
        instance = self.get_object()
        if (
            instance.name == "admin"
        ):  # TODO: Move to a constant/enum (in case other roles are created by default)
            raise ValidationError(detail="The admin role cannot be deleted.")

        # Prevent deleting the last MANAGE_ACCOUNT role in the tenant
        if instance.manage_account:
            has_other_ma = (
                Role.objects.filter(tenant_id=instance.tenant_id, manage_account=True)
                .exclude(id=instance.id)
                .exists()
            )
            if not has_other_ma:
                return Response(
                    data={
                        "detail": "Cannot delete the only role with MANAGE_ACCOUNT in the tenant."
                    },
                    status=status.HTTP_400_BAD_REQUEST,
                )

        return super().destroy(request, *args, **kwargs)


@extend_schema_view(
    create=extend_schema(
        tags=["Role"],
        summary="Create a new role-provider_groups relationship",
        description="Add a new role-provider_groups relationship to the system by providing the required "
        "role-provider_groups details.",
        responses={
            204: OpenApiResponse(description="Relationship created successfully"),
            400: OpenApiResponse(
                description="Bad request (e.g., relationship already exists)"
            ),
        },
    ),
    partial_update=extend_schema(
        tags=["Role"],
        summary="Partially update a role-provider_groups relationship",
        description="Update the role-provider_groups relationship information without affecting other fields.",
        responses={
            204: OpenApiResponse(
                response=None, description="Relationship updated successfully"
            )
        },
    ),
    destroy=extend_schema(
        tags=["Role"],
        summary="Delete a role-provider_groups relationship",
        description="Remove the role-provider_groups relationship from the system by their ID.",
        responses={
            204: OpenApiResponse(
                response=None, description="Relationship deleted successfully"
            )
        },
    ),
)
class RoleProviderGroupRelationshipView(RelationshipView, BaseRLSViewSet):
    queryset = Role.objects.all()
    serializer_class = RoleProviderGroupRelationshipSerializer
    resource_name = "provider_groups"
    http_method_names = ["post", "patch", "delete"]
    schema = RelationshipViewSchema()
    # RBAC required permissions
    required_permissions = [Permissions.MANAGE_ACCOUNT]

    def get_queryset(self):
        return Role.objects.filter(tenant_id=self.request.tenant_id)

    def create(self, request, *args, **kwargs):
        role = self.get_object()

        provider_group_ids = [item["id"] for item in request.data]
        existing_relationships = RoleProviderGroupRelationship.objects.filter(
            role=role, provider_group_id__in=provider_group_ids
        )

        if existing_relationships.exists():
            return Response(
                {
                    "detail": "One or more provider groups are already associated with the role."
                },
                status=status.HTTP_400_BAD_REQUEST,
            )

        serializer = self.get_serializer(
            data={"provider_groups": request.data},
            context={
                "role": role,
                "tenant_id": self.request.tenant_id,
                "request": request,
            },
        )
        serializer.is_valid(raise_exception=True)
        serializer.save()

        return Response(status=status.HTTP_204_NO_CONTENT)

    def partial_update(self, request, *args, **kwargs):
        role = self.get_object()
        serializer = self.get_serializer(
            instance=role,
            data={"provider_groups": request.data},
            context={"tenant_id": self.request.tenant_id, "request": request},
        )
        serializer.is_valid(raise_exception=True)
        serializer.save()
        return Response(status=status.HTTP_204_NO_CONTENT)

    def destroy(self, request, *args, **kwargs):
        role = self.get_object()
        role.provider_groups.clear()

        return Response(status=status.HTTP_204_NO_CONTENT)


@extend_schema_view(
    list=extend_schema(
        tags=["Compliance Overview"],
        summary="List compliance overviews for a scan",
        description="Retrieve an overview of all the compliance in a given scan.",
        parameters=[
            OpenApiParameter(
                name="filter[scan_id]",
                required=True,
                type=OpenApiTypes.UUID,
                location=OpenApiParameter.QUERY,
                description="Related scan ID.",
            ),
        ],
        responses={
            200: OpenApiResponse(
                description="Compliance overviews obtained successfully",
                response=ComplianceOverviewSerializer(many=True),
            ),
            202: OpenApiResponse(
                description="The task is in progress", response=TaskSerializer
            ),
            500: OpenApiResponse(
                description="Compliance overviews generation task failed"
            ),
        },
    ),
    metadata=extend_schema(
        tags=["Compliance Overview"],
        summary="Retrieve metadata values from compliance overviews",
        description="Fetch unique metadata values from a set of compliance overviews. This is useful for dynamic "
        "filtering.",
        parameters=[
            OpenApiParameter(
                name="filter[scan_id]",
                required=True,
                type=OpenApiTypes.UUID,
                location=OpenApiParameter.QUERY,
                description="Related scan ID.",
            ),
        ],
        responses={
            200: OpenApiResponse(
                description="Compliance overviews metadata obtained successfully",
                response=ComplianceOverviewMetadataSerializer,
            ),
            202: OpenApiResponse(
                description="The task is in progress", response=TaskSerializer
            ),
            500: OpenApiResponse(
                description="Compliance overviews generation task failed"
            ),
        },
    ),
    requirements=extend_schema(
        tags=["Compliance Overview"],
        summary="List compliance requirements overview for a scan",
        description="Retrieve a detailed overview of compliance requirements in a given scan, grouped by compliance "
        "framework. This endpoint provides requirement-level details and aggregates status across regions.",
        parameters=[
            OpenApiParameter(
                name="filter[scan_id]",
                required=True,
                type=OpenApiTypes.UUID,
                location=OpenApiParameter.QUERY,
                description="Related scan ID.",
            ),
            OpenApiParameter(
                name="filter[compliance_id]",
                required=True,
                type=OpenApiTypes.STR,
                location=OpenApiParameter.QUERY,
                description="Compliance ID.",
            ),
        ],
        responses={
            200: OpenApiResponse(
                description="Compliance requirement details obtained successfully",
                response=ComplianceOverviewDetailSerializer(many=True),
            ),
            202: OpenApiResponse(
                description="The task is in progress", response=TaskSerializer
            ),
            500: OpenApiResponse(
                description="Compliance overviews generation task failed"
            ),
        },
        filters=True,
    ),
    attributes=extend_schema(
        tags=["Compliance Overview"],
        summary="Get compliance requirement attributes",
        description="Retrieve detailed attribute information for all requirements in a specific compliance framework "
        "along with the associated check IDs for each requirement.",
        parameters=[
            OpenApiParameter(
                name="filter[compliance_id]",
                required=True,
                type=str,
                location=OpenApiParameter.QUERY,
                description="Compliance framework ID to get attributes for.",
            ),
        ],
        responses={
            200: OpenApiResponse(
                description="Compliance attributes obtained successfully",
                response=ComplianceOverviewAttributesSerializer(many=True),
            ),
        },
    ),
)
@method_decorator(CACHE_DECORATOR, name="list")
@method_decorator(CACHE_DECORATOR, name="requirements")
@method_decorator(CACHE_DECORATOR, name="attributes")
class ComplianceOverviewViewSet(BaseRLSViewSet, TaskManagementMixin):
    pagination_class = ComplianceOverviewPagination
    queryset = ComplianceRequirementOverview.objects.all()
    serializer_class = ComplianceOverviewSerializer
    filterset_class = ComplianceOverviewFilter
    http_method_names = ["get"]
    search_fields = ["compliance_id"]
    ordering = ["compliance_id"]
    ordering_fields = ["compliance_id"]
    # RBAC required permissions (implicit -> MANAGE_PROVIDERS enable unlimited visibility or check the visibility of
    # the provider through the provider group)
    required_permissions = []

    def get_queryset(self):
        role = get_role(self.request.user)
        unlimited_visibility = getattr(
            role, Permissions.UNLIMITED_VISIBILITY.value, False
        )

        if unlimited_visibility:
            base_queryset = self.filter_queryset(
                ComplianceRequirementOverview.objects.filter(
                    tenant_id=self.request.tenant_id
                )
            )
        else:
            providers = Provider.objects.filter(
                provider_groups__in=role.provider_groups.all()
            ).distinct()
            base_queryset = self.filter_queryset(
                ComplianceRequirementOverview.objects.filter(
                    tenant_id=self.request.tenant_id, scan__provider__in=providers
                )
            )

        return base_queryset

    def get_serializer_class(self):
        if hasattr(self, "response_serializer_class"):
            return self.response_serializer_class
        elif self.action == "list":
            return ComplianceOverviewSerializer
        elif self.action == "metadata":
            return ComplianceOverviewMetadataSerializer
        elif self.action == "attributes":
            return ComplianceOverviewAttributesSerializer
        elif self.action == "requirements":
            return ComplianceOverviewDetailSerializer
        return super().get_serializer_class()

    @extend_schema(exclude=True)
    def retrieve(self, request, *args, **kwargs):
        raise MethodNotAllowed(method="GET")

    def list(self, request, *args, **kwargs):
        scan_id = request.query_params.get("filter[scan_id]")
        if not scan_id:
            raise ValidationError(
                [
                    {
                        "detail": "This query parameter is required.",
                        "status": 400,
                        "source": {"pointer": "filter[scan_id]"},
                        "code": "required",
                    }
                ]
            )
        try:
            if task := self.get_task_response_if_running(
                task_name="scan-compliance-overviews",
                task_kwargs={"tenant_id": self.request.tenant_id, "scan_id": scan_id},
                raise_on_not_found=False,
            ):
                return task
        except TaskFailedException:
            return Response(
                {"detail": "Task failed to generate compliance overview data."},
                status=status.HTTP_500_INTERNAL_SERVER_ERROR,
            )
        queryset = self.filter_queryset(self.filter_queryset(self.get_queryset()))

        requirement_status_subquery = queryset.values(
            "compliance_id", "requirement_id"
        ).annotate(
            fail_count=Count("id", filter=Q(requirement_status="FAIL")),
            pass_count=Count("id", filter=Q(requirement_status="PASS")),
            total_count=Count("id"),
        )

        compliance_data = {}
        framework_info = {}

        for item in queryset.values("compliance_id", "framework", "version").distinct():
            framework_info[item["compliance_id"]] = {
                "framework": item["framework"],
                "version": item["version"],
            }

        for item in requirement_status_subquery:
            compliance_id = item["compliance_id"]

            if item["fail_count"] > 0:
                req_status = "FAIL"
            elif item["pass_count"] == item["total_count"]:
                req_status = "PASS"
            else:
                req_status = "MANUAL"

            if compliance_id not in compliance_data:
                compliance_data[compliance_id] = {
                    "total_requirements": 0,
                    "requirements_passed": 0,
                    "requirements_failed": 0,
                    "requirements_manual": 0,
                }

            compliance_data[compliance_id]["total_requirements"] += 1
            if req_status == "PASS":
                compliance_data[compliance_id]["requirements_passed"] += 1
            elif req_status == "FAIL":
                compliance_data[compliance_id]["requirements_failed"] += 1
            else:
                compliance_data[compliance_id]["requirements_manual"] += 1

        response_data = []
        for compliance_id, data in compliance_data.items():
            framework = framework_info.get(compliance_id, {})

            response_data.append(
                {
                    "id": compliance_id,
                    "compliance_id": compliance_id,
                    "framework": framework.get("framework", ""),
                    "version": framework.get("version", ""),
                    "requirements_passed": data["requirements_passed"],
                    "requirements_failed": data["requirements_failed"],
                    "requirements_manual": data["requirements_manual"],
                    "total_requirements": data["total_requirements"],
                }
            )

        serializer = self.get_serializer(response_data, many=True)
        return Response(serializer.data)

    @action(detail=False, methods=["get"], url_name="metadata")
    def metadata(self, request):
        scan_id = request.query_params.get("filter[scan_id]")
        if not scan_id:
            raise ValidationError(
                [
                    {
                        "detail": "This query parameter is required.",
                        "status": 400,
                        "source": {"pointer": "filter[scan_id]"},
                        "code": "required",
                    }
                ]
            )
        try:
            if task := self.get_task_response_if_running(
                task_name="scan-compliance-overviews",
                task_kwargs={"tenant_id": self.request.tenant_id, "scan_id": scan_id},
                raise_on_not_found=False,
            ):
                return task
        except TaskFailedException:
            return Response(
                {"detail": "Task failed to generate compliance overview data."},
                status=status.HTTP_500_INTERNAL_SERVER_ERROR,
            )
        regions = list(
            self.get_queryset()
            .filter(scan_id=scan_id)
            .values_list("region", flat=True)
            .order_by("region")
            .distinct()
        )
        result = {"regions": regions}

        serializer = self.get_serializer(data=result)
        serializer.is_valid(raise_exception=True)
        return Response(serializer.data, status=status.HTTP_200_OK)

    @action(detail=False, methods=["get"], url_name="requirements")
    def requirements(self, request):
        scan_id = request.query_params.get("filter[scan_id]")
        compliance_id = request.query_params.get("filter[compliance_id]")

        if not scan_id:
            raise ValidationError(
                [
                    {
                        "detail": "This query parameter is required.",
                        "status": 400,
                        "source": {"pointer": "filter[scan_id]"},
                        "code": "required",
                    }
                ]
            )

        if not compliance_id:
            raise ValidationError(
                [
                    {
                        "detail": "This query parameter is required.",
                        "status": 400,
                        "source": {"pointer": "filter[compliance_id]"},
                        "code": "required",
                    }
                ]
            )
        try:
            if task := self.get_task_response_if_running(
                task_name="scan-compliance-overviews",
                task_kwargs={"tenant_id": self.request.tenant_id, "scan_id": scan_id},
                raise_on_not_found=False,
            ):
                return task
        except TaskFailedException:
            return Response(
                {"detail": "Task failed to generate compliance overview data."},
                status=status.HTTP_500_INTERNAL_SERVER_ERROR,
            )
        filtered_queryset = self.filter_queryset(self.get_queryset())

        all_requirements = filtered_queryset.values(
            "requirement_id",
            "framework",
            "version",
            "description",
        ).annotate(
            total_instances=Count("id"),
            manual_count=Count("id", filter=Q(requirement_status="MANUAL")),
            passed_findings_sum=Sum("passed_findings"),
            total_findings_sum=Sum("total_findings"),
        )

        passed_instances = (
            filtered_queryset.filter(requirement_status="PASS")
            .values("requirement_id")
            .annotate(pass_count=Count("id"))
        )

        passed_counts = {
            item["requirement_id"]: item["pass_count"] for item in passed_instances
        }

        requirements_summary = []
        for requirement in all_requirements:
            requirement_id = requirement["requirement_id"]
            total_instances = requirement["total_instances"]
            passed_count = passed_counts.get(requirement_id, 0)
            is_manual = requirement["manual_count"] == total_instances
            passed_findings = requirement["passed_findings_sum"] or 0
            total_findings = requirement["total_findings_sum"] or 0
            if is_manual:
                requirement_status = "MANUAL"
            elif passed_count == total_instances:
                requirement_status = "PASS"
            else:
                requirement_status = "FAIL"

            requirements_summary.append(
                {
                    "id": requirement_id,
                    "framework": requirement["framework"],
                    "version": requirement["version"],
                    "description": requirement["description"],
                    "status": requirement_status,
                    "passed_findings": passed_findings,
                    "total_findings": total_findings,
                }
            )

        # Use different serializer for threatscore framework
        if "threatscore" not in compliance_id:
            serializer = self.get_serializer(requirements_summary, many=True)
        else:
            serializer = ComplianceOverviewDetailThreatscoreSerializer(
                requirements_summary, many=True
            )

        return Response(serializer.data, status=status.HTTP_200_OK)

    @action(detail=False, methods=["get"], url_name="attributes")
    def attributes(self, request):
        compliance_id = request.query_params.get("filter[compliance_id]")
        if not compliance_id:
            raise ValidationError(
                [
                    {
                        "detail": "This query parameter is required.",
                        "status": 400,
                        "source": {"pointer": "filter[compliance_id]"},
                        "code": "required",
                    }
                ]
            )

        provider_type = None
        try:
            sample_requirement = (
                self.get_queryset().filter(compliance_id=compliance_id).first()
            )

            if sample_requirement:
                provider_type = sample_requirement.scan.provider.provider
        except Exception:
            pass

        # If we couldn't determine from database, try each provider type
        if not provider_type:
            for pt in Provider.ProviderChoices.values:
                if compliance_id in PROWLER_COMPLIANCE_OVERVIEW_TEMPLATE.get(pt, {}):
                    provider_type = pt
                    break

        if not provider_type:
            raise NotFound(detail=f"Compliance framework '{compliance_id}' not found.")

        compliance_template = PROWLER_COMPLIANCE_OVERVIEW_TEMPLATE.get(
            provider_type, {}
        )
        compliance_framework = compliance_template.get(compliance_id)

        if not compliance_framework:
            raise NotFound(detail=f"Compliance framework '{compliance_id}' not found.")

        attribute_data = []
        for requirement_id, requirement in compliance_framework.get(
            "requirements", {}
        ).items():
            check_ids = list(requirement.get("checks", {}).keys())

            metadata = requirement.get("attributes", [])

            base_attributes = {
                "metadata": metadata,
                "check_ids": check_ids,
            }

            # Add technique details for MITRE-ATTACK framework
            if "mitre_attack" in compliance_id:
                base_attributes["technique_details"] = {
                    "tactics": requirement.get("tactics", []),
                    "subtechniques": requirement.get("subtechniques", []),
                    "platforms": requirement.get("platforms", []),
                    "technique_url": requirement.get("technique_url", ""),
                }

            attribute_data.append(
                {
                    "id": requirement_id,
                    "framework_description": compliance_framework.get(
                        "description", ""
                    ),
                    "name": requirement.get("name", ""),
                    "framework": compliance_framework.get("framework", ""),
                    "compliance_name": compliance_framework.get("name", ""),
                    "version": compliance_framework.get("version", ""),
                    "description": requirement.get("description", ""),
                    "attributes": base_attributes,
                }
            )

        serializer = self.get_serializer(attribute_data, many=True)
        return Response(serializer.data, status=status.HTTP_200_OK)


@extend_schema(tags=["Overview"])
@extend_schema_view(
    providers=extend_schema(
        summary="Get aggregated provider data",
        description=(
            "Retrieve an aggregated overview of findings and resources grouped by providers. "
            "The response includes the count of passed, failed, and manual findings, along with "
            "the total number of resources managed by each provider. Only the latest findings for "
            "each provider are considered in the aggregation to ensure accurate and up-to-date insights."
        ),
    ),
    providers_count=extend_schema(
        summary="Get provider counts grouped by type",
        description=(
            "Retrieve the number of providers grouped by provider type. "
            "This endpoint counts every provider in the tenant, including those without completed scans."
        ),
    ),
    findings=extend_schema(
        summary="Get aggregated findings data",
        description=(
            "Fetch aggregated findings data across all providers, grouped by various metrics such as "
            "passed, failed, muted, and total findings. This endpoint calculates summary statistics "
            "based on the latest scans for each provider and applies any provided filters, such as "
            "region, provider type, and scan date."
        ),
        filters=True,
    ),
    findings_severity=extend_schema(
        summary="Get findings data by severity",
        description=(
            "Retrieve an aggregated summary of findings grouped by severity levels, such as low, medium, "
            "high, and critical. The response includes the total count of findings for each severity, "
            "considering only the latest scans for each provider. Additional filters can be applied to "
            "narrow down results by region, provider type, or other attributes."
        ),
        filters=True,
    ),
    services=extend_schema(
        summary="Get findings data by service",
        description=(
            "Retrieve an aggregated summary of findings grouped by service. The response includes the total count "
            "of findings for each service, as long as there are at least one finding for that service. At least "
            "one of the `inserted_at` filters must be provided."
        ),
        filters=True,
    ),
)
@method_decorator(CACHE_DECORATOR, name="list")
class OverviewViewSet(BaseRLSViewSet):
    queryset = ScanSummary.objects.all()
    http_method_names = ["get"]
    ordering = ["-inserted_at"]
    # RBAC required permissions (implicit -> MANAGE_PROVIDERS enable unlimited visibility or check the visibility of
    # the provider through the provider group)
    required_permissions = []

    def get_queryset(self):
        role = get_role(self.request.user)
        providers = get_providers(role)

        if not role.unlimited_visibility:
            self.allowed_providers = providers

        return ScanSummary.all_objects.filter(tenant_id=self.request.tenant_id)

    def get_serializer_class(self):
        if self.action == "providers":
            return OverviewProviderSerializer
        elif self.action == "providers_count":
            return OverviewProviderCountSerializer
        elif self.action == "findings":
            return OverviewFindingSerializer
        elif self.action == "findings_severity":
            return OverviewSeveritySerializer
        elif self.action == "services":
            return OverviewServiceSerializer
        elif self.action == "threatscore":
            return ThreatScoreSnapshotSerializer
        return super().get_serializer_class()

    def get_filterset_class(self):
        if self.action == "providers":
            return None
        elif self.action == "findings":
            return ScanSummaryFilter
        elif self.action == "findings_severity":
            return ScanSummarySeverityFilter
        elif self.action == "services":
            return ServiceOverviewFilter
        return None

    @extend_schema(exclude=True)
    def list(self, request, *args, **kwargs):
        raise MethodNotAllowed(method="GET")

    @extend_schema(exclude=True)
    def retrieve(self, request, *args, **kwargs):
        raise MethodNotAllowed(method="GET")

    @action(detail=False, methods=["get"], url_name="providers")
    def providers(self, request):
        tenant_id = self.request.tenant_id
        queryset = self.get_queryset()
        provider_filter = (
            {"provider__in": self.allowed_providers}
            if hasattr(self, "allowed_providers")
            else {}
        )

        latest_scan_ids = (
            Scan.all_objects.filter(
                tenant_id=tenant_id, state=StateChoices.COMPLETED, **provider_filter
            )
            .order_by("provider_id", "-inserted_at")
            .distinct("provider_id")
            .values_list("id", flat=True)
        )

        findings_aggregated = (
            queryset.filter(scan_id__in=latest_scan_ids)
            .values(provider=F("scan__provider__provider"))
            .annotate(
                findings_passed=Coalesce(Sum("_pass"), 0),
                findings_failed=Coalesce(Sum("fail"), 0),
                findings_muted=Coalesce(Sum("muted"), 0),
                total_findings=Coalesce(Sum("total"), 0),
            )
        )

        resources_queryset = Resource.all_objects.filter(tenant_id=tenant_id)
        if hasattr(self, "allowed_providers"):
            resources_queryset = resources_queryset.filter(
                provider__in=self.allowed_providers
            )
        resources_aggregated = resources_queryset.values(
            provider_type=F("provider__provider")
        ).annotate(total_resources=Count("id"))
        resource_map = {
            row["provider_type"]: row["total_resources"] for row in resources_aggregated
        }

        overview = []
        for row in findings_aggregated:
            overview.append(
                {
                    "provider": row["provider"],
                    "total_resources": resource_map.get(row["provider"], 0),
                    "total_findings": row["total_findings"],
                    "findings_passed": row["findings_passed"],
                    "findings_failed": row["findings_failed"],
                    "findings_muted": row["findings_muted"],
                }
            )

        return Response(
            self.get_serializer(overview, many=True).data,
            status=status.HTTP_200_OK,
        )

    @action(
        detail=False,
        methods=["get"],
        url_path="providers/count",
        url_name="providers-count",
    )
    def providers_count(self, request):
        tenant_id = self.request.tenant_id
        providers_qs = Provider.objects.filter(tenant_id=tenant_id)

        if hasattr(self, "allowed_providers"):
            allowed_ids = list(self.allowed_providers.values_list("id", flat=True))
            if not allowed_ids:
                overview = []
                return Response(
                    self.get_serializer(overview, many=True).data,
                    status=status.HTTP_200_OK,
                )
            providers_qs = providers_qs.filter(id__in=allowed_ids)

        overview = (
            providers_qs.values("provider")
            .annotate(count=Count("id"))
            .order_by("provider")
        )
        return Response(
            self.get_serializer(overview, many=True).data,
            status=status.HTTP_200_OK,
        )

    @action(detail=False, methods=["get"], url_name="findings")
    def findings(self, request):
        tenant_id = self.request.tenant_id
        queryset = self.get_queryset()
        filtered_queryset = self.filter_queryset(queryset)
        provider_filter = (
            {"provider__in": self.allowed_providers}
            if hasattr(self, "allowed_providers")
            else {}
        )

        latest_scan_ids = (
            Scan.all_objects.filter(
                tenant_id=tenant_id, state=StateChoices.COMPLETED, **provider_filter
            )
            .order_by("provider_id", "-inserted_at")
            .distinct("provider_id")
            .values_list("id", flat=True)
        )
        filtered_queryset = filtered_queryset.filter(
            tenant_id=tenant_id, scan_id__in=latest_scan_ids
        )

        aggregated_totals = filtered_queryset.aggregate(
            _pass=Sum("_pass") or 0,
            fail=Sum("fail") or 0,
            muted=Sum("muted") or 0,
            total=Sum("total") or 0,
            new=Sum("new") or 0,
            changed=Sum("changed") or 0,
            unchanged=Sum("unchanged") or 0,
            fail_new=Sum("fail_new") or 0,
            fail_changed=Sum("fail_changed") or 0,
            pass_new=Sum("pass_new") or 0,
            pass_changed=Sum("pass_changed") or 0,
            muted_new=Sum("muted_new") or 0,
            muted_changed=Sum("muted_changed") or 0,
        )

        for key in aggregated_totals:
            if aggregated_totals[key] is None:
                aggregated_totals[key] = 0

        serializer = self.get_serializer(aggregated_totals)
        return Response(serializer.data, status=status.HTTP_200_OK)

    @action(detail=False, methods=["get"], url_name="findings_severity")
    def findings_severity(self, request):
        tenant_id = self.request.tenant_id

        # Load only required fields
        queryset = self.get_queryset().only(
            "tenant_id", "scan_id", "severity", "fail", "_pass", "total"
        )

        filtered_queryset = self.filter_queryset(queryset)
        provider_filter = (
            {"provider__in": self.allowed_providers}
            if hasattr(self, "allowed_providers")
            else {}
        )

        latest_scan_ids = (
            Scan.all_objects.filter(
                tenant_id=tenant_id, state=StateChoices.COMPLETED, **provider_filter
            )
            .order_by("provider_id", "-inserted_at")
            .distinct("provider_id")
            .values_list("id", flat=True)
        )
        filtered_queryset = filtered_queryset.filter(
            tenant_id=tenant_id, scan_id__in=latest_scan_ids
        )

        # The filter will have added a status_count annotation if any status filter was used
        if "status_count" in filtered_queryset.query.annotations:
            sum_expression = Sum("status_count")
        else:
            sum_expression = Sum("total")

        severity_counts = (
            filtered_queryset.values("severity")
            .annotate(count=sum_expression)
            .order_by("severity")
        )

        severity_data = {sev[0]: 0 for sev in SeverityChoices}
        severity_data.update(
            {item["severity"]: item["count"] for item in severity_counts}
        )

        serializer = self.get_serializer(severity_data)
        return Response(serializer.data, status=status.HTTP_200_OK)

    @action(detail=False, methods=["get"], url_name="services")
    def services(self, request):
        tenant_id = self.request.tenant_id
        queryset = self.get_queryset()
        filtered_queryset = self.filter_queryset(queryset)
        provider_filter = (
            {"provider__in": self.allowed_providers}
            if hasattr(self, "allowed_providers")
            else {}
        )

        latest_scan_ids = (
            Scan.all_objects.filter(
                tenant_id=tenant_id, state=StateChoices.COMPLETED, **provider_filter
            )
            .order_by("provider_id", "-inserted_at")
            .distinct("provider_id")
            .values_list("id", flat=True)
        )
        filtered_queryset = filtered_queryset.filter(
            tenant_id=tenant_id, scan_id__in=latest_scan_ids
        )

        services_data = (
            filtered_queryset.values("service")
            .annotate(_pass=Sum("_pass"))
            .annotate(fail=Sum("fail"))
            .annotate(muted=Sum("muted"))
            .annotate(total=Sum("total"))
            .order_by("service")
        )

        serializer = self.get_serializer(services_data, many=True)

        return Response(serializer.data, status=status.HTTP_200_OK)

    @extend_schema(
        summary="Get ThreatScore snapshots",
        description=(
            "Retrieve ThreatScore metrics. By default, returns the latest snapshot for each provider. "
            "Use snapshot_id to retrieve a specific historical snapshot."
        ),
        tags=["Overviews"],
        parameters=[
            OpenApiParameter(
                name="snapshot_id",
                type=OpenApiTypes.UUID,
                location=OpenApiParameter.QUERY,
                description="Retrieve a specific snapshot by ID. If not provided, returns latest snapshots.",
            ),
            OpenApiParameter(
                name="provider_id",
                type=OpenApiTypes.UUID,
                location=OpenApiParameter.QUERY,
                description="Filter by specific provider ID",
            ),
            OpenApiParameter(
                name="provider_id__in",
                type=OpenApiTypes.STR,
                location=OpenApiParameter.QUERY,
                description="Filter by multiple provider IDs (comma-separated UUIDs)",
            ),
            OpenApiParameter(
                name="provider_type",
                type=OpenApiTypes.STR,
                location=OpenApiParameter.QUERY,
                description="Filter by provider type (aws, azure, gcp, etc.)",
            ),
            OpenApiParameter(
                name="provider_type__in",
                type=OpenApiTypes.STR,
                location=OpenApiParameter.QUERY,
                description="Filter by multiple provider types (comma-separated)",
            ),
        ],
    )
    @action(detail=False, methods=["get"], url_name="threatscore")
    def threatscore(self, request):
        """
        Get ThreatScore snapshots.

        Default behavior: Returns the latest snapshot for each provider.
        With snapshot_id: Returns the specific snapshot requested.
        """
        tenant_id = self.request.tenant_id
        snapshot_id = request.query_params.get("snapshot_id")

        # Base queryset with RLS
        base_queryset = ThreatScoreSnapshot.objects.filter(tenant_id=tenant_id)

        # Apply RBAC filtering
        if hasattr(self, "allowed_providers"):
            base_queryset = base_queryset.filter(provider__in=self.allowed_providers)

        # Case 1: Specific snapshot requested
        if snapshot_id:
            try:
                snapshot = base_queryset.get(id=snapshot_id)
                serializer = ThreatScoreSnapshotSerializer(
                    snapshot, context={"request": request}
                )
                return Response(serializer.data, status=status.HTTP_200_OK)
            except ThreatScoreSnapshot.DoesNotExist:
                raise NotFound(detail="ThreatScore snapshot not found")

        # Case 2: Latest snapshot per provider (default)
        # Apply filters manually: this @action is outside the standard list endpoint flow,
        # so DRF's filter backends don't execute and we must flatten JSON:API params ourselves.
        normalized_params = QueryDict(mutable=True)
        for param_key, values in request.query_params.lists():
            normalized_key = param_key
            if param_key.startswith("filter[") and param_key.endswith("]"):
                normalized_key = param_key[7:-1]
            if normalized_key == "snapshot_id":
                continue
            normalized_params.setlist(normalized_key, values)

        filterset = ThreatScoreSnapshotFilter(normalized_params, queryset=base_queryset)
        filtered_queryset = filterset.qs

        # Get distinct provider IDs from filtered queryset
        # Pick the latest snapshot per provider using Postgres DISTINCT ON pattern.
        # This avoids issuing one query per provider (N+1) when the filtered dataset is large.
        latest_snapshot_ids = list(
            filtered_queryset.order_by("provider_id", "-inserted_at")
            .distinct("provider_id")
            .values_list("id", flat=True)
        )
        latest_snapshot_map = {
            snapshot.id: snapshot
            for snapshot in filtered_queryset.filter(id__in=latest_snapshot_ids)
        }
        latest_snapshots = [
            latest_snapshot_map[snapshot_id]
            for snapshot_id in latest_snapshot_ids
            if snapshot_id in latest_snapshot_map
        ]

        if len(latest_snapshots) <= 1:
            serializer = ThreatScoreSnapshotSerializer(
                latest_snapshots, many=True, context={"request": request}
            )
            return Response(serializer.data, status=status.HTTP_200_OK)

        snapshot_ids = [
            snapshot.id for snapshot in latest_snapshots if snapshot and snapshot.id
        ]
        aggregated_snapshot = self._build_threatscore_overview_snapshot(
            snapshot_ids, tenant_id
        )
        serializer = ThreatScoreSnapshotSerializer(
            [aggregated_snapshot], many=True, context={"request": request}
        )
        return Response(serializer.data, status=status.HTTP_200_OK)

    def _build_threatscore_overview_snapshot(self, snapshot_ids, tenant_id):
        """
        Aggregate the latest snapshots into a single overview snapshot for the tenant.
        """
        if not snapshot_ids:
            raise ValueError(
                "Snapshot id list cannot be empty when aggregating threatscore overview"
            )

        base_queryset = ThreatScoreSnapshot.objects.filter(
            tenant_id=tenant_id, id__in=snapshot_ids
        )

        annotated_queryset = (
            base_queryset.annotate(
                active_requirements=ExpressionWrapper(
                    F("total_requirements") - F("manual_requirements"),
                    output_field=IntegerField(),
                )
            )
            .annotate(
                weight=Case(
                    When(total_findings__gt=0, then=F("total_findings")),
                    When(
                        active_requirements__gt=0,
                        then=F("active_requirements"),
                    ),
                    default=Value(1, output_field=IntegerField()),
                    output_field=IntegerField(),
                )
            )
            .order_by()
        )

        aggregated_metrics = annotated_queryset.aggregate(
            total_requirements=Sum("total_requirements"),
            passed_requirements=Sum("passed_requirements"),
            failed_requirements=Sum("failed_requirements"),
            manual_requirements=Sum("manual_requirements"),
            total_findings=Sum("total_findings"),
            passed_findings=Sum("passed_findings"),
            failed_findings=Sum("failed_findings"),
            weighted_overall_sum=Sum(
                ExpressionWrapper(
                    F("overall_score") * F("weight"),
                    output_field=DecimalField(max_digits=14, decimal_places=4),
                )
            ),
            overall_weight=Sum("weight"),
            unweighted_overall_sum=Sum("overall_score"),
            weighted_delta_sum=Sum(
                Case(
                    When(
                        score_delta__isnull=False,
                        then=ExpressionWrapper(
                            F("score_delta") * F("weight"),
                            output_field=DecimalField(max_digits=14, decimal_places=4),
                        ),
                    ),
                    default=Value(
                        Decimal("0"),
                        output_field=DecimalField(max_digits=14, decimal_places=4),
                    ),
                    output_field=DecimalField(max_digits=14, decimal_places=4),
                )
            ),
            delta_weight=Sum(
                Case(
                    When(score_delta__isnull=False, then=F("weight")),
                    default=Value(0, output_field=IntegerField()),
                    output_field=IntegerField(),
                )
            ),
            provider_count=Count("id"),
            latest_inserted_at=Max("inserted_at"),
        )

        total_requirements = aggregated_metrics["total_requirements"] or 0
        passed_requirements = aggregated_metrics["passed_requirements"] or 0
        failed_requirements = aggregated_metrics["failed_requirements"] or 0
        manual_requirements = aggregated_metrics["manual_requirements"] or 0
        total_findings = aggregated_metrics["total_findings"] or 0
        passed_findings = aggregated_metrics["passed_findings"] or 0
        failed_findings = aggregated_metrics["failed_findings"] or 0

        weighted_overall_sum = aggregated_metrics["weighted_overall_sum"]
        if weighted_overall_sum is None:
            weighted_overall_sum = Decimal("0")
        unweighted_overall_sum = aggregated_metrics["unweighted_overall_sum"]
        if unweighted_overall_sum is None:
            unweighted_overall_sum = Decimal("0")

        overall_weight = aggregated_metrics["overall_weight"] or 0
        provider_count = aggregated_metrics["provider_count"] or 0

        weighted_delta_sum = aggregated_metrics["weighted_delta_sum"]
        if weighted_delta_sum is None:
            weighted_delta_sum = Decimal("0")
        delta_weight = aggregated_metrics["delta_weight"] or 0

        if overall_weight > 0:
            overall_score = (weighted_overall_sum / Decimal(overall_weight)).quantize(
                Decimal("0.01"), rounding=ROUND_HALF_UP
            )
        elif provider_count > 0:
            overall_score = (unweighted_overall_sum / Decimal(provider_count)).quantize(
                Decimal("0.01"), rounding=ROUND_HALF_UP
            )
        else:
            overall_score = Decimal("0.00")

        if delta_weight > 0:
            score_delta = (weighted_delta_sum / Decimal(delta_weight)).quantize(
                Decimal("0.01"), rounding=ROUND_HALF_UP
            )
        else:
            score_delta = None

        section_weighted_sums = defaultdict(lambda: Decimal("0"))
        section_weights = defaultdict(lambda: Decimal("0"))

        combined_critical_requirements = {}

        snapshots_with_weight = list(annotated_queryset)

        for snapshot in snapshots_with_weight:
            weight_value = getattr(snapshot, "weight", None)
            try:
                weight_decimal = Decimal(weight_value)
            except (InvalidOperation, TypeError):
                weight_decimal = Decimal("1")
            if weight_decimal <= 0:
                weight_decimal = Decimal("1")

            section_scores = snapshot.section_scores or {}
            for section, score in section_scores.items():
                try:
                    score_decimal = Decimal(str(score))
                except (InvalidOperation, TypeError):
                    continue
                section_weighted_sums[section] += score_decimal * weight_decimal
                section_weights[section] += weight_decimal

            for requirement in snapshot.critical_requirements or []:
                key = requirement.get("requirement_id") or requirement.get("title")
                if not key:
                    continue
                existing = combined_critical_requirements.get(key)

                def requirement_sort_key(item):
                    return (
                        item.get("risk_level") or 0,
                        item.get("weight") or 0,
                    )

                if existing is None or requirement_sort_key(
                    requirement
                ) > requirement_sort_key(existing):
                    combined_critical_requirements[key] = deepcopy(requirement)

        aggregated_section_scores = {}
        for section, total in section_weighted_sums.items():
            weight_total = section_weights[section]
            if weight_total > 0:
                aggregated_section_scores[section] = str(
                    (total / weight_total).quantize(
                        Decimal("0.01"), rounding=ROUND_HALF_UP
                    )
                )

        aggregated_section_scores = dict(sorted(aggregated_section_scores.items()))

        aggregated_critical_requirements = sorted(
            combined_critical_requirements.values(),
            key=lambda item: (
                item.get("risk_level") or 0,
                item.get("weight") or 0,
            ),
            reverse=True,
        )

        aggregated_snapshot = ThreatScoreSnapshot(
            tenant_id=tenant_id,
            scan=None,
            provider=None,
            compliance_id="prowler_threatscore_overview",
            overall_score=overall_score,
            score_delta=score_delta,
            section_scores=aggregated_section_scores,
            critical_requirements=aggregated_critical_requirements,
            total_requirements=total_requirements,
            passed_requirements=passed_requirements,
            failed_requirements=failed_requirements,
            manual_requirements=manual_requirements,
            total_findings=total_findings,
            passed_findings=passed_findings,
            failed_findings=failed_findings,
        )

        latest_inserted_at = aggregated_metrics["latest_inserted_at"]
        if latest_inserted_at is not None:
            aggregated_snapshot.inserted_at = latest_inserted_at

        aggregated_snapshot._aggregated = True

        return aggregated_snapshot


@extend_schema(tags=["Schedule"])
@extend_schema_view(
    daily=extend_schema(
        summary="Create a daily schedule scan for a given provider",
        description="Schedules a daily scan for the specified provider. This endpoint creates a periodic task "
        "that will execute a scan every 24 hours.",
        request=ScheduleDailyCreateSerializer,
        responses={202: OpenApiResponse(response=TaskSerializer)},
    )
)
class ScheduleViewSet(BaseRLSViewSet):
    # TODO: change to Schedule when implemented
    queryset = Task.objects.none()
    http_method_names = ["post"]
    # RBAC required permissions
    required_permissions = [Permissions.MANAGE_SCANS]

    def get_queryset(self):
        return super().get_queryset()

    def get_serializer_class(self):
        if self.action == "daily":
            if hasattr(self, "response_serializer_class"):
                return self.response_serializer_class
            return ScheduleDailyCreateSerializer
        return super().get_serializer_class()

    @extend_schema(exclude=True)
    def create(self, request, *args, **kwargs):
        raise MethodNotAllowed(method="POST")

    @action(detail=False, methods=["post"], url_name="daily")
    def daily(self, request):
        serializer = self.get_serializer(data=request.data)
        serializer.is_valid(raise_exception=True)
        provider_id = serializer.validated_data["provider_id"]

        provider_instance = get_object_or_404(Provider, pk=provider_id)
        with transaction.atomic():
            task = schedule_provider_scan(provider_instance)

        prowler_task = Task.objects.get(id=task.id)
        self.response_serializer_class = TaskSerializer
        output_serializer = self.get_serializer(prowler_task)

        return Response(
            data=output_serializer.data,
            status=status.HTTP_202_ACCEPTED,
            headers={
                "Content-Location": reverse(
                    "task-detail", kwargs={"pk": prowler_task.id}
                )
            },
        )


@extend_schema_view(
    list=extend_schema(
        tags=["Integration"],
        summary="List all integrations",
        description="Retrieve a list of all configured integrations with options for filtering by various criteria.",
    ),
    retrieve=extend_schema(
        tags=["Integration"],
        summary="Retrieve integration details",
        description="Fetch detailed information about a specific integration by its ID.",
    ),
    create=extend_schema(
        tags=["Integration"],
        summary="Create a new integration",
        description="Register a new integration with the system, providing necessary configuration details.",
    ),
    partial_update=extend_schema(
        tags=["Integration"],
        summary="Partially update an integration",
        description="Modify certain fields of an existing integration without affecting other settings.",
    ),
    destroy=extend_schema(
        tags=["Integration"],
        summary="Delete an integration",
        description="Remove an integration from the system by its ID.",
    ),
)
@method_decorator(CACHE_DECORATOR, name="list")
@method_decorator(CACHE_DECORATOR, name="retrieve")
class IntegrationViewSet(BaseRLSViewSet):
    queryset = Integration.objects.all()
    serializer_class = IntegrationSerializer
    http_method_names = ["get", "post", "patch", "delete"]
    filterset_class = IntegrationFilter
    ordering = ["integration_type", "-inserted_at"]
    # RBAC required permissions
    required_permissions = [Permissions.MANAGE_INTEGRATIONS]
    allowed_providers = None

    def get_queryset(self):
        user_roles = get_role(self.request.user)
        if user_roles.unlimited_visibility:
            # User has unlimited visibility, return all integrations
            queryset = Integration.objects.filter(tenant_id=self.request.tenant_id)
        else:
            # User lacks permission, filter providers based on provider groups associated with the role
            allowed_providers = get_providers(user_roles)
            queryset = Integration.objects.filter(providers__in=allowed_providers)
            self.allowed_providers = allowed_providers
        return queryset

    def get_serializer_class(self):
        if self.action == "create":
            return IntegrationCreateSerializer
        elif self.action == "partial_update":
            return IntegrationUpdateSerializer
        return super().get_serializer_class()

    def get_serializer_context(self):
        context = super().get_serializer_context()
        context["allowed_providers"] = self.allowed_providers
        return context

    @extend_schema(
        tags=["Integration"],
        summary="Check integration connection",
        description="Try to verify integration connection",
        request=None,
        responses={202: OpenApiResponse(response=TaskSerializer)},
    )
    @action(detail=True, methods=["post"], url_name="connection")
    def connection(self, request, pk=None):
        get_object_or_404(Integration, pk=pk)
        with transaction.atomic():
            task = check_integration_connection_task.delay(
                integration_id=pk, tenant_id=self.request.tenant_id
            )
        prowler_task = Task.objects.get(id=task.id)
        serializer = TaskSerializer(prowler_task)
        return Response(
            data=serializer.data,
            status=status.HTTP_202_ACCEPTED,
            headers={
                "Content-Location": reverse(
                    "task-detail", kwargs={"pk": prowler_task.id}
                )
            },
        )


@extend_schema_view(
    dispatches=extend_schema(
        tags=["Integration"],
        summary="Send findings to a Jira integration",
        description="Send a set of filtered findings to the given integration. At least one finding filter must be "
        "provided.",
        responses={202: OpenApiResponse(response=TaskSerializer)},
        filters=True,
    )
)
class IntegrationJiraViewSet(BaseRLSViewSet):
    queryset = Finding.all_objects.all()
    serializer_class = IntegrationJiraDispatchSerializer
    http_method_names = ["post"]
    filter_backends = [CustomDjangoFilterBackend]
    filterset_class = IntegrationJiraFindingsFilter
    # RBAC required permissions
    required_permissions = [Permissions.MANAGE_INTEGRATIONS]

    @extend_schema(exclude=True)
    def create(self, request, *args, **kwargs):
        raise MethodNotAllowed(method="POST")

    def get_queryset(self):
        tenant_id = self.request.tenant_id
        user_roles = get_role(self.request.user)
        if user_roles.unlimited_visibility:
            # User has unlimited visibility, return all findings
            queryset = Finding.all_objects.filter(tenant_id=tenant_id)
        else:
            # User lacks permission, filter findings based on provider groups associated with the role
            queryset = Finding.all_objects.filter(
                scan__provider__in=get_providers(user_roles)
            )

        return queryset

    @action(detail=False, methods=["post"], url_name="dispatches")
    def dispatches(self, request, integration_pk=None):
        get_object_or_404(Integration, pk=integration_pk)
        serializer = self.get_serializer(
            data=request.data, context={"integration_id": integration_pk}
        )
        serializer.is_valid(raise_exception=True)

        if self.filter_queryset(self.get_queryset()).count() == 0:
            raise ValidationError(
                {"findings": "No findings match the provided filters"}
            )

        finding_ids = [
            str(finding_id)
            for finding_id in self.filter_queryset(self.get_queryset()).values_list(
                "id", flat=True
            )
        ]
        project_key = serializer.validated_data["project_key"]
        issue_type = serializer.validated_data["issue_type"]

        with transaction.atomic():
            task = jira_integration_task.delay(
                tenant_id=self.request.tenant_id,
                integration_id=integration_pk,
                project_key=project_key,
                issue_type=issue_type,
                finding_ids=finding_ids,
            )
        prowler_task = Task.objects.get(id=task.id)
        serializer = TaskSerializer(prowler_task)
        return Response(
            data=serializer.data,
            status=status.HTTP_202_ACCEPTED,
            headers={
                "Content-Location": reverse(
                    "task-detail", kwargs={"pk": prowler_task.id}
                )
            },
        )


@extend_schema_view(
    list=extend_schema(
        tags=["Lighthouse AI"],
        summary="List all Lighthouse AI configurations",
        description="Retrieve a list of all Lighthouse AI configurations.",
        deprecated=True,
    ),
    create=extend_schema(
        tags=["Lighthouse AI"],
        summary="Create a new Lighthouse AI configuration",
        description="Create a new Lighthouse AI configuration with the specified details.",
        deprecated=True,
    ),
    partial_update=extend_schema(
        tags=["Lighthouse AI"],
        summary="Partially update a Lighthouse AI configuration",
        description="Update certain fields of an existing Lighthouse AI configuration.",
        deprecated=True,
    ),
    destroy=extend_schema(
        tags=["Lighthouse AI"],
        summary="Delete a Lighthouse AI configuration",
        description="Remove a Lighthouse AI configuration by its ID.",
        deprecated=True,
    ),
    connection=extend_schema(
        tags=["Lighthouse AI"],
        summary="Check the connection to the OpenAI API",
        description="Verify the connection to the OpenAI API for a specific Lighthouse AI configuration.",
        request=None,
        responses={202: OpenApiResponse(response=TaskSerializer)},
        deprecated=True,
    ),
)
class LighthouseConfigViewSet(BaseRLSViewSet):
    """
    API endpoint for managing Lighthouse configuration.
    """

    serializer_class = LighthouseConfigSerializer
    ordering_fields = ["name", "inserted_at", "updated_at", "is_active"]
    ordering = ["-inserted_at"]

    def get_queryset(self):
        return LighthouseConfiguration.objects.filter(tenant_id=self.request.tenant_id)

    def get_serializer_class(self):
        if self.action == "create":
            return LighthouseConfigCreateSerializer
        elif self.action == "partial_update":
            return LighthouseConfigUpdateSerializer
        elif self.action == "connection":
            return TaskSerializer
        return super().get_serializer_class()

    @extend_schema(exclude=True)
    def retrieve(self, request, *args, **kwargs):
        raise MethodNotAllowed(method="GET")

    @action(detail=True, methods=["post"], url_name="connection")
    def connection(self, request, pk=None):
        """
        Check the connection to the OpenAI API asynchronously.
        """
        instance = self.get_object()
        with transaction.atomic():
            task = check_lighthouse_connection_task.delay(
                lighthouse_config_id=str(instance.id), tenant_id=self.request.tenant_id
            )
        prowler_task = Task.objects.get(id=task.id)
        serializer = TaskSerializer(prowler_task)
        return Response(
            data=serializer.data,
            status=status.HTTP_202_ACCEPTED,
            headers={
                "Content-Location": reverse(
                    "task-detail", kwargs={"pk": prowler_task.id}
                )
            },
        )


@extend_schema_view(
    list=extend_schema(
        tags=["Lighthouse AI"],
        summary="List all LLM provider configurations",
        description="Retrieve all LLM provider configurations for the current tenant",
    ),
    retrieve=extend_schema(
        tags=["Lighthouse AI"],
        summary="Retrieve LLM provider configuration",
        description="Get details for a specific provider configuration in the current tenant.",
    ),
    create=extend_schema(
        tags=["Lighthouse AI"],
        summary="Create LLM provider configuration",
        description="Create a per-tenant configuration for an LLM provider. Only one configuration per provider type "
        "is allowed per tenant.",
    ),
    partial_update=extend_schema(
        tags=["Lighthouse AI"],
        summary="Update LLM provider configuration",
        description="Partially update a provider configuration (e.g., base_url, is_active).",
    ),
    destroy=extend_schema(
        tags=["Lighthouse AI"],
        summary="Delete LLM provider configuration",
        description="Delete a provider configuration. Any tenant defaults that reference this provider are cleared "
        "during deletion.",
    ),
)
class LighthouseProviderConfigViewSet(BaseRLSViewSet):
    queryset = LighthouseProviderConfiguration.objects.all()
    serializer_class = LighthouseProviderConfigSerializer
    http_method_names = ["get", "post", "patch", "delete"]
    filterset_class = LighthouseProviderConfigFilter

    def get_queryset(self):
        if getattr(self, "swagger_fake_view", False):
            return LighthouseProviderConfiguration.objects.none()
        return LighthouseProviderConfiguration.objects.filter(
            tenant_id=self.request.tenant_id
        )

    def get_serializer_class(self):
        if self.action == "create":
            return LighthouseProviderConfigCreateSerializer
        elif self.action == "partial_update":
            return LighthouseProviderConfigUpdateSerializer
        elif self.action in ["connection", "refresh_models"]:
            return TaskSerializer
        return super().get_serializer_class()

    def create(self, request, *args, **kwargs):
        serializer = self.get_serializer(data=request.data)
        serializer.is_valid(raise_exception=True)
        instance = serializer.save()

        read_serializer = LighthouseProviderConfigSerializer(
            instance, context=self.get_serializer_context()
        )
        headers = self.get_success_headers(read_serializer.data)
        return Response(
            data=read_serializer.data,
            status=status.HTTP_201_CREATED,
            headers=headers,
        )

    def partial_update(self, request, *args, **kwargs):
        instance = self.get_object()
        serializer = self.get_serializer(
            instance,
            data=request.data,
            partial=True,
            context=self.get_serializer_context(),
        )
        serializer.is_valid(raise_exception=True)
        serializer.save()
        read_serializer = LighthouseProviderConfigSerializer(
            instance, context=self.get_serializer_context()
        )
        return Response(data=read_serializer.data, status=status.HTTP_200_OK)

    @extend_schema(
        tags=["Lighthouse AI"],
        summary="Check LLM provider connection",
        description="Validate provider credentials asynchronously and toggle is_active.",
        request=None,
        responses={202: OpenApiResponse(response=TaskSerializer)},
    )
    @action(detail=True, methods=["post"], url_name="connection")
    def connection(self, request, pk=None):
        instance = self.get_object()

        with transaction.atomic():
            task = check_lighthouse_provider_connection_task.delay(
                provider_config_id=str(instance.id), tenant_id=self.request.tenant_id
            )

        prowler_task = Task.objects.get(id=task.id)
        serializer = TaskSerializer(prowler_task)
        return Response(
            data=serializer.data,
            status=status.HTTP_202_ACCEPTED,
            headers={
                "Content-Location": reverse(
                    "task-detail", kwargs={"pk": prowler_task.id}
                )
            },
        )

    @extend_schema(
        tags=["Lighthouse AI"],
        summary="Refresh LLM models catalog",
        description="Fetch available models for this provider configuration and upsert into catalog. Supports OpenAI, OpenAI-compatible, and AWS Bedrock providers.",
        request=None,
        responses={202: OpenApiResponse(response=TaskSerializer)},
    )
    @action(
        detail=True,
        methods=["post"],
        url_path="refresh-models",
        url_name="refresh-models",
    )
    def refresh_models(self, request, pk=None):
        instance = self.get_object()

        with transaction.atomic():
            task = refresh_lighthouse_provider_models_task.delay(
                provider_config_id=str(instance.id), tenant_id=self.request.tenant_id
            )

        prowler_task = Task.objects.get(id=task.id)
        serializer = TaskSerializer(prowler_task)
        return Response(
            data=serializer.data,
            status=status.HTTP_202_ACCEPTED,
            headers={
                "Content-Location": reverse(
                    "task-detail", kwargs={"pk": prowler_task.id}
                )
            },
        )


@extend_schema_view(
    list=extend_schema(
        tags=["Lighthouse AI"],
        summary="Get Lighthouse AI Tenant config",
        description="Retrieve current tenant-level Lighthouse AI settings. Returns a single configuration object.",
    ),
    partial_update=extend_schema(
        tags=["Lighthouse AI"],
        summary="Update Lighthouse AI Tenant config",
        description="Update tenant-level settings. Validates that the default provider is configured and active and that default model IDs exist for the chosen providers. Auto-creates configuration if it doesn't exist.",
    ),
)
class LighthouseTenantConfigViewSet(BaseRLSViewSet):
    """
    Singleton endpoint for tenant-level Lighthouse AI configuration.

    This viewset implements a true singleton pattern:
    - GET returns the single configuration object (or 404 if not found)
    - PATCH updates/creates the configuration (upsert semantics)
    - No ID is required in the URL
    """

    queryset = LighthouseTenantConfiguration.objects.all()
    serializer_class = LighthouseTenantConfigSerializer
    http_method_names = ["get", "patch"]

    def get_queryset(self):
        if getattr(self, "swagger_fake_view", False):
            return LighthouseTenantConfiguration.objects.none()
        return LighthouseTenantConfiguration.objects.filter(
            tenant_id=self.request.tenant_id
        )

    def get_serializer_class(self):
        if self.action == "partial_update":
            return LighthouseTenantConfigUpdateSerializer
        return super().get_serializer_class()

    def get_object(self):
        """Retrieve the singleton instance for the current tenant."""
        obj = LighthouseTenantConfiguration.objects.filter(
            tenant_id=self.request.tenant_id
        ).first()
        if obj is None:
            raise NotFound("Tenant Lighthouse configuration not found")
        self.check_object_permissions(self.request, obj)
        return obj

    def list(self, request, *args, **kwargs):
        """GET endpoint for singleton - returns single object, not an array."""
        instance = self.get_object()
        serializer = self.get_serializer(instance)
        return Response(serializer.data)

    def partial_update(self, request, *args, **kwargs):
        """PATCH endpoint for singleton - no pk required. Auto-creates if not exists."""
        # Auto-create tenant config if it doesn't exist (upsert semantics)
        instance, created = LighthouseTenantConfiguration.objects.get_or_create(
            tenant_id=self.request.tenant_id,
            defaults={},
        )

        # Extract attributes from JSON:API payload
        try:
            payload = json.loads(request.body)
            attributes = payload.get("data", {}).get("attributes", {})
        except (json.JSONDecodeError, AttributeError):
            raise ValidationError("Invalid JSON:API payload")

        serializer = self.get_serializer(instance, data=attributes, partial=True)
        serializer.is_valid(raise_exception=True)
        serializer.save()
        read_serializer = LighthouseTenantConfigSerializer(
            instance, context=self.get_serializer_context()
        )
        return Response(read_serializer.data, status=status.HTTP_200_OK)


@extend_schema_view(
    list=extend_schema(
        tags=["Lighthouse AI"],
        summary="List all LLM models",
        description="List available LLM models per configured provider for the current tenant.",
    ),
    retrieve=extend_schema(
        tags=["Lighthouse AI"],
        summary="Retrieve LLM model details",
        description="Get details for a specific LLM model.",
    ),
)
class LighthouseProviderModelsViewSet(BaseRLSViewSet):
    queryset = LighthouseProviderModels.objects.all()
    serializer_class = LighthouseProviderModelsSerializer
    filterset_class = LighthouseProviderModelsFilter
    # Expose as read-only catalog collection
    http_method_names = ["get"]

    def get_queryset(self):
        if getattr(self, "swagger_fake_view", False):
            return LighthouseProviderModels.objects.none()
        return LighthouseProviderModels.objects.filter(tenant_id=self.request.tenant_id)

    def get_serializer_class(self):
        return super().get_serializer_class()


@extend_schema_view(
    list=extend_schema(
        tags=["Processor"],
        summary="List all processors",
        description="Retrieve a list of all configured processors with options for filtering by various criteria.",
    ),
    retrieve=extend_schema(
        tags=["Processor"],
        summary="Retrieve processor details",
        description="Fetch detailed information about a specific processor by its ID.",
    ),
    create=extend_schema(
        tags=["Processor"],
        summary="Create a new processor",
        description="Register a new processor with the system, providing necessary configuration details. There can "
        "only be one processor of each type per tenant.",
    ),
    partial_update=extend_schema(
        tags=["Processor"],
        summary="Partially update a processor",
        description="Modify certain fields of an existing processor without affecting other settings.",
    ),
    destroy=extend_schema(
        tags=["Processor"],
        summary="Delete a processor",
        description="Remove a processor from the system by its ID.",
    ),
)
@method_decorator(CACHE_DECORATOR, name="list")
@method_decorator(CACHE_DECORATOR, name="retrieve")
class ProcessorViewSet(BaseRLSViewSet):
    queryset = Processor.objects.all()
    serializer_class = ProcessorSerializer
    http_method_names = ["get", "post", "patch", "delete"]
    filterset_class = ProcessorFilter
    ordering = ["processor_type", "-inserted_at"]
    # RBAC required permissions
    required_permissions = [Permissions.MANAGE_ACCOUNT]

    def get_queryset(self):
        queryset = Processor.objects.filter(tenant_id=self.request.tenant_id)
        return queryset

    def get_serializer_class(self):
        if self.action == "create":
            return ProcessorCreateSerializer
        elif self.action == "partial_update":
            return ProcessorUpdateSerializer
        return super().get_serializer_class()


@extend_schema_view(
    list=extend_schema(
        tags=["API Keys"],
        summary="List API keys",
        description="Retrieve a list of API keys for the tenant, with filtering support.",
    ),
    retrieve=extend_schema(
        tags=["API Keys"],
        summary="Retrieve API key details",
        description="Fetch detailed information about a specific API key by its ID.",
    ),
    create=extend_schema(
        tags=["API Keys"],
        summary="Create a new API key",
        description="Create a new API key for the tenant.",
    ),
    partial_update=extend_schema(
        tags=["API Keys"],
        summary="Partially update an API key",
        description="Modify certain fields of an existing API key without affecting other settings.",
    ),
    revoke=extend_schema(
        tags=["API Keys"],
        summary="Revoke an API key",
        description="Revoke an API key by its ID. This action is irreversible and will prevent the key from being "
        "used.",
        request=None,
        responses={
            200: OpenApiResponse(
                response=TenantApiKeySerializer,
                description="API key was successfully revoked",
            )
        },
    ),
)
class TenantApiKeyViewSet(BaseRLSViewSet):
    queryset = TenantAPIKey.objects.all()
    serializer_class = TenantApiKeySerializer
    filterset_class = TenantApiKeyFilter
    http_method_names = ["get", "post", "patch", "delete"]
    ordering = ["revoked", "-created"]
    ordering_fields = ["name", "prefix", "revoked", "inserted_at", "expires_at"]
    # RBAC required permissions
    required_permissions = [Permissions.MANAGE_ACCOUNT]

    def get_queryset(self):
        queryset = TenantAPIKey.objects.filter(
            tenant_id=self.request.tenant_id
        ).annotate(inserted_at=F("created"), expires_at=F("expiry_date"))
        return queryset

    def get_serializer_class(self):
        if self.action == "create":
            return TenantApiKeyCreateSerializer
        elif self.action == "partial_update":
            return TenantApiKeyUpdateSerializer
        return super().get_serializer_class()

    @extend_schema(exclude=True)
    def destroy(self, request, *args, **kwargs):
        raise MethodNotAllowed(method="DESTROY")

    @action(detail=True, methods=["delete"])
    def revoke(self, request, *args, **kwargs):
        instance = self.get_object()

        # Check if already revoked
        if instance.revoked:
            raise ValidationError(
                {
                    "detail": "API key is already revoked",
                }
            )

        TenantAPIKey.objects.revoke_api_key(instance.pk)
        instance.refresh_from_db()

        serializer = self.get_serializer(instance)
        return Response(data=serializer.data, status=status.HTTP_200_OK)


# MuteRules
@extend_schema_view(
    list=extend_schema(
        tags=["Mute Rules"],
        summary="List all mute rules",
        description="Retrieve a list of all mute rules with filtering options.",
    ),
    retrieve=extend_schema(
        tags=["Mute Rules"],
        summary="Retrieve a mute rule",
        description="Fetch detailed information about a specific mute rule by ID.",
    ),
    create=extend_schema(
        tags=["Mute Rules"],
        summary="Create a new mute rule",
        description="Create a new mute rule by providing finding IDs, name, and reason. "
        "The rule will immediately mute the selected findings and launch a background task "
        "to mute all historical findings with matching UIDs.",
        request=MuteRuleCreateSerializer,
    ),
    partial_update=extend_schema(
        tags=["Mute Rules"],
        summary="Partially update a mute rule",
        description="Update certain fields of an existing mute rule (e.g., name, reason, enabled).",
        request=MuteRuleUpdateSerializer,
        responses={200: MuteRuleSerializer},
    ),
    destroy=extend_schema(
        tags=["Mute Rules"],
        summary="Delete a mute rule",
        description="Remove a mute rule from the system. Note: Previously muted findings remain muted.",
    ),
)
class MuteRuleViewSet(BaseRLSViewSet):
    queryset = MuteRule.objects.all()
    serializer_class = MuteRuleSerializer
    filterset_class = MuteRuleFilter
    http_method_names = ["get", "post", "patch", "delete"]
    search_fields = ["name", "reason"]
    ordering = ["-inserted_at"]
    ordering_fields = [
        "name",
        "enabled",
        "inserted_at",
        "updated_at",
    ]
    required_permissions = [Permissions.MANAGE_SCANS]

    def get_queryset(self):
        queryset = MuteRule.objects.filter(tenant_id=self.request.tenant_id)
        return queryset.select_related("created_by")

    def get_serializer_class(self):
        if self.action == "create":
            return MuteRuleCreateSerializer
        elif self.action == "partial_update":
            return MuteRuleUpdateSerializer
        return super().get_serializer_class()

    def create(self, request, *args, **kwargs):
        serializer = self.get_serializer(data=request.data)
        serializer.is_valid(raise_exception=True)

        # Create the mute rule
        mute_rule = serializer.save()

        tenant_id = str(request.tenant_id)
        finding_ids = request.data.get("finding_ids", [])

        # Immediately mute the selected findings
        Finding.all_objects.filter(
            id__in=finding_ids, tenant_id=tenant_id, muted=False
        ).update(
            muted=True,
            muted_at=mute_rule.inserted_at,
            muted_reason=mute_rule.reason,
        )

        # Launch background task for historical muting
        with transaction.atomic():
            mute_historical_findings_task.apply_async(
                kwargs={"tenant_id": tenant_id, "mute_rule_id": str(mute_rule.id)}
            )

        # Return the created mute rule
        serializer = self.get_serializer(mute_rule)
        return Response(
            data=serializer.data,
            status=status.HTTP_201_CREATED,
        )<|MERGE_RESOLUTION|>--- conflicted
+++ resolved
@@ -3,12 +3,9 @@
 import json
 import logging
 import os
-<<<<<<< HEAD
-
-=======
+
 from collections import defaultdict
 from copy import deepcopy
->>>>>>> 5564b4c7
 from datetime import datetime, timedelta, timezone
 from decimal import ROUND_HALF_UP, Decimal, InvalidOperation
 from urllib.parse import urljoin
