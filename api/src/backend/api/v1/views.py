--- conflicted
+++ resolved
@@ -1680,7 +1680,6 @@
             ),
         },
     ),
-<<<<<<< HEAD
     nis2=extend_schema(
         tags=["Scan"],
         summary="Retrieve NIS2 compliance report",
@@ -1700,8 +1699,6 @@
             ),
         },
     ),
-=======
->>>>>>> 94fe87b4
 )
 @method_decorator(CACHE_DECORATOR, name="list")
 @method_decorator(CACHE_DECORATOR, name="retrieve")
@@ -1764,12 +1761,9 @@
         elif self.action == "ens":
             if hasattr(self, "response_serializer_class"):
                 return self.response_serializer_class
-<<<<<<< HEAD
         elif self.action == "nis2":
             if hasattr(self, "response_serializer_class"):
                 return self.response_serializer_class
-=======
->>>>>>> 94fe87b4
         return super().get_serializer_class()
 
     def partial_update(self, request, *args, **kwargs):
@@ -2092,7 +2086,6 @@
         content, filename = loader
         return self._serve_file(content, filename, "application/pdf")
 
-<<<<<<< HEAD
     @action(
         detail=True,
         methods=["get"],
@@ -2132,8 +2125,6 @@
         content, filename = loader
         return self._serve_file(content, filename, "application/pdf")
 
-=======
->>>>>>> 94fe87b4
     def create(self, request, *args, **kwargs):
         input_serializer = self.get_serializer(data=request.data)
         input_serializer.is_valid(raise_exception=True)
