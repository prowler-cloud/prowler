import glob
import os
from datetime import datetime, timedelta, timezone

import sentry_sdk
from allauth.socialaccount.models import SocialAccount, SocialApp
from allauth.socialaccount.providers.github.views import GitHubOAuth2Adapter
from allauth.socialaccount.providers.google.views import GoogleOAuth2Adapter
from allauth.socialaccount.providers.saml.views import FinishACSView
from botocore.exceptions import ClientError, NoCredentialsError, ParamValidationError
from celery.result import AsyncResult
from config.env import env
from config.settings.social_login import (
    GITHUB_OAUTH_CALLBACK_URL,
    GOOGLE_OAUTH_CALLBACK_URL,
)
from dj_rest_auth.registration.views import SocialLoginView
from django.conf import settings as django_settings
from django.contrib.postgres.aggregates import ArrayAgg
from django.contrib.postgres.search import SearchQuery
from django.db import transaction
from django.db.models import Count, Exists, F, OuterRef, Prefetch, Q, Sum
from django.db.models.functions import Coalesce
from django.http import HttpResponse, JsonResponse
from django.shortcuts import redirect
from django.urls import reverse
from django.utils.dateparse import parse_date
from django.utils.decorators import method_decorator
from django.views.decorators.cache import cache_control
from django_celery_beat.models import PeriodicTask
from drf_spectacular.settings import spectacular_settings
from drf_spectacular.types import OpenApiTypes
from drf_spectacular.utils import (
    OpenApiParameter,
    OpenApiResponse,
    extend_schema,
    extend_schema_view,
)
from drf_spectacular.views import SpectacularAPIView
from drf_spectacular_jsonapi.schemas.openapi import JsonApiAutoSchema
from rest_framework import permissions, status
from rest_framework.decorators import action
from rest_framework.exceptions import (
    MethodNotAllowed,
    NotFound,
    PermissionDenied,
    ValidationError,
)
from rest_framework.generics import GenericAPIView, get_object_or_404
from rest_framework.permissions import SAFE_METHODS
from rest_framework_json_api.views import RelationshipView, Response
from rest_framework_simplejwt.exceptions import InvalidToken, TokenError
from tasks.beat import schedule_provider_scan
from tasks.jobs.export import get_s3_client
from tasks.tasks import (
    backfill_scan_resource_summaries_task,
    check_provider_connection_task,
    delete_provider_task,
    delete_tenant_task,
    perform_scan_task,
)

from api.base_views import BaseRLSViewSet, BaseTenantViewset, BaseUserViewset
from api.compliance import (
    PROWLER_COMPLIANCE_OVERVIEW_TEMPLATE,
    get_compliance_frameworks,
)
from api.db_router import MainRouter
<<<<<<< HEAD
from api.db_utils import rls_transaction
=======
from api.exceptions import TaskFailedException
>>>>>>> 3a99909b
from api.filters import (
    ComplianceOverviewFilter,
    FindingFilter,
    IntegrationFilter,
    InvitationFilter,
    LatestFindingFilter,
    MembershipFilter,
    ProviderFilter,
    ProviderGroupFilter,
    ProviderSecretFilter,
    ResourceFilter,
    RoleFilter,
    ScanFilter,
    ScanSummaryFilter,
    ServiceOverviewFilter,
    TaskFilter,
    TenantFilter,
    UserFilter,
)
from api.models import (
    ComplianceOverview,
    ComplianceRequirementOverview,
    Finding,
    Integration,
    Invitation,
    Membership,
    Provider,
    ProviderGroup,
    ProviderGroupMembership,
    ProviderSecret,
    Resource,
    ResourceFindingMapping,
    ResourceScanSummary,
    Role,
    RoleProviderGroupRelationship,
    SAMLConfiguration,
    SAMLDomainIndex,
    Scan,
    ScanSummary,
    SeverityChoices,
    StateChoices,
    Task,
    User,
    UserRoleRelationship,
)
from api.pagination import ComplianceOverviewPagination
from api.rbac.permissions import Permissions, get_providers, get_role
from api.rls import Tenant
from api.utils import (
    CustomOAuth2Client,
    get_findings_metadata_no_aggregations,
    validate_invitation,
)
from api.uuid_utils import datetime_to_uuid7, uuid7_start
from api.v1.mixins import PaginateByPkMixin, TaskManagementMixin
from api.v1.serializers import (
    ComplianceOverviewAttributesSerializer,
    ComplianceOverviewDetailSerializer,
    ComplianceOverviewMetadataSerializer,
    ComplianceOverviewSerializer,
    FindingDynamicFilterSerializer,
    FindingMetadataSerializer,
    FindingSerializer,
    IntegrationCreateSerializer,
    IntegrationSerializer,
    IntegrationUpdateSerializer,
    InvitationAcceptSerializer,
    InvitationCreateSerializer,
    InvitationSerializer,
    InvitationUpdateSerializer,
    MembershipSerializer,
    OverviewFindingSerializer,
    OverviewProviderSerializer,
    OverviewServiceSerializer,
    OverviewSeveritySerializer,
    ProviderCreateSerializer,
    ProviderGroupCreateSerializer,
    ProviderGroupMembershipSerializer,
    ProviderGroupSerializer,
    ProviderGroupUpdateSerializer,
    ProviderSecretCreateSerializer,
    ProviderSecretSerializer,
    ProviderSecretUpdateSerializer,
    ProviderSerializer,
    ProviderUpdateSerializer,
    ResourceSerializer,
    RoleCreateSerializer,
    RoleProviderGroupRelationshipSerializer,
    RoleSerializer,
    RoleUpdateSerializer,
    SAMLConfigurationSerializer,
    SamlInitiateSerializer,
    ScanComplianceReportSerializer,
    ScanCreateSerializer,
    ScanReportSerializer,
    ScanSerializer,
    ScanUpdateSerializer,
    ScheduleDailyCreateSerializer,
    TaskSerializer,
    TenantSerializer,
    TokenRefreshSerializer,
    TokenSerializer,
    TokenSocialLoginSerializer,
    TokenSwitchTenantSerializer,
    UserCreateSerializer,
    UserRoleRelationshipSerializer,
    UserSerializer,
    UserUpdateSerializer,
)

CACHE_DECORATOR = cache_control(
    max_age=django_settings.CACHE_MAX_AGE,
    stale_while_revalidate=django_settings.CACHE_STALE_WHILE_REVALIDATE,
)


class RelationshipViewSchema(JsonApiAutoSchema):
    def _resolve_path_parameters(self, _path_variables):
        return []


@extend_schema(
    tags=["Token"],
    summary="Obtain a token",
    description="Obtain a token by providing valid credentials and an optional tenant ID.",
)
class CustomTokenObtainView(GenericAPIView):
    resource_name = "tokens"
    serializer_class = TokenSerializer
    http_method_names = ["post"]

    def post(self, request):
        serializer = TokenSerializer(data=request.data)

        try:
            serializer.is_valid(raise_exception=True)
        except TokenError as e:
            raise InvalidToken(e.args[0])

        return Response(
            data={"type": "tokens", "attributes": serializer.validated_data},
            status=status.HTTP_200_OK,
        )


@extend_schema(
    tags=["Token"],
    summary="Refresh a token",
    description="Refresh an access token by providing a valid refresh token. Former refresh tokens are invalidated "
    "when a new one is issued.",
)
class CustomTokenRefreshView(GenericAPIView):
    resource_name = "tokens-refresh"
    serializer_class = TokenRefreshSerializer
    http_method_names = ["post"]

    def post(self, request):
        serializer = TokenRefreshSerializer(data=request.data)

        try:
            serializer.is_valid(raise_exception=True)
        except TokenError as e:
            raise InvalidToken(e.args[0])

        return Response(
            data={"type": "tokens-refresh", "attributes": serializer.validated_data},
            status=status.HTTP_200_OK,
        )


@extend_schema(
    tags=["Token"],
    summary="Switch tenant using a valid tenant ID",
    description="Switch tenant by providing a valid tenant ID. The authenticated user must belong to the tenant.",
)
class CustomTokenSwitchTenantView(GenericAPIView):
    permission_classes = [permissions.IsAuthenticated]
    resource_name = "tokens-switch-tenant"
    serializer_class = TokenSwitchTenantSerializer
    http_method_names = ["post"]

    def post(self, request):
        serializer = TokenSwitchTenantSerializer(
            data=request.data, context={"request": request}
        )

        try:
            serializer.is_valid(raise_exception=True)
        except TokenError as e:
            raise InvalidToken(e.args[0])

        return Response(
            data={
                "type": "tokens-switch-tenant",
                "attributes": serializer.validated_data,
            },
            status=status.HTTP_200_OK,
        )


@extend_schema(exclude=True)
class SchemaView(SpectacularAPIView):
    serializer_class = None

    def get(self, request, *args, **kwargs):
        spectacular_settings.TITLE = "Prowler API"
        spectacular_settings.VERSION = "1.9.0"
        spectacular_settings.DESCRIPTION = (
            "Prowler API specification.\n\nThis file is auto-generated."
        )
        spectacular_settings.TAGS = [
            {"name": "User", "description": "Endpoints for managing user accounts."},
            {
                "name": "Token",
                "description": "Endpoints for token management, including obtaining a new token and "
                "refreshing an existing token for authentication purposes.",
            },
            {
                "name": "Tenant",
                "description": "Endpoints for managing tenants, along with their memberships.",
            },
            {
                "name": "Invitation",
                "description": "Endpoints for tenant invitations management, allowing retrieval and filtering of "
                "invitations, creating new invitations, accepting and revoking them.",
            },
            {
                "name": "Provider",
                "description": "Endpoints for managing providers (AWS, GCP, Azure, etc...).",
            },
            {
                "name": "Provider Group",
                "description": "Endpoints for managing provider groups.",
            },
            {
                "name": "Scan",
                "description": "Endpoints for triggering manual scans and viewing scan results.",
            },
            {
                "name": "Resource",
                "description": "Endpoints for managing resources discovered by scans, allowing "
                "retrieval and filtering of resource information.",
            },
            {
                "name": "Finding",
                "description": "Endpoints for managing findings, allowing retrieval and filtering of "
                "findings that result from scans.",
            },
            {
                "name": "Overview",
                "description": "Endpoints for retrieving aggregated summaries of resources from the system.",
            },
            {
                "name": "Compliance Overview",
                "description": "Endpoints for checking the compliance overview, allowing filtering by scan, provider or"
                " compliance framework ID.",
            },
            {
                "name": "Task",
                "description": "Endpoints for task management, allowing retrieval of task status and "
                "revoking tasks that have not started.",
            },
            {
                "name": "Integration",
                "description": "Endpoints for managing third-party integrations, including registration, configuration,"
                " retrieval, and deletion of integrations such as S3, JIRA, or other services.",
            },
        ]
        return super().get(request, *args, **kwargs)


@extend_schema(exclude=True)
class GoogleSocialLoginView(SocialLoginView):
    adapter_class = GoogleOAuth2Adapter
    client_class = CustomOAuth2Client
    callback_url = GOOGLE_OAUTH_CALLBACK_URL

    def get_response(self):
        original_response = super().get_response()

        if self.user and self.user.is_authenticated:
            serializer = TokenSocialLoginSerializer(data={"email": self.user.email})
            try:
                serializer.is_valid(raise_exception=True)
            except TokenError as e:
                raise InvalidToken(e.args[0])
            return Response(
                data={
                    "type": "google-social-tokens",
                    "attributes": serializer.validated_data,
                },
                status=status.HTTP_200_OK,
            )
        return original_response


@extend_schema(exclude=True)
class GithubSocialLoginView(SocialLoginView):
    adapter_class = GitHubOAuth2Adapter
    client_class = CustomOAuth2Client
    callback_url = GITHUB_OAUTH_CALLBACK_URL

    def get_response(self):
        original_response = super().get_response()

        if self.user and self.user.is_authenticated:
            serializer = TokenSocialLoginSerializer(data={"email": self.user.email})

            try:
                serializer.is_valid(raise_exception=True)
            except TokenError as e:
                raise InvalidToken(e.args[0])

            return Response(
                data={
                    "type": "github-social-tokens",
                    "attributes": serializer.validated_data,
                },
                status=status.HTTP_200_OK,
            )
        return original_response


@extend_schema(exclude=True)
class SAMLInitiateAPIView(GenericAPIView):
    serializer_class = SamlInitiateSerializer
    permission_classes = []

    def post(self, request, *args, **kwargs):
        serializer = self.get_serializer(data=request.data)
        serializer.is_valid(raise_exception=True)
        email = serializer.validated_data["email_domain"]
        domain = email.split("@", 1)[-1].lower()

        try:
            check = SAMLDomainIndex.objects.get(email_domain=domain)
            with rls_transaction(str(check.tenant_id)):
                config = SAMLConfiguration.objects.get(tenant_id=str(check.tenant_id))
        except (SAMLDomainIndex.DoesNotExist, SAMLConfiguration.DoesNotExist):
            return Response(
                {"detail": "Unauthorized domain."}, status=status.HTTP_403_FORBIDDEN
            )

        # Check certificates are not empty
        saml_public_cert = os.getenv("SAML_PUBLIC_CERT", "").strip()
        saml_private_key = os.getenv("SAML_PRIVATE_KEY", "").strip()

        if not saml_public_cert or not saml_private_key:
            return Response(
                {"detail": "SAML configuration is invalid: missing certificates."},
                status=status.HTTP_403_FORBIDDEN,
            )

        saml_login_url = reverse(
            "saml_login", kwargs={"organization_slug": config.email_domain}
        )
        return redirect(f"{saml_login_url}?email={email}")


@extend_schema_view(
    list=extend_schema(
        tags=["SAML"],
        summary="List all SSO configurations",
        description="Returns all the SAML-based SSO configurations associated with the current tenant.",
    ),
    retrieve=extend_schema(
        tags=["SAML"],
        summary="Retrieve SSO configuration details",
        description="Returns the details of a specific SAML configuration belonging to the current tenant.",
    ),
    create=extend_schema(
        tags=["SAML"],
        summary="Create the SSO configuration",
        description="Creates a new SAML SSO configuration for the current tenant, including email domain and metadata XML.",
    ),
    partial_update=extend_schema(
        tags=["SAML"],
        summary="Update the SSO configuration",
        description="Partially updates an existing SAML SSO configuration. Supports changes to email domain and metadata XML.",
    ),
    destroy=extend_schema(
        tags=["SAML"],
        summary="Delete the SSO configuration",
        description="Deletes an existing SAML SSO configuration associated with the current tenant.",
    ),
)
@method_decorator(CACHE_DECORATOR, name="retrieve")
@method_decorator(CACHE_DECORATOR, name="list")
class SAMLConfigurationViewSet(BaseRLSViewSet):
    """
    ViewSet for managing SAML SSO configurations per tenant.

    This endpoint allows authorized users to perform CRUD operations on SAMLConfiguration,
    which define how a tenant integrates with an external SAML Identity Provider (IdP).

    Typical use cases include:
        - Listing all existing configurations for auditing or UI display.
        - Retrieving a single configuration to show setup details.
        - Creating or updating a configuration to onboard or modify SAML integration.
        - Deleting a configuration when deactivating SAML for a tenant.
    """

    serializer_class = SAMLConfigurationSerializer
    required_permissions = [Permissions.MANAGE_INTEGRATIONS]
    queryset = SAMLConfiguration.objects.all()

    def get_queryset(self):
        # If called during schema generation, return an empty queryset
        if getattr(self, "swagger_fake_view", False):
            return SAMLConfiguration.objects.none()
        return SAMLConfiguration.objects.filter(tenant=self.request.tenant_id)


class TenantFinishACSView(FinishACSView):
    def dispatch(self, request, organization_slug):
        response = super().dispatch(request, organization_slug)
        user = getattr(request, "user", None)
        if not user or not user.is_authenticated:
            return response

        try:
            social_app = SocialApp.objects.get(
                provider="saml", client_id=organization_slug
            )
            social_account = SocialAccount.objects.get(
                user=user, provider=social_app.provider
            )
        except (SocialApp.DoesNotExist, SocialAccount.DoesNotExist):
            return response

        extra = social_account.extra_data
        user.first_name = extra.get("firstName", [""])[0]
        user.last_name = extra.get("lastName", [""])[0]
        user.company_name = extra.get("organization", [""])[0]
        user.name = f"{user.first_name} {user.last_name}".strip()
        user.save()

        email_domain = user.email.split("@")[-1]
        tenant = (
            SAMLConfiguration.objects.using(MainRouter.admin_db)
            .get(email_domain=email_domain)
            .tenant
        )
        role_name = extra.get("userType", ["saml_default_role"])[0].strip()
        try:
            role = Role.objects.using(MainRouter.admin_db).get(
                name=role_name, tenant=tenant
            )
        except Role.DoesNotExist:
            role = Role.objects.using(MainRouter.admin_db).create(
                name=role_name,
                tenant=tenant,
                manage_users=False,
                manage_account=False,
                manage_billing=False,
                manage_providers=False,
                manage_integrations=False,
                manage_scans=False,
                unlimited_visibility=False,
            )
        UserRoleRelationship.objects.using(MainRouter.admin_db).filter(
            user=user,
            tenant_id=tenant.id,
        ).delete()
        UserRoleRelationship.objects.using(MainRouter.admin_db).create(
            user=user,
            role=role,
            tenant_id=tenant.id,
        )

        serializer = TokenSocialLoginSerializer(data={"email": user.email})
        serializer.is_valid(raise_exception=True)
        return JsonResponse(
            {
                "type": "saml-social-tokens",
                "attributes": serializer.validated_data,
            }
        )


@extend_schema_view(
    list=extend_schema(
        tags=["User"],
        summary="List all users",
        description="Retrieve a list of all users with options for filtering by various criteria.",
    ),
    retrieve=extend_schema(
        tags=["User"],
        summary="Retrieve a user's information",
        description="Fetch detailed information about an authenticated user.",
    ),
    create=extend_schema(
        tags=["User"],
        summary="Register a new user",
        description="Create a new user account by providing the necessary registration details.",
    ),
    partial_update=extend_schema(
        tags=["User"],
        summary="Update user information",
        description="Partially update information about a user.",
    ),
    destroy=extend_schema(
        tags=["User"],
        summary="Delete the user account",
        description="Remove the current user account from the system.",
    ),
    me=extend_schema(
        tags=["User"],
        summary="Retrieve the current user's information",
        description="Fetch detailed information about the authenticated user.",
    ),
)
@method_decorator(CACHE_DECORATOR, name="list")
class UserViewSet(BaseUserViewset):
    serializer_class = UserSerializer
    http_method_names = ["get", "post", "patch", "delete"]
    filterset_class = UserFilter
    ordering = ["-date_joined"]
    ordering_fields = ["name", "email", "company_name", "date_joined", "is_active"]
    # RBAC required permissions
    required_permissions = [Permissions.MANAGE_USERS]

    def set_required_permissions(self):
        """
        Returns the required permissions based on the request method.
        """
        if self.action == "me":
            # No permissions required for me request
            self.required_permissions = []
        else:
            # Require permission for the rest of the requests
            self.required_permissions = [Permissions.MANAGE_USERS]

    def get_queryset(self):
        # If called during schema generation, return an empty queryset
        if getattr(self, "swagger_fake_view", False):
            return User.objects.none()
        queryset = (
            User.objects.filter(membership__tenant__id=self.request.tenant_id)
            if hasattr(self.request, "tenant_id")
            else User.objects.all()
        )
        return queryset.prefetch_related("memberships", "roles")

    def get_permissions(self):
        if self.action == "create":
            permission_classes = [permissions.AllowAny]
        else:
            permission_classes = self.permission_classes
        return [permission() for permission in permission_classes]

    def get_serializer_class(self):
        if self.action == "create":
            return UserCreateSerializer
        elif self.action == "partial_update":
            return UserUpdateSerializer
        else:
            return UserSerializer

    @action(detail=False, methods=["get"], url_name="me")
    def me(self, request):
        user = self.request.user
        serializer = UserSerializer(user, context=self.get_serializer_context())
        return Response(
            data=serializer.data,
            status=status.HTTP_200_OK,
        )

    def destroy(self, request, *args, **kwargs):
        if kwargs["pk"] != str(self.request.user.id):
            raise ValidationError("Only the current user can be deleted.")

        return super().destroy(request, *args, **kwargs)

    @extend_schema(
        parameters=[
            OpenApiParameter(
                name="invitation_token",
                description="Optional invitation code for joining an existing tenant.",
                required=False,
                type={"type": "string", "example": "F3NMFPNDZHR4Z9"},
                location=OpenApiParameter.QUERY,
            ),
        ]
    )
    def create(self, request, *args, **kwargs):
        invitation_token = request.query_params.get("invitation_token", None)
        invitation = None

        serializer = self.get_serializer(
            data=request.data, context=self.get_serializer_context()
        )
        serializer.is_valid(raise_exception=True)

        if invitation_token:
            invitation = validate_invitation(
                invitation_token, serializer.validated_data["email"]
            )

        # Proceed with creating the user and membership
        user = User.objects.db_manager(MainRouter.admin_db).create_user(
            **serializer.validated_data
        )
        tenant = (
            invitation.tenant
            if invitation_token
            else Tenant.objects.using(MainRouter.admin_db).create(
                name=f"{user.email.split('@')[0]} default tenant"
            )
        )
        role = (
            Membership.RoleChoices.MEMBER
            if invitation_token
            else Membership.RoleChoices.OWNER
        )
        Membership.objects.using(MainRouter.admin_db).create(
            user=user, tenant=tenant, role=role
        )
        if invitation:
            user_role = []
            for role in invitation.roles.all():
                user_role.append(
                    UserRoleRelationship.objects.using(MainRouter.admin_db).create(
                        user=user, role=role, tenant=invitation.tenant
                    )
                )
            invitation.state = Invitation.State.ACCEPTED
            invitation.save(using=MainRouter.admin_db)
        else:
            role = Role.objects.using(MainRouter.admin_db).create(
                name="admin",
                tenant_id=tenant.id,
                manage_users=True,
                manage_account=True,
                manage_billing=True,
                manage_providers=True,
                manage_integrations=True,
                manage_scans=True,
                unlimited_visibility=True,
            )
            UserRoleRelationship.objects.using(MainRouter.admin_db).create(
                user=user,
                role=role,
                tenant_id=tenant.id,
            )
        return Response(data=UserSerializer(user).data, status=status.HTTP_201_CREATED)


@extend_schema_view(
    create=extend_schema(
        tags=["User"],
        summary="Create a new user-roles relationship",
        description="Add a new user-roles relationship to the system by providing the required user-roles details.",
        responses={
            204: OpenApiResponse(description="Relationship created successfully"),
            400: OpenApiResponse(
                description="Bad request (e.g., relationship already exists)"
            ),
        },
    ),
    partial_update=extend_schema(
        tags=["User"],
        summary="Partially update a user-roles relationship",
        description="Update the user-roles relationship information without affecting other fields.",
        responses={
            204: OpenApiResponse(
                response=None, description="Relationship updated successfully"
            )
        },
    ),
    destroy=extend_schema(
        tags=["User"],
        summary="Delete a user-roles relationship",
        description="Remove the user-roles relationship from the system by their ID.",
        responses={
            204: OpenApiResponse(
                response=None, description="Relationship deleted successfully"
            )
        },
    ),
)
class UserRoleRelationshipView(RelationshipView, BaseRLSViewSet):
    queryset = User.objects.all()
    serializer_class = UserRoleRelationshipSerializer
    resource_name = "roles"
    http_method_names = ["post", "patch", "delete"]
    schema = RelationshipViewSchema()
    # RBAC required permissions
    required_permissions = [Permissions.MANAGE_USERS]

    def get_queryset(self):
        return User.objects.filter(membership__tenant__id=self.request.tenant_id)

    def create(self, request, *args, **kwargs):
        user = self.get_object()

        role_ids = [item["id"] for item in request.data]
        existing_relationships = UserRoleRelationship.objects.filter(
            user=user, role_id__in=role_ids
        )

        if existing_relationships.exists():
            return Response(
                {"detail": "One or more roles are already associated with the user."},
                status=status.HTTP_400_BAD_REQUEST,
            )

        serializer = self.get_serializer(
            data={"roles": request.data},
            context={
                "user": user,
                "tenant_id": self.request.tenant_id,
                "request": request,
            },
        )
        serializer.is_valid(raise_exception=True)
        serializer.save()

        return Response(status=status.HTTP_204_NO_CONTENT)

    def partial_update(self, request, *args, **kwargs):
        user = self.get_object()
        serializer = self.get_serializer(
            instance=user,
            data={"roles": request.data},
            context={"tenant_id": self.request.tenant_id, "request": request},
        )
        serializer.is_valid(raise_exception=True)
        serializer.save()
        return Response(status=status.HTTP_204_NO_CONTENT)

    def destroy(self, request, *args, **kwargs):
        user = self.get_object()
        user.roles.clear()

        return Response(status=status.HTTP_204_NO_CONTENT)


@extend_schema_view(
    list=extend_schema(
        tags=["Tenant"],
        summary="List all tenants",
        description="Retrieve a list of all tenants with options for filtering by various criteria.",
    ),
    retrieve=extend_schema(
        tags=["Tenant"],
        summary="Retrieve data from a tenant",
        description="Fetch detailed information about a specific tenant by their ID.",
    ),
    create=extend_schema(
        tags=["Tenant"],
        summary="Create a new tenant",
        description="Add a new tenant to the system by providing the required tenant details.",
    ),
    partial_update=extend_schema(
        tags=["Tenant"],
        summary="Partially update a tenant",
        description="Update certain fields of an existing tenant's information without affecting other fields.",
    ),
    destroy=extend_schema(
        tags=["Tenant"],
        summary="Delete a tenant",
        description="Remove a tenant from the system by their ID.",
    ),
)
@method_decorator(CACHE_DECORATOR, name="list")
@method_decorator(CACHE_DECORATOR, name="retrieve")
class TenantViewSet(BaseTenantViewset):
    queryset = Tenant.objects.all()
    serializer_class = TenantSerializer
    http_method_names = ["get", "post", "patch", "delete"]
    filterset_class = TenantFilter
    search_fields = ["name"]
    ordering = ["-inserted_at"]
    ordering_fields = ["name", "inserted_at", "updated_at"]
    # RBAC required permissions
    required_permissions = [Permissions.MANAGE_ACCOUNT]

    def get_queryset(self):
        queryset = Tenant.objects.filter(membership__user=self.request.user)
        return queryset.prefetch_related("memberships")

    def create(self, request, *args, **kwargs):
        serializer = self.get_serializer(data=request.data)
        serializer.is_valid(raise_exception=True)
        tenant = serializer.save()
        Membership.objects.create(
            user=self.request.user, tenant=tenant, role=Membership.RoleChoices.OWNER
        )
        return Response(data=serializer.data, status=status.HTTP_201_CREATED)

    def destroy(self, request, *args, **kwargs):
        # This will perform validation and raise a 404 if the tenant does not exist
        tenant_id = kwargs.get("pk")
        get_object_or_404(Tenant, id=tenant_id)

        with transaction.atomic():
            # Delete memberships
            Membership.objects.using(MainRouter.admin_db).filter(
                tenant_id=tenant_id
            ).delete()

            # Delete users without memberships
            User.objects.using(MainRouter.admin_db).filter(
                membership__isnull=True
            ).delete()
        # Delete tenant in batches
        delete_tenant_task.apply_async(kwargs={"tenant_id": tenant_id})
        return Response(status=status.HTTP_204_NO_CONTENT)


@extend_schema_view(
    list=extend_schema(
        tags=["User"],
        summary="List user memberships",
        description="Retrieve a list of all user memberships with options for filtering by various criteria.",
    ),
    retrieve=extend_schema(
        tags=["User"],
        summary="Retrieve membership data from the user",
        description="Fetch detailed information about a specific user membership by their ID.",
    ),
)
@method_decorator(CACHE_DECORATOR, name="list")
class MembershipViewSet(BaseTenantViewset):
    http_method_names = ["get"]
    serializer_class = MembershipSerializer
    queryset = Membership.objects.all()
    filterset_class = MembershipFilter
    ordering = ["date_joined"]
    ordering_fields = [
        "tenant",
        "role",
        "date_joined",
    ]
    # RBAC required permissions
    required_permissions = [Permissions.MANAGE_ACCOUNT]

    def get_queryset(self):
        user = self.request.user
        queryset = Membership.objects.filter(user_id=user.id)
        return queryset.select_related("user", "tenant")


@extend_schema_view(
    list=extend_schema(
        summary="List tenant memberships",
        description="List the membership details of users in a tenant you are a part of.",
        tags=["Tenant"],
        parameters=[
            OpenApiParameter(
                name="tenant_pk",
                type=OpenApiTypes.UUID,
                location=OpenApiParameter.PATH,
                description="Tenant ID",
            ),
        ],
    ),
    destroy=extend_schema(
        summary="Delete tenant memberships",
        description="Delete the membership details of users in a tenant. You need to be one of the owners to delete a "
        "membership that is not yours. If you are the last owner of a tenant, you cannot delete your own "
        "membership.",
        tags=["Tenant"],
    ),
)
@method_decorator(CACHE_DECORATOR, name="list")
class TenantMembersViewSet(BaseTenantViewset):
    http_method_names = ["get", "delete"]
    serializer_class = MembershipSerializer
    queryset = Membership.objects.none()
    # RBAC required permissions
    required_permissions = [Permissions.MANAGE_ACCOUNT]

    def get_queryset(self):
        tenant = self.get_tenant()
        requesting_membership = self.get_requesting_membership(tenant)

        if requesting_membership.role == Membership.RoleChoices.OWNER:
            return Membership.objects.filter(tenant=tenant)
        else:
            return Membership.objects.filter(tenant=tenant, user=self.request.user)

    def get_tenant(self):
        tenant_id = self.kwargs.get("tenant_pk")
        tenant = get_object_or_404(Tenant, id=tenant_id)
        return tenant

    def get_requesting_membership(self, tenant):
        try:
            membership = Membership.objects.get(user=self.request.user, tenant=tenant)
        except Membership.DoesNotExist:
            raise NotFound("Membership does not exist.")
        return membership

    @extend_schema(exclude=True)
    def retrieve(self, request, *args, **kwargs):
        raise MethodNotAllowed(method="GET")

    def destroy(self, request, *args, **kwargs):
        tenant = self.get_tenant()
        membership_to_delete = get_object_or_404(
            Membership, tenant=tenant, id=kwargs.get("pk")
        )
        requesting_membership = self.get_requesting_membership(tenant)

        if requesting_membership.role == Membership.RoleChoices.OWNER:
            if membership_to_delete.user == request.user:
                # Check if the user is the last owner
                other_owners = Membership.objects.filter(
                    tenant=tenant, role=Membership.RoleChoices.OWNER
                ).exclude(user=request.user)
                if not other_owners.exists():
                    raise PermissionDenied(
                        "You cannot delete your own membership as the last owner."
                    )
        else:
            if membership_to_delete.user != request.user:
                raise PermissionDenied(
                    "You do not have permission to delete this membership."
                )

        membership_to_delete.delete()
        return Response(status=status.HTTP_204_NO_CONTENT)


@extend_schema(tags=["Provider Group"])
@extend_schema_view(
    list=extend_schema(
        summary="List all provider groups",
        description="Retrieve a list of all provider groups with options for filtering by various criteria.",
    ),
    retrieve=extend_schema(
        summary="Retrieve data from a provider group",
        description="Fetch detailed information about a specific provider group by their ID.",
    ),
    create=extend_schema(
        summary="Create a new provider group",
        description="Add a new provider group to the system by providing the required provider group details.",
    ),
    partial_update=extend_schema(
        summary="Partially update a provider group",
        description="Update certain fields of an existing provider group's information without affecting other fields.",
        request=ProviderGroupUpdateSerializer,
        responses={200: ProviderGroupSerializer},
    ),
    destroy=extend_schema(
        summary="Delete a provider group",
        description="Remove a provider group from the system by their ID.",
    ),
    update=extend_schema(exclude=True),
)
class ProviderGroupViewSet(BaseRLSViewSet):
    queryset = ProviderGroup.objects.all()
    serializer_class = ProviderGroupSerializer
    filterset_class = ProviderGroupFilter
    http_method_names = ["get", "post", "patch", "delete"]
    ordering = ["inserted_at"]
    # RBAC required permissions
    required_permissions = [Permissions.MANAGE_PROVIDERS]

    def set_required_permissions(self):
        """
        Returns the required permissions based on the request method.
        """
        if self.request.method in SAFE_METHODS:
            # No permissions required for GET requests
            self.required_permissions = []
        else:
            # Require permission for non-GET requests
            self.required_permissions = [Permissions.MANAGE_PROVIDERS]

    def get_queryset(self):
        user_roles = get_role(self.request.user)
        # Check if any of the user's roles have UNLIMITED_VISIBILITY
        if user_roles.unlimited_visibility:
            # User has unlimited visibility, return all provider groups
            return ProviderGroup.objects.prefetch_related("providers", "roles")

        # Collect provider groups associated with the user's roles
        return user_roles.provider_groups.all().prefetch_related("providers", "roles")

    def get_serializer_class(self):
        if self.action == "create":
            return ProviderGroupCreateSerializer
        elif self.action == "partial_update":
            return ProviderGroupUpdateSerializer
        return super().get_serializer_class()


@extend_schema(tags=["Provider Group"])
@extend_schema_view(
    create=extend_schema(
        summary="Create a new provider_group-providers relationship",
        description="Add a new provider_group-providers relationship to the system by providing the required provider_group-providers details.",
        responses={
            204: OpenApiResponse(description="Relationship created successfully"),
            400: OpenApiResponse(
                description="Bad request (e.g., relationship already exists)"
            ),
        },
    ),
    partial_update=extend_schema(
        summary="Partially update a provider_group-providers relationship",
        description="Update the provider_group-providers relationship information without affecting other fields.",
        responses={
            204: OpenApiResponse(
                response=None, description="Relationship updated successfully"
            )
        },
    ),
    destroy=extend_schema(
        summary="Delete a provider_group-providers relationship",
        description="Remove the provider_group-providers relationship from the system by their ID.",
        responses={
            204: OpenApiResponse(
                response=None, description="Relationship deleted successfully"
            )
        },
    ),
)
class ProviderGroupProvidersRelationshipView(RelationshipView, BaseRLSViewSet):
    queryset = ProviderGroup.objects.all()
    serializer_class = ProviderGroupMembershipSerializer
    resource_name = "providers"
    http_method_names = ["post", "patch", "delete"]
    schema = RelationshipViewSchema()
    # RBAC required permissions
    required_permissions = [Permissions.MANAGE_PROVIDERS]

    def get_queryset(self):
        return ProviderGroup.objects.filter(tenant_id=self.request.tenant_id)

    def create(self, request, *args, **kwargs):
        provider_group = self.get_object()

        provider_ids = [item["id"] for item in request.data]
        existing_relationships = ProviderGroupMembership.objects.filter(
            provider_group=provider_group, provider_id__in=provider_ids
        )

        if existing_relationships.exists():
            return Response(
                {
                    "detail": "One or more providers are already associated with the provider_group."
                },
                status=status.HTTP_400_BAD_REQUEST,
            )

        serializer = self.get_serializer(
            data={"providers": request.data},
            context={
                "provider_group": provider_group,
                "tenant_id": self.request.tenant_id,
                "request": request,
            },
        )
        serializer.is_valid(raise_exception=True)
        serializer.save()

        return Response(status=status.HTTP_204_NO_CONTENT)

    def partial_update(self, request, *args, **kwargs):
        provider_group = self.get_object()
        serializer = self.get_serializer(
            instance=provider_group,
            data={"providers": request.data},
            context={"tenant_id": self.request.tenant_id, "request": request},
        )
        serializer.is_valid(raise_exception=True)
        serializer.save()
        return Response(status=status.HTTP_204_NO_CONTENT)

    def destroy(self, request, *args, **kwargs):
        provider_group = self.get_object()
        provider_group.providers.clear()

        return Response(status=status.HTTP_204_NO_CONTENT)


@extend_schema_view(
    list=extend_schema(
        tags=["Provider"],
        summary="List all providers",
        description="Retrieve a list of all providers with options for filtering by various criteria.",
    ),
    retrieve=extend_schema(
        tags=["Provider"],
        summary="Retrieve data from a provider",
        description="Fetch detailed information about a specific provider by their ID.",
    ),
    create=extend_schema(
        tags=["Provider"],
        summary="Create a new provider",
        description="Add a new provider to the system by providing the required provider details.",
    ),
    partial_update=extend_schema(
        tags=["Provider"],
        summary="Partially update a provider",
        description="Update certain fields of an existing provider's information without affecting other fields.",
        request=ProviderUpdateSerializer,
        responses={200: ProviderSerializer},
    ),
    destroy=extend_schema(
        tags=["Provider"],
        summary="Delete a provider",
        description="Remove a provider from the system by their ID.",
        responses={202: OpenApiResponse(response=TaskSerializer)},
    ),
)
@method_decorator(CACHE_DECORATOR, name="list")
@method_decorator(CACHE_DECORATOR, name="retrieve")
class ProviderViewSet(BaseRLSViewSet):
    queryset = Provider.objects.all()
    serializer_class = ProviderSerializer
    http_method_names = ["get", "post", "patch", "delete"]
    filterset_class = ProviderFilter
    search_fields = ["provider", "uid", "alias"]
    ordering = ["-inserted_at"]
    ordering_fields = [
        "provider",
        "uid",
        "alias",
        "connected",
        "inserted_at",
        "updated_at",
    ]
    # RBAC required permissions
    required_permissions = [Permissions.MANAGE_PROVIDERS]

    def set_required_permissions(self):
        """
        Returns the required permissions based on the request method.
        """
        if self.request.method in SAFE_METHODS:
            # No permissions required for GET requests
            self.required_permissions = []
        else:
            # Require permission for non-GET requests
            self.required_permissions = [Permissions.MANAGE_PROVIDERS]

    def get_queryset(self):
        user_roles = get_role(self.request.user)
        if user_roles.unlimited_visibility:
            # User has unlimited visibility, return all providers
            queryset = Provider.objects.filter(tenant_id=self.request.tenant_id)
        else:
            # User lacks permission, filter providers based on provider groups associated with the role
            queryset = get_providers(user_roles)
        return queryset.select_related("secret").prefetch_related("provider_groups")

    def get_serializer_class(self):
        if self.action == "create":
            return ProviderCreateSerializer
        elif self.action == "partial_update":
            return ProviderUpdateSerializer
        elif self.action in ["connection", "destroy"]:
            return TaskSerializer
        return super().get_serializer_class()

    def partial_update(self, request, *args, **kwargs):
        instance = self.get_object()
        serializer = self.get_serializer(
            instance,
            data=request.data,
            partial=True,
            context=self.get_serializer_context(),
        )
        serializer.is_valid(raise_exception=True)
        serializer.save()
        read_serializer = ProviderSerializer(
            instance, context=self.get_serializer_context()
        )
        return Response(data=read_serializer.data, status=status.HTTP_200_OK)

    @extend_schema(
        tags=["Provider"],
        summary="Check connection",
        description="Try to verify connection. For instance, Role & Credentials are set correctly",
        request=None,
        responses={202: OpenApiResponse(response=TaskSerializer)},
    )
    @action(detail=True, methods=["post"], url_name="connection")
    def connection(self, request, pk=None):
        get_object_or_404(Provider, pk=pk)
        with transaction.atomic():
            task = check_provider_connection_task.delay(
                provider_id=pk, tenant_id=self.request.tenant_id
            )
        prowler_task = Task.objects.get(id=task.id)
        serializer = TaskSerializer(prowler_task)
        return Response(
            data=serializer.data,
            status=status.HTTP_202_ACCEPTED,
            headers={
                "Content-Location": reverse(
                    "task-detail", kwargs={"pk": prowler_task.id}
                )
            },
        )

    def destroy(self, request, *args, pk=None, **kwargs):
        provider = get_object_or_404(Provider, pk=pk)
        provider.is_deleted = True
        provider.save()
        task_name = f"scan-perform-scheduled-{pk}"
        PeriodicTask.objects.filter(name=task_name).update(enabled=False)

        with transaction.atomic():
            task = delete_provider_task.delay(
                provider_id=pk, tenant_id=self.request.tenant_id
            )
        prowler_task = Task.objects.get(id=task.id)
        serializer = TaskSerializer(prowler_task)
        return Response(
            data=serializer.data,
            status=status.HTTP_202_ACCEPTED,
            headers={
                "Content-Location": reverse(
                    "task-detail", kwargs={"pk": prowler_task.id}
                )
            },
        )


@extend_schema_view(
    list=extend_schema(
        tags=["Scan"],
        summary="List all scans",
        description="Retrieve a list of all scans with options for filtering by various criteria.",
    ),
    retrieve=extend_schema(
        tags=["Scan"],
        summary="Retrieve data from a specific scan",
        description="Fetch detailed information about a specific scan by its ID.",
    ),
    partial_update=extend_schema(
        tags=["Scan"],
        summary="Partially update a scan",
        description="Update certain fields of an existing scan without affecting other fields.",
    ),
    create=extend_schema(
        tags=["Scan"],
        summary="Trigger a manual scan",
        description=(
            "Trigger a manual scan by providing the required scan details. "
            "If `scanner_args` are not provided, the system will automatically use the default settings "
            "from the associated provider. If you do provide `scanner_args`, these settings will be "
            "merged with the provider's defaults. This means that your provided settings will override "
            "the defaults only where they conflict, while the rest of the default settings will remain intact."
        ),
        request=ScanCreateSerializer,
        responses={202: OpenApiResponse(response=TaskSerializer)},
    ),
    report=extend_schema(
        tags=["Scan"],
        summary="Download ZIP report",
        description="Returns a ZIP file containing the requested report",
        request=ScanReportSerializer,
        responses={
            200: OpenApiResponse(description="Report obtained successfully"),
            202: OpenApiResponse(description="The task is in progress"),
            403: OpenApiResponse(description="There is a problem with credentials"),
            404: OpenApiResponse(
                description="The scan has no reports, or the report generation task has not started yet"
            ),
        },
    ),
    compliance=extend_schema(
        tags=["Scan"],
        summary="Retrieve compliance report as CSV",
        description="Download a specific compliance report (e.g., 'cis_1.4_aws') as a CSV file.",
        parameters=[
            OpenApiParameter(
                name="name",
                type=str,
                location=OpenApiParameter.PATH,
                required=True,
                description="The compliance report name, like 'cis_1.4_aws'",
            ),
        ],
        responses={
            200: OpenApiResponse(
                description="CSV file containing the compliance report"
            ),
            404: OpenApiResponse(description="Compliance report not found"),
        },
        request=None,
    ),
)
@method_decorator(CACHE_DECORATOR, name="list")
@method_decorator(CACHE_DECORATOR, name="retrieve")
class ScanViewSet(BaseRLSViewSet):
    queryset = Scan.objects.all()
    serializer_class = ScanSerializer
    http_method_names = ["get", "post", "patch"]
    filterset_class = ScanFilter
    ordering = ["-inserted_at"]
    ordering_fields = [
        "name",
        "trigger",
        "attempted_at",
        "scheduled_at",
        "inserted_at",
        "updated_at",
    ]
    # RBAC required permissions
    required_permissions = [Permissions.MANAGE_SCANS]

    def set_required_permissions(self):
        """
        Returns the required permissions based on the request method.
        """
        if self.request.method in SAFE_METHODS:
            # No permissions required for GET requests
            self.required_permissions = []
        else:
            # Require permission for non-GET requests
            self.required_permissions = [Permissions.MANAGE_SCANS]

    def get_queryset(self):
        user_roles = get_role(self.request.user)
        if user_roles.unlimited_visibility:
            # User has unlimited visibility, return all scans
            queryset = Scan.objects.filter(tenant_id=self.request.tenant_id)
        else:
            # User lacks permission, filter providers based on provider groups associated with the role
            queryset = Scan.objects.filter(provider__in=get_providers(user_roles))
        return queryset.select_related("provider", "task")

    def get_serializer_class(self):
        if self.action == "create":
            if hasattr(self, "response_serializer_class"):
                return self.response_serializer_class
            return ScanCreateSerializer
        elif self.action == "partial_update":
            return ScanUpdateSerializer
        elif self.action == "report":
            if hasattr(self, "response_serializer_class"):
                return self.response_serializer_class
            return ScanReportSerializer
        elif self.action == "compliance":
            if hasattr(self, "response_serializer_class"):
                return self.response_serializer_class
            return ScanComplianceReportSerializer
        return super().get_serializer_class()

    def partial_update(self, request, *args, **kwargs):
        instance = self.get_object()
        serializer = self.get_serializer(
            instance,
            data=request.data,
            partial=True,
            context=self.get_serializer_context(),
        )
        serializer.is_valid(raise_exception=True)
        serializer.save()
        read_serializer = ScanSerializer(
            instance, context=self.get_serializer_context()
        )
        return Response(data=read_serializer.data, status=status.HTTP_200_OK)

    def _get_task_status(self, scan_instance):
        """
        Returns task status if the scan or its associated report-generation task is still executing.

        If the scan is in an EXECUTING state or if a background task related to report generation
        is found and also executing, this method returns a 202 Accepted response with the task
        metadata and a `Content-Location` header pointing to the task detail endpoint.

        Args:
            scan_instance (Scan): The scan instance for which the task status is being checked.

        Returns:
            Response or None:
                - A `Response` with HTTP 202 status and serialized task data if the task is executing.
                - `None` if no running task is found or if the task has already completed.
        """
        task = None

        if scan_instance.state == StateChoices.EXECUTING and scan_instance.task:
            task = scan_instance.task
        else:
            try:
                task = Task.objects.get(
                    task_runner_task__task_name="scan-report",
                    task_runner_task__task_kwargs__contains=str(scan_instance.id),
                )
            except Task.DoesNotExist:
                return None

        self.response_serializer_class = TaskSerializer
        serializer = self.get_serializer(task)

        if serializer.data.get("state") != StateChoices.EXECUTING:
            return None

        return Response(
            data=serializer.data,
            status=status.HTTP_202_ACCEPTED,
            headers={
                "Content-Location": reverse(
                    "task-detail", kwargs={"pk": serializer.data["id"]}
                )
            },
        )

    def _load_file(self, path_pattern, s3=False, bucket=None, list_objects=False):
        """
        Loads a binary file (e.g., ZIP or CSV) and returns its content and filename.

        Depending on the input parameters, this method supports loading:
        - From S3 using a direct key.
        - From S3 by listing objects under a prefix and matching suffix.
        - From the local filesystem using glob pattern matching.

        Args:
            path_pattern (str): The key or glob pattern representing the file location.
            s3 (bool, optional): Whether the file is stored in S3. Defaults to False.
            bucket (str, optional): The name of the S3 bucket, required if `s3=True`. Defaults to None.
            list_objects (bool, optional): If True and `s3=True`, list objects by prefix to find the file. Defaults to False.

        Returns:
            tuple[bytes, str]: A tuple containing the file content as bytes and the filename if successful.
            Response: A DRF `Response` object with an appropriate status and error detail if an error occurs.
        """
        if s3:
            try:
                client = get_s3_client()
            except (ClientError, NoCredentialsError, ParamValidationError):
                return Response(
                    {"detail": "There is a problem with credentials."},
                    status=status.HTTP_403_FORBIDDEN,
                )
            if list_objects:
                # list keys under prefix then match suffix
                prefix = os.path.dirname(path_pattern)
                suffix = os.path.basename(path_pattern)
                try:
                    resp = client.list_objects_v2(Bucket=bucket, Prefix=prefix)
                except ClientError as e:
                    sentry_sdk.capture_exception(e)
                    return Response(
                        {
                            "detail": "Unable to list compliance files in S3: encountered an AWS error."
                        },
                        status=status.HTTP_502_BAD_GATEWAY,
                    )
                contents = resp.get("Contents", [])
                keys = [obj["Key"] for obj in contents if obj["Key"].endswith(suffix)]
                if not keys:
                    return Response(
                        {
                            "detail": f"No compliance file found for name '{os.path.splitext(suffix)[0]}'."
                        },
                        status=status.HTTP_404_NOT_FOUND,
                    )
                # path_pattern here is prefix, but in compliance we build correct suffix check before
                key = keys[0]
            else:
                # path_pattern is exact key
                key = path_pattern
            try:
                s3_obj = client.get_object(Bucket=bucket, Key=key)
            except ClientError as e:
                code = e.response.get("Error", {}).get("Code")
                if code == "NoSuchKey":
                    return Response(
                        {
                            "detail": "The scan has no reports, or the report generation task has not started yet."
                        },
                        status=status.HTTP_404_NOT_FOUND,
                    )
                return Response(
                    {"detail": "There is a problem with credentials."},
                    status=status.HTTP_403_FORBIDDEN,
                )
            content = s3_obj["Body"].read()
            filename = os.path.basename(key)
        else:
            files = glob.glob(path_pattern)
            if not files:
                return Response(
                    {
                        "detail": "The scan has no reports, or the report generation task has not started yet."
                    },
                    status=status.HTTP_404_NOT_FOUND,
                )
            filepath = files[0]
            with open(filepath, "rb") as f:
                content = f.read()
            filename = os.path.basename(filepath)

        return content, filename

    def _serve_file(self, content, filename, content_type):
        response = HttpResponse(content, content_type=content_type)
        response["Content-Disposition"] = f'attachment; filename="{filename}"'

        return response

    @action(detail=True, methods=["get"], url_name="report")
    def report(self, request, pk=None):
        scan = self.get_object()
        # Check for executing tasks
        running_resp = self._get_task_status(scan)
        if running_resp:
            return running_resp

        if not scan.output_location:
            return Response(
                {
                    "detail": "The scan has no reports, or the report generation task has not started yet."
                },
                status=status.HTTP_404_NOT_FOUND,
            )

        if scan.output_location.startswith("s3://"):
            bucket = env.str("DJANGO_OUTPUT_S3_AWS_OUTPUT_BUCKET", "")
            key_prefix = scan.output_location.removeprefix(f"s3://{bucket}/")
            loader = self._load_file(
                key_prefix, s3=True, bucket=bucket, list_objects=False
            )
        else:
            loader = self._load_file(scan.output_location, s3=False)

        if isinstance(loader, Response):
            return loader

        content, filename = loader
        return self._serve_file(content, filename, "application/x-zip-compressed")

    @action(
        detail=True,
        methods=["get"],
        url_path="compliance/(?P<name>[^/]+)",
        url_name="compliance",
    )
    def compliance(self, request, pk=None, name=None):
        scan = self.get_object()
        if name not in get_compliance_frameworks(scan.provider.provider):
            return Response(
                {"detail": f"Compliance '{name}' not found."},
                status=status.HTTP_404_NOT_FOUND,
            )

        running_resp = self._get_task_status(scan)
        if running_resp:
            return running_resp

        if not scan.output_location:
            return Response(
                {
                    "detail": "The scan has no reports, or the report generation task has not started yet."
                },
                status=status.HTTP_404_NOT_FOUND,
            )

        if scan.output_location.startswith("s3://"):
            bucket = env.str("DJANGO_OUTPUT_S3_AWS_OUTPUT_BUCKET", "")
            key_prefix = scan.output_location.removeprefix(f"s3://{bucket}/")
            prefix = os.path.join(
                os.path.dirname(key_prefix), "compliance", f"{name}.csv"
            )
            loader = self._load_file(prefix, s3=True, bucket=bucket, list_objects=True)
        else:
            base = os.path.dirname(scan.output_location)
            pattern = os.path.join(base, "compliance", f"*_{name}.csv")
            loader = self._load_file(pattern, s3=False)

        if isinstance(loader, Response):
            return loader

        content, filename = loader
        return self._serve_file(content, filename, "text/csv")

    def create(self, request, *args, **kwargs):
        input_serializer = self.get_serializer(data=request.data)
        input_serializer.is_valid(raise_exception=True)
        with transaction.atomic():
            scan = input_serializer.save()
        with transaction.atomic():
            task = perform_scan_task.apply_async(
                kwargs={
                    "tenant_id": self.request.tenant_id,
                    "scan_id": str(scan.id),
                    "provider_id": str(scan.provider_id),
                    # Disabled for now
                    # checks_to_execute=scan.scanner_args.get("checks_to_execute"),
                },
            )

        prowler_task = Task.objects.get(id=task.id)
        scan.task_id = task.id
        scan.save(update_fields=["task_id"])

        self.response_serializer_class = TaskSerializer
        output_serializer = self.get_serializer(prowler_task)

        return Response(
            data=output_serializer.data,
            status=status.HTTP_202_ACCEPTED,
            headers={
                "Content-Location": reverse(
                    "task-detail", kwargs={"pk": prowler_task.id}
                )
            },
        )


@extend_schema_view(
    list=extend_schema(
        tags=["Task"],
        summary="List all tasks",
        description="Retrieve a list of all tasks with options for filtering by name, state, and other criteria.",
    ),
    retrieve=extend_schema(
        tags=["Task"],
        summary="Retrieve data from a specific task",
        description="Fetch detailed information about a specific task by its ID.",
    ),
    destroy=extend_schema(
        tags=["Task"],
        summary="Revoke a task",
        description="Try to revoke a task using its ID. Only tasks that are not yet in progress can be revoked.",
        responses={202: OpenApiResponse(response=TaskSerializer)},
    ),
)
class TaskViewSet(BaseRLSViewSet):
    queryset = Task.objects.all()
    serializer_class = TaskSerializer
    http_method_names = ["get", "delete"]
    filterset_class = TaskFilter
    search_fields = ["name"]
    ordering = ["-inserted_at"]
    ordering_fields = ["inserted_at", "completed_at", "name", "state"]
    # RBAC required permissions
    required_permissions = []

    def get_queryset(self):
        return Task.objects.annotate(
            name=F("task_runner_task__task_name"),
            state=F("task_runner_task__status"),
        ).select_related("task_runner_task")

    def destroy(self, request, *args, pk=None, **kwargs):
        task = get_object_or_404(Task, pk=pk)
        if task.task_runner_task.status not in ["PENDING", "RECEIVED"]:
            serializer = TaskSerializer(task)
            return Response(
                data={
                    "detail": f"Task cannot be revoked. Status: '{serializer.data.get('state')}'"
                },
                status=status.HTTP_400_BAD_REQUEST,
                headers={
                    "Content-Location": reverse("task-detail", kwargs={"pk": task.id})
                },
            )

        task_instance = AsyncResult(pk)
        task_instance.revoke()
        task.refresh_from_db()
        serializer = TaskSerializer(task)
        return Response(
            data=serializer.data,
            status=status.HTTP_202_ACCEPTED,
            headers={
                "Content-Location": reverse("task-detail", kwargs={"pk": task.id})
            },
        )


@extend_schema_view(
    list=extend_schema(
        tags=["Resource"],
        summary="List all resources",
        description="Retrieve a list of all resources with options for filtering by various criteria. Resources are "
        "objects that are discovered by Prowler. They can be anything from a single host to a whole VPC.",
    ),
    retrieve=extend_schema(
        tags=["Resource"],
        summary="Retrieve data for a resource",
        description="Fetch detailed information about a specific resource by their ID. A Resource is an object that "
        "is discovered by Prowler. It can be anything from a single host to a whole VPC.",
    ),
)
@method_decorator(CACHE_DECORATOR, name="list")
@method_decorator(CACHE_DECORATOR, name="retrieve")
class ResourceViewSet(BaseRLSViewSet):
    queryset = Resource.objects.all()
    serializer_class = ResourceSerializer
    http_method_names = ["get"]
    filterset_class = ResourceFilter
    ordering = ["-inserted_at"]
    ordering_fields = [
        "provider_uid",
        "uid",
        "name",
        "region",
        "service",
        "type",
        "inserted_at",
        "updated_at",
    ]
    # RBAC required permissions (implicit -> MANAGE_PROVIDERS enable unlimited visibility or check the visibility of
    # the provider through the provider group)
    required_permissions = []

    def get_queryset(self):
        user_roles = get_role(self.request.user)
        if user_roles.unlimited_visibility:
            # User has unlimited visibility, return all scans
            queryset = Resource.objects.filter(tenant_id=self.request.tenant_id)
        else:
            # User lacks permission, filter providers based on provider groups associated with the role
            queryset = Resource.objects.filter(
                tenant_id=self.request.tenant_id, provider__in=get_providers(user_roles)
            )

        search_value = self.request.query_params.get("filter[search]", None)
        if search_value:
            # Django's ORM will build a LEFT JOIN and OUTER JOIN on the "through" table, resulting in duplicates
            # The duplicates then require a `distinct` query
            search_query = SearchQuery(
                search_value, config="simple", search_type="plain"
            )
            queryset = queryset.filter(
                Q(tags__key=search_value)
                | Q(tags__value=search_value)
                | Q(tags__text_search=search_query)
                | Q(tags__key__contains=search_value)
                | Q(tags__value__contains=search_value)
                | Q(uid=search_value)
                | Q(name=search_value)
                | Q(region=search_value)
                | Q(service=search_value)
                | Q(type=search_value)
                | Q(text_search=search_query)
                | Q(uid__contains=search_value)
                | Q(name__contains=search_value)
                | Q(region__contains=search_value)
                | Q(service__contains=search_value)
                | Q(type__contains=search_value)
            ).distinct()

        return queryset


@extend_schema_view(
    list=extend_schema(
        tags=["Finding"],
        summary="List all findings",
        description="Retrieve a list of all findings with options for filtering by various criteria.",
        parameters=[
            OpenApiParameter(
                name="filter[inserted_at]",
                description="At least one of the variations of the `filter[inserted_at]` filter must be provided.",
                required=True,
                type=OpenApiTypes.DATE,
            )
        ],
    ),
    retrieve=extend_schema(
        tags=["Finding"],
        summary="Retrieve data from a specific finding",
        description="Fetch detailed information about a specific finding by its ID.",
    ),
    findings_services_regions=extend_schema(
        tags=["Finding"],
        summary="Retrieve the services and regions that are impacted by findings",
        description="Fetch services and regions affected in findings.",
        filters=True,
        deprecated=True,
    ),
    metadata=extend_schema(
        tags=["Finding"],
        summary="Retrieve metadata values from findings",
        description="Fetch unique metadata values from a set of findings. This is useful for dynamic filtering.",
        parameters=[
            OpenApiParameter(
                name="filter[inserted_at]",
                description="At least one of the variations of the `filter[inserted_at]` filter must be provided.",
                required=True,
                type=OpenApiTypes.DATE,
            )
        ],
        filters=True,
    ),
    latest=extend_schema(
        tags=["Finding"],
        summary="List the latest findings",
        description="Retrieve a list of the latest findings from the latest scans for each provider with options for "
        "filtering by various criteria.",
        filters=True,
    ),
    metadata_latest=extend_schema(
        tags=["Finding"],
        summary="Retrieve metadata values from the latest findings",
        description="Fetch unique metadata values from a set of findings from the latest scans for each provider. "
        "This is useful for dynamic filtering.",
        filters=True,
    ),
)
@method_decorator(CACHE_DECORATOR, name="list")
@method_decorator(CACHE_DECORATOR, name="retrieve")
class FindingViewSet(PaginateByPkMixin, BaseRLSViewSet):
    queryset = Finding.all_objects.all()
    serializer_class = FindingSerializer
    filterset_class = FindingFilter
    http_method_names = ["get"]
    ordering = ["-inserted_at"]
    ordering_fields = [
        "status",
        "severity",
        "check_id",
        "inserted_at",
        "updated_at",
    ]
    prefetch_for_includes = {
        "__all__": [],
        "resources": [
            Prefetch(
                "resources",
                queryset=Resource.all_objects.prefetch_related("tags", "findings"),
            )
        ],
        "scan": [
            Prefetch("scan", queryset=Scan.all_objects.select_related("findings"))
        ],
    }
    # RBAC required permissions (implicit -> MANAGE_PROVIDERS enable unlimited visibility or check the visibility of
    # the provider through the provider group)
    required_permissions = []

    def get_serializer_class(self):
        if self.action == "findings_services_regions":
            return FindingDynamicFilterSerializer
        elif self.action in ["metadata", "metadata_latest"]:
            return FindingMetadataSerializer

        return super().get_serializer_class()

    def get_filterset_class(self):
        if self.action in ["latest", "metadata_latest"]:
            return LatestFindingFilter
        return FindingFilter

    def get_queryset(self):
        tenant_id = self.request.tenant_id
        user_roles = get_role(self.request.user)
        if user_roles.unlimited_visibility:
            # User has unlimited visibility, return all findings
            queryset = Finding.all_objects.filter(tenant_id=tenant_id)
        else:
            # User lacks permission, filter findings based on provider groups associated with the role
            queryset = Finding.all_objects.filter(
                scan__provider__in=get_providers(user_roles)
            )

        search_value = self.request.query_params.get("filter[search]", None)
        if search_value:
            search_query = SearchQuery(
                search_value, config="simple", search_type="plain"
            )

            resource_match = Resource.all_objects.filter(
                text_search=search_query,
                id__in=ResourceFindingMapping.objects.filter(
                    resource_id=OuterRef("pk"),
                    tenant_id=tenant_id,
                ).values("resource_id"),
            )

            queryset = queryset.filter(
                Q(text_search=search_query) | Q(Exists(resource_match))
            )

        return queryset

    def filter_queryset(self, queryset):
        # Do not apply filters when retrieving specific finding
        if self.action == "retrieve":
            return queryset
        return super().filter_queryset(queryset)

    def list(self, request, *args, **kwargs):
        filtered_queryset = self.filter_queryset(self.get_queryset())
        return self.paginate_by_pk(
            request,
            filtered_queryset,
            manager=Finding.all_objects,
            select_related=["scan"],
            prefetch_related=["resources"],
        )

    @action(detail=False, methods=["get"], url_name="findings_services_regions")
    def findings_services_regions(self, request):
        queryset = self.get_queryset()
        filtered_queryset = self.filter_queryset(queryset)

        result = filtered_queryset.aggregate(
            services=ArrayAgg("resources__service", flat=True, distinct=True),
            regions=ArrayAgg("resources__region", flat=True, distinct=True),
        )
        if result["services"] is None:
            result["services"] = []
        if result["regions"] is None:
            result["regions"] = []

        serializer = self.get_serializer(
            data=result,
        )
        serializer.is_valid(raise_exception=True)

        return Response(data=serializer.data, status=status.HTTP_200_OK)

    @action(detail=False, methods=["get"], url_name="metadata")
    def metadata(self, request):
        # Force filter validation
        filtered_queryset = self.filter_queryset(self.get_queryset())

        tenant_id = request.tenant_id
        query_params = request.query_params

        queryset = ResourceScanSummary.objects.filter(tenant_id=tenant_id)
        scan_based_filters = {}

        if scans := query_params.get("filter[scan__in]") or query_params.get(
            "filter[scan]"
        ):
            queryset = queryset.filter(scan_id__in=scans.split(","))
            scan_based_filters = {"id__in": scans.split(",")}
        else:
            exact = query_params.get("filter[inserted_at]")
            gte = query_params.get("filter[inserted_at__gte]")
            lte = query_params.get("filter[inserted_at__lte]")

            date_filters = {}
            if exact:
                date = parse_date(exact)
                datetime_start = datetime.combine(
                    date, datetime.min.time(), tzinfo=timezone.utc
                )
                datetime_end = datetime_start + timedelta(days=1)
                date_filters["scan_id__gte"] = uuid7_start(
                    datetime_to_uuid7(datetime_start)
                )
                date_filters["scan_id__lt"] = uuid7_start(
                    datetime_to_uuid7(datetime_end)
                )
            else:
                if gte:
                    date_start = parse_date(gte)
                    datetime_start = datetime.combine(
                        date_start, datetime.min.time(), tzinfo=timezone.utc
                    )
                    date_filters["scan_id__gte"] = uuid7_start(
                        datetime_to_uuid7(datetime_start)
                    )
                if lte:
                    date_end = parse_date(lte)
                    datetime_end = datetime.combine(
                        date_end + timedelta(days=1),
                        datetime.min.time(),
                        tzinfo=timezone.utc,
                    )
                    date_filters["scan_id__lt"] = uuid7_start(
                        datetime_to_uuid7(datetime_end)
                    )

            if date_filters:
                queryset = queryset.filter(**date_filters)
                scan_based_filters = {
                    key.lstrip("scan_"): value for key, value in date_filters.items()
                }

        # ToRemove: Temporary fallback mechanism
        if not queryset.exists():
            scan_ids = Scan.objects.filter(
                tenant_id=tenant_id, **scan_based_filters
            ).values_list("id", flat=True)
            for scan_id in scan_ids:
                backfill_scan_resource_summaries_task.apply_async(
                    kwargs={"tenant_id": tenant_id, "scan_id": scan_id}
                )
            return Response(
                get_findings_metadata_no_aggregations(tenant_id, filtered_queryset)
            )

        if service_filter := query_params.get("filter[service]") or query_params.get(
            "filter[service__in]"
        ):
            queryset = queryset.filter(service__in=service_filter.split(","))
        if region_filter := query_params.get("filter[region]") or query_params.get(
            "filter[region__in]"
        ):
            queryset = queryset.filter(region__in=region_filter.split(","))
        if resource_type_filter := query_params.get(
            "filter[resource_type]"
        ) or query_params.get("filter[resource_type__in]"):
            queryset = queryset.filter(
                resource_type__in=resource_type_filter.split(",")
            )

        services = list(
            queryset.values_list("service", flat=True).distinct().order_by("service")
        )
        regions = list(
            queryset.values_list("region", flat=True).distinct().order_by("region")
        )
        resource_types = list(
            queryset.values_list("resource_type", flat=True)
            .distinct()
            .order_by("resource_type")
        )

        result = {
            "services": services,
            "regions": regions,
            "resource_types": resource_types,
        }

        serializer = self.get_serializer(data=result)
        serializer.is_valid(raise_exception=True)
        return Response(serializer.data)

    @action(detail=False, methods=["get"], url_name="latest")
    def latest(self, request):
        tenant_id = request.tenant_id
        filtered_queryset = self.filter_queryset(self.get_queryset())

        latest_scan_ids = (
            Scan.all_objects.filter(tenant_id=tenant_id, state=StateChoices.COMPLETED)
            .order_by("provider_id", "-inserted_at")
            .distinct("provider_id")
            .values_list("id", flat=True)
        )
        filtered_queryset = filtered_queryset.filter(
            tenant_id=tenant_id, scan_id__in=latest_scan_ids
        )

        return self.paginate_by_pk(
            request,
            filtered_queryset,
            manager=Finding.all_objects,
            select_related=["scan"],
            prefetch_related=["resources"],
        )

    @action(
        detail=False,
        methods=["get"],
        url_name="metadata_latest",
        url_path="metadata/latest",
    )
    def metadata_latest(self, request):
        tenant_id = request.tenant_id
        query_params = request.query_params

        latest_scans_queryset = (
            Scan.all_objects.filter(tenant_id=tenant_id, state=StateChoices.COMPLETED)
            .order_by("provider_id", "-inserted_at")
            .distinct("provider_id")
        )
        latest_scans_ids = list(latest_scans_queryset.values_list("id", flat=True))

        queryset = ResourceScanSummary.objects.filter(
            tenant_id=tenant_id,
            scan_id__in=latest_scans_queryset.values_list("id", flat=True),
        )
        # ToRemove: Temporary fallback mechanism
        present_ids = set(
            ResourceScanSummary.objects.filter(
                tenant_id=tenant_id, scan_id__in=latest_scans_ids
            )
            .values_list("scan_id", flat=True)
            .distinct()
        )
        missing_scan_ids = [sid for sid in latest_scans_ids if sid not in present_ids]
        if missing_scan_ids:
            for scan_id in missing_scan_ids:
                backfill_scan_resource_summaries_task.apply_async(
                    kwargs={"tenant_id": tenant_id, "scan_id": scan_id}
                )
            return Response(
                get_findings_metadata_no_aggregations(
                    tenant_id, self.filter_queryset(self.get_queryset())
                )
            )

        if service_filter := query_params.get("filter[service]") or query_params.get(
            "filter[service__in]"
        ):
            queryset = queryset.filter(service__in=service_filter.split(","))
        if region_filter := query_params.get("filter[region]") or query_params.get(
            "filter[region__in]"
        ):
            queryset = queryset.filter(region__in=region_filter.split(","))
        if resource_type_filter := query_params.get(
            "filter[resource_type]"
        ) or query_params.get("filter[resource_type__in]"):
            queryset = queryset.filter(
                resource_type__in=resource_type_filter.split(",")
            )

        services = list(
            queryset.values_list("service", flat=True).distinct().order_by("service")
        )
        regions = list(
            queryset.values_list("region", flat=True).distinct().order_by("region")
        )
        resource_types = list(
            queryset.values_list("resource_type", flat=True)
            .distinct()
            .order_by("resource_type")
        )

        result = {
            "services": services,
            "regions": regions,
            "resource_types": resource_types,
        }

        serializer = self.get_serializer(data=result)
        serializer.is_valid(raise_exception=True)
        return Response(serializer.data)


@extend_schema_view(
    list=extend_schema(
        tags=["Provider"],
        summary="List all secrets",
        description="Retrieve a list of all secrets with options for filtering by various criteria.",
    ),
    retrieve=extend_schema(
        tags=["Provider"],
        summary="Retrieve data from a secret",
        description="Fetch detailed information about a specific secret by their ID.",
    ),
    create=extend_schema(
        tags=["Provider"],
        summary="Create a new secret",
        description="Add a new secret to the system by providing the required secret details.",
    ),
    partial_update=extend_schema(
        tags=["Provider"],
        summary="Partially update a secret",
        description="Update certain fields of an existing secret's information without affecting other fields.",
    ),
    destroy=extend_schema(
        tags=["Provider"],
        summary="Delete a secret",
        description="Remove a secret from the system by their ID.",
    ),
)
@method_decorator(CACHE_DECORATOR, name="list")
@method_decorator(CACHE_DECORATOR, name="retrieve")
class ProviderSecretViewSet(BaseRLSViewSet):
    queryset = ProviderSecret.objects.all()
    serializer_class = ProviderSecretSerializer
    filterset_class = ProviderSecretFilter
    http_method_names = ["get", "post", "patch", "delete"]
    search_fields = ["name"]
    ordering = ["-inserted_at"]
    ordering_fields = [
        "name",
        "inserted_at",
        "updated_at",
    ]
    # RBAC required permissions
    required_permissions = [Permissions.MANAGE_PROVIDERS]

    def get_queryset(self):
        return ProviderSecret.objects.filter(tenant_id=self.request.tenant_id)

    def get_serializer_class(self):
        if self.action == "create":
            return ProviderSecretCreateSerializer
        elif self.action == "partial_update":
            return ProviderSecretUpdateSerializer
        return super().get_serializer_class()


@extend_schema_view(
    list=extend_schema(
        tags=["Invitation"],
        summary="List all invitations",
        description="Retrieve a list of all tenant invitations with options for filtering by various criteria.",
    ),
    retrieve=extend_schema(
        tags=["Invitation"],
        summary="Retrieve data from a tenant invitation",
        description="Fetch detailed information about a specific invitation by its ID.",
    ),
    create=extend_schema(
        tags=["Invitation"],
        summary="Invite a user to a tenant",
        description="Add a new tenant invitation to the system by providing the required invitation details. The "
        "invited user will have to accept the invitations or create an account using the given code.",
    ),
    partial_update=extend_schema(
        tags=["Invitation"],
        summary="Partially update a tenant invitation",
        description="Update certain fields of an existing tenant invitation's information without affecting other "
        "fields.",
    ),
    destroy=extend_schema(
        tags=["Invitation"],
        summary="Revoke a tenant invitation",
        description="Revoke a tenant invitation from the system by their ID.",
    ),
)
@method_decorator(CACHE_DECORATOR, name="list")
@method_decorator(CACHE_DECORATOR, name="retrieve")
class InvitationViewSet(BaseRLSViewSet):
    queryset = Invitation.objects.all()
    serializer_class = InvitationSerializer
    filterset_class = InvitationFilter
    http_method_names = ["get", "post", "patch", "delete"]
    search_fields = ["email"]
    ordering = ["-inserted_at"]
    ordering_fields = [
        "inserted_at",
        "updated_at",
        "expires_at",
        "state",
        "inviter",
    ]
    # RBAC required permissions
    required_permissions = [Permissions.MANAGE_ACCOUNT]

    def get_queryset(self):
        return Invitation.objects.filter(tenant_id=self.request.tenant_id)

    def get_serializer_class(self):
        if self.action == "create":
            return InvitationCreateSerializer
        elif self.action == "partial_update":
            return InvitationUpdateSerializer
        return super().get_serializer_class()

    def create(self, request, *args, **kwargs):
        serializer = self.get_serializer(
            data=request.data,
            context={"tenant_id": self.request.tenant_id, "request": request},
        )
        serializer.is_valid(raise_exception=True)
        serializer.save()
        return Response(data=serializer.data, status=status.HTTP_201_CREATED)

    def partial_update(self, request, *args, **kwargs):
        instance = self.get_object()
        if instance.state != Invitation.State.PENDING:
            raise ValidationError(detail="This invitation cannot be updated.")
        serializer = self.get_serializer(
            instance,
            data=request.data,
            partial=True,
            context={"tenant_id": self.request.tenant_id, "request": request},
        )
        serializer.is_valid(raise_exception=True)
        serializer.save()
        return Response(data=serializer.data, status=status.HTTP_200_OK)

    def destroy(self, request, *args, **kwargs):
        instance = self.get_object()
        if instance.state != Invitation.State.PENDING:
            raise ValidationError(detail="This invitation cannot be revoked.")
        instance.state = Invitation.State.REVOKED
        instance.save()
        return Response(status=status.HTTP_204_NO_CONTENT)


class InvitationAcceptViewSet(BaseRLSViewSet):
    queryset = Invitation.objects.all()
    serializer_class = InvitationAcceptSerializer
    http_method_names = ["post"]

    def get_queryset(self):
        return Invitation.objects.filter(tenant_id=self.request.tenant_id)

    def get_serializer_class(self):
        if hasattr(self, "response_serializer_class"):
            return self.response_serializer_class
        return InvitationAcceptSerializer

    @extend_schema(exclude=True)
    def create(self, request, *args, **kwargs):
        raise MethodNotAllowed(method="POST")

    @extend_schema(
        tags=["Invitation"],
        summary="Accept an invitation",
        description="Accept an invitation to an existing tenant. This invitation cannot be expired and the emails must "
        "match.",
        responses={201: OpenApiResponse(response=MembershipSerializer)},
    )
    @action(detail=False, methods=["post"], url_name="accept")
    def accept(self, request):
        serializer = self.get_serializer(
            data=request.data,
            context=self.get_serializer_context(),
        )
        serializer.is_valid(raise_exception=True)
        invitation_token = serializer.validated_data["invitation_token"]
        user_email = request.user.email

        invitation = validate_invitation(
            invitation_token, user_email, raise_not_found=True
        )

        # Proceed with accepting the invitation
        user = User.objects.using(MainRouter.admin_db).get(email=user_email)
        membership = Membership.objects.using(MainRouter.admin_db).create(
            user=user,
            tenant=invitation.tenant,
        )
        user_role = []
        for role in invitation.roles.all():
            user_role.append(
                UserRoleRelationship.objects.using(MainRouter.admin_db).create(
                    user=user, role=role, tenant=invitation.tenant
                )
            )
        invitation.state = Invitation.State.ACCEPTED
        invitation.save(using=MainRouter.admin_db)

        self.response_serializer_class = MembershipSerializer
        membership_serializer = self.get_serializer(membership)
        return Response(data=membership_serializer.data, status=status.HTTP_201_CREATED)


@extend_schema(tags=["Role"])
@extend_schema_view(
    list=extend_schema(
        tags=["Role"],
        summary="List all roles",
        description="Retrieve a list of all roles with options for filtering by various criteria.",
    ),
    retrieve=extend_schema(
        tags=["Role"],
        summary="Retrieve data from a role",
        description="Fetch detailed information about a specific role by their ID.",
    ),
    create=extend_schema(
        tags=["Role"],
        summary="Create a new role",
        description="Add a new role to the system by providing the required role details.",
    ),
    partial_update=extend_schema(
        tags=["Role"],
        summary="Partially update a role",
        description="Update certain fields of an existing role's information without affecting other fields.",
        responses={200: RoleSerializer},
    ),
    destroy=extend_schema(
        tags=["Role"],
        summary="Delete a role",
        description="Remove a role from the system by their ID.",
    ),
)
class RoleViewSet(BaseRLSViewSet):
    queryset = Role.objects.all()
    serializer_class = RoleSerializer
    filterset_class = RoleFilter
    http_method_names = ["get", "post", "patch", "delete"]
    ordering = ["inserted_at"]
    # RBAC required permissions
    required_permissions = [Permissions.MANAGE_ACCOUNT]

    def get_queryset(self):
        return Role.objects.filter(tenant_id=self.request.tenant_id)

    def get_serializer_class(self):
        if self.action == "create":
            return RoleCreateSerializer
        elif self.action == "partial_update":
            return RoleUpdateSerializer
        return super().get_serializer_class()

    def partial_update(self, request, *args, **kwargs):
        user_role = get_role(request.user)
        # If the user is the owner of the role, the manage_account field is not editable
        if user_role and kwargs["pk"] == str(user_role.id):
            request.data["manage_account"] = str(user_role.manage_account).lower()
        return super().partial_update(request, *args, **kwargs)

    def destroy(self, request, *args, **kwargs):
        instance = self.get_object()
        if (
            instance.name == "admin"
        ):  # TODO: Move to a constant/enum (in case other roles are created by default)
            raise ValidationError(detail="The admin role cannot be deleted.")

        return super().destroy(request, *args, **kwargs)


@extend_schema_view(
    create=extend_schema(
        tags=["Role"],
        summary="Create a new role-provider_groups relationship",
        description="Add a new role-provider_groups relationship to the system by providing the required "
        "role-provider_groups details.",
        responses={
            204: OpenApiResponse(description="Relationship created successfully"),
            400: OpenApiResponse(
                description="Bad request (e.g., relationship already exists)"
            ),
        },
    ),
    partial_update=extend_schema(
        tags=["Role"],
        summary="Partially update a role-provider_groups relationship",
        description="Update the role-provider_groups relationship information without affecting other fields.",
        responses={
            204: OpenApiResponse(
                response=None, description="Relationship updated successfully"
            )
        },
    ),
    destroy=extend_schema(
        tags=["Role"],
        summary="Delete a role-provider_groups relationship",
        description="Remove the role-provider_groups relationship from the system by their ID.",
        responses={
            204: OpenApiResponse(
                response=None, description="Relationship deleted successfully"
            )
        },
    ),
)
class RoleProviderGroupRelationshipView(RelationshipView, BaseRLSViewSet):
    queryset = Role.objects.all()
    serializer_class = RoleProviderGroupRelationshipSerializer
    resource_name = "provider_groups"
    http_method_names = ["post", "patch", "delete"]
    schema = RelationshipViewSchema()
    # RBAC required permissions
    required_permissions = [Permissions.MANAGE_ACCOUNT]

    def get_queryset(self):
        return Role.objects.filter(tenant_id=self.request.tenant_id)

    def create(self, request, *args, **kwargs):
        role = self.get_object()

        provider_group_ids = [item["id"] for item in request.data]
        existing_relationships = RoleProviderGroupRelationship.objects.filter(
            role=role, provider_group_id__in=provider_group_ids
        )

        if existing_relationships.exists():
            return Response(
                {
                    "detail": "One or more provider groups are already associated with the role."
                },
                status=status.HTTP_400_BAD_REQUEST,
            )

        serializer = self.get_serializer(
            data={"provider_groups": request.data},
            context={
                "role": role,
                "tenant_id": self.request.tenant_id,
                "request": request,
            },
        )
        serializer.is_valid(raise_exception=True)
        serializer.save()

        return Response(status=status.HTTP_204_NO_CONTENT)

    def partial_update(self, request, *args, **kwargs):
        role = self.get_object()
        serializer = self.get_serializer(
            instance=role,
            data={"provider_groups": request.data},
            context={"tenant_id": self.request.tenant_id, "request": request},
        )
        serializer.is_valid(raise_exception=True)
        serializer.save()
        return Response(status=status.HTTP_204_NO_CONTENT)

    def destroy(self, request, *args, **kwargs):
        role = self.get_object()
        role.provider_groups.clear()

        return Response(status=status.HTTP_204_NO_CONTENT)


@extend_schema_view(
    list=extend_schema(
        tags=["Compliance Overview"],
        summary="List compliance overviews for a scan",
        description="Retrieve an overview of all the compliance in a given scan.",
        parameters=[
            OpenApiParameter(
                name="filter[scan_id]",
                required=True,
                type=OpenApiTypes.UUID,
                location=OpenApiParameter.QUERY,
                description="Related scan ID.",
            ),
        ],
        responses={
            200: OpenApiResponse(
                description="Compliance overviews obtained successfully",
                response=ComplianceOverviewSerializer(many=True),
            ),
            202: OpenApiResponse(
                description="The task is in progress", response=TaskSerializer
            ),
            500: OpenApiResponse(
                description="Compliance overviews generation task failed"
            ),
        },
    ),
    metadata=extend_schema(
        tags=["Compliance Overview"],
        summary="Retrieve metadata values from compliance overviews",
        description="Fetch unique metadata values from a set of compliance overviews. This is useful for dynamic "
        "filtering.",
        parameters=[
            OpenApiParameter(
                name="filter[scan_id]",
                required=True,
                type=OpenApiTypes.UUID,
                location=OpenApiParameter.QUERY,
                description="Related scan ID.",
            ),
        ],
        responses={
            200: OpenApiResponse(
                description="Compliance overviews metadata obtained successfully",
                response=ComplianceOverviewMetadataSerializer,
            ),
            202: OpenApiResponse(description="The task is in progress"),
            500: OpenApiResponse(
                description="Compliance overviews generation task failed"
            ),
        },
    ),
    requirements=extend_schema(
        tags=["Compliance Overview"],
        summary="List compliance requirements overview for a scan",
        description="Retrieve a detailed overview of compliance requirements in a given scan, grouped by compliance "
        "framework. This endpoint provides requirement-level details and aggregates status across regions.",
        parameters=[
            OpenApiParameter(
                name="filter[scan_id]",
                required=True,
                type=OpenApiTypes.UUID,
                location=OpenApiParameter.QUERY,
                description="Related scan ID.",
            ),
            OpenApiParameter(
                name="filter[compliance_id]",
                required=True,
                type=OpenApiTypes.STR,
                location=OpenApiParameter.QUERY,
                description="Compliance ID.",
            ),
        ],
        responses={
            200: OpenApiResponse(
                description="Compliance requirement details obtained successfully",
                response=ComplianceOverviewDetailSerializer(many=True),
            ),
            202: OpenApiResponse(description="The task is in progress"),
            500: OpenApiResponse(
                description="Compliance overviews generation task failed"
            ),
        },
        filters=True,
    ),
    attributes=extend_schema(
        tags=["Compliance Overview"],
        summary="Get compliance requirement attributes",
        description="Retrieve detailed attribute information for all requirements in a specific compliance framework "
        "along with the associated check IDs for each requirement.",
        parameters=[
            OpenApiParameter(
                name="filter[compliance_id]",
                required=True,
                type=str,
                location=OpenApiParameter.QUERY,
                description="Compliance framework ID to get attributes for.",
            ),
        ],
        responses={
            200: OpenApiResponse(
                description="Compliance attributes obtained successfully",
                response=ComplianceOverviewAttributesSerializer(many=True),
            ),
        },
    ),
)
@method_decorator(CACHE_DECORATOR, name="list")
@method_decorator(CACHE_DECORATOR, name="requirements")
@method_decorator(CACHE_DECORATOR, name="attributes")
class ComplianceOverviewViewSet(BaseRLSViewSet, TaskManagementMixin):
    pagination_class = ComplianceOverviewPagination
    queryset = ComplianceRequirementOverview.objects.all()
    serializer_class = ComplianceOverviewSerializer
    filterset_class = ComplianceOverviewFilter
    http_method_names = ["get"]
    search_fields = ["compliance_id"]
    ordering = ["compliance_id"]
    ordering_fields = ["compliance_id"]
    # RBAC required permissions (implicit -> MANAGE_PROVIDERS enable unlimited visibility or check the visibility of
    # the provider through the provider group)
    required_permissions = []

    def get_queryset(self):
        role = get_role(self.request.user)
        unlimited_visibility = getattr(
            role, Permissions.UNLIMITED_VISIBILITY.value, False
        )

        if unlimited_visibility:
            base_queryset = self.filter_queryset(
                ComplianceRequirementOverview.objects.filter(
                    tenant_id=self.request.tenant_id
                )
            )
        else:
            providers = Provider.objects.filter(
                provider_groups__in=role.provider_groups.all()
            ).distinct()
            base_queryset = self.filter_queryset(
                ComplianceRequirementOverview.objects.filter(
                    tenant_id=self.request.tenant_id, scan__provider__in=providers
                )
            )

        return base_queryset

    def get_serializer_class(self):
        if hasattr(self, "response_serializer_class"):
            return self.response_serializer_class
        elif self.action == "list":
            return ComplianceOverviewSerializer
        elif self.action == "metadata":
            return ComplianceOverviewMetadataSerializer
        elif self.action == "attributes":
            return ComplianceOverviewAttributesSerializer
        elif self.action == "requirements":
            return ComplianceOverviewDetailSerializer
        return super().get_serializer_class()

    @extend_schema(exclude=True)
    def retrieve(self, request, *args, **kwargs):
        raise MethodNotAllowed(method="GET")

    def list(self, request, *args, **kwargs):
        scan_id = request.query_params.get("filter[scan_id]")
        if not scan_id:
            raise ValidationError(
                [
                    {
                        "detail": "This query parameter is required.",
                        "status": 400,
                        "source": {"pointer": "filter[scan_id]"},
                        "code": "required",
                    }
                ]
            )
        try:
            if task := self.get_task_response_if_running(
                task_name="scan-compliance-overviews",
                task_kwargs={"tenant_id": self.request.tenant_id, "scan_id": scan_id},
                raise_on_not_found=False,
            ):
                return task
        except TaskFailedException:
            return Response(
                {"detail": "Task failed to generate compliance overview data."},
                status=status.HTTP_500_INTERNAL_SERVER_ERROR,
            )
        queryset = self.filter_queryset(self.filter_queryset(self.get_queryset()))

        requirement_status_subquery = queryset.values(
            "compliance_id", "requirement_id"
        ).annotate(
            fail_count=Count("id", filter=Q(requirement_status="FAIL")),
            pass_count=Count("id", filter=Q(requirement_status="PASS")),
            total_count=Count("id"),
        )

        compliance_data = {}
        framework_info = {}

        for item in queryset.values("compliance_id", "framework", "version").distinct():
            framework_info[item["compliance_id"]] = {
                "framework": item["framework"],
                "version": item["version"],
            }

        for item in requirement_status_subquery:
            compliance_id = item["compliance_id"]

            if item["fail_count"] > 0:
                req_status = "FAIL"
            elif item["pass_count"] == item["total_count"]:
                req_status = "PASS"
            else:
                req_status = "MANUAL"

            if compliance_id not in compliance_data:
                compliance_data[compliance_id] = {
                    "total_requirements": 0,
                    "requirements_passed": 0,
                    "requirements_failed": 0,
                    "requirements_manual": 0,
                }

            compliance_data[compliance_id]["total_requirements"] += 1
            if req_status == "PASS":
                compliance_data[compliance_id]["requirements_passed"] += 1
            elif req_status == "FAIL":
                compliance_data[compliance_id]["requirements_failed"] += 1
            else:
                compliance_data[compliance_id]["requirements_manual"] += 1

        response_data = []
        for compliance_id, data in compliance_data.items():
            framework = framework_info.get(compliance_id, {})

            response_data.append(
                {
                    "id": compliance_id,
                    "compliance_id": compliance_id,
                    "framework": framework.get("framework", ""),
                    "version": framework.get("version", ""),
                    "requirements_passed": data["requirements_passed"],
                    "requirements_failed": data["requirements_failed"],
                    "requirements_manual": data["requirements_manual"],
                    "total_requirements": data["total_requirements"],
                }
            )

        serializer = self.get_serializer(response_data, many=True)
        return Response(serializer.data)

    @action(detail=False, methods=["get"], url_name="metadata")
    def metadata(self, request):
        scan_id = request.query_params.get("filter[scan_id]")
        if not scan_id:
            raise ValidationError(
                [
                    {
                        "detail": "This query parameter is required.",
                        "status": 400,
                        "source": {"pointer": "filter[scan_id]"},
                        "code": "required",
                    }
                ]
            )
        try:
            if task := self.get_task_response_if_running(
                task_name="scan-compliance-overviews",
                task_kwargs={"tenant_id": self.request.tenant_id, "scan_id": scan_id},
                raise_on_not_found=False,
            ):
                return task
        except TaskFailedException:
            return Response(
                {"detail": "Task failed to generate compliance overview data."},
                status=status.HTTP_500_INTERNAL_SERVER_ERROR,
            )
        regions = list(
            self.get_queryset()
            .filter(scan_id=scan_id)
            .values_list("region", flat=True)
            .order_by("region")
            .distinct()
        )
        result = {"regions": regions}

        serializer = self.get_serializer(data=result)
        serializer.is_valid(raise_exception=True)
        return Response(serializer.data, status=status.HTTP_200_OK)

    @action(detail=False, methods=["get"], url_name="requirements")
    def requirements(self, request):
        scan_id = request.query_params.get("filter[scan_id]")
        compliance_id = request.query_params.get("filter[compliance_id]")

        if not scan_id:
            raise ValidationError(
                [
                    {
                        "detail": "This query parameter is required.",
                        "status": 400,
                        "source": {"pointer": "filter[scan_id]"},
                        "code": "required",
                    }
                ]
            )

        if not compliance_id:
            raise ValidationError(
                [
                    {
                        "detail": "This query parameter is required.",
                        "status": 400,
                        "source": {"pointer": "filter[compliance_id]"},
                        "code": "required",
                    }
                ]
            )
        try:
            if task := self.get_task_response_if_running(
                task_name="scan-compliance-overviews",
                task_kwargs={"tenant_id": self.request.tenant_id, "scan_id": scan_id},
                raise_on_not_found=False,
            ):
                return task
        except TaskFailedException:
            return Response(
                {"detail": "Task failed to generate compliance overview data."},
                status=status.HTTP_500_INTERNAL_SERVER_ERROR,
            )
        filtered_queryset = self.filter_queryset(self.get_queryset())

        all_requirements = (
            filtered_queryset.values(
                "requirement_id", "framework", "version", "description"
            )
            .distinct()
            .annotate(
                total_instances=Count("id"),
                manual_count=Count("id", filter=Q(requirement_status="MANUAL")),
            )
        )

        passed_instances = (
            filtered_queryset.filter(requirement_status="PASS")
            .values("requirement_id")
            .annotate(pass_count=Count("id"))
        )

        passed_counts = {
            item["requirement_id"]: item["pass_count"] for item in passed_instances
        }

        requirements_summary = []
        for requirement in all_requirements:
            requirement_id = requirement["requirement_id"]
            total_instances = requirement["total_instances"]
            passed_count = passed_counts.get(requirement_id, 0)
            is_manual = requirement["manual_count"] == total_instances
            if is_manual:
                requirement_status = "MANUAL"
            elif passed_count == total_instances:
                requirement_status = "PASS"
            else:
                requirement_status = "FAIL"

            requirements_summary.append(
                {
                    "id": requirement_id,
                    "framework": requirement["framework"],
                    "version": requirement["version"],
                    "description": requirement["description"],
                    "status": requirement_status,
                }
            )

        serializer = self.get_serializer(requirements_summary, many=True)
        return Response(serializer.data, status=status.HTTP_200_OK)

    @action(detail=False, methods=["get"], url_name="attributes")
    def attributes(self, request):
        compliance_id = request.query_params.get("filter[compliance_id]")
        if not compliance_id:
            raise ValidationError(
                [
                    {
                        "detail": "This query parameter is required.",
                        "status": 400,
                        "source": {"pointer": "filter[compliance_id]"},
                        "code": "required",
                    }
                ]
            )

        provider_type = None
        try:
            sample_requirement = (
                self.get_queryset().filter(compliance_id=compliance_id).first()
            )

            if sample_requirement:
                provider_type = sample_requirement.scan.provider.provider
        except Exception:
            pass

        # If we couldn't determine from database, try each provider type
        if not provider_type:
            for pt in Provider.ProviderChoices.values:
                if compliance_id in PROWLER_COMPLIANCE_OVERVIEW_TEMPLATE.get(pt, {}):
                    provider_type = pt
                    break

        if not provider_type:
            raise NotFound(detail=f"Compliance framework '{compliance_id}' not found.")

        compliance_template = PROWLER_COMPLIANCE_OVERVIEW_TEMPLATE.get(
            provider_type, {}
        )
        compliance_framework = compliance_template.get(compliance_id)

        if not compliance_framework:
            raise NotFound(detail=f"Compliance framework '{compliance_id}' not found.")

        attribute_data = []
        for requirement_id, requirement in compliance_framework.get(
            "requirements", {}
        ).items():
            check_ids = list(requirement.get("checks", {}).keys())

            metadata = requirement.get("attributes", [])

            attribute_data.append(
                {
                    "id": requirement_id,
                    "framework": compliance_framework.get("framework", ""),
                    "version": compliance_framework.get("version", ""),
                    "description": requirement.get("description", ""),
                    "attributes": {"metadata": metadata, "check_ids": check_ids},
                }
            )

        serializer = self.get_serializer(attribute_data, many=True)
        return Response(serializer.data, status=status.HTTP_200_OK)


@extend_schema(tags=["Overview"])
@extend_schema_view(
    providers=extend_schema(
        summary="Get aggregated provider data",
        description=(
            "Retrieve an aggregated overview of findings and resources grouped by providers. "
            "The response includes the count of passed, failed, and manual findings, along with "
            "the total number of resources managed by each provider. Only the latest findings for "
            "each provider are considered in the aggregation to ensure accurate and up-to-date insights."
        ),
    ),
    findings=extend_schema(
        summary="Get aggregated findings data",
        description=(
            "Fetch aggregated findings data across all providers, grouped by various metrics such as "
            "passed, failed, muted, and total findings. This endpoint calculates summary statistics "
            "based on the latest scans for each provider and applies any provided filters, such as "
            "region, provider type, and scan date."
        ),
        filters=True,
    ),
    findings_severity=extend_schema(
        summary="Get findings data by severity",
        description=(
            "Retrieve an aggregated summary of findings grouped by severity levels, such as low, medium, "
            "high, and critical. The response includes the total count of findings for each severity, "
            "considering only the latest scans for each provider. Additional filters can be applied to "
            "narrow down results by region, provider type, or other attributes."
        ),
        filters=True,
    ),
    services=extend_schema(
        summary="Get findings data by service",
        description=(
            "Retrieve an aggregated summary of findings grouped by service. The response includes the total count "
            "of findings for each service, as long as there are at least one finding for that service. At least "
            "one of the `inserted_at` filters must be provided."
        ),
        filters=True,
    ),
)
@method_decorator(CACHE_DECORATOR, name="list")
class OverviewViewSet(BaseRLSViewSet):
    queryset = ComplianceOverview.objects.all()
    http_method_names = ["get"]
    ordering = ["-inserted_at"]
    # RBAC required permissions (implicit -> MANAGE_PROVIDERS enable unlimited visibility or check the visibility of
    # the provider through the provider group)
    required_permissions = []

    def get_queryset(self):
        role = get_role(self.request.user)
        providers = get_providers(role)

        def _get_filtered_queryset(model):
            if role.unlimited_visibility:
                return model.all_objects.filter(tenant_id=self.request.tenant_id)
            return model.all_objects.filter(
                tenant_id=self.request.tenant_id, scan__provider__in=providers
            )

        if self.action == "providers":
            return _get_filtered_queryset(Finding)
        elif self.action in ("findings", "findings_severity", "services"):
            return _get_filtered_queryset(ScanSummary)
        else:
            return super().get_queryset()

    def get_serializer_class(self):
        if self.action == "providers":
            return OverviewProviderSerializer
        elif self.action == "findings":
            return OverviewFindingSerializer
        elif self.action == "findings_severity":
            return OverviewSeveritySerializer
        elif self.action == "services":
            return OverviewServiceSerializer
        return super().get_serializer_class()

    def get_filterset_class(self):
        if self.action == "providers":
            return None
        elif self.action in ["findings", "findings_severity"]:
            return ScanSummaryFilter
        elif self.action == "services":
            return ServiceOverviewFilter
        return None

    @extend_schema(exclude=True)
    def list(self, request, *args, **kwargs):
        raise MethodNotAllowed(method="GET")

    @extend_schema(exclude=True)
    def retrieve(self, request, *args, **kwargs):
        raise MethodNotAllowed(method="GET")

    @action(detail=False, methods=["get"], url_name="providers")
    def providers(self, request):
        tenant_id = self.request.tenant_id

        latest_scan_ids = (
            Scan.all_objects.filter(tenant_id=tenant_id, state=StateChoices.COMPLETED)
            .order_by("provider_id", "-inserted_at")
            .distinct("provider_id")
            .values_list("id", flat=True)
        )

        findings_aggregated = (
            ScanSummary.all_objects.filter(
                tenant_id=tenant_id, scan_id__in=latest_scan_ids
            )
            .values(
                "scan__provider_id",
                provider=F("scan__provider__provider"),
            )
            .annotate(
                findings_passed=Coalesce(Sum("_pass"), 0),
                findings_failed=Coalesce(Sum("fail"), 0),
                findings_muted=Coalesce(Sum("muted"), 0),
                total_findings=Coalesce(Sum("total"), 0),
            )
        )

        resources_aggregated = (
            Resource.all_objects.filter(tenant_id=tenant_id)
            .values("provider_id")
            .annotate(total_resources=Count("id"))
        )
        resource_map = {
            row["provider_id"]: row["total_resources"] for row in resources_aggregated
        }

        overview = []
        for row in findings_aggregated:
            overview.append(
                {
                    "provider": row["provider"],
                    "total_resources": resource_map.get(row["scan__provider_id"], 0),
                    "total_findings": row["total_findings"],
                    "findings_passed": row["findings_passed"],
                    "findings_failed": row["findings_failed"],
                    "findings_muted": row["findings_muted"],
                }
            )

        return Response(
            OverviewProviderSerializer(overview, many=True).data,
            status=status.HTTP_200_OK,
        )

    @action(detail=False, methods=["get"], url_name="findings")
    def findings(self, request):
        tenant_id = self.request.tenant_id
        queryset = self.get_queryset()
        filtered_queryset = self.filter_queryset(queryset)

        latest_scan_ids = (
            Scan.all_objects.filter(tenant_id=tenant_id, state=StateChoices.COMPLETED)
            .order_by("provider_id", "-inserted_at")
            .distinct("provider_id")
            .values_list("id", flat=True)
        )
        filtered_queryset = filtered_queryset.filter(
            tenant_id=tenant_id, scan_id__in=latest_scan_ids
        )

        aggregated_totals = filtered_queryset.aggregate(
            _pass=Sum("_pass") or 0,
            fail=Sum("fail") or 0,
            muted=Sum("muted") or 0,
            total=Sum("total") or 0,
            new=Sum("new") or 0,
            changed=Sum("changed") or 0,
            unchanged=Sum("unchanged") or 0,
            fail_new=Sum("fail_new") or 0,
            fail_changed=Sum("fail_changed") or 0,
            pass_new=Sum("pass_new") or 0,
            pass_changed=Sum("pass_changed") or 0,
            muted_new=Sum("muted_new") or 0,
            muted_changed=Sum("muted_changed") or 0,
        )

        for key in aggregated_totals:
            if aggregated_totals[key] is None:
                aggregated_totals[key] = 0

        serializer = self.get_serializer(aggregated_totals)
        return Response(serializer.data, status=status.HTTP_200_OK)

    @action(detail=False, methods=["get"], url_name="findings_severity")
    def findings_severity(self, request):
        tenant_id = self.request.tenant_id
        queryset = self.get_queryset()
        filtered_queryset = self.filter_queryset(queryset)

        latest_scan_ids = (
            Scan.all_objects.filter(tenant_id=tenant_id, state=StateChoices.COMPLETED)
            .order_by("provider_id", "-inserted_at")
            .distinct("provider_id")
            .values_list("id", flat=True)
        )
        filtered_queryset = filtered_queryset.filter(
            tenant_id=tenant_id, scan_id__in=latest_scan_ids
        )

        severity_counts = (
            filtered_queryset.values("severity")
            .annotate(count=Sum("total"))
            .order_by("severity")
        )

        severity_data = {sev[0]: 0 for sev in SeverityChoices}

        for item in severity_counts:
            severity_data[item["severity"]] = item["count"]

        serializer = OverviewSeveritySerializer(severity_data)
        return Response(serializer.data, status=status.HTTP_200_OK)

    @action(detail=False, methods=["get"], url_name="services")
    def services(self, request):
        tenant_id = self.request.tenant_id
        queryset = self.get_queryset()
        filtered_queryset = self.filter_queryset(queryset)

        latest_scan_ids = (
            Scan.all_objects.filter(tenant_id=tenant_id, state=StateChoices.COMPLETED)
            .order_by("provider_id", "-inserted_at")
            .distinct("provider_id")
            .values_list("id", flat=True)
        )
        filtered_queryset = filtered_queryset.filter(
            tenant_id=tenant_id, scan_id__in=latest_scan_ids
        )

        services_data = (
            filtered_queryset.values("service")
            .annotate(_pass=Sum("_pass"))
            .annotate(fail=Sum("fail"))
            .annotate(muted=Sum("muted"))
            .annotate(total=Sum("total"))
            .order_by("service")
        )

        serializer = OverviewServiceSerializer(services_data, many=True)

        return Response(serializer.data, status=status.HTTP_200_OK)


@extend_schema(tags=["Schedule"])
@extend_schema_view(
    daily=extend_schema(
        summary="Create a daily schedule scan for a given provider",
        description="Schedules a daily scan for the specified provider. This endpoint creates a periodic task "
        "that will execute a scan every 24 hours.",
        request=ScheduleDailyCreateSerializer,
        responses={202: OpenApiResponse(response=TaskSerializer)},
    )
)
class ScheduleViewSet(BaseRLSViewSet):
    # TODO: change to Schedule when implemented
    queryset = Task.objects.none()
    http_method_names = ["post"]
    # RBAC required permissions
    required_permissions = [Permissions.MANAGE_SCANS]

    def get_queryset(self):
        return super().get_queryset()

    def get_serializer_class(self):
        if self.action == "daily":
            if hasattr(self, "response_serializer_class"):
                return self.response_serializer_class
            return ScheduleDailyCreateSerializer
        return super().get_serializer_class()

    @extend_schema(exclude=True)
    def create(self, request, *args, **kwargs):
        raise MethodNotAllowed(method="POST")

    @action(detail=False, methods=["post"], url_name="daily")
    def daily(self, request):
        serializer = self.get_serializer(data=request.data)
        serializer.is_valid(raise_exception=True)
        provider_id = serializer.validated_data["provider_id"]

        provider_instance = get_object_or_404(Provider, pk=provider_id)
        with transaction.atomic():
            task = schedule_provider_scan(provider_instance)

        prowler_task = Task.objects.get(id=task.id)
        self.response_serializer_class = TaskSerializer
        output_serializer = self.get_serializer(prowler_task)

        return Response(
            data=output_serializer.data,
            status=status.HTTP_202_ACCEPTED,
            headers={
                "Content-Location": reverse(
                    "task-detail", kwargs={"pk": prowler_task.id}
                )
            },
        )


@extend_schema_view(
    list=extend_schema(
        tags=["Integration"],
        summary="List all integrations",
        description="Retrieve a list of all configured integrations with options for filtering by various criteria.",
    ),
    retrieve=extend_schema(
        tags=["Integration"],
        summary="Retrieve integration details",
        description="Fetch detailed information about a specific integration by its ID.",
    ),
    create=extend_schema(
        tags=["Integration"],
        summary="Create a new integration",
        description="Register a new integration with the system, providing necessary configuration details.",
    ),
    partial_update=extend_schema(
        tags=["Integration"],
        summary="Partially update an integration",
        description="Modify certain fields of an existing integration without affecting other settings.",
    ),
    destroy=extend_schema(
        tags=["Integration"],
        summary="Delete an integration",
        description="Remove an integration from the system by its ID.",
    ),
)
@method_decorator(CACHE_DECORATOR, name="list")
@method_decorator(CACHE_DECORATOR, name="retrieve")
class IntegrationViewSet(BaseRLSViewSet):
    queryset = Integration.objects.all()
    serializer_class = IntegrationSerializer
    http_method_names = ["get", "post", "patch", "delete"]
    filterset_class = IntegrationFilter
    ordering = ["integration_type", "-inserted_at"]
    # RBAC required permissions
    required_permissions = [Permissions.MANAGE_INTEGRATIONS]
    allowed_providers = None

    def get_queryset(self):
        user_roles = get_role(self.request.user)
        if user_roles.unlimited_visibility:
            # User has unlimited visibility, return all integrations
            queryset = Integration.objects.filter(tenant_id=self.request.tenant_id)
        else:
            # User lacks permission, filter providers based on provider groups associated with the role
            allowed_providers = get_providers(user_roles)
            queryset = Integration.objects.filter(providers__in=allowed_providers)
            self.allowed_providers = allowed_providers
        return queryset

    def get_serializer_class(self):
        if self.action == "create":
            return IntegrationCreateSerializer
        elif self.action == "partial_update":
            return IntegrationUpdateSerializer
        return super().get_serializer_class()

    def get_serializer_context(self):
        context = super().get_serializer_context()
        context["allowed_providers"] = self.allowed_providers
        return context<|MERGE_RESOLUTION|>--- conflicted
+++ resolved
@@ -66,11 +66,8 @@
     get_compliance_frameworks,
 )
 from api.db_router import MainRouter
-<<<<<<< HEAD
 from api.db_utils import rls_transaction
-=======
 from api.exceptions import TaskFailedException
->>>>>>> 3a99909b
 from api.filters import (
     ComplianceOverviewFilter,
     FindingFilter,
