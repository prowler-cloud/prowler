import fnmatch
import glob
import json
import logging
import os
from collections import defaultdict
from copy import deepcopy
from datetime import datetime, timedelta, timezone
from decimal import ROUND_HALF_UP, Decimal, InvalidOperation
from urllib.parse import urljoin

import sentry_sdk
from allauth.socialaccount.models import SocialAccount, SocialApp
from allauth.socialaccount.providers.github.views import GitHubOAuth2Adapter
from allauth.socialaccount.providers.google.views import GoogleOAuth2Adapter
from allauth.socialaccount.providers.saml.views import FinishACSView, LoginView
from botocore.exceptions import ClientError, NoCredentialsError, ParamValidationError
from celery.result import AsyncResult
from config.custom_logging import BackendLogger
from config.env import env
from config.settings.social_login import (
    GITHUB_OAUTH_CALLBACK_URL,
    GOOGLE_OAUTH_CALLBACK_URL,
)
from dj_rest_auth.registration.views import SocialLoginView
from django.conf import settings as django_settings
from django.contrib.postgres.aggregates import ArrayAgg
from django.contrib.postgres.search import SearchQuery
from django.db import transaction
from django.db.models import (
    Case,
    Count,
    DecimalField,
    ExpressionWrapper,
    F,
    IntegerField,
    Max,
    Prefetch,
    Q,
    Subquery,
    Sum,
    Value,
    When,
)
from django.db.models.functions import Coalesce
from django.http import HttpResponse, QueryDict
from django.shortcuts import redirect
from django.urls import reverse
from django.utils.dateparse import parse_date
from django.utils.decorators import method_decorator
from django.views.decorators.cache import cache_control
from django_celery_beat.models import PeriodicTask
from drf_spectacular.settings import spectacular_settings
from drf_spectacular.types import OpenApiTypes
from drf_spectacular.utils import (
    OpenApiParameter,
    OpenApiResponse,
    extend_schema,
    extend_schema_view,
)
from drf_spectacular.views import SpectacularAPIView
from drf_spectacular_jsonapi.schemas.openapi import JsonApiAutoSchema
from rest_framework import permissions, status
from rest_framework.decorators import action
from rest_framework.exceptions import (
    MethodNotAllowed,
    NotFound,
    PermissionDenied,
    ValidationError,
)
from rest_framework.generics import GenericAPIView, get_object_or_404
from rest_framework.permissions import SAFE_METHODS
from rest_framework_json_api.views import RelationshipView, Response
from rest_framework_simplejwt.exceptions import InvalidToken, TokenError
from tasks.beat import schedule_provider_scan
from tasks.jobs.export import get_s3_client
from tasks.tasks import (
    backfill_compliance_summaries_task,
    backfill_scan_resource_summaries_task,
    check_integration_connection_task,
    check_lighthouse_connection_task,
    check_lighthouse_provider_connection_task,
    check_provider_connection_task,
    delete_provider_task,
    delete_tenant_task,
    jira_integration_task,
    mute_historical_findings_task,
    perform_scan_task,
    refresh_lighthouse_provider_models_task,
)

from api.base_views import BaseRLSViewSet, BaseTenantViewset, BaseUserViewset
from api.compliance import (
    PROWLER_COMPLIANCE_OVERVIEW_TEMPLATE,
    get_compliance_frameworks,
)
from api.db_router import MainRouter
from api.db_utils import rls_transaction
from api.exceptions import TaskFailedException
from api.filters import (
    ComplianceOverviewFilter,
    CustomDjangoFilterBackend,
    FindingFilter,
    IntegrationFilter,
    IntegrationJiraFindingsFilter,
    InvitationFilter,
    LatestFindingFilter,
    LatestResourceFilter,
    LighthouseProviderConfigFilter,
    LighthouseProviderModelsFilter,
    MembershipFilter,
    MuteRuleFilter,
    ProcessorFilter,
    ProviderFilter,
    ProviderGroupFilter,
    ProviderSecretFilter,
    ResourceFilter,
    RoleFilter,
    ScanFilter,
    ScanSummaryFilter,
    ScanSummarySeverityFilter,
    TaskFilter,
    TenantApiKeyFilter,
    TenantFilter,
    ThreatScoreSnapshotFilter,
    UserFilter,
)
from api.models import (
    AttackSurfaceOverview,
    ComplianceOverviewSummary,
    ComplianceRequirementOverview,
    Finding,
    Integration,
    Invitation,
    LighthouseConfiguration,
    LighthouseProviderConfiguration,
    LighthouseProviderModels,
    LighthouseTenantConfiguration,
    Membership,
    MuteRule,
    Processor,
    Provider,
    ProviderGroup,
    ProviderGroupMembership,
    ProviderSecret,
    Resource,
    ResourceFindingMapping,
    ResourceScanSummary,
    ResourceTag,
    Role,
    RoleProviderGroupRelationship,
    SAMLConfiguration,
    SAMLDomainIndex,
    SAMLToken,
    Scan,
    ScanSummary,
    SeverityChoices,
    StateChoices,
    Task,
    TenantAPIKey,
    ThreatScoreSnapshot,
    User,
    UserRoleRelationship,
)
from api.pagination import ComplianceOverviewPagination
from api.rbac.permissions import Permissions, get_providers, get_role
from api.rls import Tenant
from api.utils import (
    CustomOAuth2Client,
    get_findings_metadata_no_aggregations,
    validate_invitation,
)
from api.uuid_utils import datetime_to_uuid7, uuid7_start
from api.v1.mixins import DisablePaginationMixin, PaginateByPkMixin, TaskManagementMixin
from api.v1.serializers import (
    AttackSurfaceOverviewSerializer,
    ComplianceOverviewAttributesSerializer,
    ComplianceOverviewDetailSerializer,
    ComplianceOverviewDetailThreatscoreSerializer,
    ComplianceOverviewMetadataSerializer,
    ComplianceOverviewSerializer,
    FindingDynamicFilterSerializer,
    FindingMetadataSerializer,
    FindingSerializer,
    IntegrationCreateSerializer,
    IntegrationJiraDispatchSerializer,
    IntegrationSerializer,
    IntegrationUpdateSerializer,
    InvitationAcceptSerializer,
    InvitationCreateSerializer,
    InvitationSerializer,
    InvitationUpdateSerializer,
    LighthouseConfigCreateSerializer,
    LighthouseConfigSerializer,
    LighthouseConfigUpdateSerializer,
    LighthouseProviderConfigCreateSerializer,
    LighthouseProviderConfigSerializer,
    LighthouseProviderConfigUpdateSerializer,
    LighthouseProviderModelsSerializer,
    LighthouseTenantConfigSerializer,
    LighthouseTenantConfigUpdateSerializer,
    MembershipSerializer,
    MuteRuleCreateSerializer,
    MuteRuleSerializer,
    MuteRuleUpdateSerializer,
    OverviewFindingSerializer,
    OverviewProviderCountSerializer,
    OverviewProviderSerializer,
    OverviewRegionSerializer,
    OverviewServiceSerializer,
    OverviewSeveritySerializer,
    ProcessorCreateSerializer,
    ProcessorSerializer,
    ProcessorUpdateSerializer,
    ProviderCreateSerializer,
    ProviderGroupCreateSerializer,
    ProviderGroupMembershipSerializer,
    ProviderGroupSerializer,
    ProviderGroupUpdateSerializer,
    ProviderSecretCreateSerializer,
    ProviderSecretSerializer,
    ProviderSecretUpdateSerializer,
    ProviderSerializer,
    ProviderUpdateSerializer,
    ResourceMetadataSerializer,
    ResourceSerializer,
    RoleCreateSerializer,
    RoleProviderGroupRelationshipSerializer,
    RoleSerializer,
    RoleUpdateSerializer,
    SAMLConfigurationSerializer,
    SamlInitiateSerializer,
    ScanComplianceReportSerializer,
    ScanCreateSerializer,
    ScanReportSerializer,
    ScanSerializer,
    ScanUpdateSerializer,
    ScheduleDailyCreateSerializer,
    TaskSerializer,
    TenantApiKeyCreateSerializer,
    TenantApiKeySerializer,
    TenantApiKeyUpdateSerializer,
    TenantSerializer,
    ThreatScoreSnapshotSerializer,
    TokenRefreshSerializer,
    TokenSerializer,
    TokenSocialLoginSerializer,
    TokenSwitchTenantSerializer,
    UserCreateSerializer,
    UserRoleRelationshipSerializer,
    UserSerializer,
    UserUpdateSerializer,
)

logger = logging.getLogger(BackendLogger.API)

CACHE_DECORATOR = cache_control(
    max_age=django_settings.CACHE_MAX_AGE,
    stale_while_revalidate=django_settings.CACHE_STALE_WHILE_REVALIDATE,
)


class RelationshipViewSchema(JsonApiAutoSchema):
    def _resolve_path_parameters(self, _path_variables):
        return []


@extend_schema(
    tags=["Token"],
    summary="Obtain a token",
    description="Obtain a token by providing valid credentials and an optional tenant ID.",
)
class CustomTokenObtainView(GenericAPIView):
    throttle_scope = "token-obtain"

    resource_name = "tokens"
    serializer_class = TokenSerializer
    http_method_names = ["post"]

    def post(self, request):
        serializer = TokenSerializer(data=request.data)

        try:
            serializer.is_valid(raise_exception=True)
        except TokenError as e:
            raise InvalidToken(e.args[0])

        return Response(
            data={"type": "tokens", "attributes": serializer.validated_data},
            status=status.HTTP_200_OK,
        )


@extend_schema(
    tags=["Token"],
    summary="Refresh a token",
    description="Refresh an access token by providing a valid refresh token. Former refresh tokens are invalidated "
    "when a new one is issued.",
)
class CustomTokenRefreshView(GenericAPIView):
    resource_name = "tokens-refresh"
    serializer_class = TokenRefreshSerializer
    http_method_names = ["post"]

    def post(self, request):
        serializer = TokenRefreshSerializer(data=request.data)

        try:
            serializer.is_valid(raise_exception=True)
        except TokenError as e:
            raise InvalidToken(e.args[0])

        return Response(
            data={"type": "tokens-refresh", "attributes": serializer.validated_data},
            status=status.HTTP_200_OK,
        )


@extend_schema(
    tags=["Token"],
    summary="Switch tenant using a valid tenant ID",
    description="Switch tenant by providing a valid tenant ID. The authenticated user must belong to the tenant.",
)
class CustomTokenSwitchTenantView(GenericAPIView):
    permission_classes = [permissions.IsAuthenticated]
    resource_name = "tokens-switch-tenant"
    serializer_class = TokenSwitchTenantSerializer
    http_method_names = ["post"]

    def post(self, request):
        serializer = TokenSwitchTenantSerializer(
            data=request.data, context={"request": request}
        )

        try:
            serializer.is_valid(raise_exception=True)
        except TokenError as e:
            raise InvalidToken(e.args[0])

        return Response(
            data={
                "type": "tokens-switch-tenant",
                "attributes": serializer.validated_data,
            },
            status=status.HTTP_200_OK,
        )


@extend_schema(exclude=True)
class SchemaView(SpectacularAPIView):
    serializer_class = None

    def get(self, request, *args, **kwargs):
        spectacular_settings.TITLE = "Prowler API"
        spectacular_settings.VERSION = "1.15.0"
        spectacular_settings.DESCRIPTION = (
            "Prowler API specification.\n\nThis file is auto-generated."
        )
        spectacular_settings.TAGS = [
            {"name": "User", "description": "Endpoints for managing user accounts."},
            {
                "name": "Token",
                "description": "Endpoints for token management, including obtaining a new token and "
                "refreshing an existing token for authentication purposes.",
            },
            {
                "name": "Tenant",
                "description": "Endpoints for managing tenants, along with their memberships.",
            },
            {
                "name": "Invitation",
                "description": "Endpoints for tenant invitations management, allowing retrieval and filtering of "
                "invitations, creating new invitations, accepting and revoking them.",
            },
            {
                "name": "Role",
                "description": "Endpoints for managing RBAC roles within tenants, allowing creation, retrieval, "
                "updating, and deletion of role configurations and permissions.",
            },
            {
                "name": "Provider",
                "description": "Endpoints for managing providers (AWS, GCP, Azure, etc...).",
            },
            {
                "name": "Provider Group",
                "description": "Endpoints for managing provider groups.",
            },
            {
                "name": "Task",
                "description": "Endpoints for task management, allowing retrieval of task status and "
                "revoking tasks that have not started.",
            },
            {
                "name": "Scan",
                "description": "Endpoints for triggering manual scans and viewing scan results.",
            },
            {
                "name": "Schedule",
                "description": "Endpoints for managing scan schedules, allowing configuration of automated "
                "scans with different scheduling options.",
            },
            {
                "name": "Resource",
                "description": "Endpoints for managing resources discovered by scans, allowing "
                "retrieval and filtering of resource information.",
            },
            {
                "name": "Finding",
                "description": "Endpoints for managing findings, allowing retrieval and filtering of "
                "findings that result from scans.",
            },
            {
                "name": "Processor",
                "description": "Endpoints for managing post-processors used to process Prowler findings, including "
                "registration, configuration, and deletion of post-processing actions.",
            },
            {
                "name": "Compliance Overview",
                "description": "Endpoints for checking the compliance overview, allowing filtering by scan, provider or"
                " compliance framework ID.",
            },
            {
                "name": "Overview",
                "description": "Endpoints for retrieving aggregated summaries of resources from the system.",
            },
            {
                "name": "Integration",
                "description": "Endpoints for managing third-party integrations, including registration, configuration,"
                " retrieval, and deletion of integrations such as S3, JIRA, or other services.",
            },
            {
                "name": "Lighthouse AI",
                "description": "Endpoints for managing Lighthouse AI configurations, including creation, retrieval, "
                "updating, and deletion of configurations such as OpenAI keys, models, and business "
                "context.",
            },
            {
                "name": "SAML",
                "description": "Endpoints for Single Sign-On authentication management via SAML for seamless user "
                "authentication.",
            },
            {
                "name": "API Keys",
                "description": "Endpoints for API keys management. These can be used as an alternative to JWT "
                "authorization.",
            },
            {
                "name": "Mute Rules",
                "description": "Endpoints for simple mute rules management. These can be used as an alternative to the"
                " Mutelist Processor if you need to mute specific findings across your tenant with a "
                "specific reason.",
            },
        ]
        return super().get(request, *args, **kwargs)


@extend_schema(exclude=True)
class GoogleSocialLoginView(SocialLoginView):
    adapter_class = GoogleOAuth2Adapter
    client_class = CustomOAuth2Client
    callback_url = GOOGLE_OAUTH_CALLBACK_URL

    def get_response(self):
        original_response = super().get_response()

        if self.user and self.user.is_authenticated:
            serializer = TokenSocialLoginSerializer(data={"email": self.user.email})
            try:
                serializer.is_valid(raise_exception=True)
            except TokenError as e:
                raise InvalidToken(e.args[0])
            return Response(
                data={
                    "type": "google-social-tokens",
                    "attributes": serializer.validated_data,
                },
                status=status.HTTP_200_OK,
            )
        return original_response


@extend_schema(exclude=True)
class GithubSocialLoginView(SocialLoginView):
    adapter_class = GitHubOAuth2Adapter
    client_class = CustomOAuth2Client
    callback_url = GITHUB_OAUTH_CALLBACK_URL

    def get_response(self):
        original_response = super().get_response()

        if self.user and self.user.is_authenticated:
            serializer = TokenSocialLoginSerializer(data={"email": self.user.email})

            try:
                serializer.is_valid(raise_exception=True)
            except TokenError as e:
                raise InvalidToken(e.args[0])

            return Response(
                data={
                    "type": "github-social-tokens",
                    "attributes": serializer.validated_data,
                },
                status=status.HTTP_200_OK,
            )
        return original_response


@extend_schema(exclude=True)
class SAMLTokenValidateView(GenericAPIView):
    resource_name = "tokens"
    http_method_names = ["post"]

    def post(self, request):
        token_id = request.query_params.get("id", "invalid")
        try:
            saml_token = SAMLToken.objects.using(MainRouter.admin_db).get(id=token_id)
        except SAMLToken.DoesNotExist:
            return Response({"detail": "Invalid token ID."}, status=404)

        if saml_token.is_expired():
            return Response({"detail": "Token expired."}, status=400)

        token_data = saml_token.token
        # Currently we don't store the tokens in the database, so we delete the token after use
        saml_token.delete()

        return Response(token_data, status=200)


@extend_schema(exclude=True)
class CustomSAMLLoginView(LoginView):
    def dispatch(self, request, *args, **kwargs):
        """
        Convert GET requests to POST to bypass allauth's confirmation screen.

        Why this is necessary:
        - django-allauth requires POST for social logins to prevent open redirect attacks
        - SAML login links typically use GET requests (e.g., <a href="...">)
        - This conversion allows seamless login without user-facing confirmation

        Security considerations:
        1. Preserves CSRF protection: Original POST handling remains intact
        2. Avoids global SOCIALACCOUNT_LOGIN_ON_GET=True which would:
           - Enable GET logins for ALL providers (security risk)
           - Potentially expose open redirect vulnerabilities
        3. SAML payloads remain signed/encrypted regardless of HTTP method
        4. No sensitive parameters are exposed in URLs (copied to POST body)

        This approach maintains security while providing better UX.
        """
        if request.method == "GET":
            # Convert GET to POST while preserving parameters
            request.method = "POST"
        return super().dispatch(request, *args, **kwargs)


@extend_schema(exclude=True)
class SAMLInitiateAPIView(GenericAPIView):
    serializer_class = SamlInitiateSerializer
    permission_classes = []

    def post(self, request, *args, **kwargs):
        # Validate the input payload and extract the domain
        serializer = self.get_serializer(data=request.data)
        serializer.is_valid(raise_exception=True)
        email = serializer.validated_data["email_domain"]
        domain = email.split("@", 1)[-1].lower()

        # Retrieve the SAML configuration for the given email domain
        try:
            check = SAMLDomainIndex.objects.get(email_domain=domain)
            with rls_transaction(str(check.tenant_id)):
                config = SAMLConfiguration.objects.get(tenant_id=str(check.tenant_id))
        except (SAMLDomainIndex.DoesNotExist, SAMLConfiguration.DoesNotExist):
            return Response(
                {"detail": "Unauthorized domain."}, status=status.HTTP_403_FORBIDDEN
            )

        # Check certificates are not empty (TODO: Validate certificates)
        # saml_public_cert = os.getenv("SAML_PUBLIC_CERT", "").strip()
        # saml_private_key = os.getenv("SAML_PRIVATE_KEY", "").strip()

        # if not saml_public_cert or not saml_private_key:
        #     return Response(
        #         {"detail": "SAML configuration is invalid: missing certificates."},
        #         status=status.HTTP_403_FORBIDDEN,
        #     )

        # Build the SAML login URL using the configured API host
        api_host = os.getenv("API_BASE_URL")
        login_path = reverse(
            "saml_login", kwargs={"organization_slug": config.email_domain}
        )
        login_url = urljoin(api_host, login_path)

        return redirect(login_url)


@extend_schema_view(
    list=extend_schema(
        tags=["SAML"],
        summary="List all SSO configurations",
        description="Returns all the SAML-based SSO configurations associated with the current tenant.",
    ),
    retrieve=extend_schema(
        tags=["SAML"],
        summary="Retrieve SSO configuration details",
        description="Returns the details of a specific SAML configuration belonging to the current tenant.",
    ),
    create=extend_schema(
        tags=["SAML"],
        summary="Create the SSO configuration",
        description="Creates a new SAML SSO configuration for the current tenant, including email domain and metadata XML.",
    ),
    partial_update=extend_schema(
        tags=["SAML"],
        summary="Update the SSO configuration",
        description="Partially updates an existing SAML SSO configuration. Supports changes to email domain and metadata XML.",
    ),
    destroy=extend_schema(
        tags=["SAML"],
        summary="Delete the SSO configuration",
        description="Deletes an existing SAML SSO configuration associated with the current tenant.",
    ),
)
@method_decorator(CACHE_DECORATOR, name="retrieve")
@method_decorator(CACHE_DECORATOR, name="list")
class SAMLConfigurationViewSet(BaseRLSViewSet):
    """
    ViewSet for managing SAML SSO configurations per tenant.

    This endpoint allows authorized users to perform CRUD operations on SAMLConfiguration,
    which define how a tenant integrates with an external SAML Identity Provider (IdP).

    Typical use cases include:
        - Listing all existing configurations for auditing or UI display.
        - Retrieving a single configuration to show setup details.
        - Creating or updating a configuration to onboard or modify SAML integration.
        - Deleting a configuration when deactivating SAML for a tenant.
    """

    serializer_class = SAMLConfigurationSerializer
    required_permissions = [Permissions.MANAGE_INTEGRATIONS]
    queryset = SAMLConfiguration.objects.all()

    def get_queryset(self):
        # If called during schema generation, return an empty queryset
        if getattr(self, "swagger_fake_view", False):
            return SAMLConfiguration.objects.none()
        return SAMLConfiguration.objects.filter(tenant=self.request.tenant_id)


class TenantFinishACSView(FinishACSView):
    def _rollback_saml_user(self, request):
        """Helper function to rollback SAML user if it was just created and validation fails"""
        saml_user_id = request.session.get("saml_user_created")
        if saml_user_id:
            User.objects.using(MainRouter.admin_db).filter(id=saml_user_id).delete()
            request.session.pop("saml_user_created", None)

    def dispatch(self, request, organization_slug):
        try:
            super().dispatch(request, organization_slug)
        except Exception as e:
            logger.error(f"SAML dispatch failed: {e}")
            self._rollback_saml_user(request)
            callback_url = env.str("AUTH_URL")
            return redirect(f"{callback_url}?sso_saml_failed=true")

        user = getattr(request, "user", None)
        if not user or not user.is_authenticated:
            self._rollback_saml_user(request)
            callback_url = env.str("AUTH_URL")
            return redirect(f"{callback_url}?sso_saml_failed=true")

        # Defensive check to avoid edge case failures due to inconsistent or incomplete data in the database
        # This handles scenarios like partially deleted or missing related objects
        try:
            check = SAMLDomainIndex.objects.get(email_domain=organization_slug)
            with rls_transaction(str(check.tenant_id)):
                SAMLConfiguration.objects.get(tenant_id=str(check.tenant_id))
            social_app = SocialApp.objects.get(
                provider="saml", client_id=organization_slug
            )
            user_id = User.objects.get(email=str(user)).id
            social_account = SocialAccount.objects.get(
                user=str(user_id), provider=social_app.provider_id
            )
        except (
            SAMLDomainIndex.DoesNotExist,
            SAMLConfiguration.DoesNotExist,
            SocialApp.DoesNotExist,
            SocialAccount.DoesNotExist,
            User.DoesNotExist,
        ) as e:
            logger.error(f"SAML user is not authenticated: {e}")
            self._rollback_saml_user(request)
            callback_url = env.str("AUTH_URL")
            return redirect(f"{callback_url}?sso_saml_failed=true")

        extra = social_account.extra_data
        user.first_name = (
            extra.get("firstName", [""])[0] if extra.get("firstName") else ""
        )
        user.last_name = extra.get("lastName", [""])[0] if extra.get("lastName") else ""
        user.company_name = (
            extra.get("organization", [""])[0] if extra.get("organization") else ""
        )
        user.name = f"{user.first_name} {user.last_name}".strip()
        if user.name == "":
            user.name = "N/A"
        user.save()

        email_domain = user.email.split("@")[-1]
        tenant = (
            SAMLConfiguration.objects.using(MainRouter.admin_db)
            .get(email_domain=email_domain)
            .tenant
        )

        # Check if tenant has only one user with MANAGE_ACCOUNT role
        users_with_manage_account = (
            UserRoleRelationship.objects.using(MainRouter.admin_db)
            .filter(role__manage_account=True, tenant_id=tenant.id)
            .values("user")
            .distinct()
            .count()
        )

        # Only apply role mapping from userType if tenant does NOT have exactly one user with MANAGE_ACCOUNT
        if users_with_manage_account != 1:
            role_name = (
                extra.get("userType", ["no_permissions"])[0].strip()
                if extra.get("userType")
                else "no_permissions"
            )
            try:
                role = Role.objects.using(MainRouter.admin_db).get(
                    name=role_name, tenant=tenant
                )
            except Role.DoesNotExist:
                role = Role.objects.using(MainRouter.admin_db).create(
                    name=role_name,
                    tenant=tenant,
                    manage_users=False,
                    manage_account=False,
                    manage_billing=False,
                    manage_providers=False,
                    manage_integrations=False,
                    manage_scans=False,
                    unlimited_visibility=False,
                )
            UserRoleRelationship.objects.using(MainRouter.admin_db).filter(
                user=user,
                tenant_id=tenant.id,
            ).delete()
            UserRoleRelationship.objects.using(MainRouter.admin_db).create(
                user=user,
                role=role,
                tenant_id=tenant.id,
            )
        membership, _ = Membership.objects.using(MainRouter.admin_db).get_or_create(
            user=user,
            tenant=tenant,
            defaults={
                "user": user,
                "tenant": tenant,
                "role": Membership.RoleChoices.MEMBER,
            },
        )

        serializer = TokenSocialLoginSerializer(
            data={"email": user.email, "tenant_id": str(tenant.id)}
        )
        serializer.is_valid(raise_exception=True)

        token_data = serializer.validated_data
        saml_token = SAMLToken.objects.using(MainRouter.admin_db).create(
            token=token_data, user=user
        )
        callback_url = env.str("SAML_SSO_CALLBACK_URL")
        redirect_url = f"{callback_url}?id={saml_token.id}"
        request.session.pop("saml_user_created", None)

        return redirect(redirect_url)


@extend_schema_view(
    list=extend_schema(
        tags=["User"],
        summary="List all users",
        description="Retrieve a list of all users with options for filtering by various criteria.",
    ),
    retrieve=extend_schema(
        tags=["User"],
        summary="Retrieve a user's information",
        description="Fetch detailed information about an authenticated user.",
    ),
    create=extend_schema(
        tags=["User"],
        summary="Register a new user",
        description="Create a new user account by providing the necessary registration details.",
    ),
    partial_update=extend_schema(
        tags=["User"],
        summary="Update user information",
        description="Partially update information about a user.",
    ),
    destroy=extend_schema(
        tags=["User"],
        summary="Delete the user account",
        description="Remove the current user account from the system.",
    ),
    me=extend_schema(
        tags=["User"],
        summary="Retrieve the current user's information",
        description="Fetch detailed information about the authenticated user.",
    ),
)
@method_decorator(CACHE_DECORATOR, name="list")
class UserViewSet(BaseUserViewset):
    serializer_class = UserSerializer
    http_method_names = ["get", "post", "patch", "delete"]
    filterset_class = UserFilter
    ordering = ["-date_joined"]
    ordering_fields = ["name", "email", "company_name", "date_joined", "is_active"]
    # RBAC required permissions
    required_permissions = [Permissions.MANAGE_USERS]

    def set_required_permissions(self):
        """
        Returns the required permissions based on the request method.
        """
        if self.action == "me":
            # No permissions required for me request
            self.required_permissions = []
        else:
            # Require permission for the rest of the requests
            self.required_permissions = [Permissions.MANAGE_USERS]

    def get_queryset(self):
        # If called during schema generation, return an empty queryset
        if getattr(self, "swagger_fake_view", False):
            return User.objects.none()

        queryset = (
            User.objects.filter(membership__tenant__id=self.request.tenant_id)
            if hasattr(self.request, "tenant_id")
            else User.objects.all()
        )

        return queryset.prefetch_related("memberships", "roles")

    def get_permissions(self):
        if self.action == "create":
            permission_classes = [permissions.AllowAny]
        else:
            permission_classes = self.permission_classes
        return [permission() for permission in permission_classes]

    def get_serializer_class(self):
        if self.action == "create":
            return UserCreateSerializer
        elif self.action == "partial_update":
            return UserUpdateSerializer
        else:
            return UserSerializer

    def get_serializer_context(self):
        context = super().get_serializer_context()
        if self.request.user.is_authenticated:
            context["role"] = get_role(self.request.user)
        return context

    @action(detail=False, methods=["get"], url_name="me")
    def me(self, request):
        user = self.request.user
        serializer = UserSerializer(user, context=self.get_serializer_context())
        return Response(
            data=serializer.data,
            status=status.HTTP_200_OK,
        )

    def destroy(self, request, *args, **kwargs):
        if kwargs["pk"] != str(self.request.user.id):
            raise ValidationError("Only the current user can be deleted.")

        user = self.get_object()
        user.delete(using=MainRouter.admin_db)
        return Response(status=status.HTTP_204_NO_CONTENT)

    @extend_schema(
        parameters=[
            OpenApiParameter(
                name="invitation_token",
                description="Optional invitation code for joining an existing tenant.",
                required=False,
                type={"type": "string", "example": "F3NMFPNDZHR4Z9"},
                location=OpenApiParameter.QUERY,
            ),
        ]
    )
    def create(self, request, *args, **kwargs):
        invitation_token = request.query_params.get("invitation_token", None)
        invitation = None

        serializer = self.get_serializer(
            data=request.data, context=self.get_serializer_context()
        )
        serializer.is_valid(raise_exception=True)

        if invitation_token:
            invitation = validate_invitation(
                invitation_token, serializer.validated_data["email"]
            )

        # Proceed with creating the user and membership
        user = User.objects.db_manager(MainRouter.admin_db).create_user(
            **serializer.validated_data
        )
        tenant = (
            invitation.tenant
            if invitation_token
            else Tenant.objects.using(MainRouter.admin_db).create(
                name=f"{user.email.split('@')[0]} default tenant"
            )
        )
        role = (
            Membership.RoleChoices.MEMBER
            if invitation_token
            else Membership.RoleChoices.OWNER
        )
        Membership.objects.using(MainRouter.admin_db).create(
            user=user, tenant=tenant, role=role
        )
        if invitation:
            user_role = []
            for role in invitation.roles.all():
                user_role.append(
                    UserRoleRelationship.objects.using(MainRouter.admin_db).create(
                        user=user, role=role, tenant=invitation.tenant
                    )
                )
            invitation.state = Invitation.State.ACCEPTED
            invitation.save(using=MainRouter.admin_db)
        else:
            role = Role.objects.using(MainRouter.admin_db).create(
                name="admin",
                tenant_id=tenant.id,
                manage_users=True,
                manage_account=True,
                manage_billing=True,
                manage_providers=True,
                manage_integrations=True,
                manage_scans=True,
                unlimited_visibility=True,
            )
            UserRoleRelationship.objects.using(MainRouter.admin_db).create(
                user=user,
                role=role,
                tenant_id=tenant.id,
            )
        return Response(data=UserSerializer(user).data, status=status.HTTP_201_CREATED)


@extend_schema_view(
    create=extend_schema(
        tags=["User"],
        summary="Create a new user-roles relationship",
        description="Add a new user-roles relationship to the system by providing the required user-roles details.",
        responses={
            204: OpenApiResponse(description="Relationship created successfully"),
            400: OpenApiResponse(
                description="Bad request (e.g., relationship already exists)"
            ),
        },
    ),
    partial_update=extend_schema(
        tags=["User"],
        summary="Partially update a user-roles relationship",
        description=(
            "Update the user-roles relationship information without affecting other fields. "
            "If the update would remove MANAGE_ACCOUNT from the last remaining user in the "
            "tenant, the API rejects the request with a 400 response."
        ),
        responses={
            204: OpenApiResponse(
                response=None, description="Relationship updated successfully"
            )
        },
    ),
    destroy=extend_schema(
        tags=["User"],
        summary="Delete a user-roles relationship",
        description=(
            "Remove the user-roles relationship from the system by their ID. If removing "
            "MANAGE_ACCOUNT would take it away from the last remaining user in the tenant, "
            "the API rejects the request with a 400 response. Users also cannot delete their "
            "own role assignments; attempting to do so returns a 400 response."
        ),
        responses={
            204: OpenApiResponse(
                response=None, description="Relationship deleted successfully"
            )
        },
    ),
)
class UserRoleRelationshipView(RelationshipView, BaseRLSViewSet):
    queryset = User.objects.all()
    serializer_class = UserRoleRelationshipSerializer
    resource_name = "roles"
    http_method_names = ["post", "patch", "delete"]
    schema = RelationshipViewSchema()
    # RBAC required permissions
    required_permissions = [Permissions.MANAGE_ACCOUNT]

    def get_queryset(self):
        return User.objects.filter(membership__tenant__id=self.request.tenant_id)

    def destroy(self, request, *args, **kwargs):
        """
        Prevent deleting role relationships if it would leave the tenant with no
        users having MANAGE_ACCOUNT. Supports deleting specific roles via JSON:API
        relationship payload or clearing all roles for the user when no payload.
        """
        user = self.get_object()
        # Disallow deleting own roles
        if str(user.id) == str(request.user.id):
            return Response(
                data={
                    "detail": "Users cannot delete the relationship with their role."
                },
                status=status.HTTP_400_BAD_REQUEST,
            )
        tenant_id = self.request.tenant_id
        payload = request.data if isinstance(request.data, dict) else None

        # If a user has more than one role, we will delete the relationship with the roles in the payload
        data = payload.get("data") if payload else None
        if data:
            try:
                role_ids = [item["id"] for item in data]
            except KeyError:
                role_ids = []
            roles_to_remove = Role.objects.filter(id__in=role_ids, tenant_id=tenant_id)
        else:
            roles_to_remove = user.roles.filter(tenant_id=tenant_id)

        UserRoleRelationship.objects.filter(
            user=user,
            tenant_id=tenant_id,
            role_id__in=roles_to_remove.values_list("id", flat=True),
        ).delete()

        return Response(status=status.HTTP_204_NO_CONTENT)

    def create(self, request, *args, **kwargs):
        user = self.get_object()

        role_ids = [item["id"] for item in request.data]
        existing_relationships = UserRoleRelationship.objects.filter(
            user=user, role_id__in=role_ids
        )

        if existing_relationships.exists():
            return Response(
                {"detail": "One or more roles are already associated with the user."},
                status=status.HTTP_400_BAD_REQUEST,
            )

        serializer = self.get_serializer(
            data={"roles": request.data},
            context={
                "user": user,
                "tenant_id": self.request.tenant_id,
                "request": request,
            },
        )
        serializer.is_valid(raise_exception=True)
        serializer.save()

        return Response(status=status.HTTP_204_NO_CONTENT)

    def partial_update(self, request, *args, **kwargs):
        user = self.get_object()
        serializer = self.get_serializer(
            instance=user,
            data={"roles": request.data},
            context={"tenant_id": self.request.tenant_id, "request": request},
        )
        serializer.is_valid(raise_exception=True)
        serializer.save()
        return Response(status=status.HTTP_204_NO_CONTENT)


@extend_schema_view(
    list=extend_schema(
        tags=["Tenant"],
        summary="List all tenants",
        description="Retrieve a list of all tenants with options for filtering by various criteria.",
    ),
    retrieve=extend_schema(
        tags=["Tenant"],
        summary="Retrieve data from a tenant",
        description="Fetch detailed information about a specific tenant by their ID.",
    ),
    create=extend_schema(
        tags=["Tenant"],
        summary="Create a new tenant",
        description="Add a new tenant to the system by providing the required tenant details.",
    ),
    partial_update=extend_schema(
        tags=["Tenant"],
        summary="Partially update a tenant",
        description="Update certain fields of an existing tenant's information without affecting other fields.",
    ),
    destroy=extend_schema(
        tags=["Tenant"],
        summary="Delete a tenant",
        description="Remove a tenant from the system by their ID.",
    ),
)
@method_decorator(CACHE_DECORATOR, name="list")
@method_decorator(CACHE_DECORATOR, name="retrieve")
class TenantViewSet(BaseTenantViewset):
    queryset = Tenant.objects.all()
    serializer_class = TenantSerializer
    http_method_names = ["get", "post", "patch", "delete"]
    filterset_class = TenantFilter
    search_fields = ["name"]
    ordering = ["-inserted_at"]
    ordering_fields = ["name", "inserted_at", "updated_at"]
    # RBAC required permissions
    required_permissions = [Permissions.MANAGE_ACCOUNT]

    def get_queryset(self):
        queryset = Tenant.objects.filter(membership__user=self.request.user)
        return queryset.prefetch_related("memberships")

    def create(self, request, *args, **kwargs):
        serializer = self.get_serializer(data=request.data)
        serializer.is_valid(raise_exception=True)
        tenant = serializer.save()
        Membership.objects.create(
            user=self.request.user, tenant=tenant, role=Membership.RoleChoices.OWNER
        )
        return Response(data=serializer.data, status=status.HTTP_201_CREATED)

    def destroy(self, request, *args, **kwargs):
        # This will perform validation and raise a 404 if the tenant does not exist
        tenant_id = kwargs.get("pk")
        get_object_or_404(Tenant, id=tenant_id)

        with transaction.atomic():
            # Delete memberships
            Membership.objects.using(MainRouter.admin_db).filter(
                tenant_id=tenant_id
            ).delete()

            # Delete users without memberships
            User.objects.using(MainRouter.admin_db).filter(
                membership__isnull=True
            ).delete()
        # Delete tenant in batches
        delete_tenant_task.apply_async(kwargs={"tenant_id": tenant_id})
        return Response(status=status.HTTP_204_NO_CONTENT)


@extend_schema_view(
    list=extend_schema(
        tags=["User"],
        summary="List user memberships",
        description="Retrieve a list of all user memberships with options for filtering by various criteria.",
    ),
    retrieve=extend_schema(
        tags=["User"],
        summary="Retrieve membership data from the user",
        description="Fetch detailed information about a specific user membership by their ID.",
    ),
)
@method_decorator(CACHE_DECORATOR, name="list")
class MembershipViewSet(BaseTenantViewset):
    http_method_names = ["get"]
    serializer_class = MembershipSerializer
    queryset = Membership.objects.all()
    filterset_class = MembershipFilter
    ordering = ["date_joined"]
    ordering_fields = [
        "tenant",
        "role",
        "date_joined",
    ]
    # RBAC required permissions
    required_permissions = [Permissions.MANAGE_ACCOUNT]

    def get_queryset(self):
        user = self.request.user
        queryset = Membership.objects.filter(user_id=user.id)
        return queryset.select_related("user", "tenant")


@extend_schema_view(
    list=extend_schema(
        summary="List tenant memberships",
        description="List the membership details of users in a tenant you are a part of.",
        tags=["Tenant"],
        parameters=[
            OpenApiParameter(
                name="tenant_pk",
                type=OpenApiTypes.UUID,
                location=OpenApiParameter.PATH,
                description="Tenant ID",
            ),
        ],
    ),
    destroy=extend_schema(
        summary="Delete tenant memberships",
        description="Delete the membership details of users in a tenant. You need to be one of the owners to delete a "
        "membership that is not yours. If you are the last owner of a tenant, you cannot delete your own "
        "membership.",
        tags=["Tenant"],
    ),
)
@method_decorator(CACHE_DECORATOR, name="list")
class TenantMembersViewSet(BaseTenantViewset):
    http_method_names = ["get", "delete"]
    serializer_class = MembershipSerializer
    queryset = Membership.objects.none()
    # RBAC required permissions
    required_permissions = [Permissions.MANAGE_ACCOUNT]

    def get_queryset(self):
        tenant = self.get_tenant()
        requesting_membership = self.get_requesting_membership(tenant)

        if requesting_membership.role == Membership.RoleChoices.OWNER:
            return Membership.objects.filter(tenant=tenant)
        else:
            return Membership.objects.filter(tenant=tenant, user=self.request.user)

    def get_tenant(self):
        tenant_id = self.kwargs.get("tenant_pk")
        tenant = get_object_or_404(Tenant, id=tenant_id)
        return tenant

    def get_requesting_membership(self, tenant):
        try:
            membership = Membership.objects.get(user=self.request.user, tenant=tenant)
        except Membership.DoesNotExist:
            raise NotFound("Membership does not exist.")
        return membership

    @extend_schema(exclude=True)
    def retrieve(self, request, *args, **kwargs):
        raise MethodNotAllowed(method="GET")

    def destroy(self, request, *args, **kwargs):
        tenant = self.get_tenant()
        membership_to_delete = get_object_or_404(
            Membership, tenant=tenant, id=kwargs.get("pk")
        )
        requesting_membership = self.get_requesting_membership(tenant)

        if requesting_membership.role == Membership.RoleChoices.OWNER:
            if membership_to_delete.user == request.user:
                # Check if the user is the last owner
                other_owners = Membership.objects.filter(
                    tenant=tenant, role=Membership.RoleChoices.OWNER
                ).exclude(user=request.user)
                if not other_owners.exists():
                    raise PermissionDenied(
                        "You cannot delete your own membership as the last owner."
                    )
        else:
            if membership_to_delete.user != request.user:
                raise PermissionDenied(
                    "You do not have permission to delete this membership."
                )

        membership_to_delete.delete()
        return Response(status=status.HTTP_204_NO_CONTENT)


@extend_schema(tags=["Provider Group"])
@extend_schema_view(
    list=extend_schema(
        summary="List all provider groups",
        description="Retrieve a list of all provider groups with options for filtering by various criteria.",
    ),
    retrieve=extend_schema(
        summary="Retrieve data from a provider group",
        description="Fetch detailed information about a specific provider group by their ID.",
    ),
    create=extend_schema(
        summary="Create a new provider group",
        description="Add a new provider group to the system by providing the required provider group details.",
    ),
    partial_update=extend_schema(
        summary="Partially update a provider group",
        description="Update certain fields of an existing provider group's information without affecting other fields.",
        request=ProviderGroupUpdateSerializer,
        responses={200: ProviderGroupSerializer},
    ),
    destroy=extend_schema(
        summary="Delete a provider group",
        description="Remove a provider group from the system by their ID.",
    ),
    update=extend_schema(exclude=True),
)
class ProviderGroupViewSet(BaseRLSViewSet):
    queryset = ProviderGroup.objects.all()
    serializer_class = ProviderGroupSerializer
    filterset_class = ProviderGroupFilter
    http_method_names = ["get", "post", "patch", "delete"]
    ordering = ["inserted_at"]
    # RBAC required permissions
    required_permissions = [Permissions.MANAGE_PROVIDERS]

    def set_required_permissions(self):
        """
        Returns the required permissions based on the request method.
        """
        if self.request.method in SAFE_METHODS:
            # No permissions required for GET requests
            self.required_permissions = []
        else:
            # Require permission for non-GET requests
            self.required_permissions = [Permissions.MANAGE_PROVIDERS]

    def get_queryset(self):
        user_roles = get_role(self.request.user)
        # Check if any of the user's roles have UNLIMITED_VISIBILITY
        if user_roles.unlimited_visibility:
            # User has unlimited visibility, return all provider groups
            return ProviderGroup.objects.prefetch_related("providers", "roles")

        # Collect provider groups associated with the user's roles
        return user_roles.provider_groups.all().prefetch_related("providers", "roles")

    def get_serializer_class(self):
        if self.action == "create":
            return ProviderGroupCreateSerializer
        elif self.action == "partial_update":
            return ProviderGroupUpdateSerializer
        return super().get_serializer_class()


@extend_schema(tags=["Provider Group"])
@extend_schema_view(
    create=extend_schema(
        summary="Create a new provider_group-providers relationship",
        description="Add a new provider_group-providers relationship to the system by providing the required provider_group-providers details.",
        responses={
            204: OpenApiResponse(description="Relationship created successfully"),
            400: OpenApiResponse(
                description="Bad request (e.g., relationship already exists)"
            ),
        },
    ),
    partial_update=extend_schema(
        summary="Partially update a provider_group-providers relationship",
        description="Update the provider_group-providers relationship information without affecting other fields.",
        responses={
            204: OpenApiResponse(
                response=None, description="Relationship updated successfully"
            )
        },
    ),
    destroy=extend_schema(
        summary="Delete a provider_group-providers relationship",
        description="Remove the provider_group-providers relationship from the system by their ID.",
        responses={
            204: OpenApiResponse(
                response=None, description="Relationship deleted successfully"
            )
        },
    ),
)
class ProviderGroupProvidersRelationshipView(RelationshipView, BaseRLSViewSet):
    queryset = ProviderGroup.objects.all()
    serializer_class = ProviderGroupMembershipSerializer
    resource_name = "providers"
    http_method_names = ["post", "patch", "delete"]
    schema = RelationshipViewSchema()
    # RBAC required permissions
    required_permissions = [Permissions.MANAGE_PROVIDERS]

    def get_queryset(self):
        return ProviderGroup.objects.filter(tenant_id=self.request.tenant_id)

    def create(self, request, *args, **kwargs):
        provider_group = self.get_object()

        provider_ids = [item["id"] for item in request.data]
        existing_relationships = ProviderGroupMembership.objects.filter(
            provider_group=provider_group, provider_id__in=provider_ids
        )

        if existing_relationships.exists():
            return Response(
                {
                    "detail": "One or more providers are already associated with the provider_group."
                },
                status=status.HTTP_400_BAD_REQUEST,
            )

        serializer = self.get_serializer(
            data={"providers": request.data},
            context={
                "provider_group": provider_group,
                "tenant_id": self.request.tenant_id,
                "request": request,
            },
        )
        serializer.is_valid(raise_exception=True)
        serializer.save()

        return Response(status=status.HTTP_204_NO_CONTENT)

    def partial_update(self, request, *args, **kwargs):
        provider_group = self.get_object()
        serializer = self.get_serializer(
            instance=provider_group,
            data={"providers": request.data},
            context={"tenant_id": self.request.tenant_id, "request": request},
        )
        serializer.is_valid(raise_exception=True)
        serializer.save()
        return Response(status=status.HTTP_204_NO_CONTENT)

    def destroy(self, request, *args, **kwargs):
        provider_group = self.get_object()
        provider_group.providers.clear()

        return Response(status=status.HTTP_204_NO_CONTENT)


@extend_schema_view(
    list=extend_schema(
        tags=["Provider"],
        summary="List all providers",
        description="Retrieve a list of all providers with options for filtering by various criteria.",
    ),
    retrieve=extend_schema(
        tags=["Provider"],
        summary="Retrieve data from a provider",
        description="Fetch detailed information about a specific provider by their ID.",
    ),
    create=extend_schema(
        tags=["Provider"],
        summary="Create a new provider",
        description="Add a new provider to the system by providing the required provider details.",
    ),
    partial_update=extend_schema(
        tags=["Provider"],
        summary="Partially update a provider",
        description="Update certain fields of an existing provider's information without affecting other fields.",
        request=ProviderUpdateSerializer,
        responses={200: ProviderSerializer},
    ),
    destroy=extend_schema(
        tags=["Provider"],
        summary="Delete a provider",
        description="Remove a provider from the system by their ID.",
        responses={202: OpenApiResponse(response=TaskSerializer)},
    ),
)
@method_decorator(CACHE_DECORATOR, name="list")
@method_decorator(CACHE_DECORATOR, name="retrieve")
class ProviderViewSet(DisablePaginationMixin, BaseRLSViewSet):
    queryset = Provider.objects.all()
    serializer_class = ProviderSerializer
    http_method_names = ["get", "post", "patch", "delete"]
    filterset_class = ProviderFilter
    search_fields = ["provider", "uid", "alias"]
    ordering = ["-inserted_at"]
    ordering_fields = [
        "provider",
        "uid",
        "alias",
        "connected",
        "inserted_at",
        "updated_at",
    ]
    # RBAC required permissions
    required_permissions = [Permissions.MANAGE_PROVIDERS]

    def set_required_permissions(self):
        """
        Returns the required permissions based on the request method.
        """
        if self.request.method in SAFE_METHODS:
            # No permissions required for GET requests
            self.required_permissions = []
        else:
            # Require permission for non-GET requests
            self.required_permissions = [Permissions.MANAGE_PROVIDERS]

    def get_queryset(self):
        user_roles = get_role(self.request.user)
        if user_roles.unlimited_visibility:
            # User has unlimited visibility, return all providers
            queryset = Provider.objects.filter(tenant_id=self.request.tenant_id)
        else:
            # User lacks permission, filter providers based on provider groups associated with the role
            queryset = get_providers(user_roles)
        return queryset.select_related("secret").prefetch_related("provider_groups")

    def get_serializer_class(self):
        if self.action == "create":
            return ProviderCreateSerializer
        elif self.action == "partial_update":
            return ProviderUpdateSerializer
        elif self.action in ["connection", "destroy"]:
            return TaskSerializer
        return super().get_serializer_class()

    def partial_update(self, request, *args, **kwargs):
        instance = self.get_object()
        serializer = self.get_serializer(
            instance,
            data=request.data,
            partial=True,
            context=self.get_serializer_context(),
        )
        serializer.is_valid(raise_exception=True)
        serializer.save()
        read_serializer = ProviderSerializer(
            instance, context=self.get_serializer_context()
        )
        return Response(data=read_serializer.data, status=status.HTTP_200_OK)

    @extend_schema(
        tags=["Provider"],
        summary="Check connection",
        description="Try to verify connection. For instance, Role & Credentials are set correctly",
        request=None,
        responses={202: OpenApiResponse(response=TaskSerializer)},
    )
    @action(detail=True, methods=["post"], url_name="connection")
    def connection(self, request, pk=None):
        get_object_or_404(Provider, pk=pk)
        with transaction.atomic():
            task = check_provider_connection_task.delay(
                provider_id=pk, tenant_id=self.request.tenant_id
            )
        prowler_task = Task.objects.get(id=task.id)
        serializer = TaskSerializer(prowler_task)
        return Response(
            data=serializer.data,
            status=status.HTTP_202_ACCEPTED,
            headers={
                "Content-Location": reverse(
                    "task-detail", kwargs={"pk": prowler_task.id}
                )
            },
        )

    def destroy(self, request, *args, pk=None, **kwargs):
        provider = get_object_or_404(Provider, pk=pk)
        provider.is_deleted = True
        provider.save()
        task_name = f"scan-perform-scheduled-{pk}"
        PeriodicTask.objects.filter(name=task_name).update(enabled=False)

        with transaction.atomic():
            task = delete_provider_task.delay(
                provider_id=pk, tenant_id=self.request.tenant_id
            )
        prowler_task = Task.objects.get(id=task.id)
        serializer = TaskSerializer(prowler_task)
        return Response(
            data=serializer.data,
            status=status.HTTP_202_ACCEPTED,
            headers={
                "Content-Location": reverse(
                    "task-detail", kwargs={"pk": prowler_task.id}
                )
            },
        )


@extend_schema_view(
    list=extend_schema(
        tags=["Scan"],
        summary="List all scans",
        description="Retrieve a list of all scans with options for filtering by various criteria.",
    ),
    retrieve=extend_schema(
        tags=["Scan"],
        summary="Retrieve data from a specific scan",
        description="Fetch detailed information about a specific scan by its ID.",
    ),
    partial_update=extend_schema(
        tags=["Scan"],
        summary="Partially update a scan",
        description="Update certain fields of an existing scan without affecting other fields.",
    ),
    create=extend_schema(
        tags=["Scan"],
        summary="Trigger a manual scan",
        description=(
            "Trigger a manual scan by providing the required scan details. "
            "If `scanner_args` are not provided, the system will automatically use the default settings "
            "from the associated provider. If you do provide `scanner_args`, these settings will be "
            "merged with the provider's defaults. This means that your provided settings will override "
            "the defaults only where they conflict, while the rest of the default settings will remain intact."
        ),
        request=ScanCreateSerializer,
        responses={202: OpenApiResponse(response=TaskSerializer)},
    ),
    report=extend_schema(
        tags=["Scan"],
        summary="Download ZIP report",
        description="Returns a ZIP file containing the requested report",
        request=ScanReportSerializer,
        responses={
            200: OpenApiResponse(description="Report obtained successfully"),
            202: OpenApiResponse(description="The task is in progress"),
            403: OpenApiResponse(description="There is a problem with credentials"),
            404: OpenApiResponse(
                description="The scan has no reports, or the report generation task has not started yet"
            ),
        },
    ),
    compliance=extend_schema(
        tags=["Scan"],
        summary="Retrieve compliance report as CSV",
        description="Download a specific compliance report (e.g., 'cis_1.4_aws') as a CSV file.",
        parameters=[
            OpenApiParameter(
                name="name",
                type=str,
                location=OpenApiParameter.PATH,
                required=True,
                description="The compliance report name, like 'cis_1.4_aws'",
            ),
        ],
        responses={
            200: OpenApiResponse(
                description="CSV file containing the compliance report"
            ),
            404: OpenApiResponse(description="Compliance report not found"),
        },
        request=None,
    ),
    threatscore=extend_schema(
        tags=["Scan"],
        summary="Retrieve threatscore report",
        description="Download a specific threatscore report (e.g., 'prowler_threatscore_aws') as a PDF file.",
        request=None,
        responses={
            200: OpenApiResponse(
                description="PDF file containing the threatscore report"
            ),
            202: OpenApiResponse(description="The task is in progress"),
            401: OpenApiResponse(
                description="API key missing or user not Authenticated"
            ),
            403: OpenApiResponse(description="There is a problem with credentials"),
            404: OpenApiResponse(
                description="The scan has no threatscore reports, or the threatscore report generation task has not started yet"
            ),
        },
    ),
    ens=extend_schema(
        tags=["Scan"],
        summary="Retrieve ENS RD2022 compliance report",
        description="Download ENS RD2022 compliance report (e.g., 'ens_rd2022_aws') as a PDF file.",
        request=None,
        responses={
            200: OpenApiResponse(
                description="PDF file containing the ENS compliance report"
            ),
            202: OpenApiResponse(description="The task is in progress"),
            401: OpenApiResponse(
                description="API key missing or user not Authenticated"
            ),
            403: OpenApiResponse(description="There is a problem with credentials"),
            404: OpenApiResponse(
                description="The scan has no ENS reports, or the ENS report generation task has not started yet"
            ),
        },
    ),
    nis2=extend_schema(
        tags=["Scan"],
        summary="Retrieve NIS2 compliance report",
        description="Download NIS2 compliance report (Directive (EU) 2022/2555) as a PDF file.",
        request=None,
        responses={
            200: OpenApiResponse(
                description="PDF file containing the NIS2 compliance report"
            ),
            202: OpenApiResponse(description="The task is in progress"),
            401: OpenApiResponse(
                description="API key missing or user not Authenticated"
            ),
            403: OpenApiResponse(description="There is a problem with credentials"),
            404: OpenApiResponse(
                description="The scan has no NIS2 reports, or the NIS2 report generation task has not started yet"
            ),
        },
    ),
)
@method_decorator(CACHE_DECORATOR, name="list")
@method_decorator(CACHE_DECORATOR, name="retrieve")
class ScanViewSet(BaseRLSViewSet):
    queryset = Scan.objects.all()
    serializer_class = ScanSerializer
    http_method_names = ["get", "post", "patch"]
    filterset_class = ScanFilter
    ordering = ["-inserted_at"]
    ordering_fields = [
        "name",
        "trigger",
        "attempted_at",
        "scheduled_at",
        "inserted_at",
        "updated_at",
    ]
    # RBAC required permissions
    required_permissions = [Permissions.MANAGE_SCANS]

    def set_required_permissions(self):
        """
        Returns the required permissions based on the request method.
        """
        if self.request.method in SAFE_METHODS:
            # No permissions required for GET requests
            self.required_permissions = []
        else:
            # Require permission for non-GET requests
            self.required_permissions = [Permissions.MANAGE_SCANS]

    def get_queryset(self):
        user_roles = get_role(self.request.user)
        if user_roles.unlimited_visibility:
            # User has unlimited visibility, return all scans
            queryset = Scan.objects.filter(tenant_id=self.request.tenant_id)
        else:
            # User lacks permission, filter providers based on provider groups associated with the role
            queryset = Scan.objects.filter(provider__in=get_providers(user_roles))
        return queryset.select_related("provider", "task")

    def get_serializer_class(self):
        if self.action == "create":
            if hasattr(self, "response_serializer_class"):
                return self.response_serializer_class
            return ScanCreateSerializer
        elif self.action == "partial_update":
            return ScanUpdateSerializer
        elif self.action == "report":
            if hasattr(self, "response_serializer_class"):
                return self.response_serializer_class
            return ScanReportSerializer
        elif self.action == "compliance":
            if hasattr(self, "response_serializer_class"):
                return self.response_serializer_class
            return ScanComplianceReportSerializer
        elif self.action == "threatscore":
            if hasattr(self, "response_serializer_class"):
                return self.response_serializer_class
        elif self.action == "ens":
            if hasattr(self, "response_serializer_class"):
                return self.response_serializer_class
        elif self.action == "nis2":
            if hasattr(self, "response_serializer_class"):
                return self.response_serializer_class
        return super().get_serializer_class()

    def partial_update(self, request, *args, **kwargs):
        instance = self.get_object()
        serializer = self.get_serializer(
            instance,
            data=request.data,
            partial=True,
            context=self.get_serializer_context(),
        )
        serializer.is_valid(raise_exception=True)
        serializer.save()
        read_serializer = ScanSerializer(
            instance, context=self.get_serializer_context()
        )
        return Response(data=read_serializer.data, status=status.HTTP_200_OK)

    def _get_task_status(self, scan_instance):
        """
        Returns task status if the scan or its associated report-generation task is still executing.

        If the scan is in an EXECUTING state or if a background task related to report generation
        is found and also executing, this method returns a 202 Accepted response with the task
        metadata and a `Content-Location` header pointing to the task detail endpoint.

        Args:
            scan_instance (Scan): The scan instance for which the task status is being checked.

        Returns:
            Response or None:
                - A `Response` with HTTP 202 status and serialized task data if the task is executing.
                - `None` if no running task is found or if the task has already completed.
        """
        task = None

        if scan_instance.state == StateChoices.EXECUTING and scan_instance.task:
            task = scan_instance.task
        else:
            try:
                task = Task.objects.get(
                    task_runner_task__task_name="scan-report",
                    task_runner_task__task_kwargs__contains=str(scan_instance.id),
                )
            except Task.DoesNotExist:
                return None

        self.response_serializer_class = TaskSerializer
        serializer = self.get_serializer(task)

        if serializer.data.get("state") != StateChoices.EXECUTING:
            return None

        return Response(
            data=serializer.data,
            status=status.HTTP_202_ACCEPTED,
            headers={
                "Content-Location": reverse(
                    "task-detail", kwargs={"pk": serializer.data["id"]}
                )
            },
        )

    def _load_file(self, path_pattern, s3=False, bucket=None, list_objects=False):
        """
        Loads a binary file (e.g., ZIP or CSV) and returns its content and filename.

        Depending on the input parameters, this method supports loading:
        - From S3 using a direct key.
        - From S3 by listing objects under a prefix and matching suffix.
        - From the local filesystem using glob pattern matching.

        Args:
            path_pattern (str): The key or glob pattern representing the file location.
            s3 (bool, optional): Whether the file is stored in S3. Defaults to False.
            bucket (str, optional): The name of the S3 bucket, required if `s3=True`. Defaults to None.
            list_objects (bool, optional): If True and `s3=True`, list objects by prefix to find the file. Defaults to False.

        Returns:
            tuple[bytes, str]: A tuple containing the file content as bytes and the filename if successful.
            Response: A DRF `Response` object with an appropriate status and error detail if an error occurs.
        """
        if s3:
            try:
                client = get_s3_client()
            except (ClientError, NoCredentialsError, ParamValidationError):
                return Response(
                    {"detail": "There is a problem with credentials."},
                    status=status.HTTP_403_FORBIDDEN,
                )
            if list_objects:
                # list keys under prefix then match suffix
                prefix = os.path.dirname(path_pattern)
                suffix = os.path.basename(path_pattern)
                try:
                    resp = client.list_objects_v2(Bucket=bucket, Prefix=prefix)
                except ClientError as e:
                    sentry_sdk.capture_exception(e)
                    return Response(
                        {
                            "detail": "Unable to list compliance files in S3: encountered an AWS error."
                        },
                        status=status.HTTP_502_BAD_GATEWAY,
                    )
                contents = resp.get("Contents", [])
                keys = []
                for obj in contents:
                    key = obj["Key"]
                    key_basename = os.path.basename(key)
                    if any(ch in suffix for ch in ("*", "?", "[")):
                        if fnmatch.fnmatch(key_basename, suffix):
                            keys.append(key)
                    elif key_basename == suffix:
                        keys.append(key)
                    elif key.endswith(suffix):
                        # Backward compatibility if suffix already includes directories
                        keys.append(key)
                if not keys:
                    return Response(
                        {
                            "detail": f"No compliance file found for name '{os.path.splitext(suffix)[0]}'."
                        },
                        status=status.HTTP_404_NOT_FOUND,
                    )
                # path_pattern here is prefix, but in compliance we build correct suffix check before
                key = keys[0]
            else:
                # path_pattern is exact key
                key = path_pattern
            try:
                s3_obj = client.get_object(Bucket=bucket, Key=key)
            except ClientError as e:
                code = e.response.get("Error", {}).get("Code")
                if code == "NoSuchKey":
                    return Response(
                        {
                            "detail": "The scan has no reports, or the report generation task has not started yet."
                        },
                        status=status.HTTP_404_NOT_FOUND,
                    )
                return Response(
                    {"detail": "There is a problem with credentials."},
                    status=status.HTTP_403_FORBIDDEN,
                )
            content = s3_obj["Body"].read()
            filename = os.path.basename(key)
        else:
            files = glob.glob(path_pattern)
            if not files:
                return Response(
                    {
                        "detail": "The scan has no reports, or the report generation task has not started yet."
                    },
                    status=status.HTTP_404_NOT_FOUND,
                )
            filepath = files[0]
            with open(filepath, "rb") as f:
                content = f.read()
            filename = os.path.basename(filepath)

        return content, filename

    def _serve_file(self, content, filename, content_type):
        response = HttpResponse(content, content_type=content_type)
        response["Content-Disposition"] = f'attachment; filename="{filename}"'

        return response

    @action(detail=True, methods=["get"], url_name="report")
    def report(self, request, pk=None):
        scan = self.get_object()
        # Check for executing tasks
        running_resp = self._get_task_status(scan)
        if running_resp:
            return running_resp

        if not scan.output_location:
            return Response(
                {
                    "detail": "The scan has no reports, or the report generation task has not started yet."
                },
                status=status.HTTP_404_NOT_FOUND,
            )

        if scan.output_location.startswith("s3://"):
            bucket = env.str("DJANGO_OUTPUT_S3_AWS_OUTPUT_BUCKET", "")
            key_prefix = scan.output_location.removeprefix(f"s3://{bucket}/")
            loader = self._load_file(
                key_prefix, s3=True, bucket=bucket, list_objects=False
            )
        else:
            loader = self._load_file(scan.output_location, s3=False)

        if isinstance(loader, Response):
            return loader

        content, filename = loader
        return self._serve_file(content, filename, "application/x-zip-compressed")

    @action(
        detail=True,
        methods=["get"],
        url_path="compliance/(?P<name>[^/]+)",
        url_name="compliance",
    )
    def compliance(self, request, pk=None, name=None):
        scan = self.get_object()
        if name not in get_compliance_frameworks(scan.provider.provider):
            return Response(
                {"detail": f"Compliance '{name}' not found."},
                status=status.HTTP_404_NOT_FOUND,
            )

        running_resp = self._get_task_status(scan)
        if running_resp:
            return running_resp

        if not scan.output_location:
            return Response(
                {
                    "detail": "The scan has no reports, or the report generation task has not started yet."
                },
                status=status.HTTP_404_NOT_FOUND,
            )

        if scan.output_location.startswith("s3://"):
            bucket = env.str("DJANGO_OUTPUT_S3_AWS_OUTPUT_BUCKET", "")
            key_prefix = scan.output_location.removeprefix(f"s3://{bucket}/")
            prefix = os.path.join(
                os.path.dirname(key_prefix), "compliance", f"{name}.csv"
            )
            loader = self._load_file(prefix, s3=True, bucket=bucket, list_objects=True)
        else:
            base = os.path.dirname(scan.output_location)
            pattern = os.path.join(base, "compliance", f"*_{name}.csv")
            loader = self._load_file(pattern, s3=False)

        if isinstance(loader, Response):
            return loader

        content, filename = loader
        return self._serve_file(content, filename, "text/csv")

    @action(
        detail=True,
        methods=["get"],
        url_name="threatscore",
    )
    def threatscore(self, request, pk=None):
        scan = self.get_object()
        running_resp = self._get_task_status(scan)
        if running_resp:
            return running_resp

        # TODO: add detailed response if the compliance framework is not supported for the provider
        if not scan.output_location:
            return Response(
                {
                    "detail": "The scan has no reports, or the threatscore report generation task has not started yet."
                },
                status=status.HTTP_404_NOT_FOUND,
            )

        if scan.output_location.startswith("s3://"):
            bucket = env.str("DJANGO_OUTPUT_S3_AWS_OUTPUT_BUCKET", "")
            key_prefix = scan.output_location.removeprefix(f"s3://{bucket}/")
            prefix = os.path.join(
                os.path.dirname(key_prefix),
                "threatscore",
                "*_threatscore_report.pdf",
            )
            loader = self._load_file(prefix, s3=True, bucket=bucket, list_objects=True)
        else:
            base = os.path.dirname(scan.output_location)
            pattern = os.path.join(base, "threatscore", "*_threatscore_report.pdf")
            loader = self._load_file(pattern, s3=False)

        if isinstance(loader, Response):
            return loader

        content, filename = loader
        return self._serve_file(content, filename, "application/pdf")

    @action(
        detail=True,
        methods=["get"],
        url_name="ens",
    )
    def ens(self, request, pk=None):
        scan = self.get_object()
        running_resp = self._get_task_status(scan)
        if running_resp:
            return running_resp

        # TODO: add detailed response if the compliance framework is not supported for the provider
        if not scan.output_location:
            return Response(
                {
                    "detail": "The scan has no reports, or the ENS report generation task has not started yet."
                },
                status=status.HTTP_404_NOT_FOUND,
            )

        if scan.output_location.startswith("s3://"):
            bucket = env.str("DJANGO_OUTPUT_S3_AWS_OUTPUT_BUCKET", "")
            key_prefix = scan.output_location.removeprefix(f"s3://{bucket}/")
            prefix = os.path.join(
                os.path.dirname(key_prefix),
                "ens",
                "*_ens_report.pdf",
            )
            loader = self._load_file(prefix, s3=True, bucket=bucket, list_objects=True)
        else:
            base = os.path.dirname(scan.output_location)
            pattern = os.path.join(base, "ens", "*_ens_report.pdf")
            loader = self._load_file(pattern, s3=False)

        if isinstance(loader, Response):
            return loader

        content, filename = loader
        return self._serve_file(content, filename, "application/pdf")

    @action(
        detail=True,
        methods=["get"],
        url_name="nis2",
    )
    def nis2(self, request, pk=None):
        scan = self.get_object()
        running_resp = self._get_task_status(scan)
        if running_resp:
            return running_resp

        if not scan.output_location:
            return Response(
                {
                    "detail": "The scan has no reports, or the NIS2 report generation task has not started yet."
                },
                status=status.HTTP_404_NOT_FOUND,
            )

        if scan.output_location.startswith("s3://"):
            bucket = env.str("DJANGO_OUTPUT_S3_AWS_OUTPUT_BUCKET", "")
            key_prefix = scan.output_location.removeprefix(f"s3://{bucket}/")
            prefix = os.path.join(
                os.path.dirname(key_prefix),
                "nis2",
                "*_nis2_report.pdf",
            )
            loader = self._load_file(prefix, s3=True, bucket=bucket, list_objects=True)
        else:
            base = os.path.dirname(scan.output_location)
            pattern = os.path.join(base, "nis2", "*_nis2_report.pdf")
            loader = self._load_file(pattern, s3=False)

        if isinstance(loader, Response):
            return loader

        content, filename = loader
        return self._serve_file(content, filename, "application/pdf")

    def create(self, request, *args, **kwargs):
        input_serializer = self.get_serializer(data=request.data)
        input_serializer.is_valid(raise_exception=True)
        with transaction.atomic():
            scan = input_serializer.save()
        with transaction.atomic():
            task = perform_scan_task.apply_async(
                kwargs={
                    "tenant_id": self.request.tenant_id,
                    "scan_id": str(scan.id),
                    "provider_id": str(scan.provider_id),
                    # Disabled for now
                    # checks_to_execute=scan.scanner_args.get("checks_to_execute")
                },
            )

        prowler_task = Task.objects.get(id=task.id)
        scan.task_id = task.id
        scan.save(update_fields=["task_id"])

        self.response_serializer_class = TaskSerializer
        output_serializer = self.get_serializer(prowler_task)

        return Response(
            data=output_serializer.data,
            status=status.HTTP_202_ACCEPTED,
            headers={
                "Content-Location": reverse(
                    "task-detail", kwargs={"pk": prowler_task.id}
                )
            },
        )


@extend_schema_view(
    list=extend_schema(
        tags=["Task"],
        summary="List all tasks",
        description="Retrieve a list of all tasks with options for filtering by name, state, and other criteria.",
    ),
    retrieve=extend_schema(
        tags=["Task"],
        summary="Retrieve data from a specific task",
        description="Fetch detailed information about a specific task by its ID.",
    ),
    destroy=extend_schema(
        tags=["Task"],
        summary="Revoke a task",
        description="Try to revoke a task using its ID. Only tasks that are not yet in progress can be revoked.",
        responses={202: OpenApiResponse(response=TaskSerializer)},
    ),
)
class TaskViewSet(BaseRLSViewSet):
    queryset = Task.objects.all()
    serializer_class = TaskSerializer
    http_method_names = ["get", "delete"]
    filterset_class = TaskFilter
    search_fields = ["name"]
    ordering = ["-inserted_at"]
    ordering_fields = ["inserted_at", "completed_at", "name", "state"]
    # RBAC required permissions
    required_permissions = []

    def get_queryset(self):
        return Task.objects.annotate(
            name=F("task_runner_task__task_name"),
            state=F("task_runner_task__status"),
        ).select_related("task_runner_task")

    def destroy(self, request, *args, pk=None, **kwargs):
        task = get_object_or_404(Task, pk=pk)
        if task.task_runner_task.status not in ["PENDING", "RECEIVED"]:
            serializer = TaskSerializer(task)
            return Response(
                data={
                    "detail": f"Task cannot be revoked. Status: '{serializer.data.get('state')}'"
                },
                status=status.HTTP_400_BAD_REQUEST,
                headers={
                    "Content-Location": reverse("task-detail", kwargs={"pk": task.id})
                },
            )

        task_instance = AsyncResult(pk)
        task_instance.revoke()
        task.refresh_from_db()
        serializer = TaskSerializer(task)
        return Response(
            data=serializer.data,
            status=status.HTTP_202_ACCEPTED,
            headers={
                "Content-Location": reverse("task-detail", kwargs={"pk": task.id})
            },
        )


@extend_schema_view(
    list=extend_schema(
        tags=["Resource"],
        summary="List all resources",
        description="Retrieve a list of all resources with options for filtering by various criteria. Resources are "
        "objects that are discovered by Prowler. They can be anything from a single host to a whole VPC.",
        parameters=[
            OpenApiParameter(
                name="filter[updated_at]",
                description="At least one of the variations of the `filter[updated_at]` filter must be provided.",
                required=True,
                type=OpenApiTypes.DATE,
            )
        ],
    ),
    retrieve=extend_schema(
        tags=["Resource"],
        summary="Retrieve data for a resource",
        description="Fetch detailed information about a specific resource by their ID. A Resource is an object that "
        "is discovered by Prowler. It can be anything from a single host to a whole VPC.",
    ),
    metadata=extend_schema(
        tags=["Resource"],
        summary="Retrieve metadata values from resources",
        description="Fetch unique metadata values from a set of resources. This is useful for dynamic filtering.",
        parameters=[
            OpenApiParameter(
                name="filter[updated_at]",
                description="At least one of the variations of the `filter[updated_at]` filter must be provided.",
                required=True,
                type=OpenApiTypes.DATE,
            )
        ],
        filters=True,
    ),
    latest=extend_schema(
        tags=["Resource"],
        summary="List the latest resources",
        description="Retrieve a list of the latest resources from the latest scans for each provider with options for "
        "filtering by various criteria.",
        filters=True,
    ),
    metadata_latest=extend_schema(
        tags=["Resource"],
        summary="Retrieve metadata values from the latest resources",
        description="Fetch unique metadata values from a set of resources from the latest scans for each provider. "
        "This is useful for dynamic filtering.",
        filters=True,
    ),
)
@method_decorator(CACHE_DECORATOR, name="list")
@method_decorator(CACHE_DECORATOR, name="retrieve")
class ResourceViewSet(PaginateByPkMixin, BaseRLSViewSet):
    queryset = Resource.all_objects.all()
    serializer_class = ResourceSerializer
    http_method_names = ["get"]
    filterset_class = ResourceFilter
    ordering = ["-failed_findings_count", "-updated_at"]
    ordering_fields = [
        "provider_uid",
        "uid",
        "name",
        "region",
        "service",
        "type",
        "inserted_at",
        "updated_at",
    ]
    prefetch_for_includes = {
        "__all__": [],
        "provider": [
            Prefetch(
                "provider", queryset=Provider.all_objects.select_related("resources")
            )
        ],
    }
    # RBAC required permissions (implicit -> MANAGE_PROVIDERS enable unlimited visibility or check the visibility of
    # the provider through the provider group)
    required_permissions = []

    def get_queryset(self):
        user_roles = get_role(self.request.user)
        if user_roles.unlimited_visibility:
            # User has unlimited visibility, return all scans
            queryset = Resource.all_objects.filter(tenant_id=self.request.tenant_id)
        else:
            # User lacks permission, filter providers based on provider groups associated with the role
            queryset = Resource.all_objects.filter(
                tenant_id=self.request.tenant_id, provider__in=get_providers(user_roles)
            )

        search_value = self.request.query_params.get("filter[search]", None)
        if search_value:
            search_query = SearchQuery(
                search_value, config="simple", search_type="plain"
            )
            queryset = queryset.filter(
                Q(text_search=search_query) | Q(tags__text_search=search_query)
            ).distinct()

        return queryset

    def _optimize_tags_loading(self, queryset):
        """Optimize tags loading with prefetch_related to avoid N+1 queries"""
        # Use prefetch_related to load all tags in a single query
        return queryset.prefetch_related(
            Prefetch(
                "tags",
                queryset=ResourceTag.objects.filter(
                    tenant_id=self.request.tenant_id
                ).select_related(),
                to_attr="prefetched_tags",
            )
        )

    def _should_prefetch_findings(self) -> bool:
        fields_param = self.request.query_params.get("fields[resources]", "")
        include_param = self.request.query_params.get("include", "")
        return (
            fields_param == ""
            or "findings" in fields_param.split(",")
            or "findings" in include_param.split(",")
        )

    def _get_findings_prefetch(self):
        findings_queryset = Finding.all_objects.defer("scan", "resources").filter(
            tenant_id=self.request.tenant_id
        )
        return [Prefetch("findings", queryset=findings_queryset)]

    def get_serializer_class(self):
        if self.action in ["metadata", "metadata_latest"]:
            return ResourceMetadataSerializer
        return super().get_serializer_class()

    def get_filterset_class(self):
        if self.action in ["latest", "metadata_latest"]:
            return LatestResourceFilter
        return ResourceFilter

    def filter_queryset(self, queryset):
        # Do not apply filters when retrieving specific resource
        if self.action == "retrieve":
            return queryset
        return super().filter_queryset(queryset)

    def list(self, request, *args, **kwargs):
        filtered_queryset = self.filter_queryset(self.get_queryset())
        return self.paginate_by_pk(
            request,
            filtered_queryset,
            manager=Resource.all_objects,
            select_related=["provider"],
            prefetch_related=(
                self._get_findings_prefetch()
                if self._should_prefetch_findings()
                else []
            ),
        )

    def retrieve(self, request, *args, **kwargs):
        queryset = self._optimize_tags_loading(self.get_queryset())
        instance = get_object_or_404(queryset, pk=kwargs.get("pk"))
        mapping_ids = list(
            ResourceFindingMapping.objects.filter(
                resource=instance, tenant_id=request.tenant_id
            ).values_list("finding_id", flat=True)
        )
        latest_findings = (
            Finding.all_objects.filter(id__in=mapping_ids, tenant_id=request.tenant_id)
            .order_by("uid", "-inserted_at")
            .distinct("uid")
        )
        setattr(instance, "latest_findings", latest_findings)
        serializer = self.get_serializer(instance)
        return Response(serializer.data, status=status.HTTP_200_OK)

    @action(detail=False, methods=["get"], url_name="latest")
    def latest(self, request):
        tenant_id = request.tenant_id
        filtered_queryset = self.filter_queryset(self.get_queryset())

        latest_scans = (
            Scan.all_objects.filter(
                tenant_id=tenant_id,
                state=StateChoices.COMPLETED,
            )
            .order_by("provider_id", "-inserted_at")
            .distinct("provider_id")
            .values("provider_id")
        )

        filtered_queryset = filtered_queryset.filter(
            provider_id__in=Subquery(latest_scans)
        )

        return self.paginate_by_pk(
            request,
            filtered_queryset,
            manager=Resource.all_objects,
            select_related=["provider"],
            prefetch_related=(
                self._get_findings_prefetch()
                if self._should_prefetch_findings()
                else []
            ),
        )

    @action(detail=False, methods=["get"], url_name="metadata")
    def metadata(self, request):
        # Force filter validation
        self.filter_queryset(self.get_queryset())

        tenant_id = request.tenant_id
        query_params = request.query_params

        queryset = ResourceScanSummary.objects.filter(tenant_id=tenant_id)

        if scans := query_params.get("filter[scan__in]") or query_params.get(
            "filter[scan]"
        ):
            queryset = queryset.filter(scan_id__in=scans.split(","))
        else:
            exact = query_params.get("filter[inserted_at]")
            gte = query_params.get("filter[inserted_at__gte]")
            lte = query_params.get("filter[inserted_at__lte]")

            date_filters = {}
            if exact:
                date = parse_date(exact)
                datetime_start = datetime.combine(
                    date, datetime.min.time(), tzinfo=timezone.utc
                )
                datetime_end = datetime_start + timedelta(days=1)
                date_filters["scan_id__gte"] = uuid7_start(
                    datetime_to_uuid7(datetime_start)
                )
                date_filters["scan_id__lt"] = uuid7_start(
                    datetime_to_uuid7(datetime_end)
                )
            else:
                if gte:
                    date_start = parse_date(gte)
                    datetime_start = datetime.combine(
                        date_start, datetime.min.time(), tzinfo=timezone.utc
                    )
                    date_filters["scan_id__gte"] = uuid7_start(
                        datetime_to_uuid7(datetime_start)
                    )
                if lte:
                    date_end = parse_date(lte)
                    datetime_end = datetime.combine(
                        date_end + timedelta(days=1),
                        datetime.min.time(),
                        tzinfo=timezone.utc,
                    )
                    date_filters["scan_id__lt"] = uuid7_start(
                        datetime_to_uuid7(datetime_end)
                    )

            if date_filters:
                queryset = queryset.filter(**date_filters)

        if service_filter := query_params.get("filter[service]") or query_params.get(
            "filter[service__in]"
        ):
            queryset = queryset.filter(service__in=service_filter.split(","))
        if region_filter := query_params.get("filter[region]") or query_params.get(
            "filter[region__in]"
        ):
            queryset = queryset.filter(region__in=region_filter.split(","))
        if resource_type_filter := query_params.get("filter[type]") or query_params.get(
            "filter[type__in]"
        ):
            queryset = queryset.filter(
                resource_type__in=resource_type_filter.split(",")
            )

        services = list(
            queryset.values_list("service", flat=True).distinct().order_by("service")
        )
        regions = list(
            queryset.values_list("region", flat=True).distinct().order_by("region")
        )
        resource_types = list(
            queryset.values_list("resource_type", flat=True)
            .exclude(resource_type__isnull=True)
            .exclude(resource_type__exact="")
            .distinct()
            .order_by("resource_type")
        )

        result = {
            "services": services,
            "regions": regions,
            "types": resource_types,
        }

        serializer = self.get_serializer(data=result)
        serializer.is_valid(raise_exception=True)
        return Response(serializer.data)

    @action(
        detail=False,
        methods=["get"],
        url_name="metadata_latest",
        url_path="metadata/latest",
    )
    def metadata_latest(self, request):
        tenant_id = request.tenant_id
        query_params = request.query_params

        latest_scans_queryset = (
            Scan.all_objects.filter(tenant_id=tenant_id, state=StateChoices.COMPLETED)
            .order_by("provider_id", "-inserted_at")
            .distinct("provider_id")
        )

        queryset = ResourceScanSummary.objects.filter(
            tenant_id=tenant_id,
            scan_id__in=latest_scans_queryset.values_list("id", flat=True),
        )

        if service_filter := query_params.get("filter[service]") or query_params.get(
            "filter[service__in]"
        ):
            queryset = queryset.filter(service__in=service_filter.split(","))
        if region_filter := query_params.get("filter[region]") or query_params.get(
            "filter[region__in]"
        ):
            queryset = queryset.filter(region__in=region_filter.split(","))
        if resource_type_filter := query_params.get("filter[type]") or query_params.get(
            "filter[type__in]"
        ):
            queryset = queryset.filter(
                resource_type__in=resource_type_filter.split(",")
            )

        services = list(
            queryset.values_list("service", flat=True).distinct().order_by("service")
        )
        regions = list(
            queryset.values_list("region", flat=True).distinct().order_by("region")
        )
        resource_types = list(
            queryset.values_list("resource_type", flat=True)
            .exclude(resource_type__isnull=True)
            .exclude(resource_type__exact="")
            .distinct()
            .order_by("resource_type")
        )

        result = {
            "services": services,
            "regions": regions,
            "types": resource_types,
        }

        serializer = self.get_serializer(data=result)
        serializer.is_valid(raise_exception=True)
        return Response(serializer.data)


@extend_schema_view(
    list=extend_schema(
        tags=["Finding"],
        summary="List all findings",
        description="Retrieve a list of all findings with options for filtering by various criteria.",
        parameters=[
            OpenApiParameter(
                name="filter[inserted_at]",
                description="At least one of the variations of the `filter[inserted_at]` filter must be provided.",
                required=True,
                type=OpenApiTypes.DATE,
            )
        ],
    ),
    retrieve=extend_schema(
        tags=["Finding"],
        summary="Retrieve data from a specific finding",
        description="Fetch detailed information about a specific finding by its ID.",
    ),
    findings_services_regions=extend_schema(
        tags=["Finding"],
        summary="Retrieve the services and regions that are impacted by findings",
        description="Fetch services and regions affected in findings.",
        filters=True,
        deprecated=True,
    ),
    metadata=extend_schema(
        tags=["Finding"],
        summary="Retrieve metadata values from findings",
        description="Fetch unique metadata values from a set of findings. This is useful for dynamic filtering.",
        parameters=[
            OpenApiParameter(
                name="filter[inserted_at]",
                description="At least one of the variations of the `filter[inserted_at]` filter must be provided.",
                required=True,
                type=OpenApiTypes.DATE,
            )
        ],
        filters=True,
    ),
    latest=extend_schema(
        tags=["Finding"],
        summary="List the latest findings",
        description="Retrieve a list of the latest findings from the latest scans for each provider with options for "
        "filtering by various criteria.",
        filters=True,
    ),
    metadata_latest=extend_schema(
        tags=["Finding"],
        summary="Retrieve metadata values from the latest findings",
        description="Fetch unique metadata values from a set of findings from the latest scans for each provider. "
        "This is useful for dynamic filtering.",
        filters=True,
    ),
)
@method_decorator(CACHE_DECORATOR, name="list")
@method_decorator(CACHE_DECORATOR, name="retrieve")
class FindingViewSet(PaginateByPkMixin, BaseRLSViewSet):
    queryset = Finding.all_objects.all()
    serializer_class = FindingSerializer
    filterset_class = FindingFilter
    http_method_names = ["get"]
    ordering = ["-inserted_at"]
    ordering_fields = [
        "status",
        "severity",
        "check_id",
        "inserted_at",
        "updated_at",
    ]
    prefetch_for_includes = {
        "__all__": [],
        "resources": [
            Prefetch(
                "resources",
                queryset=Resource.all_objects.prefetch_related("tags", "findings"),
            )
        ],
        "scan": [
            Prefetch("scan", queryset=Scan.all_objects.select_related("findings"))
        ],
    }
    # RBAC required permissions (implicit -> MANAGE_PROVIDERS enable unlimited visibility or check the visibility of
    # the provider through the provider group)
    required_permissions = []

    def get_serializer_class(self):
        if self.action == "findings_services_regions":
            return FindingDynamicFilterSerializer
        elif self.action in ["metadata", "metadata_latest"]:
            return FindingMetadataSerializer

        return super().get_serializer_class()

    def get_filterset_class(self):
        if self.action in ["latest", "metadata_latest"]:
            return LatestFindingFilter
        return FindingFilter

    def get_queryset(self):
        tenant_id = self.request.tenant_id
        user_roles = get_role(self.request.user)
        if user_roles.unlimited_visibility:
            # User has unlimited visibility, return all findings
            queryset = Finding.all_objects.filter(tenant_id=tenant_id)
        else:
            # User lacks permission, filter findings based on provider groups associated with the role
            queryset = Finding.all_objects.filter(
                scan__provider__in=get_providers(user_roles)
            )

        search_value = self.request.query_params.get("filter[search]", None)
        if search_value:
            search_query = SearchQuery(
                search_value, config="simple", search_type="plain"
            )

            queryset = queryset.filter(text_search=search_query)

        return queryset

    def filter_queryset(self, queryset):
        # Do not apply filters when retrieving specific finding
        if self.action == "retrieve":
            return queryset
        return super().filter_queryset(queryset)

    def list(self, request, *args, **kwargs):
        filtered_queryset = self.filter_queryset(self.get_queryset())
        return self.paginate_by_pk(
            request,
            filtered_queryset,
            manager=Finding.all_objects,
            select_related=["scan"],
            prefetch_related=["resources"],
        )

    @action(detail=False, methods=["get"], url_name="findings_services_regions")
    def findings_services_regions(self, request):
        queryset = self.get_queryset()
        filtered_queryset = self.filter_queryset(queryset)

        result = filtered_queryset.aggregate(
            services=ArrayAgg("resources__service", flat=True, distinct=True),
            regions=ArrayAgg("resources__region", flat=True, distinct=True),
        )
        if result["services"] is None:
            result["services"] = []
        if result["regions"] is None:
            result["regions"] = []

        serializer = self.get_serializer(
            data=result,
        )
        serializer.is_valid(raise_exception=True)

        return Response(data=serializer.data, status=status.HTTP_200_OK)

    @action(detail=False, methods=["get"], url_name="metadata")
    def metadata(self, request):
        # Force filter validation
        filtered_queryset = self.filter_queryset(self.get_queryset())

        tenant_id = request.tenant_id
        query_params = request.query_params

        queryset = ResourceScanSummary.objects.filter(tenant_id=tenant_id)
        scan_based_filters = {}

        if scans := query_params.get("filter[scan__in]") or query_params.get(
            "filter[scan]"
        ):
            queryset = queryset.filter(scan_id__in=scans.split(","))
            scan_based_filters = {"id__in": scans.split(",")}
        else:
            exact = query_params.get("filter[inserted_at]")
            gte = query_params.get("filter[inserted_at__gte]")
            lte = query_params.get("filter[inserted_at__lte]")

            date_filters = {}
            if exact:
                date = parse_date(exact)
                datetime_start = datetime.combine(
                    date, datetime.min.time(), tzinfo=timezone.utc
                )
                datetime_end = datetime_start + timedelta(days=1)
                date_filters["scan_id__gte"] = uuid7_start(
                    datetime_to_uuid7(datetime_start)
                )
                date_filters["scan_id__lt"] = uuid7_start(
                    datetime_to_uuid7(datetime_end)
                )
            else:
                if gte:
                    date_start = parse_date(gte)
                    datetime_start = datetime.combine(
                        date_start, datetime.min.time(), tzinfo=timezone.utc
                    )
                    date_filters["scan_id__gte"] = uuid7_start(
                        datetime_to_uuid7(datetime_start)
                    )
                if lte:
                    date_end = parse_date(lte)
                    datetime_end = datetime.combine(
                        date_end + timedelta(days=1),
                        datetime.min.time(),
                        tzinfo=timezone.utc,
                    )
                    date_filters["scan_id__lt"] = uuid7_start(
                        datetime_to_uuid7(datetime_end)
                    )

            if date_filters:
                queryset = queryset.filter(**date_filters)
                scan_based_filters = {
                    key.lstrip("scan_"): value for key, value in date_filters.items()
                }

        # ToRemove: Temporary fallback mechanism
        if not queryset.exists():
            raw_scans_ids = Scan.objects.filter(
                tenant_id=tenant_id, **scan_based_filters
            ).values_list("id", "unique_resource_count")
            scan_ids = [
                scan_id for scan_id, count in raw_scans_ids if count and count > 0
            ]
            for scan_id in scan_ids:
                backfill_scan_resource_summaries_task.apply_async(
                    kwargs={"tenant_id": tenant_id, "scan_id": scan_id}
                )
            return Response(
                get_findings_metadata_no_aggregations(tenant_id, filtered_queryset)
            )

        if service_filter := query_params.get("filter[service]") or query_params.get(
            "filter[service__in]"
        ):
            queryset = queryset.filter(service__in=service_filter.split(","))
        if region_filter := query_params.get("filter[region]") or query_params.get(
            "filter[region__in]"
        ):
            queryset = queryset.filter(region__in=region_filter.split(","))
        if resource_type_filter := query_params.get(
            "filter[resource_type]"
        ) or query_params.get("filter[resource_type__in]"):
            queryset = queryset.filter(
                resource_type__in=resource_type_filter.split(",")
            )

        services = list(
            queryset.values_list("service", flat=True).distinct().order_by("service")
        )
        regions = list(
            queryset.values_list("region", flat=True).distinct().order_by("region")
        )
        resource_types = list(
            queryset.values_list("resource_type", flat=True)
            .exclude(resource_type__isnull=True)
            .exclude(resource_type__exact="")
            .distinct()
            .order_by("resource_type")
        )

        result = {
            "services": services,
            "regions": regions,
            "resource_types": resource_types,
        }

        serializer = self.get_serializer(data=result)
        serializer.is_valid(raise_exception=True)
        return Response(serializer.data)

    @action(detail=False, methods=["get"], url_name="latest")
    def latest(self, request):
        tenant_id = request.tenant_id
        filtered_queryset = self.filter_queryset(self.get_queryset())

        latest_scan_ids = (
            Scan.all_objects.filter(tenant_id=tenant_id, state=StateChoices.COMPLETED)
            .order_by("provider_id", "-inserted_at")
            .distinct("provider_id")
            .values_list("id", flat=True)
        )
        filtered_queryset = filtered_queryset.filter(
            tenant_id=tenant_id, scan_id__in=latest_scan_ids
        )

        return self.paginate_by_pk(
            request,
            filtered_queryset,
            manager=Finding.all_objects,
            select_related=["scan"],
            prefetch_related=["resources"],
        )

    @action(
        detail=False,
        methods=["get"],
        url_name="metadata_latest",
        url_path="metadata/latest",
    )
    def metadata_latest(self, request):
        tenant_id = request.tenant_id
        query_params = request.query_params

        latest_scans_queryset = (
            Scan.all_objects.filter(tenant_id=tenant_id, state=StateChoices.COMPLETED)
            .order_by("provider_id", "-inserted_at")
            .distinct("provider_id")
        )
        raw_latest_scans_ids = list(
            latest_scans_queryset.values_list("id", "unique_resource_count")
        )
        latest_scans_ids = [
            scan_id for scan_id, count in raw_latest_scans_ids if count and count > 0
        ]

        queryset = ResourceScanSummary.objects.filter(
            tenant_id=tenant_id,
            scan_id__in=latest_scans_queryset.values_list("id", flat=True),
        )
        # ToRemove: Temporary fallback mechanism
        present_ids = set(
            ResourceScanSummary.objects.filter(
                tenant_id=tenant_id, scan_id__in=latest_scans_ids
            )
            .values_list("scan_id", flat=True)
            .distinct()
        )
        missing_scan_ids = [sid for sid in latest_scans_ids if sid not in present_ids]
        if missing_scan_ids:
            for scan_id in missing_scan_ids:
                backfill_scan_resource_summaries_task.apply_async(
                    kwargs={"tenant_id": tenant_id, "scan_id": scan_id}
                )
            return Response(
                get_findings_metadata_no_aggregations(
                    tenant_id, self.filter_queryset(self.get_queryset())
                )
            )

        if service_filter := query_params.get("filter[service]") or query_params.get(
            "filter[service__in]"
        ):
            queryset = queryset.filter(service__in=service_filter.split(","))
        if region_filter := query_params.get("filter[region]") or query_params.get(
            "filter[region__in]"
        ):
            queryset = queryset.filter(region__in=region_filter.split(","))
        if resource_type_filter := query_params.get(
            "filter[resource_type]"
        ) or query_params.get("filter[resource_type__in]"):
            queryset = queryset.filter(
                resource_type__in=resource_type_filter.split(",")
            )

        services = list(
            queryset.values_list("service", flat=True).distinct().order_by("service")
        )
        regions = list(
            queryset.values_list("region", flat=True).distinct().order_by("region")
        )
        resource_types = list(
            queryset.values_list("resource_type", flat=True)
            .exclude(resource_type__isnull=True)
            .exclude(resource_type__exact="")
            .distinct()
            .order_by("resource_type")
        )

        result = {
            "services": services,
            "regions": regions,
            "resource_types": resource_types,
        }

        serializer = self.get_serializer(data=result)
        serializer.is_valid(raise_exception=True)
        return Response(serializer.data)


@extend_schema_view(
    list=extend_schema(
        tags=["Provider"],
        summary="List all secrets",
        description="Retrieve a list of all secrets with options for filtering by various criteria.",
    ),
    retrieve=extend_schema(
        tags=["Provider"],
        summary="Retrieve data from a secret",
        description="Fetch detailed information about a specific secret by their ID.",
    ),
    create=extend_schema(
        tags=["Provider"],
        summary="Create a new secret",
        description="Add a new secret to the system by providing the required secret details.",
    ),
    partial_update=extend_schema(
        tags=["Provider"],
        summary="Partially update a secret",
        description="Update certain fields of an existing secret's information without affecting other fields.",
    ),
    destroy=extend_schema(
        tags=["Provider"],
        summary="Delete a secret",
        description="Remove a secret from the system by their ID.",
    ),
)
@method_decorator(CACHE_DECORATOR, name="list")
@method_decorator(CACHE_DECORATOR, name="retrieve")
class ProviderSecretViewSet(BaseRLSViewSet):
    queryset = ProviderSecret.objects.all()
    serializer_class = ProviderSecretSerializer
    filterset_class = ProviderSecretFilter
    http_method_names = ["get", "post", "patch", "delete"]
    search_fields = ["name"]
    ordering = ["-inserted_at"]
    ordering_fields = [
        "name",
        "inserted_at",
        "updated_at",
    ]
    # RBAC required permissions
    required_permissions = [Permissions.MANAGE_PROVIDERS]

    def get_queryset(self):
        return ProviderSecret.objects.filter(tenant_id=self.request.tenant_id)

    def get_serializer_class(self):
        if self.action == "create":
            return ProviderSecretCreateSerializer
        elif self.action == "partial_update":
            return ProviderSecretUpdateSerializer
        return super().get_serializer_class()


@extend_schema_view(
    list=extend_schema(
        tags=["Invitation"],
        summary="List all invitations",
        description="Retrieve a list of all tenant invitations with options for filtering by various criteria.",
    ),
    retrieve=extend_schema(
        tags=["Invitation"],
        summary="Retrieve data from a tenant invitation",
        description="Fetch detailed information about a specific invitation by its ID.",
    ),
    create=extend_schema(
        tags=["Invitation"],
        summary="Invite a user to a tenant",
        description="Add a new tenant invitation to the system by providing the required invitation details. The "
        "invited user will have to accept the invitations or create an account using the given code.",
    ),
    partial_update=extend_schema(
        tags=["Invitation"],
        summary="Partially update a tenant invitation",
        description="Update certain fields of an existing tenant invitation's information without affecting other "
        "fields.",
    ),
    destroy=extend_schema(
        tags=["Invitation"],
        summary="Revoke a tenant invitation",
        description="Revoke a tenant invitation from the system by their ID.",
    ),
)
@method_decorator(CACHE_DECORATOR, name="list")
@method_decorator(CACHE_DECORATOR, name="retrieve")
class InvitationViewSet(BaseRLSViewSet):
    queryset = Invitation.objects.all()
    serializer_class = InvitationSerializer
    filterset_class = InvitationFilter
    http_method_names = ["get", "post", "patch", "delete"]
    search_fields = ["email"]
    ordering = ["-inserted_at"]
    ordering_fields = [
        "inserted_at",
        "updated_at",
        "expires_at",
        "state",
        "inviter",
    ]
    # RBAC required permissions
    required_permissions = [Permissions.MANAGE_ACCOUNT]

    def get_queryset(self):
        return Invitation.objects.filter(tenant_id=self.request.tenant_id)

    def get_serializer_class(self):
        if self.action == "create":
            return InvitationCreateSerializer
        elif self.action == "partial_update":
            return InvitationUpdateSerializer
        return super().get_serializer_class()

    def create(self, request, *args, **kwargs):
        serializer = self.get_serializer(
            data=request.data,
            context={"tenant_id": self.request.tenant_id, "request": request},
        )
        serializer.is_valid(raise_exception=True)
        serializer.save()
        return Response(data=serializer.data, status=status.HTTP_201_CREATED)

    def partial_update(self, request, *args, **kwargs):
        instance = self.get_object()
        if instance.state != Invitation.State.PENDING:
            raise ValidationError(detail="This invitation cannot be updated.")
        serializer = self.get_serializer(
            instance,
            data=request.data,
            partial=True,
            context={"tenant_id": self.request.tenant_id, "request": request},
        )
        serializer.is_valid(raise_exception=True)
        serializer.save()
        return Response(data=serializer.data, status=status.HTTP_200_OK)

    def destroy(self, request, *args, **kwargs):
        instance = self.get_object()
        if instance.state != Invitation.State.PENDING:
            raise ValidationError(detail="This invitation cannot be revoked.")
        instance.state = Invitation.State.REVOKED
        instance.save()
        return Response(status=status.HTTP_204_NO_CONTENT)


class InvitationAcceptViewSet(BaseRLSViewSet):
    queryset = Invitation.objects.all()
    serializer_class = InvitationAcceptSerializer
    http_method_names = ["post"]

    def get_queryset(self):
        return Invitation.objects.filter(tenant_id=self.request.tenant_id)

    def get_serializer_class(self):
        if hasattr(self, "response_serializer_class"):
            return self.response_serializer_class
        return InvitationAcceptSerializer

    @extend_schema(exclude=True)
    def create(self, request, *args, **kwargs):
        raise MethodNotAllowed(method="POST")

    @extend_schema(
        tags=["Invitation"],
        summary="Accept an invitation",
        description="Accept an invitation to an existing tenant. This invitation cannot be expired and the emails must "
        "match.",
        responses={201: OpenApiResponse(response=MembershipSerializer)},
    )
    @action(detail=False, methods=["post"], url_name="accept")
    def accept(self, request):
        serializer = self.get_serializer(
            data=request.data,
            context=self.get_serializer_context(),
        )
        serializer.is_valid(raise_exception=True)
        invitation_token = serializer.validated_data["invitation_token"]
        user_email = request.user.email

        invitation = validate_invitation(
            invitation_token, user_email, raise_not_found=True
        )

        # Proceed with accepting the invitation
        user = User.objects.using(MainRouter.admin_db).get(email=user_email)
        membership = Membership.objects.using(MainRouter.admin_db).create(
            user=user,
            tenant=invitation.tenant,
        )
        user_role = []
        for role in invitation.roles.all():
            user_role.append(
                UserRoleRelationship.objects.using(MainRouter.admin_db).create(
                    user=user, role=role, tenant=invitation.tenant
                )
            )
        invitation.state = Invitation.State.ACCEPTED
        invitation.save(using=MainRouter.admin_db)

        self.response_serializer_class = MembershipSerializer
        membership_serializer = self.get_serializer(membership)
        return Response(data=membership_serializer.data, status=status.HTTP_201_CREATED)


@extend_schema(tags=["Role"])
@extend_schema_view(
    list=extend_schema(
        tags=["Role"],
        summary="List all roles",
        description="Retrieve a list of all roles with options for filtering by various criteria.",
    ),
    retrieve=extend_schema(
        tags=["Role"],
        summary="Retrieve data from a role",
        description="Fetch detailed information about a specific role by their ID.",
    ),
    create=extend_schema(
        tags=["Role"],
        summary="Create a new role",
        description="Add a new role to the system by providing the required role details.",
    ),
    partial_update=extend_schema(
        tags=["Role"],
        summary="Partially update a role",
        responses={200: RoleSerializer},
    ),
    destroy=extend_schema(
        tags=["Role"],
        summary="Delete a role",
    ),
)
class RoleViewSet(BaseRLSViewSet):
    queryset = Role.objects.all()
    serializer_class = RoleSerializer
    filterset_class = RoleFilter
    http_method_names = ["get", "post", "patch", "delete"]
    ordering = ["inserted_at"]
    # RBAC required permissions
    required_permissions = [Permissions.MANAGE_ACCOUNT]

    def get_queryset(self):
        return Role.objects.filter(tenant_id=self.request.tenant_id)

    def get_serializer_class(self):
        if self.action == "create":
            return RoleCreateSerializer
        elif self.action == "partial_update":
            return RoleUpdateSerializer
        return super().get_serializer_class()

    @extend_schema(
        description=(
            "Update selected fields on an existing role. When changing the `users` "
            "relationship of a role that grants MANAGE_ACCOUNT, the API blocks attempts "
            "that would leave the tenant without any MANAGE_ACCOUNT assignees and prevents "
            "callers from removing their own assignment to that role."
        )
    )
    def partial_update(self, request, *args, **kwargs):
        user_role = get_role(request.user)
        # If the user is the owner of the role, the manage_account field is not editable
        if user_role and kwargs["pk"] == str(user_role.id):
            request.data["manage_account"] = str(user_role.manage_account).lower()
        return super().partial_update(request, *args, **kwargs)

    @extend_schema(
        description=(
            "Delete the specified role. The API rejects deletion of the last role "
            "in the tenant that grants MANAGE_ACCOUNT."
        )
    )
    def destroy(self, request, *args, **kwargs):
        instance = self.get_object()
        if (
            instance.name == "admin"
        ):  # TODO: Move to a constant/enum (in case other roles are created by default)
            raise ValidationError(detail="The admin role cannot be deleted.")

        # Prevent deleting the last MANAGE_ACCOUNT role in the tenant
        if instance.manage_account:
            has_other_ma = (
                Role.objects.filter(tenant_id=instance.tenant_id, manage_account=True)
                .exclude(id=instance.id)
                .exists()
            )
            if not has_other_ma:
                return Response(
                    data={
                        "detail": "Cannot delete the only role with MANAGE_ACCOUNT in the tenant."
                    },
                    status=status.HTTP_400_BAD_REQUEST,
                )

        return super().destroy(request, *args, **kwargs)


@extend_schema_view(
    create=extend_schema(
        tags=["Role"],
        summary="Create a new role-provider_groups relationship",
        description="Add a new role-provider_groups relationship to the system by providing the required "
        "role-provider_groups details.",
        responses={
            204: OpenApiResponse(description="Relationship created successfully"),
            400: OpenApiResponse(
                description="Bad request (e.g., relationship already exists)"
            ),
        },
    ),
    partial_update=extend_schema(
        tags=["Role"],
        summary="Partially update a role-provider_groups relationship",
        description="Update the role-provider_groups relationship information without affecting other fields.",
        responses={
            204: OpenApiResponse(
                response=None, description="Relationship updated successfully"
            )
        },
    ),
    destroy=extend_schema(
        tags=["Role"],
        summary="Delete a role-provider_groups relationship",
        description="Remove the role-provider_groups relationship from the system by their ID.",
        responses={
            204: OpenApiResponse(
                response=None, description="Relationship deleted successfully"
            )
        },
    ),
)
class RoleProviderGroupRelationshipView(RelationshipView, BaseRLSViewSet):
    queryset = Role.objects.all()
    serializer_class = RoleProviderGroupRelationshipSerializer
    resource_name = "provider_groups"
    http_method_names = ["post", "patch", "delete"]
    schema = RelationshipViewSchema()
    # RBAC required permissions
    required_permissions = [Permissions.MANAGE_ACCOUNT]

    def get_queryset(self):
        return Role.objects.filter(tenant_id=self.request.tenant_id)

    def create(self, request, *args, **kwargs):
        role = self.get_object()

        provider_group_ids = [item["id"] for item in request.data]
        existing_relationships = RoleProviderGroupRelationship.objects.filter(
            role=role, provider_group_id__in=provider_group_ids
        )

        if existing_relationships.exists():
            return Response(
                {
                    "detail": "One or more provider groups are already associated with the role."
                },
                status=status.HTTP_400_BAD_REQUEST,
            )

        serializer = self.get_serializer(
            data={"provider_groups": request.data},
            context={
                "role": role,
                "tenant_id": self.request.tenant_id,
                "request": request,
            },
        )
        serializer.is_valid(raise_exception=True)
        serializer.save()

        return Response(status=status.HTTP_204_NO_CONTENT)

    def partial_update(self, request, *args, **kwargs):
        role = self.get_object()
        serializer = self.get_serializer(
            instance=role,
            data={"provider_groups": request.data},
            context={"tenant_id": self.request.tenant_id, "request": request},
        )
        serializer.is_valid(raise_exception=True)
        serializer.save()
        return Response(status=status.HTTP_204_NO_CONTENT)

    def destroy(self, request, *args, **kwargs):
        role = self.get_object()
        role.provider_groups.clear()

        return Response(status=status.HTTP_204_NO_CONTENT)


@extend_schema_view(
    list=extend_schema(
        tags=["Compliance Overview"],
        summary="List compliance overviews",
        description=(
            "Retrieve an overview of all compliance frameworks. "
            "If scan_id is provided, returns compliance data for that specific scan. "
            "If scan_id is omitted, returns compliance data aggregated from the latest completed scan of each provider."
        ),
        parameters=[
            OpenApiParameter(
                name="filter[scan_id]",
                required=False,
                type=OpenApiTypes.UUID,
                location=OpenApiParameter.QUERY,
                description=(
                    "Optional scan ID. If provided, returns compliance for that scan. "
                    "If omitted, returns compliance for the latest completed scan per provider."
                ),
            ),
            OpenApiParameter(
                name="filter[provider_id]",
                required=False,
                type=OpenApiTypes.UUID,
                location=OpenApiParameter.QUERY,
                description="Filter by specific provider ID.",
            ),
            OpenApiParameter(
                name="filter[provider_id__in]",
                required=False,
                type={"type": "array", "items": {"type": "string", "format": "uuid"}},
                location=OpenApiParameter.QUERY,
                description="Filter by multiple provider IDs (comma-separated).",
            ),
            OpenApiParameter(
                name="filter[provider_type]",
                required=False,
                type=OpenApiTypes.STR,
                location=OpenApiParameter.QUERY,
                description="Filter by provider type (e.g., aws, azure, gcp).",
            ),
            OpenApiParameter(
                name="filter[provider_type__in]",
                required=False,
                type={"type": "array", "items": {"type": "string"}},
                location=OpenApiParameter.QUERY,
                description="Filter by multiple provider types (comma-separated).",
            ),
        ],
        responses={
            200: OpenApiResponse(
                description="Compliance overviews obtained successfully",
                response=ComplianceOverviewSerializer(many=True),
            ),
            202: OpenApiResponse(
                description="The task is in progress", response=TaskSerializer
            ),
            500: OpenApiResponse(
                description="Compliance overviews generation task failed"
            ),
        },
    ),
    metadata=extend_schema(
        tags=["Compliance Overview"],
        summary="Retrieve metadata values from compliance overviews",
        description="Fetch unique metadata values from a set of compliance overviews. This is useful for dynamic "
        "filtering.",
        parameters=[
            OpenApiParameter(
                name="filter[scan_id]",
                required=True,
                type=OpenApiTypes.UUID,
                location=OpenApiParameter.QUERY,
                description="Related scan ID.",
            ),
        ],
        responses={
            200: OpenApiResponse(
                description="Compliance overviews metadata obtained successfully",
                response=ComplianceOverviewMetadataSerializer,
            ),
            202: OpenApiResponse(
                description="The task is in progress", response=TaskSerializer
            ),
            500: OpenApiResponse(
                description="Compliance overviews generation task failed"
            ),
        },
    ),
    requirements=extend_schema(
        tags=["Compliance Overview"],
        summary="List compliance requirements overview for a scan",
        description="Retrieve a detailed overview of compliance requirements in a given scan, grouped by compliance "
        "framework. This endpoint provides requirement-level details and aggregates status across regions.",
        parameters=[
            OpenApiParameter(
                name="filter[scan_id]",
                required=True,
                type=OpenApiTypes.UUID,
                location=OpenApiParameter.QUERY,
                description="Related scan ID.",
            ),
            OpenApiParameter(
                name="filter[compliance_id]",
                required=True,
                type=OpenApiTypes.STR,
                location=OpenApiParameter.QUERY,
                description="Compliance ID.",
            ),
        ],
        responses={
            200: OpenApiResponse(
                description="Compliance requirement details obtained successfully",
                response=ComplianceOverviewDetailSerializer(many=True),
            ),
            202: OpenApiResponse(
                description="The task is in progress", response=TaskSerializer
            ),
            500: OpenApiResponse(
                description="Compliance overviews generation task failed"
            ),
        },
        filters=True,
    ),
    attributes=extend_schema(
        tags=["Compliance Overview"],
        summary="Get compliance requirement attributes",
        description="Retrieve detailed attribute information for all requirements in a specific compliance framework "
        "along with the associated check IDs for each requirement.",
        parameters=[
            OpenApiParameter(
                name="filter[compliance_id]",
                required=True,
                type=str,
                location=OpenApiParameter.QUERY,
                description="Compliance framework ID to get attributes for.",
            ),
        ],
        responses={
            200: OpenApiResponse(
                description="Compliance attributes obtained successfully",
                response=ComplianceOverviewAttributesSerializer(many=True),
            ),
        },
    ),
)
@method_decorator(CACHE_DECORATOR, name="list")
@method_decorator(CACHE_DECORATOR, name="requirements")
@method_decorator(CACHE_DECORATOR, name="attributes")
class ComplianceOverviewViewSet(BaseRLSViewSet, TaskManagementMixin):
    pagination_class = ComplianceOverviewPagination
    queryset = ComplianceRequirementOverview.objects.all()
    serializer_class = ComplianceOverviewSerializer
    filterset_class = ComplianceOverviewFilter
    http_method_names = ["get"]
    search_fields = ["compliance_id"]
    ordering = ["compliance_id"]
    ordering_fields = ["compliance_id"]
    # RBAC required permissions (implicit -> MANAGE_PROVIDERS enable unlimited visibility or check the visibility of
    # the provider through the provider group)
    required_permissions = []

    def get_queryset(self):
        role = get_role(self.request.user)
        unlimited_visibility = getattr(
            role, Permissions.UNLIMITED_VISIBILITY.value, False
        )

        if unlimited_visibility:
            base_queryset = self.filter_queryset(
                ComplianceRequirementOverview.objects.filter(
                    tenant_id=self.request.tenant_id
                )
            )
        else:
            providers = Provider.objects.filter(
                provider_groups__in=role.provider_groups.all()
            ).distinct()
            base_queryset = self.filter_queryset(
                ComplianceRequirementOverview.objects.filter(
                    tenant_id=self.request.tenant_id, scan__provider__in=providers
                )
            )

        return base_queryset

    def get_serializer_class(self):
        if hasattr(self, "response_serializer_class"):
            return self.response_serializer_class
        elif self.action == "list":
            return ComplianceOverviewSerializer
        elif self.action == "metadata":
            return ComplianceOverviewMetadataSerializer
        elif self.action == "attributes":
            return ComplianceOverviewAttributesSerializer
        elif self.action == "requirements":
            return ComplianceOverviewDetailSerializer
        return super().get_serializer_class()

    @extend_schema(exclude=True)
    def retrieve(self, request, *args, **kwargs):
        raise MethodNotAllowed(method="GET")

    def _compliance_summaries_queryset(self, scan_id):
        """Return pre-aggregated summaries constrained by RBAC visibility."""
        role = get_role(self.request.user)
        unlimited_visibility = getattr(
            role, Permissions.UNLIMITED_VISIBILITY.value, False
        )
        summaries = ComplianceOverviewSummary.objects.filter(
            tenant_id=self.request.tenant_id,
            scan_id=scan_id,
        )

        if not unlimited_visibility:
            providers = Provider.all_objects.filter(
                provider_groups__in=role.provider_groups.all()
            ).distinct()
            summaries = summaries.filter(scan__provider__in=providers)

        return summaries

    def _get_compliance_template(self, *, provider=None, scan_id=None):
        """Return the compliance template for the given provider or scan."""
        if provider is None and scan_id is not None:
            scan = Scan.all_objects.select_related("provider").get(pk=scan_id)
            provider = scan.provider

        if not provider:
            return {}

        return PROWLER_COMPLIANCE_OVERVIEW_TEMPLATE.get(provider.provider, {})

    def _aggregate_compliance_overview(self, queryset, template_metadata=None):
        """
        Aggregate requirement rows into compliance overview dictionaries.

        Args:
            queryset: ComplianceRequirementOverview queryset already filtered.
            template_metadata: Optional dict mapping compliance_id -> metadata.
        """
        template_metadata = template_metadata or {}
        requirement_status_subquery = queryset.values(
            "compliance_id", "requirement_id"
        ).annotate(
            fail_count=Count("id", filter=Q(requirement_status="FAIL")),
            pass_count=Count("id", filter=Q(requirement_status="PASS")),
            total_count=Count("id"),
        )

        compliance_data = {}
        fallback_metadata = {
            item["compliance_id"]: {
                "framework": item["framework"],
                "version": item["version"],
            }
            for item in queryset.values(
                "compliance_id", "framework", "version"
            ).distinct()
        }

        for item in requirement_status_subquery:
            compliance_id = item["compliance_id"]

            if item["fail_count"] > 0:
                req_status = "FAIL"
            elif item["pass_count"] == item["total_count"]:
                req_status = "PASS"
            else:
                req_status = "MANUAL"

            compliance_status = compliance_data.setdefault(
                compliance_id,
                {
                    "total_requirements": 0,
                    "requirements_passed": 0,
                    "requirements_failed": 0,
                    "requirements_manual": 0,
                },
            )

            compliance_status["total_requirements"] += 1
            if req_status == "PASS":
                compliance_status["requirements_passed"] += 1
            elif req_status == "FAIL":
                compliance_status["requirements_failed"] += 1
            else:
                compliance_status["requirements_manual"] += 1

        response_data = []
        for compliance_id, data in compliance_data.items():
            template = template_metadata.get(compliance_id, {})
            fallback = fallback_metadata.get(compliance_id, {})

            response_data.append(
                {
                    "id": compliance_id,
                    "compliance_id": compliance_id,
                    "framework": template.get("framework")
                    or fallback.get("framework", ""),
                    "version": template.get("version") or fallback.get("version", ""),
                    "requirements_passed": data["requirements_passed"],
                    "requirements_failed": data["requirements_failed"],
                    "requirements_manual": data["requirements_manual"],
                    "total_requirements": data["total_requirements"],
                }
            )

        serializer = self.get_serializer(response_data, many=True)
        return serializer.data

    def _task_response_if_running(self, scan_id):
        """Check for an in-progress task only when no compliance data exists."""
        try:
            return self.get_task_response_if_running(
                task_name="scan-compliance-overviews",
                task_kwargs={"tenant_id": self.request.tenant_id, "scan_id": scan_id},
                raise_on_not_found=False,
            )
        except TaskFailedException:
            return Response(
                {"detail": "Task failed to generate compliance overview data."},
                status=status.HTTP_500_INTERNAL_SERVER_ERROR,
            )

    def _list_with_region_filter(self, scan_id, region_filter):
        """
        Fall back to detailed ComplianceRequirementOverview query when region filter is applied.
        This uses the original aggregation logic across filtered regions.
        """
        regions = region_filter.split(",") if "," in region_filter else [region_filter]
        queryset = self.filter_queryset(self.get_queryset()).filter(
            scan_id=scan_id,
            region__in=regions,
        )

        data = self._aggregate_compliance_overview(queryset)
        if data:
            return Response(data)

        task_response = self._task_response_if_running(scan_id)
        if task_response:
            return task_response

        return Response(data)

    def _list_without_region_aggregation(self, scan_id):
        """
        Fall back aggregation when compliance summaries don't exist yet.
        Aggregates ComplianceRequirementOverview data across ALL regions.
        """
        queryset = self.filter_queryset(self.get_queryset()).filter(scan_id=scan_id)
        compliance_template = self._get_compliance_template(scan_id=scan_id)
        data = self._aggregate_compliance_overview(
            queryset, template_metadata=compliance_template
        )
        if data:
            return Response(data)

        task_response = self._task_response_if_running(scan_id)
        if task_response:
            return task_response

        return Response(data)

    def list(self, request, *args, **kwargs):
        scan_id = request.query_params.get("filter[scan_id]")
        tenant_id = self.request.tenant_id

        if scan_id:
            # Specific scan requested - use optimized summaries with region support
            region_filter = request.query_params.get(
                "filter[region]"
            ) or request.query_params.get("filter[region__in]")

            if region_filter:
                # Fall back to detailed query with region filtering
                return self._list_with_region_filter(scan_id, region_filter)

            summaries = list(self._compliance_summaries_queryset(scan_id))
            if not summaries:
                # Trigger async backfill for next time
                backfill_compliance_summaries_task.delay(
                    tenant_id=self.request.tenant_id, scan_id=scan_id
                )
                # Use fallback aggregation for this request
                return self._list_without_region_aggregation(scan_id)

            # Get compliance template for provider to enrich with framework/version
            compliance_template = self._get_compliance_template(scan_id=scan_id)

            # Convert to response format with framework/version enrichment
            response_data = []
            for summary in summaries:
                compliance_metadata = compliance_template.get(summary.compliance_id, {})
                response_data.append(
                    {
                        "id": summary.compliance_id,
                        "compliance_id": summary.compliance_id,
                        "framework": compliance_metadata.get("framework", ""),
                        "version": compliance_metadata.get("version", ""),
                        "requirements_passed": summary.requirements_passed,
                        "requirements_failed": summary.requirements_failed,
                        "requirements_manual": summary.requirements_manual,
                        "total_requirements": summary.total_requirements,
                    }
                )

            serializer = self.get_serializer(response_data, many=True)
            return Response(serializer.data)
        else:
            # No scan_id provided - use latest scans per provider
            # First, check if provider filters are present
            provider_id = request.query_params.get("filter[provider_id]")
            provider_id__in = request.query_params.get("filter[provider_id__in]")
            provider_type = request.query_params.get("filter[provider_type]")
            provider_type__in = request.query_params.get("filter[provider_type__in]")

            scan_filters = {"tenant_id": tenant_id, "state": StateChoices.COMPLETED}

            # Apply provider ID filters
            if provider_id:
                scan_filters["provider_id"] = provider_id
            elif provider_id__in:
                # Convert comma-separated string to list
                provider_ids = [pid.strip() for pid in provider_id__in.split(",")]
                scan_filters["provider_id__in"] = provider_ids

            # Apply provider type filters
            if provider_type:
                scan_filters["provider__provider"] = provider_type
            elif provider_type__in:
                # Convert comma-separated string to list
                provider_types = [pt.strip() for pt in provider_type__in.split(",")]
                scan_filters["provider__provider__in"] = provider_types

            latest_scan_ids = (
                Scan.all_objects.filter(**scan_filters)
                .order_by("provider_id", "-inserted_at")
                .distinct("provider_id")
                .values_list("id", flat=True)
            )

            base_queryset = self.get_queryset()
            queryset = self.filter_queryset(
                base_queryset.filter(scan_id__in=latest_scan_ids)
            )

            # Aggregate compliance data across latest scans
            compliance_template = self._get_compliance_template()
            data = self._aggregate_compliance_overview(
                queryset, template_metadata=compliance_template
            )
            return Response(data)

    @action(detail=False, methods=["get"], url_name="metadata")
    def metadata(self, request):
        scan_id = request.query_params.get("filter[scan_id]")
        if not scan_id:
            raise ValidationError(
                [
                    {
                        "detail": "This query parameter is required.",
                        "status": 400,
                        "source": {"pointer": "filter[scan_id]"},
                        "code": "required",
                    }
                ]
            )
        regions = list(
            self.get_queryset()
            .filter(scan_id=scan_id)
            .values_list("region", flat=True)
            .order_by("region")
            .distinct()
        )
        result = {"regions": regions}

        if regions:
            serializer = self.get_serializer(data=result)
            serializer.is_valid(raise_exception=True)
            return Response(serializer.data, status=status.HTTP_200_OK)

        task_response = self._task_response_if_running(scan_id)
        if task_response:
            return task_response

        serializer = self.get_serializer(data=result)
        serializer.is_valid(raise_exception=True)
        return Response(serializer.data, status=status.HTTP_200_OK)

    @action(detail=False, methods=["get"], url_name="requirements")
    def requirements(self, request):
        scan_id = request.query_params.get("filter[scan_id]")
        compliance_id = request.query_params.get("filter[compliance_id]")

        if not scan_id:
            raise ValidationError(
                [
                    {
                        "detail": "This query parameter is required.",
                        "status": 400,
                        "source": {"pointer": "filter[scan_id]"},
                        "code": "required",
                    }
                ]
            )

        if not compliance_id:
            raise ValidationError(
                [
                    {
                        "detail": "This query parameter is required.",
                        "status": 400,
                        "source": {"pointer": "filter[compliance_id]"},
                        "code": "required",
                    }
                ]
            )
        filtered_queryset = self.filter_queryset(self.get_queryset())

        all_requirements = filtered_queryset.values(
            "requirement_id",
            "framework",
            "version",
            "description",
        ).annotate(
            total_instances=Count("id"),
            manual_count=Count("id", filter=Q(requirement_status="MANUAL")),
            passed_findings_sum=Sum("passed_findings"),
            total_findings_sum=Sum("total_findings"),
        )

        passed_instances = (
            filtered_queryset.filter(requirement_status="PASS")
            .values("requirement_id")
            .annotate(pass_count=Count("id"))
        )

        passed_counts = {
            item["requirement_id"]: item["pass_count"] for item in passed_instances
        }

        requirements_summary = []
        for requirement in all_requirements:
            requirement_id = requirement["requirement_id"]
            total_instances = requirement["total_instances"]
            passed_count = passed_counts.get(requirement_id, 0)
            is_manual = requirement["manual_count"] == total_instances
            passed_findings = requirement["passed_findings_sum"] or 0
            total_findings = requirement["total_findings_sum"] or 0
            if is_manual:
                requirement_status = "MANUAL"
            elif passed_count == total_instances:
                requirement_status = "PASS"
            else:
                requirement_status = "FAIL"

            requirements_summary.append(
                {
                    "id": requirement_id,
                    "framework": requirement["framework"],
                    "version": requirement["version"],
                    "description": requirement["description"],
                    "status": requirement_status,
                    "passed_findings": passed_findings,
                    "total_findings": total_findings,
                }
            )

        # Use different serializer for threatscore framework
        if "threatscore" not in compliance_id:
            serializer = self.get_serializer(requirements_summary, many=True)
        else:
            serializer = ComplianceOverviewDetailThreatscoreSerializer(
                requirements_summary, many=True
            )

        if requirements_summary:
            return Response(serializer.data, status=status.HTTP_200_OK)

        task_response = self._task_response_if_running(scan_id)
        if task_response:
            return task_response

        return Response(serializer.data, status=status.HTTP_200_OK)

    @action(detail=False, methods=["get"], url_name="attributes")
    def attributes(self, request):
        compliance_id = request.query_params.get("filter[compliance_id]")
        if not compliance_id:
            raise ValidationError(
                [
                    {
                        "detail": "This query parameter is required.",
                        "status": 400,
                        "source": {"pointer": "filter[compliance_id]"},
                        "code": "required",
                    }
                ]
            )

        provider_type = None

        # If we couldn't determine from database, try each provider type
        if not provider_type:
            for pt in Provider.ProviderChoices.values:
                if compliance_id in PROWLER_COMPLIANCE_OVERVIEW_TEMPLATE.get(pt, {}):
                    provider_type = pt
                    break

        if not provider_type:
            raise NotFound(detail=f"Compliance framework '{compliance_id}' not found.")

        compliance_template = PROWLER_COMPLIANCE_OVERVIEW_TEMPLATE.get(
            provider_type, {}
        )
        compliance_framework = compliance_template.get(compliance_id)

        if not compliance_framework:
            raise NotFound(detail=f"Compliance framework '{compliance_id}' not found.")

        attribute_data = []
        for requirement_id, requirement in compliance_framework.get(
            "requirements", {}
        ).items():
            check_ids = list(requirement.get("checks", {}).keys())

            metadata = requirement.get("attributes", [])

            base_attributes = {
                "metadata": metadata,
                "check_ids": check_ids,
            }

            # Add technique details for MITRE-ATTACK framework
            if "mitre_attack" in compliance_id:
                base_attributes["technique_details"] = {
                    "tactics": requirement.get("tactics", []),
                    "subtechniques": requirement.get("subtechniques", []),
                    "platforms": requirement.get("platforms", []),
                    "technique_url": requirement.get("technique_url", ""),
                }

            attribute_data.append(
                {
                    "id": requirement_id,
                    "framework_description": compliance_framework.get(
                        "description", ""
                    ),
                    "name": requirement.get("name", ""),
                    "framework": compliance_framework.get("framework", ""),
                    "compliance_name": compliance_framework.get("name", ""),
                    "version": compliance_framework.get("version", ""),
                    "description": requirement.get("description", ""),
                    "attributes": base_attributes,
                }
            )

        serializer = self.get_serializer(attribute_data, many=True)
        return Response(serializer.data, status=status.HTTP_200_OK)


@extend_schema(tags=["Overview"])
@extend_schema_view(
    providers=extend_schema(
        summary="Get aggregated provider data",
        description=(
            "Retrieve an aggregated overview of findings and resources grouped by providers. "
            "The response includes the count of passed, failed, and manual findings, along with "
            "the total number of resources managed by each provider. Only the latest findings for "
            "each provider are considered in the aggregation to ensure accurate and up-to-date insights."
        ),
    ),
    providers_count=extend_schema(
        summary="Get provider counts grouped by type",
        description=(
            "Retrieve the number of providers grouped by provider type. "
            "This endpoint counts every provider in the tenant, including those without completed scans."
        ),
    ),
    findings=extend_schema(
        summary="Get aggregated findings data",
        description=(
            "Fetch aggregated findings data across all providers, grouped by various metrics such as "
            "passed, failed, muted, and total findings. This endpoint calculates summary statistics "
            "based on the latest scans for each provider and applies any provided filters, such as "
            "region, provider type, and scan date."
        ),
        filters=True,
    ),
    findings_severity=extend_schema(
        summary="Get findings data by severity",
        description=(
            "Retrieve an aggregated summary of findings grouped by severity levels, such as low, medium, "
            "high, and critical. The response includes the total count of findings for each severity, "
            "considering only the latest scans for each provider. Additional filters can be applied to "
            "narrow down results by region, provider type, or other attributes."
        ),
        filters=True,
    ),
    services=extend_schema(
        summary="Get findings data by service",
        description=(
            "Retrieve an aggregated summary of findings grouped by service. The response includes the total count "
            "of findings for each service, as long as there are at least one finding for that service."
        ),
        filters=True,
    ),
    regions=extend_schema(
        summary="Get findings data by region",
        description=(
            "Retrieve an aggregated summary of findings grouped by region. The response includes the total, passed, "
            "failed, and muted findings for each region based on the latest completed scans per provider. "
            "Standard overview filters (inserted_at, provider filters, region filters, etc.) are supported."
        ),
        filters=True,
    ),
)
@method_decorator(CACHE_DECORATOR, name="list")
class OverviewViewSet(BaseRLSViewSet):
    queryset = ScanSummary.objects.all()
    http_method_names = ["get"]
    ordering = ["-inserted_at"]
    # RBAC required permissions (implicit -> MANAGE_PROVIDERS enable unlimited visibility or check the visibility of
    # the provider through the provider group)
    required_permissions = []

    def get_queryset(self):
        role = get_role(self.request.user)
        providers = get_providers(role)

        if not role.unlimited_visibility:
            self.allowed_providers = providers

        return ScanSummary.all_objects.filter(tenant_id=self.request.tenant_id)

    def get_serializer_class(self):
        if self.action == "providers":
            return OverviewProviderSerializer
        elif self.action == "providers_count":
            return OverviewProviderCountSerializer
        elif self.action == "findings":
            return OverviewFindingSerializer
        elif self.action == "findings_severity":
            return OverviewSeveritySerializer
        elif self.action == "services":
            return OverviewServiceSerializer
        elif self.action == "regions":
            return OverviewRegionSerializer
        elif self.action == "threatscore":
            return ThreatScoreSnapshotSerializer
        elif self.action == "attack_surface":
            return AttackSurfaceOverviewSerializer
        return super().get_serializer_class()

    def get_filterset_class(self):
        if self.action == "providers":
            return None
        elif self.action in ["findings", "services", "regions"]:
            return ScanSummaryFilter
        elif self.action == "findings_severity":
            return ScanSummarySeverityFilter
        return None

    def _get_rbac_provider_filter(self):
        """Get RBAC provider filter dict. Ensures get_queryset() is called."""
        if not hasattr(self, "allowed_providers"):
            self.get_queryset()
        return (
            {"provider__in": self.allowed_providers}
            if hasattr(self, "allowed_providers")
            else {}
        )

    def _get_latest_scan_ids(self, additional_filters=None):
        """Get latest completed scan IDs per provider with RBAC + optional filters."""
        scan_filter = {
            "tenant_id": self.request.tenant_id,
            "state": StateChoices.COMPLETED,
            **self._get_rbac_provider_filter(),
        }
        if additional_filters:
            scan_filter.update(additional_filters)

        return (
            Scan.all_objects.filter(**scan_filter)
            .order_by("provider_id", "-inserted_at")
            .distinct("provider_id")
            .values_list("id", flat=True)
        )

    def _parse_provider_filters(self, request):
        """Parse provider filters from JSON:API query params."""
        normalized_params = QueryDict(mutable=True)
        allowed_filter_keys = {
            "provider_id",
            "provider_id__in",
            "provider_type",
            "provider_type__in",
        }
        for param_key, values in request.query_params.lists():
            if not (param_key.startswith("filter[") and param_key.endswith("]")):
                continue
            normalized_key = param_key[7:-1]
            if normalized_key in allowed_filter_keys:
                normalized_params.setlist(normalized_key, values)

        scan_filter = {}
        if provider_id := normalized_params.get("provider_id"):
            scan_filter["provider_id"] = provider_id
        if provider_ids := normalized_params.get("provider_id__in"):
            scan_filter["provider_id__in"] = [
                pid.strip() for pid in provider_ids.split(",") if pid.strip()
            ]
        if provider_type := normalized_params.get("provider_type"):
            scan_filter["provider__provider"] = provider_type
        if provider_types := normalized_params.get("provider_type__in"):
            scan_filter["provider__provider__in"] = [
                pt.strip() for pt in provider_types.split(",") if pt.strip()
            ]

        return scan_filter

    @extend_schema(exclude=True)
    def list(self, request, *args, **kwargs):
        raise MethodNotAllowed(method="GET")

    @extend_schema(exclude=True)
    def retrieve(self, request, *args, **kwargs):
        raise MethodNotAllowed(method="GET")

    def _get_latest_scans_queryset(self):
        """
        Get filtered queryset for the latest completed scans per provider.

        Returns:
            Filtered ScanSummary queryset with latest scan IDs applied.
        """
        tenant_id = self.request.tenant_id
        queryset = self.get_queryset()
        filtered_queryset = self.filter_queryset(queryset)
        provider_filter = (
            {"provider__in": self.allowed_providers}
            if hasattr(self, "allowed_providers")
            else {}
        )

        latest_scan_ids = (
            Scan.all_objects.filter(
                tenant_id=tenant_id, state=StateChoices.COMPLETED, **provider_filter
            )
            .order_by("provider_id", "-inserted_at")
            .distinct("provider_id")
            .values_list("id", flat=True)
        )

        return filtered_queryset.filter(
            tenant_id=tenant_id, scan_id__in=latest_scan_ids
        )

    @action(detail=False, methods=["get"], url_name="providers")
    def providers(self, request):
        tenant_id = self.request.tenant_id
        queryset = self.get_queryset()
        latest_scan_ids = self._get_latest_scan_ids()

        findings_aggregated = (
            queryset.filter(scan_id__in=latest_scan_ids)
            .values(provider=F("scan__provider__provider"))
            .annotate(
                findings_passed=Coalesce(Sum("_pass"), 0),
                findings_failed=Coalesce(Sum("fail"), 0),
                findings_muted=Coalesce(Sum("muted"), 0),
                total_findings=Coalesce(Sum("total"), 0),
            )
        )

        resources_queryset = Resource.all_objects.filter(tenant_id=tenant_id)
        if hasattr(self, "allowed_providers"):
            resources_queryset = resources_queryset.filter(
                provider__in=self.allowed_providers
            )
        resources_aggregated = resources_queryset.values(
            provider_type=F("provider__provider")
        ).annotate(total_resources=Count("id"))
        resource_map = {
            row["provider_type"]: row["total_resources"] for row in resources_aggregated
        }

        overview = []
        for row in findings_aggregated:
            overview.append(
                {
                    "provider": row["provider"],
                    "total_resources": resource_map.get(row["provider"], 0),
                    "total_findings": row["total_findings"],
                    "findings_passed": row["findings_passed"],
                    "findings_failed": row["findings_failed"],
                    "findings_muted": row["findings_muted"],
                }
            )

        return Response(
            self.get_serializer(overview, many=True).data,
            status=status.HTTP_200_OK,
        )

    @action(
        detail=False,
        methods=["get"],
        url_path="providers/count",
        url_name="providers-count",
    )
    def providers_count(self, request):
        tenant_id = self.request.tenant_id
        providers_qs = Provider.objects.filter(tenant_id=tenant_id)

        if hasattr(self, "allowed_providers"):
            allowed_ids = list(self.allowed_providers.values_list("id", flat=True))
            if not allowed_ids:
                overview = []
                return Response(
                    self.get_serializer(overview, many=True).data,
                    status=status.HTTP_200_OK,
                )
            providers_qs = providers_qs.filter(id__in=allowed_ids)

        overview = (
            providers_qs.values("provider")
            .annotate(count=Count("id"))
            .order_by("provider")
        )
        return Response(
            self.get_serializer(overview, many=True).data,
            status=status.HTTP_200_OK,
        )

    @action(detail=False, methods=["get"], url_name="findings")
    def findings(self, request):
<<<<<<< HEAD
        tenant_id = self.request.tenant_id
        queryset = self.get_queryset()
        filtered_queryset = self.filter_queryset(queryset)
        latest_scan_ids = self._get_latest_scan_ids()
        filtered_queryset = filtered_queryset.filter(
            tenant_id=tenant_id, scan_id__in=latest_scan_ids
        )
=======
        filtered_queryset = self._get_latest_scans_queryset()
>>>>>>> 3b05a143

        aggregated_totals = filtered_queryset.aggregate(
            _pass=Sum("_pass") or 0,
            fail=Sum("fail") or 0,
            muted=Sum("muted") or 0,
            total=Sum("total") or 0,
            new=Sum("new") or 0,
            changed=Sum("changed") or 0,
            unchanged=Sum("unchanged") or 0,
            fail_new=Sum("fail_new") or 0,
            fail_changed=Sum("fail_changed") or 0,
            pass_new=Sum("pass_new") or 0,
            pass_changed=Sum("pass_changed") or 0,
            muted_new=Sum("muted_new") or 0,
            muted_changed=Sum("muted_changed") or 0,
        )

        for key in aggregated_totals:
            if aggregated_totals[key] is None:
                aggregated_totals[key] = 0

        serializer = self.get_serializer(aggregated_totals)
        return Response(serializer.data, status=status.HTTP_200_OK)

    @action(detail=False, methods=["get"], url_name="findings_severity")
    def findings_severity(self, request):
        filtered_queryset = self._get_latest_scans_queryset()

        # The filter will have added a status_count annotation if any status filter was used
        if "status_count" in filtered_queryset.query.annotations:
            sum_expression = Sum("status_count")
        else:
            # Exclude muted findings by default
            sum_expression = Sum(F("_pass") + F("fail"))

        severity_counts = (
            filtered_queryset.values("severity")
            .annotate(count=sum_expression)
            .order_by("severity")
        )

        severity_data = {sev[0]: 0 for sev in SeverityChoices}
        severity_data.update(
            {item["severity"]: item["count"] for item in severity_counts}
        )

        serializer = self.get_serializer(severity_data)
        return Response(serializer.data, status=status.HTTP_200_OK)

    @action(detail=False, methods=["get"], url_name="services")
    def services(self, request):
        filtered_queryset = self._get_latest_scans_queryset()

        services_data = (
            filtered_queryset.values("service")
            .annotate(_pass=Sum("_pass"))
            .annotate(fail=Sum("fail"))
            .annotate(muted=Sum("muted"))
            .annotate(total=Sum("total"))
            .order_by("service")
        )

        serializer = self.get_serializer(services_data, many=True)

        return Response(serializer.data, status=status.HTTP_200_OK)

    @action(detail=False, methods=["get"], url_name="regions")
    def regions(self, request):
        filtered_queryset = self._get_latest_scans_queryset()

        regions_data = (
            filtered_queryset.annotate(provider_type=F("scan__provider__provider"))
            .values("provider_type", "region")
            .annotate(_pass=Sum("_pass"))
            .annotate(fail=Sum("fail"))
            .annotate(muted=Sum("muted"))
            .annotate(total=Sum("total"))
            .order_by("provider_type", "region")
        )

        serializer = self.get_serializer(regions_data, many=True)

        return Response(serializer.data, status=status.HTTP_200_OK)

    @extend_schema(
        summary="Get ThreatScore snapshots",
        description=(
            "Retrieve ThreatScore metrics. By default, returns the latest snapshot for each provider. "
            "Use snapshot_id to retrieve a specific historical snapshot."
        ),
        tags=["Overview"],
        parameters=[
            OpenApiParameter(
                name="snapshot_id",
                type=OpenApiTypes.UUID,
                location=OpenApiParameter.QUERY,
                description="Retrieve a specific snapshot by ID. If not provided, returns latest snapshots.",
            ),
            OpenApiParameter(
                name="provider_id",
                type=OpenApiTypes.UUID,
                location=OpenApiParameter.QUERY,
                description="Filter by specific provider ID",
            ),
            OpenApiParameter(
                name="provider_id__in",
                type=OpenApiTypes.STR,
                location=OpenApiParameter.QUERY,
                description="Filter by multiple provider IDs (comma-separated UUIDs)",
            ),
            OpenApiParameter(
                name="provider_type",
                type=OpenApiTypes.STR,
                location=OpenApiParameter.QUERY,
                description="Filter by provider type (aws, azure, gcp, etc.)",
            ),
            OpenApiParameter(
                name="provider_type__in",
                type=OpenApiTypes.STR,
                location=OpenApiParameter.QUERY,
                description="Filter by multiple provider types (comma-separated)",
            ),
        ],
    )
    @action(detail=False, methods=["get"], url_name="threatscore")
    def threatscore(self, request):
        """
        Get ThreatScore snapshots.

        Default behavior: Returns the latest snapshot for each provider.
        With snapshot_id: Returns the specific snapshot requested.
        """
        tenant_id = self.request.tenant_id
        snapshot_id = request.query_params.get("snapshot_id")

        # Base queryset with RLS
        base_queryset = ThreatScoreSnapshot.objects.filter(tenant_id=tenant_id)

        # Apply RBAC filtering
        if hasattr(self, "allowed_providers"):
            base_queryset = base_queryset.filter(provider__in=self.allowed_providers)

        # Case 1: Specific snapshot requested
        if snapshot_id:
            try:
                snapshot = base_queryset.get(id=snapshot_id)
                serializer = ThreatScoreSnapshotSerializer(
                    snapshot, context={"request": request}
                )
                return Response(serializer.data, status=status.HTTP_200_OK)
            except ThreatScoreSnapshot.DoesNotExist:
                raise NotFound(detail="ThreatScore snapshot not found")

        # Case 2: Latest snapshot per provider (default)
        # Apply filters manually: this @action is outside the standard list endpoint flow,
        # so DRF's filter backends don't execute and we must flatten JSON:API params ourselves.
        normalized_params = QueryDict(mutable=True)
        for param_key, values in request.query_params.lists():
            normalized_key = param_key
            if param_key.startswith("filter[") and param_key.endswith("]"):
                normalized_key = param_key[7:-1]
            if normalized_key == "snapshot_id":
                continue
            normalized_params.setlist(normalized_key, values)

        filterset = ThreatScoreSnapshotFilter(normalized_params, queryset=base_queryset)
        filtered_queryset = filterset.qs

        # Get distinct provider IDs from filtered queryset
        # Pick the latest snapshot per provider using Postgres DISTINCT ON pattern.
        # This avoids issuing one query per provider (N+1) when the filtered dataset is large.
        latest_snapshot_ids = list(
            filtered_queryset.order_by("provider_id", "-inserted_at")
            .distinct("provider_id")
            .values_list("id", flat=True)
        )
        latest_snapshot_map = {
            snapshot.id: snapshot
            for snapshot in filtered_queryset.filter(id__in=latest_snapshot_ids)
        }
        latest_snapshots = [
            latest_snapshot_map[snapshot_id]
            for snapshot_id in latest_snapshot_ids
            if snapshot_id in latest_snapshot_map
        ]

        if len(latest_snapshots) <= 1:
            serializer = ThreatScoreSnapshotSerializer(
                latest_snapshots, many=True, context={"request": request}
            )
            return Response(serializer.data, status=status.HTTP_200_OK)

        snapshot_ids = [
            snapshot.id for snapshot in latest_snapshots if snapshot and snapshot.id
        ]
        aggregated_snapshot = self._build_threatscore_overview_snapshot(
            snapshot_ids, tenant_id
        )
        serializer = ThreatScoreSnapshotSerializer(
            [aggregated_snapshot], many=True, context={"request": request}
        )
        return Response(serializer.data, status=status.HTTP_200_OK)

    def _build_threatscore_overview_snapshot(self, snapshot_ids, tenant_id):
        """
        Aggregate the latest snapshots into a single overview snapshot for the tenant.
        """
        if not snapshot_ids:
            raise ValueError(
                "Snapshot id list cannot be empty when aggregating threatscore overview"
            )

        base_queryset = ThreatScoreSnapshot.objects.filter(
            tenant_id=tenant_id, id__in=snapshot_ids
        )

        annotated_queryset = (
            base_queryset.annotate(
                active_requirements=ExpressionWrapper(
                    F("total_requirements") - F("manual_requirements"),
                    output_field=IntegerField(),
                )
            )
            .annotate(
                weight=Case(
                    When(total_findings__gt=0, then=F("total_findings")),
                    When(
                        active_requirements__gt=0,
                        then=F("active_requirements"),
                    ),
                    default=Value(1, output_field=IntegerField()),
                    output_field=IntegerField(),
                )
            )
            .order_by()
        )

        aggregated_metrics = annotated_queryset.aggregate(
            total_requirements=Sum("total_requirements"),
            passed_requirements=Sum("passed_requirements"),
            failed_requirements=Sum("failed_requirements"),
            manual_requirements=Sum("manual_requirements"),
            total_findings=Sum("total_findings"),
            passed_findings=Sum("passed_findings"),
            failed_findings=Sum("failed_findings"),
            weighted_overall_sum=Sum(
                ExpressionWrapper(
                    F("overall_score") * F("weight"),
                    output_field=DecimalField(max_digits=14, decimal_places=4),
                )
            ),
            overall_weight=Sum("weight"),
            unweighted_overall_sum=Sum("overall_score"),
            weighted_delta_sum=Sum(
                Case(
                    When(
                        score_delta__isnull=False,
                        then=ExpressionWrapper(
                            F("score_delta") * F("weight"),
                            output_field=DecimalField(max_digits=14, decimal_places=4),
                        ),
                    ),
                    default=Value(
                        Decimal("0"),
                        output_field=DecimalField(max_digits=14, decimal_places=4),
                    ),
                    output_field=DecimalField(max_digits=14, decimal_places=4),
                )
            ),
            delta_weight=Sum(
                Case(
                    When(score_delta__isnull=False, then=F("weight")),
                    default=Value(0, output_field=IntegerField()),
                    output_field=IntegerField(),
                )
            ),
            provider_count=Count("id"),
            latest_inserted_at=Max("inserted_at"),
        )

        total_requirements = aggregated_metrics["total_requirements"] or 0
        passed_requirements = aggregated_metrics["passed_requirements"] or 0
        failed_requirements = aggregated_metrics["failed_requirements"] or 0
        manual_requirements = aggregated_metrics["manual_requirements"] or 0
        total_findings = aggregated_metrics["total_findings"] or 0
        passed_findings = aggregated_metrics["passed_findings"] or 0
        failed_findings = aggregated_metrics["failed_findings"] or 0

        weighted_overall_sum = aggregated_metrics["weighted_overall_sum"]
        if weighted_overall_sum is None:
            weighted_overall_sum = Decimal("0")
        unweighted_overall_sum = aggregated_metrics["unweighted_overall_sum"]
        if unweighted_overall_sum is None:
            unweighted_overall_sum = Decimal("0")

        overall_weight = aggregated_metrics["overall_weight"] or 0
        provider_count = aggregated_metrics["provider_count"] or 0

        weighted_delta_sum = aggregated_metrics["weighted_delta_sum"]
        if weighted_delta_sum is None:
            weighted_delta_sum = Decimal("0")
        delta_weight = aggregated_metrics["delta_weight"] or 0

        if overall_weight > 0:
            overall_score = (weighted_overall_sum / Decimal(overall_weight)).quantize(
                Decimal("0.01"), rounding=ROUND_HALF_UP
            )
        elif provider_count > 0:
            overall_score = (unweighted_overall_sum / Decimal(provider_count)).quantize(
                Decimal("0.01"), rounding=ROUND_HALF_UP
            )
        else:
            overall_score = Decimal("0.00")

        if delta_weight > 0:
            score_delta = (weighted_delta_sum / Decimal(delta_weight)).quantize(
                Decimal("0.01"), rounding=ROUND_HALF_UP
            )
        else:
            score_delta = None

        section_weighted_sums = defaultdict(lambda: Decimal("0"))
        section_weights = defaultdict(lambda: Decimal("0"))

        combined_critical_requirements = {}

        snapshots_with_weight = list(annotated_queryset)

        for snapshot in snapshots_with_weight:
            weight_value = getattr(snapshot, "weight", None)
            try:
                weight_decimal = Decimal(weight_value)
            except (InvalidOperation, TypeError):
                weight_decimal = Decimal("1")
            if weight_decimal <= 0:
                weight_decimal = Decimal("1")

            section_scores = snapshot.section_scores or {}
            for section, score in section_scores.items():
                try:
                    score_decimal = Decimal(str(score))
                except (InvalidOperation, TypeError):
                    continue
                section_weighted_sums[section] += score_decimal * weight_decimal
                section_weights[section] += weight_decimal

            for requirement in snapshot.critical_requirements or []:
                key = requirement.get("requirement_id") or requirement.get("title")
                if not key:
                    continue
                existing = combined_critical_requirements.get(key)

                def requirement_sort_key(item):
                    return (
                        item.get("risk_level") or 0,
                        item.get("weight") or 0,
                    )

                if existing is None or requirement_sort_key(
                    requirement
                ) > requirement_sort_key(existing):
                    combined_critical_requirements[key] = deepcopy(requirement)

        aggregated_section_scores = {}
        for section, total in section_weighted_sums.items():
            weight_total = section_weights[section]
            if weight_total > 0:
                aggregated_section_scores[section] = str(
                    (total / weight_total).quantize(
                        Decimal("0.01"), rounding=ROUND_HALF_UP
                    )
                )

        aggregated_section_scores = dict(sorted(aggregated_section_scores.items()))

        aggregated_critical_requirements = sorted(
            combined_critical_requirements.values(),
            key=lambda item: (
                item.get("risk_level") or 0,
                item.get("weight") or 0,
            ),
            reverse=True,
        )

        aggregated_snapshot = ThreatScoreSnapshot(
            tenant_id=tenant_id,
            scan=None,
            provider=None,
            compliance_id="prowler_threatscore_overview",
            overall_score=overall_score,
            score_delta=score_delta,
            section_scores=aggregated_section_scores,
            critical_requirements=aggregated_critical_requirements,
            total_requirements=total_requirements,
            passed_requirements=passed_requirements,
            failed_requirements=failed_requirements,
            manual_requirements=manual_requirements,
            total_findings=total_findings,
            passed_findings=passed_findings,
            failed_findings=failed_findings,
        )

        latest_inserted_at = aggregated_metrics["latest_inserted_at"]
        if latest_inserted_at is not None:
            aggregated_snapshot.inserted_at = latest_inserted_at

        aggregated_snapshot._aggregated = True

        return aggregated_snapshot

    @extend_schema(
        tags=["Overview"],
        summary="Attack surface overview",
        description="Retrieve aggregated attack surface metrics from latest completed scans per provider. "
        "Always returns all 4 attack surface types with zero counts if no data exists.",
        parameters=[
            OpenApiParameter(
                name="filter[provider_id]",
                type=OpenApiTypes.UUID,
                location=OpenApiParameter.QUERY,
                description="Filter by specific provider ID",
            ),
            OpenApiParameter(
                name="filter[provider_id__in]",
                type=OpenApiTypes.STR,
                location=OpenApiParameter.QUERY,
                description="Filter by multiple provider IDs (comma-separated UUIDs)",
            ),
            OpenApiParameter(
                name="filter[provider_type]",
                type=OpenApiTypes.STR,
                location=OpenApiParameter.QUERY,
                description="Filter by provider type (aws, azure, gcp, etc.)",
            ),
            OpenApiParameter(
                name="filter[provider_type__in]",
                type=OpenApiTypes.STR,
                location=OpenApiParameter.QUERY,
                description="Filter by multiple provider types (comma-separated)",
            ),
        ],
    )
    @action(
        detail=False,
        methods=["get"],
        url_name="attack-surface",
        url_path="attack-surfaces",
    )
    def attack_surface(self, request):
        """
        Aggregate attack surface metrics from latest completed scans.

        Returns counts for all 4 attack surface types:
        - internet-exposed: Internet-facing resources
        - secrets: Exposed secrets/credentials
        - privilege-escalation: IAM privilege escalation paths
        - ec2-imdsv1: EC2 instances with IMDSv1 enabled

        Note: Provider-specific attack surfaces (e.g., ec2-imdsv1 only for AWS)
        will return zero counts if filtered by incompatible provider type.
        """
        tenant_id = self.request.tenant_id

        # Parse provider filters and get latest scans
        provider_filters = self._parse_provider_filters(request)
        latest_scan_ids = self._get_latest_scan_ids(additional_filters=provider_filters)

        # Query attack surface overviews for latest scans
        queryset = AttackSurfaceOverview.objects.filter(
            tenant_id=tenant_id,
            scan_id__in=latest_scan_ids,
        )

        # Aggregate by attack surface type
        aggregation = queryset.values("attack_surface_type").annotate(
            total_findings=Sum("total_findings"),
            failed_findings=Sum("failed_findings"),
            muted_failed_findings=Sum("muted_failed_findings"),
        )

        # Convert to dict for easy lookup
        results_by_type = {item["attack_surface_type"]: item for item in aggregation}

        # Always return all 4 attack surface types (fill with zeros if missing)
        all_types = [
            "internet-exposed",
            "secrets",
            "privilege-escalation",
            "ec2-imdsv1",
        ]
        complete_results = []

        for attack_surface_type in all_types:
            if attack_surface_type in results_by_type:
                complete_results.append(results_by_type[attack_surface_type])
            else:
                # No data for this type - return zeros
                complete_results.append(
                    {
                        "attack_surface_type": attack_surface_type,
                        "total_findings": 0,
                        "failed_findings": 0,
                        "muted_failed_findings": 0,
                    }
                )

        serializer = self.get_serializer(complete_results, many=True)
        return Response(data=serializer.data, status=status.HTTP_200_OK)


@extend_schema(tags=["Schedule"])
@extend_schema_view(
    daily=extend_schema(
        summary="Create a daily schedule scan for a given provider",
        description="Schedules a daily scan for the specified provider. This endpoint creates a periodic task "
        "that will execute a scan every 24 hours.",
        request=ScheduleDailyCreateSerializer,
        responses={202: OpenApiResponse(response=TaskSerializer)},
    )
)
class ScheduleViewSet(BaseRLSViewSet):
    # TODO: change to Schedule when implemented
    queryset = Task.objects.none()
    http_method_names = ["post"]
    # RBAC required permissions
    required_permissions = [Permissions.MANAGE_SCANS]

    def get_queryset(self):
        return super().get_queryset()

    def get_serializer_class(self):
        if self.action == "daily":
            if hasattr(self, "response_serializer_class"):
                return self.response_serializer_class
            return ScheduleDailyCreateSerializer
        return super().get_serializer_class()

    @extend_schema(exclude=True)
    def create(self, request, *args, **kwargs):
        raise MethodNotAllowed(method="POST")

    @action(detail=False, methods=["post"], url_name="daily")
    def daily(self, request):
        serializer = self.get_serializer(data=request.data)
        serializer.is_valid(raise_exception=True)
        provider_id = serializer.validated_data["provider_id"]

        provider_instance = get_object_or_404(Provider, pk=provider_id)
        with transaction.atomic():
            task = schedule_provider_scan(provider_instance)

        prowler_task = Task.objects.get(id=task.id)
        self.response_serializer_class = TaskSerializer
        output_serializer = self.get_serializer(prowler_task)

        return Response(
            data=output_serializer.data,
            status=status.HTTP_202_ACCEPTED,
            headers={
                "Content-Location": reverse(
                    "task-detail", kwargs={"pk": prowler_task.id}
                )
            },
        )


@extend_schema_view(
    list=extend_schema(
        tags=["Integration"],
        summary="List all integrations",
        description="Retrieve a list of all configured integrations with options for filtering by various criteria.",
    ),
    retrieve=extend_schema(
        tags=["Integration"],
        summary="Retrieve integration details",
        description="Fetch detailed information about a specific integration by its ID.",
    ),
    create=extend_schema(
        tags=["Integration"],
        summary="Create a new integration",
        description="Register a new integration with the system, providing necessary configuration details.",
    ),
    partial_update=extend_schema(
        tags=["Integration"],
        summary="Partially update an integration",
        description="Modify certain fields of an existing integration without affecting other settings.",
    ),
    destroy=extend_schema(
        tags=["Integration"],
        summary="Delete an integration",
        description="Remove an integration from the system by its ID.",
    ),
)
@method_decorator(CACHE_DECORATOR, name="list")
@method_decorator(CACHE_DECORATOR, name="retrieve")
class IntegrationViewSet(BaseRLSViewSet):
    queryset = Integration.objects.all()
    serializer_class = IntegrationSerializer
    http_method_names = ["get", "post", "patch", "delete"]
    filterset_class = IntegrationFilter
    ordering = ["integration_type", "-inserted_at"]
    # RBAC required permissions
    required_permissions = [Permissions.MANAGE_INTEGRATIONS]
    allowed_providers = None

    def get_queryset(self):
        user_roles = get_role(self.request.user)
        if user_roles.unlimited_visibility:
            # User has unlimited visibility, return all integrations
            queryset = Integration.objects.filter(tenant_id=self.request.tenant_id)
        else:
            # User lacks permission, filter providers based on provider groups associated with the role
            allowed_providers = get_providers(user_roles)
            queryset = Integration.objects.filter(providers__in=allowed_providers)
            self.allowed_providers = allowed_providers
        return queryset

    def get_serializer_class(self):
        if self.action == "create":
            return IntegrationCreateSerializer
        elif self.action == "partial_update":
            return IntegrationUpdateSerializer
        return super().get_serializer_class()

    def get_serializer_context(self):
        context = super().get_serializer_context()
        context["allowed_providers"] = self.allowed_providers
        return context

    @extend_schema(
        tags=["Integration"],
        summary="Check integration connection",
        description="Try to verify integration connection",
        request=None,
        responses={202: OpenApiResponse(response=TaskSerializer)},
    )
    @action(detail=True, methods=["post"], url_name="connection")
    def connection(self, request, pk=None):
        get_object_or_404(Integration, pk=pk)
        with transaction.atomic():
            task = check_integration_connection_task.delay(
                integration_id=pk, tenant_id=self.request.tenant_id
            )
        prowler_task = Task.objects.get(id=task.id)
        serializer = TaskSerializer(prowler_task)
        return Response(
            data=serializer.data,
            status=status.HTTP_202_ACCEPTED,
            headers={
                "Content-Location": reverse(
                    "task-detail", kwargs={"pk": prowler_task.id}
                )
            },
        )


@extend_schema_view(
    dispatches=extend_schema(
        tags=["Integration"],
        summary="Send findings to a Jira integration",
        description="Send a set of filtered findings to the given integration. At least one finding filter must be "
        "provided.",
        responses={202: OpenApiResponse(response=TaskSerializer)},
        filters=True,
    )
)
class IntegrationJiraViewSet(BaseRLSViewSet):
    queryset = Finding.all_objects.all()
    serializer_class = IntegrationJiraDispatchSerializer
    http_method_names = ["post"]
    filter_backends = [CustomDjangoFilterBackend]
    filterset_class = IntegrationJiraFindingsFilter
    # RBAC required permissions
    required_permissions = [Permissions.MANAGE_INTEGRATIONS]

    @extend_schema(exclude=True)
    def create(self, request, *args, **kwargs):
        raise MethodNotAllowed(method="POST")

    def get_queryset(self):
        tenant_id = self.request.tenant_id
        user_roles = get_role(self.request.user)
        if user_roles.unlimited_visibility:
            # User has unlimited visibility, return all findings
            queryset = Finding.all_objects.filter(tenant_id=tenant_id)
        else:
            # User lacks permission, filter findings based on provider groups associated with the role
            queryset = Finding.all_objects.filter(
                scan__provider__in=get_providers(user_roles)
            )

        return queryset

    @action(detail=False, methods=["post"], url_name="dispatches")
    def dispatches(self, request, integration_pk=None):
        get_object_or_404(Integration, pk=integration_pk)
        serializer = self.get_serializer(
            data=request.data, context={"integration_id": integration_pk}
        )
        serializer.is_valid(raise_exception=True)

        if self.filter_queryset(self.get_queryset()).count() == 0:
            raise ValidationError(
                {"findings": "No findings match the provided filters"}
            )

        finding_ids = [
            str(finding_id)
            for finding_id in self.filter_queryset(self.get_queryset()).values_list(
                "id", flat=True
            )
        ]
        project_key = serializer.validated_data["project_key"]
        issue_type = serializer.validated_data["issue_type"]

        with transaction.atomic():
            task = jira_integration_task.delay(
                tenant_id=self.request.tenant_id,
                integration_id=integration_pk,
                project_key=project_key,
                issue_type=issue_type,
                finding_ids=finding_ids,
            )
        prowler_task = Task.objects.get(id=task.id)
        serializer = TaskSerializer(prowler_task)
        return Response(
            data=serializer.data,
            status=status.HTTP_202_ACCEPTED,
            headers={
                "Content-Location": reverse(
                    "task-detail", kwargs={"pk": prowler_task.id}
                )
            },
        )


@extend_schema_view(
    list=extend_schema(
        tags=["Lighthouse AI"],
        summary="List all Lighthouse AI configurations",
        description="Retrieve a list of all Lighthouse AI configurations.",
        deprecated=True,
    ),
    create=extend_schema(
        tags=["Lighthouse AI"],
        summary="Create a new Lighthouse AI configuration",
        description="Create a new Lighthouse AI configuration with the specified details.",
        deprecated=True,
    ),
    partial_update=extend_schema(
        tags=["Lighthouse AI"],
        summary="Partially update a Lighthouse AI configuration",
        description="Update certain fields of an existing Lighthouse AI configuration.",
        deprecated=True,
    ),
    destroy=extend_schema(
        tags=["Lighthouse AI"],
        summary="Delete a Lighthouse AI configuration",
        description="Remove a Lighthouse AI configuration by its ID.",
        deprecated=True,
    ),
    connection=extend_schema(
        tags=["Lighthouse AI"],
        summary="Check the connection to the OpenAI API",
        description="Verify the connection to the OpenAI API for a specific Lighthouse AI configuration.",
        request=None,
        responses={202: OpenApiResponse(response=TaskSerializer)},
        deprecated=True,
    ),
)
class LighthouseConfigViewSet(BaseRLSViewSet):
    """
    API endpoint for managing Lighthouse configuration.
    """

    serializer_class = LighthouseConfigSerializer
    ordering_fields = ["name", "inserted_at", "updated_at", "is_active"]
    ordering = ["-inserted_at"]

    def get_queryset(self):
        return LighthouseConfiguration.objects.filter(tenant_id=self.request.tenant_id)

    def get_serializer_class(self):
        if self.action == "create":
            return LighthouseConfigCreateSerializer
        elif self.action == "partial_update":
            return LighthouseConfigUpdateSerializer
        elif self.action == "connection":
            return TaskSerializer
        return super().get_serializer_class()

    @extend_schema(exclude=True)
    def retrieve(self, request, *args, **kwargs):
        raise MethodNotAllowed(method="GET")

    @action(detail=True, methods=["post"], url_name="connection")
    def connection(self, request, pk=None):
        """
        Check the connection to the OpenAI API asynchronously.
        """
        instance = self.get_object()
        with transaction.atomic():
            task = check_lighthouse_connection_task.delay(
                lighthouse_config_id=str(instance.id), tenant_id=self.request.tenant_id
            )
        prowler_task = Task.objects.get(id=task.id)
        serializer = TaskSerializer(prowler_task)
        return Response(
            data=serializer.data,
            status=status.HTTP_202_ACCEPTED,
            headers={
                "Content-Location": reverse(
                    "task-detail", kwargs={"pk": prowler_task.id}
                )
            },
        )


@extend_schema_view(
    list=extend_schema(
        tags=["Lighthouse AI"],
        summary="List all LLM provider configurations",
        description="Retrieve all LLM provider configurations for the current tenant",
    ),
    retrieve=extend_schema(
        tags=["Lighthouse AI"],
        summary="Retrieve LLM provider configuration",
        description="Get details for a specific provider configuration in the current tenant.",
    ),
    create=extend_schema(
        tags=["Lighthouse AI"],
        summary="Create LLM provider configuration",
        description="Create a per-tenant configuration for an LLM provider. Only one configuration per provider type "
        "is allowed per tenant.",
    ),
    partial_update=extend_schema(
        tags=["Lighthouse AI"],
        summary="Update LLM provider configuration",
        description="Partially update a provider configuration (e.g., base_url, is_active).",
    ),
    destroy=extend_schema(
        tags=["Lighthouse AI"],
        summary="Delete LLM provider configuration",
        description="Delete a provider configuration. Any tenant defaults that reference this provider are cleared "
        "during deletion.",
    ),
)
class LighthouseProviderConfigViewSet(BaseRLSViewSet):
    queryset = LighthouseProviderConfiguration.objects.all()
    serializer_class = LighthouseProviderConfigSerializer
    http_method_names = ["get", "post", "patch", "delete"]
    filterset_class = LighthouseProviderConfigFilter

    def get_queryset(self):
        if getattr(self, "swagger_fake_view", False):
            return LighthouseProviderConfiguration.objects.none()
        return LighthouseProviderConfiguration.objects.filter(
            tenant_id=self.request.tenant_id
        )

    def get_serializer_class(self):
        if self.action == "create":
            return LighthouseProviderConfigCreateSerializer
        elif self.action == "partial_update":
            return LighthouseProviderConfigUpdateSerializer
        elif self.action in ["connection", "refresh_models"]:
            return TaskSerializer
        return super().get_serializer_class()

    def create(self, request, *args, **kwargs):
        serializer = self.get_serializer(data=request.data)
        serializer.is_valid(raise_exception=True)
        instance = serializer.save()

        read_serializer = LighthouseProviderConfigSerializer(
            instance, context=self.get_serializer_context()
        )
        headers = self.get_success_headers(read_serializer.data)
        return Response(
            data=read_serializer.data,
            status=status.HTTP_201_CREATED,
            headers=headers,
        )

    def partial_update(self, request, *args, **kwargs):
        instance = self.get_object()
        serializer = self.get_serializer(
            instance,
            data=request.data,
            partial=True,
            context=self.get_serializer_context(),
        )
        serializer.is_valid(raise_exception=True)
        serializer.save()
        read_serializer = LighthouseProviderConfigSerializer(
            instance, context=self.get_serializer_context()
        )
        return Response(data=read_serializer.data, status=status.HTTP_200_OK)

    @extend_schema(
        tags=["Lighthouse AI"],
        summary="Check LLM provider connection",
        description="Validate provider credentials asynchronously and toggle is_active.",
        request=None,
        responses={202: OpenApiResponse(response=TaskSerializer)},
    )
    @action(detail=True, methods=["post"], url_name="connection")
    def connection(self, request, pk=None):
        instance = self.get_object()

        with transaction.atomic():
            task = check_lighthouse_provider_connection_task.delay(
                provider_config_id=str(instance.id), tenant_id=self.request.tenant_id
            )

        prowler_task = Task.objects.get(id=task.id)
        serializer = TaskSerializer(prowler_task)
        return Response(
            data=serializer.data,
            status=status.HTTP_202_ACCEPTED,
            headers={
                "Content-Location": reverse(
                    "task-detail", kwargs={"pk": prowler_task.id}
                )
            },
        )

    @extend_schema(
        tags=["Lighthouse AI"],
        summary="Refresh LLM models catalog",
        description="Fetch available models for this provider configuration and upsert into catalog. Supports OpenAI, OpenAI-compatible, and AWS Bedrock providers.",
        request=None,
        responses={202: OpenApiResponse(response=TaskSerializer)},
    )
    @action(
        detail=True,
        methods=["post"],
        url_path="refresh-models",
        url_name="refresh-models",
    )
    def refresh_models(self, request, pk=None):
        instance = self.get_object()

        with transaction.atomic():
            task = refresh_lighthouse_provider_models_task.delay(
                provider_config_id=str(instance.id), tenant_id=self.request.tenant_id
            )

        prowler_task = Task.objects.get(id=task.id)
        serializer = TaskSerializer(prowler_task)
        return Response(
            data=serializer.data,
            status=status.HTTP_202_ACCEPTED,
            headers={
                "Content-Location": reverse(
                    "task-detail", kwargs={"pk": prowler_task.id}
                )
            },
        )


@extend_schema_view(
    list=extend_schema(
        tags=["Lighthouse AI"],
        summary="Get Lighthouse AI Tenant config",
        description="Retrieve current tenant-level Lighthouse AI settings. Returns a single configuration object.",
    ),
    partial_update=extend_schema(
        tags=["Lighthouse AI"],
        summary="Update Lighthouse AI Tenant config",
        description="Update tenant-level settings. Validates that the default provider is configured and active and that default model IDs exist for the chosen providers. Auto-creates configuration if it doesn't exist.",
    ),
)
class LighthouseTenantConfigViewSet(BaseRLSViewSet):
    """
    Singleton endpoint for tenant-level Lighthouse AI configuration.

    This viewset implements a true singleton pattern:
    - GET returns the single configuration object (or 404 if not found)
    - PATCH updates/creates the configuration (upsert semantics)
    - No ID is required in the URL
    """

    queryset = LighthouseTenantConfiguration.objects.all()
    serializer_class = LighthouseTenantConfigSerializer
    http_method_names = ["get", "patch"]

    def get_queryset(self):
        if getattr(self, "swagger_fake_view", False):
            return LighthouseTenantConfiguration.objects.none()
        return LighthouseTenantConfiguration.objects.filter(
            tenant_id=self.request.tenant_id
        )

    def get_serializer_class(self):
        if self.action == "partial_update":
            return LighthouseTenantConfigUpdateSerializer
        return super().get_serializer_class()

    def get_object(self):
        """Retrieve the singleton instance for the current tenant."""
        obj = LighthouseTenantConfiguration.objects.filter(
            tenant_id=self.request.tenant_id
        ).first()
        if obj is None:
            raise NotFound("Tenant Lighthouse configuration not found")
        self.check_object_permissions(self.request, obj)
        return obj

    def list(self, request, *args, **kwargs):
        """GET endpoint for singleton - returns single object, not an array."""
        instance = self.get_object()
        serializer = self.get_serializer(instance)
        return Response(serializer.data)

    def partial_update(self, request, *args, **kwargs):
        """PATCH endpoint for singleton - no pk required. Auto-creates if not exists."""
        # Auto-create tenant config if it doesn't exist (upsert semantics)
        instance, created = LighthouseTenantConfiguration.objects.get_or_create(
            tenant_id=self.request.tenant_id,
            defaults={},
        )

        # Extract attributes from JSON:API payload
        try:
            payload = json.loads(request.body)
            attributes = payload.get("data", {}).get("attributes", {})
        except (json.JSONDecodeError, AttributeError):
            raise ValidationError("Invalid JSON:API payload")

        serializer = self.get_serializer(instance, data=attributes, partial=True)
        serializer.is_valid(raise_exception=True)
        serializer.save()
        read_serializer = LighthouseTenantConfigSerializer(
            instance, context=self.get_serializer_context()
        )
        return Response(read_serializer.data, status=status.HTTP_200_OK)


@extend_schema_view(
    list=extend_schema(
        tags=["Lighthouse AI"],
        summary="List all LLM models",
        description="List available LLM models per configured provider for the current tenant.",
    ),
    retrieve=extend_schema(
        tags=["Lighthouse AI"],
        summary="Retrieve LLM model details",
        description="Get details for a specific LLM model.",
    ),
)
class LighthouseProviderModelsViewSet(BaseRLSViewSet):
    queryset = LighthouseProviderModels.objects.all()
    serializer_class = LighthouseProviderModelsSerializer
    filterset_class = LighthouseProviderModelsFilter
    # Expose as read-only catalog collection
    http_method_names = ["get"]

    def get_queryset(self):
        if getattr(self, "swagger_fake_view", False):
            return LighthouseProviderModels.objects.none()
        return LighthouseProviderModels.objects.filter(tenant_id=self.request.tenant_id)

    def get_serializer_class(self):
        return super().get_serializer_class()


@extend_schema_view(
    list=extend_schema(
        tags=["Processor"],
        summary="List all processors",
        description="Retrieve a list of all configured processors with options for filtering by various criteria.",
    ),
    retrieve=extend_schema(
        tags=["Processor"],
        summary="Retrieve processor details",
        description="Fetch detailed information about a specific processor by its ID.",
    ),
    create=extend_schema(
        tags=["Processor"],
        summary="Create a new processor",
        description="Register a new processor with the system, providing necessary configuration details. There can "
        "only be one processor of each type per tenant.",
    ),
    partial_update=extend_schema(
        tags=["Processor"],
        summary="Partially update a processor",
        description="Modify certain fields of an existing processor without affecting other settings.",
    ),
    destroy=extend_schema(
        tags=["Processor"],
        summary="Delete a processor",
        description="Remove a processor from the system by its ID.",
    ),
)
@method_decorator(CACHE_DECORATOR, name="list")
@method_decorator(CACHE_DECORATOR, name="retrieve")
class ProcessorViewSet(BaseRLSViewSet):
    queryset = Processor.objects.all()
    serializer_class = ProcessorSerializer
    http_method_names = ["get", "post", "patch", "delete"]
    filterset_class = ProcessorFilter
    ordering = ["processor_type", "-inserted_at"]
    # RBAC required permissions
    required_permissions = [Permissions.MANAGE_ACCOUNT]

    def get_queryset(self):
        queryset = Processor.objects.filter(tenant_id=self.request.tenant_id)
        return queryset

    def get_serializer_class(self):
        if self.action == "create":
            return ProcessorCreateSerializer
        elif self.action == "partial_update":
            return ProcessorUpdateSerializer
        return super().get_serializer_class()


@extend_schema_view(
    list=extend_schema(
        tags=["API Keys"],
        summary="List API keys",
        description="Retrieve a list of API keys for the tenant, with filtering support.",
    ),
    retrieve=extend_schema(
        tags=["API Keys"],
        summary="Retrieve API key details",
        description="Fetch detailed information about a specific API key by its ID.",
    ),
    create=extend_schema(
        tags=["API Keys"],
        summary="Create a new API key",
        description="Create a new API key for the tenant.",
    ),
    partial_update=extend_schema(
        tags=["API Keys"],
        summary="Partially update an API key",
        description="Modify certain fields of an existing API key without affecting other settings.",
    ),
    revoke=extend_schema(
        tags=["API Keys"],
        summary="Revoke an API key",
        description="Revoke an API key by its ID. This action is irreversible and will prevent the key from being "
        "used.",
        request=None,
        responses={
            200: OpenApiResponse(
                response=TenantApiKeySerializer,
                description="API key was successfully revoked",
            )
        },
    ),
)
class TenantApiKeyViewSet(BaseRLSViewSet):
    queryset = TenantAPIKey.objects.all()
    serializer_class = TenantApiKeySerializer
    filterset_class = TenantApiKeyFilter
    http_method_names = ["get", "post", "patch", "delete"]
    ordering = ["revoked", "-created"]
    ordering_fields = ["name", "prefix", "revoked", "inserted_at", "expires_at"]
    # RBAC required permissions
    required_permissions = [Permissions.MANAGE_ACCOUNT]

    def get_queryset(self):
        queryset = TenantAPIKey.objects.filter(
            tenant_id=self.request.tenant_id
        ).annotate(inserted_at=F("created"), expires_at=F("expiry_date"))
        return queryset

    def get_serializer_class(self):
        if self.action == "create":
            return TenantApiKeyCreateSerializer
        elif self.action == "partial_update":
            return TenantApiKeyUpdateSerializer
        return super().get_serializer_class()

    @extend_schema(exclude=True)
    def destroy(self, request, *args, **kwargs):
        raise MethodNotAllowed(method="DESTROY")

    @action(detail=True, methods=["delete"])
    def revoke(self, request, *args, **kwargs):
        instance = self.get_object()

        # Check if already revoked
        if instance.revoked:
            raise ValidationError(
                {
                    "detail": "API key is already revoked",
                }
            )

        TenantAPIKey.objects.revoke_api_key(instance.pk)
        instance.refresh_from_db()

        serializer = self.get_serializer(instance)
        return Response(data=serializer.data, status=status.HTTP_200_OK)


# MuteRules
@extend_schema_view(
    list=extend_schema(
        tags=["Mute Rules"],
        summary="List all mute rules",
        description="Retrieve a list of all mute rules with filtering options.",
    ),
    retrieve=extend_schema(
        tags=["Mute Rules"],
        summary="Retrieve a mute rule",
        description="Fetch detailed information about a specific mute rule by ID.",
    ),
    create=extend_schema(
        tags=["Mute Rules"],
        summary="Create a new mute rule",
        description="Create a new mute rule by providing finding IDs, name, and reason. "
        "The rule will immediately mute the selected findings and launch a background task "
        "to mute all historical findings with matching UIDs.",
        request=MuteRuleCreateSerializer,
    ),
    partial_update=extend_schema(
        tags=["Mute Rules"],
        summary="Partially update a mute rule",
        description="Update certain fields of an existing mute rule (e.g., name, reason, enabled).",
        request=MuteRuleUpdateSerializer,
        responses={200: MuteRuleSerializer},
    ),
    destroy=extend_schema(
        tags=["Mute Rules"],
        summary="Delete a mute rule",
        description="Remove a mute rule from the system. Note: Previously muted findings remain muted.",
    ),
)
class MuteRuleViewSet(BaseRLSViewSet):
    queryset = MuteRule.objects.all()
    serializer_class = MuteRuleSerializer
    filterset_class = MuteRuleFilter
    http_method_names = ["get", "post", "patch", "delete"]
    search_fields = ["name", "reason"]
    ordering = ["-inserted_at"]
    ordering_fields = [
        "name",
        "enabled",
        "inserted_at",
        "updated_at",
    ]
    required_permissions = [Permissions.MANAGE_SCANS]

    def get_queryset(self):
        queryset = MuteRule.objects.filter(tenant_id=self.request.tenant_id)
        return queryset.select_related("created_by")

    def get_serializer_class(self):
        if self.action == "create":
            return MuteRuleCreateSerializer
        elif self.action == "partial_update":
            return MuteRuleUpdateSerializer
        return super().get_serializer_class()

    def create(self, request, *args, **kwargs):
        serializer = self.get_serializer(data=request.data)
        serializer.is_valid(raise_exception=True)

        # Create the mute rule
        mute_rule = serializer.save()

        tenant_id = str(request.tenant_id)
        finding_ids = request.data.get("finding_ids", [])

        # Immediately mute the selected findings
        Finding.all_objects.filter(
            id__in=finding_ids, tenant_id=tenant_id, muted=False
        ).update(
            muted=True,
            muted_at=mute_rule.inserted_at,
            muted_reason=mute_rule.reason,
        )

        # Launch background task for historical muting
        with transaction.atomic():
            mute_historical_findings_task.apply_async(
                kwargs={"tenant_id": tenant_id, "mute_rule_id": str(mute_rule.id)}
            )

        # Return the created mute rule
        serializer = self.get_serializer(mute_rule)
        return Response(
            data=serializer.data,
            status=status.HTTP_201_CREATED,
        )<|MERGE_RESOLUTION|>--- conflicted
+++ resolved
@@ -4076,330 +4076,12 @@
         ),
         filters=True,
     ),
-)
-@method_decorator(CACHE_DECORATOR, name="list")
-class OverviewViewSet(BaseRLSViewSet):
-    queryset = ScanSummary.objects.all()
-    http_method_names = ["get"]
-    ordering = ["-inserted_at"]
-    # RBAC required permissions (implicit -> MANAGE_PROVIDERS enable unlimited visibility or check the visibility of
-    # the provider through the provider group)
-    required_permissions = []
-
-    def get_queryset(self):
-        role = get_role(self.request.user)
-        providers = get_providers(role)
-
-        if not role.unlimited_visibility:
-            self.allowed_providers = providers
-
-        return ScanSummary.all_objects.filter(tenant_id=self.request.tenant_id)
-
-    def get_serializer_class(self):
-        if self.action == "providers":
-            return OverviewProviderSerializer
-        elif self.action == "providers_count":
-            return OverviewProviderCountSerializer
-        elif self.action == "findings":
-            return OverviewFindingSerializer
-        elif self.action == "findings_severity":
-            return OverviewSeveritySerializer
-        elif self.action == "services":
-            return OverviewServiceSerializer
-        elif self.action == "regions":
-            return OverviewRegionSerializer
-        elif self.action == "threatscore":
-            return ThreatScoreSnapshotSerializer
-        elif self.action == "attack_surface":
-            return AttackSurfaceOverviewSerializer
-        return super().get_serializer_class()
-
-    def get_filterset_class(self):
-        if self.action == "providers":
-            return None
-        elif self.action in ["findings", "services", "regions"]:
-            return ScanSummaryFilter
-        elif self.action == "findings_severity":
-            return ScanSummarySeverityFilter
-        return None
-
-    def _get_rbac_provider_filter(self):
-        """Get RBAC provider filter dict. Ensures get_queryset() is called."""
-        if not hasattr(self, "allowed_providers"):
-            self.get_queryset()
-        return (
-            {"provider__in": self.allowed_providers}
-            if hasattr(self, "allowed_providers")
-            else {}
-        )
-
-    def _get_latest_scan_ids(self, additional_filters=None):
-        """Get latest completed scan IDs per provider with RBAC + optional filters."""
-        scan_filter = {
-            "tenant_id": self.request.tenant_id,
-            "state": StateChoices.COMPLETED,
-            **self._get_rbac_provider_filter(),
-        }
-        if additional_filters:
-            scan_filter.update(additional_filters)
-
-        return (
-            Scan.all_objects.filter(**scan_filter)
-            .order_by("provider_id", "-inserted_at")
-            .distinct("provider_id")
-            .values_list("id", flat=True)
-        )
-
-    def _parse_provider_filters(self, request):
-        """Parse provider filters from JSON:API query params."""
-        normalized_params = QueryDict(mutable=True)
-        allowed_filter_keys = {
-            "provider_id",
-            "provider_id__in",
-            "provider_type",
-            "provider_type__in",
-        }
-        for param_key, values in request.query_params.lists():
-            if not (param_key.startswith("filter[") and param_key.endswith("]")):
-                continue
-            normalized_key = param_key[7:-1]
-            if normalized_key in allowed_filter_keys:
-                normalized_params.setlist(normalized_key, values)
-
-        scan_filter = {}
-        if provider_id := normalized_params.get("provider_id"):
-            scan_filter["provider_id"] = provider_id
-        if provider_ids := normalized_params.get("provider_id__in"):
-            scan_filter["provider_id__in"] = [
-                pid.strip() for pid in provider_ids.split(",") if pid.strip()
-            ]
-        if provider_type := normalized_params.get("provider_type"):
-            scan_filter["provider__provider"] = provider_type
-        if provider_types := normalized_params.get("provider_type__in"):
-            scan_filter["provider__provider__in"] = [
-                pt.strip() for pt in provider_types.split(",") if pt.strip()
-            ]
-
-        return scan_filter
-
-    @extend_schema(exclude=True)
-    def list(self, request, *args, **kwargs):
-        raise MethodNotAllowed(method="GET")
-
-    @extend_schema(exclude=True)
-    def retrieve(self, request, *args, **kwargs):
-        raise MethodNotAllowed(method="GET")
-
-    def _get_latest_scans_queryset(self):
-        """
-        Get filtered queryset for the latest completed scans per provider.
-
-        Returns:
-            Filtered ScanSummary queryset with latest scan IDs applied.
-        """
-        tenant_id = self.request.tenant_id
-        queryset = self.get_queryset()
-        filtered_queryset = self.filter_queryset(queryset)
-        provider_filter = (
-            {"provider__in": self.allowed_providers}
-            if hasattr(self, "allowed_providers")
-            else {}
-        )
-
-        latest_scan_ids = (
-            Scan.all_objects.filter(
-                tenant_id=tenant_id, state=StateChoices.COMPLETED, **provider_filter
-            )
-            .order_by("provider_id", "-inserted_at")
-            .distinct("provider_id")
-            .values_list("id", flat=True)
-        )
-
-        return filtered_queryset.filter(
-            tenant_id=tenant_id, scan_id__in=latest_scan_ids
-        )
-
-    @action(detail=False, methods=["get"], url_name="providers")
-    def providers(self, request):
-        tenant_id = self.request.tenant_id
-        queryset = self.get_queryset()
-        latest_scan_ids = self._get_latest_scan_ids()
-
-        findings_aggregated = (
-            queryset.filter(scan_id__in=latest_scan_ids)
-            .values(provider=F("scan__provider__provider"))
-            .annotate(
-                findings_passed=Coalesce(Sum("_pass"), 0),
-                findings_failed=Coalesce(Sum("fail"), 0),
-                findings_muted=Coalesce(Sum("muted"), 0),
-                total_findings=Coalesce(Sum("total"), 0),
-            )
-        )
-
-        resources_queryset = Resource.all_objects.filter(tenant_id=tenant_id)
-        if hasattr(self, "allowed_providers"):
-            resources_queryset = resources_queryset.filter(
-                provider__in=self.allowed_providers
-            )
-        resources_aggregated = resources_queryset.values(
-            provider_type=F("provider__provider")
-        ).annotate(total_resources=Count("id"))
-        resource_map = {
-            row["provider_type"]: row["total_resources"] for row in resources_aggregated
-        }
-
-        overview = []
-        for row in findings_aggregated:
-            overview.append(
-                {
-                    "provider": row["provider"],
-                    "total_resources": resource_map.get(row["provider"], 0),
-                    "total_findings": row["total_findings"],
-                    "findings_passed": row["findings_passed"],
-                    "findings_failed": row["findings_failed"],
-                    "findings_muted": row["findings_muted"],
-                }
-            )
-
-        return Response(
-            self.get_serializer(overview, many=True).data,
-            status=status.HTTP_200_OK,
-        )
-
-    @action(
-        detail=False,
-        methods=["get"],
-        url_path="providers/count",
-        url_name="providers-count",
-    )
-    def providers_count(self, request):
-        tenant_id = self.request.tenant_id
-        providers_qs = Provider.objects.filter(tenant_id=tenant_id)
-
-        if hasattr(self, "allowed_providers"):
-            allowed_ids = list(self.allowed_providers.values_list("id", flat=True))
-            if not allowed_ids:
-                overview = []
-                return Response(
-                    self.get_serializer(overview, many=True).data,
-                    status=status.HTTP_200_OK,
-                )
-            providers_qs = providers_qs.filter(id__in=allowed_ids)
-
-        overview = (
-            providers_qs.values("provider")
-            .annotate(count=Count("id"))
-            .order_by("provider")
-        )
-        return Response(
-            self.get_serializer(overview, many=True).data,
-            status=status.HTTP_200_OK,
-        )
-
-    @action(detail=False, methods=["get"], url_name="findings")
-    def findings(self, request):
-<<<<<<< HEAD
-        tenant_id = self.request.tenant_id
-        queryset = self.get_queryset()
-        filtered_queryset = self.filter_queryset(queryset)
-        latest_scan_ids = self._get_latest_scan_ids()
-        filtered_queryset = filtered_queryset.filter(
-            tenant_id=tenant_id, scan_id__in=latest_scan_ids
-        )
-=======
-        filtered_queryset = self._get_latest_scans_queryset()
->>>>>>> 3b05a143
-
-        aggregated_totals = filtered_queryset.aggregate(
-            _pass=Sum("_pass") or 0,
-            fail=Sum("fail") or 0,
-            muted=Sum("muted") or 0,
-            total=Sum("total") or 0,
-            new=Sum("new") or 0,
-            changed=Sum("changed") or 0,
-            unchanged=Sum("unchanged") or 0,
-            fail_new=Sum("fail_new") or 0,
-            fail_changed=Sum("fail_changed") or 0,
-            pass_new=Sum("pass_new") or 0,
-            pass_changed=Sum("pass_changed") or 0,
-            muted_new=Sum("muted_new") or 0,
-            muted_changed=Sum("muted_changed") or 0,
-        )
-
-        for key in aggregated_totals:
-            if aggregated_totals[key] is None:
-                aggregated_totals[key] = 0
-
-        serializer = self.get_serializer(aggregated_totals)
-        return Response(serializer.data, status=status.HTTP_200_OK)
-
-    @action(detail=False, methods=["get"], url_name="findings_severity")
-    def findings_severity(self, request):
-        filtered_queryset = self._get_latest_scans_queryset()
-
-        # The filter will have added a status_count annotation if any status filter was used
-        if "status_count" in filtered_queryset.query.annotations:
-            sum_expression = Sum("status_count")
-        else:
-            # Exclude muted findings by default
-            sum_expression = Sum(F("_pass") + F("fail"))
-
-        severity_counts = (
-            filtered_queryset.values("severity")
-            .annotate(count=sum_expression)
-            .order_by("severity")
-        )
-
-        severity_data = {sev[0]: 0 for sev in SeverityChoices}
-        severity_data.update(
-            {item["severity"]: item["count"] for item in severity_counts}
-        )
-
-        serializer = self.get_serializer(severity_data)
-        return Response(serializer.data, status=status.HTTP_200_OK)
-
-    @action(detail=False, methods=["get"], url_name="services")
-    def services(self, request):
-        filtered_queryset = self._get_latest_scans_queryset()
-
-        services_data = (
-            filtered_queryset.values("service")
-            .annotate(_pass=Sum("_pass"))
-            .annotate(fail=Sum("fail"))
-            .annotate(muted=Sum("muted"))
-            .annotate(total=Sum("total"))
-            .order_by("service")
-        )
-
-        serializer = self.get_serializer(services_data, many=True)
-
-        return Response(serializer.data, status=status.HTTP_200_OK)
-
-    @action(detail=False, methods=["get"], url_name="regions")
-    def regions(self, request):
-        filtered_queryset = self._get_latest_scans_queryset()
-
-        regions_data = (
-            filtered_queryset.annotate(provider_type=F("scan__provider__provider"))
-            .values("provider_type", "region")
-            .annotate(_pass=Sum("_pass"))
-            .annotate(fail=Sum("fail"))
-            .annotate(muted=Sum("muted"))
-            .annotate(total=Sum("total"))
-            .order_by("provider_type", "region")
-        )
-
-        serializer = self.get_serializer(regions_data, many=True)
-
-        return Response(serializer.data, status=status.HTTP_200_OK)
-
-    @extend_schema(
+    threatscore=extend_schema(
         summary="Get ThreatScore snapshots",
         description=(
             "Retrieve ThreatScore metrics. By default, returns the latest snapshot for each provider. "
             "Use snapshot_id to retrieve a specific historical snapshot."
         ),
-        tags=["Overview"],
         parameters=[
             OpenApiParameter(
                 name="snapshot_id",
@@ -4432,85 +4114,164 @@
                 description="Filter by multiple provider types (comma-separated)",
             ),
         ],
-    )
-    @action(detail=False, methods=["get"], url_name="threatscore")
-    def threatscore(self, request):
+    ),
+    attack_surface=extend_schema(
+        summary="Attack surface overview",
+        description=(
+            "Retrieve aggregated attack surface metrics from latest completed scans per provider. "
+            "Always returns all 4 attack surface types with zero counts if no data exists."
+        ),
+        parameters=[
+            OpenApiParameter(
+                name="filter[provider_id]",
+                type=OpenApiTypes.UUID,
+                location=OpenApiParameter.QUERY,
+                description="Filter by specific provider ID",
+            ),
+            OpenApiParameter(
+                name="filter[provider_id__in]",
+                type=OpenApiTypes.STR,
+                location=OpenApiParameter.QUERY,
+                description="Filter by multiple provider IDs (comma-separated UUIDs)",
+            ),
+            OpenApiParameter(
+                name="filter[provider_type]",
+                type=OpenApiTypes.STR,
+                location=OpenApiParameter.QUERY,
+                description="Filter by provider type (aws, azure, gcp, etc.)",
+            ),
+            OpenApiParameter(
+                name="filter[provider_type__in]",
+                type=OpenApiTypes.STR,
+                location=OpenApiParameter.QUERY,
+                description="Filter by multiple provider types (comma-separated)",
+            ),
+        ],
+    ),
+)
+@method_decorator(CACHE_DECORATOR, name="list")
+class OverviewViewSet(BaseRLSViewSet):
+    queryset = ScanSummary.objects.all()
+    http_method_names = ["get"]
+    ordering = ["-inserted_at"]
+    # RBAC required permissions (implicit -> MANAGE_PROVIDERS enable unlimited visibility or check the visibility of
+    # the provider through the provider group)
+    required_permissions = []
+
+    def get_queryset(self):
+        role = get_role(self.request.user)
+        providers = get_providers(role)
+
+        if not role.unlimited_visibility:
+            self.allowed_providers = providers
+
+        return ScanSummary.all_objects.filter(tenant_id=self.request.tenant_id)
+
+    def get_serializer_class(self):
+        if self.action == "providers":
+            return OverviewProviderSerializer
+        elif self.action == "providers_count":
+            return OverviewProviderCountSerializer
+        elif self.action == "findings":
+            return OverviewFindingSerializer
+        elif self.action == "findings_severity":
+            return OverviewSeveritySerializer
+        elif self.action == "services":
+            return OverviewServiceSerializer
+        elif self.action == "regions":
+            return OverviewRegionSerializer
+        elif self.action == "threatscore":
+            return ThreatScoreSnapshotSerializer
+        elif self.action == "attack_surface":
+            return AttackSurfaceOverviewSerializer
+        return super().get_serializer_class()
+
+    def get_filterset_class(self):
+        if self.action == "providers":
+            return None
+        elif self.action in ["findings", "services", "regions"]:
+            return ScanSummaryFilter
+        elif self.action == "findings_severity":
+            return ScanSummarySeverityFilter
+        return None
+
+    def _get_rbac_provider_filter(self):
+        """Get RBAC provider filter dict. Ensures get_queryset() is called."""
+        if not hasattr(self, "allowed_providers"):
+            self.get_queryset()
+        return (
+            {"provider__in": self.allowed_providers}
+            if hasattr(self, "allowed_providers")
+            else {}
+        )
+
+    def _get_latest_scan_ids(self, additional_filters=None):
+        """Get latest completed scan IDs per provider with RBAC + optional filters."""
+        scan_filter = {
+            "tenant_id": self.request.tenant_id,
+            "state": StateChoices.COMPLETED,
+            **self._get_rbac_provider_filter(),
+        }
+        if additional_filters:
+            scan_filter.update(additional_filters)
+
+        return (
+            Scan.all_objects.filter(**scan_filter)
+            .order_by("provider_id", "-inserted_at")
+            .distinct("provider_id")
+            .values_list("id", flat=True)
+        )
+
+    def _parse_provider_filters(self, request):
+        """Parse provider filters from JSON:API query params."""
+        normalized_params = QueryDict(mutable=True)
+        allowed_filter_keys = {
+            "provider_id",
+            "provider_id__in",
+            "provider_type",
+            "provider_type__in",
+        }
+        for param_key, values in request.query_params.lists():
+            if not (param_key.startswith("filter[") and param_key.endswith("]")):
+                continue
+            normalized_key = param_key[7:-1]
+            if normalized_key in allowed_filter_keys:
+                normalized_params.setlist(normalized_key, values)
+
+        scan_filter = {}
+        if provider_id := normalized_params.get("provider_id"):
+            scan_filter["provider_id"] = provider_id
+        if provider_ids := normalized_params.get("provider_id__in"):
+            scan_filter["provider_id__in"] = [
+                pid.strip() for pid in provider_ids.split(",") if pid.strip()
+            ]
+        if provider_type := normalized_params.get("provider_type"):
+            scan_filter["provider__provider"] = provider_type
+        if provider_types := normalized_params.get("provider_type__in"):
+            scan_filter["provider__provider__in"] = [
+                pt.strip() for pt in provider_types.split(",") if pt.strip()
+            ]
+
+        return scan_filter
+
+    def _get_latest_scans_queryset(self, additional_filters=None):
         """
-        Get ThreatScore snapshots.
-
-        Default behavior: Returns the latest snapshot for each provider.
-        With snapshot_id: Returns the specific snapshot requested.
+        Get filtered queryset for the latest completed scans per provider.
+
+        Args:
+            additional_filters: Optional dict of extra Scan filters
+
+        Returns:
+            Filtered ScanSummary queryset with latest scan IDs applied.
         """
         tenant_id = self.request.tenant_id
-        snapshot_id = request.query_params.get("snapshot_id")
-
-        # Base queryset with RLS
-        base_queryset = ThreatScoreSnapshot.objects.filter(tenant_id=tenant_id)
-
-        # Apply RBAC filtering
-        if hasattr(self, "allowed_providers"):
-            base_queryset = base_queryset.filter(provider__in=self.allowed_providers)
-
-        # Case 1: Specific snapshot requested
-        if snapshot_id:
-            try:
-                snapshot = base_queryset.get(id=snapshot_id)
-                serializer = ThreatScoreSnapshotSerializer(
-                    snapshot, context={"request": request}
-                )
-                return Response(serializer.data, status=status.HTTP_200_OK)
-            except ThreatScoreSnapshot.DoesNotExist:
-                raise NotFound(detail="ThreatScore snapshot not found")
-
-        # Case 2: Latest snapshot per provider (default)
-        # Apply filters manually: this @action is outside the standard list endpoint flow,
-        # so DRF's filter backends don't execute and we must flatten JSON:API params ourselves.
-        normalized_params = QueryDict(mutable=True)
-        for param_key, values in request.query_params.lists():
-            normalized_key = param_key
-            if param_key.startswith("filter[") and param_key.endswith("]"):
-                normalized_key = param_key[7:-1]
-            if normalized_key == "snapshot_id":
-                continue
-            normalized_params.setlist(normalized_key, values)
-
-        filterset = ThreatScoreSnapshotFilter(normalized_params, queryset=base_queryset)
-        filtered_queryset = filterset.qs
-
-        # Get distinct provider IDs from filtered queryset
-        # Pick the latest snapshot per provider using Postgres DISTINCT ON pattern.
-        # This avoids issuing one query per provider (N+1) when the filtered dataset is large.
-        latest_snapshot_ids = list(
-            filtered_queryset.order_by("provider_id", "-inserted_at")
-            .distinct("provider_id")
-            .values_list("id", flat=True)
-        )
-        latest_snapshot_map = {
-            snapshot.id: snapshot
-            for snapshot in filtered_queryset.filter(id__in=latest_snapshot_ids)
-        }
-        latest_snapshots = [
-            latest_snapshot_map[snapshot_id]
-            for snapshot_id in latest_snapshot_ids
-            if snapshot_id in latest_snapshot_map
-        ]
-
-        if len(latest_snapshots) <= 1:
-            serializer = ThreatScoreSnapshotSerializer(
-                latest_snapshots, many=True, context={"request": request}
-            )
-            return Response(serializer.data, status=status.HTTP_200_OK)
-
-        snapshot_ids = [
-            snapshot.id for snapshot in latest_snapshots if snapshot and snapshot.id
-        ]
-        aggregated_snapshot = self._build_threatscore_overview_snapshot(
-            snapshot_ids, tenant_id
-        )
-        serializer = ThreatScoreSnapshotSerializer(
-            [aggregated_snapshot], many=True, context={"request": request}
-        )
-        return Response(serializer.data, status=status.HTTP_200_OK)
+        queryset = self.get_queryset()
+        filtered_queryset = self.filter_queryset(queryset)
+        latest_scan_ids = self._get_latest_scan_ids(additional_filters)
+
+        return filtered_queryset.filter(
+            tenant_id=tenant_id, scan_id__in=latest_scan_ids
+        )
 
     def _build_threatscore_overview_snapshot(self, snapshot_ids, tenant_id):
         """
@@ -4719,38 +4480,257 @@
 
         return aggregated_snapshot
 
-    @extend_schema(
-        tags=["Overview"],
-        summary="Attack surface overview",
-        description="Retrieve aggregated attack surface metrics from latest completed scans per provider. "
-        "Always returns all 4 attack surface types with zero counts if no data exists.",
-        parameters=[
-            OpenApiParameter(
-                name="filter[provider_id]",
-                type=OpenApiTypes.UUID,
-                location=OpenApiParameter.QUERY,
-                description="Filter by specific provider ID",
-            ),
-            OpenApiParameter(
-                name="filter[provider_id__in]",
-                type=OpenApiTypes.STR,
-                location=OpenApiParameter.QUERY,
-                description="Filter by multiple provider IDs (comma-separated UUIDs)",
-            ),
-            OpenApiParameter(
-                name="filter[provider_type]",
-                type=OpenApiTypes.STR,
-                location=OpenApiParameter.QUERY,
-                description="Filter by provider type (aws, azure, gcp, etc.)",
-            ),
-            OpenApiParameter(
-                name="filter[provider_type__in]",
-                type=OpenApiTypes.STR,
-                location=OpenApiParameter.QUERY,
-                description="Filter by multiple provider types (comma-separated)",
-            ),
-        ],
+    @extend_schema(exclude=True)
+    def list(self, request, *args, **kwargs):
+        raise MethodNotAllowed(method="GET")
+
+    @extend_schema(exclude=True)
+    def retrieve(self, request, *args, **kwargs):
+        raise MethodNotAllowed(method="GET")
+
+    @action(detail=False, methods=["get"], url_name="providers")
+    def providers(self, request):
+        tenant_id = self.request.tenant_id
+        queryset = self.get_queryset()
+        latest_scan_ids = self._get_latest_scan_ids()
+
+        findings_aggregated = (
+            queryset.filter(scan_id__in=latest_scan_ids)
+            .values(provider=F("scan__provider__provider"))
+            .annotate(
+                findings_passed=Coalesce(Sum("_pass"), 0),
+                findings_failed=Coalesce(Sum("fail"), 0),
+                findings_muted=Coalesce(Sum("muted"), 0),
+                total_findings=Coalesce(Sum("total"), 0),
+            )
+        )
+
+        resources_queryset = Resource.all_objects.filter(tenant_id=tenant_id)
+        if hasattr(self, "allowed_providers"):
+            resources_queryset = resources_queryset.filter(
+                provider__in=self.allowed_providers
+            )
+        resources_aggregated = resources_queryset.values(
+            provider_type=F("provider__provider")
+        ).annotate(total_resources=Count("id"))
+        resource_map = {
+            row["provider_type"]: row["total_resources"] for row in resources_aggregated
+        }
+
+        overview = []
+        for row in findings_aggregated:
+            overview.append(
+                {
+                    "provider": row["provider"],
+                    "total_resources": resource_map.get(row["provider"], 0),
+                    "total_findings": row["total_findings"],
+                    "findings_passed": row["findings_passed"],
+                    "findings_failed": row["findings_failed"],
+                    "findings_muted": row["findings_muted"],
+                }
+            )
+
+        return Response(
+            self.get_serializer(overview, many=True).data,
+            status=status.HTTP_200_OK,
+        )
+
+    @action(
+        detail=False,
+        methods=["get"],
+        url_path="providers/count",
+        url_name="providers-count",
     )
+    def providers_count(self, request):
+        tenant_id = self.request.tenant_id
+        providers_qs = Provider.objects.filter(tenant_id=tenant_id)
+
+        if hasattr(self, "allowed_providers"):
+            allowed_ids = list(self.allowed_providers.values_list("id", flat=True))
+            if not allowed_ids:
+                overview = []
+                return Response(
+                    self.get_serializer(overview, many=True).data,
+                    status=status.HTTP_200_OK,
+                )
+            providers_qs = providers_qs.filter(id__in=allowed_ids)
+
+        overview = (
+            providers_qs.values("provider")
+            .annotate(count=Count("id"))
+            .order_by("provider")
+        )
+        return Response(
+            self.get_serializer(overview, many=True).data,
+            status=status.HTTP_200_OK,
+        )
+
+    @action(detail=False, methods=["get"], url_name="findings")
+    def findings(self, request):
+        filtered_queryset = self._get_latest_scans_queryset()
+
+        aggregated_totals = filtered_queryset.aggregate(
+            _pass=Sum("_pass") or 0,
+            fail=Sum("fail") or 0,
+            muted=Sum("muted") or 0,
+            total=Sum("total") or 0,
+            new=Sum("new") or 0,
+            changed=Sum("changed") or 0,
+            unchanged=Sum("unchanged") or 0,
+            fail_new=Sum("fail_new") or 0,
+            fail_changed=Sum("fail_changed") or 0,
+            pass_new=Sum("pass_new") or 0,
+            pass_changed=Sum("pass_changed") or 0,
+            muted_new=Sum("muted_new") or 0,
+            muted_changed=Sum("muted_changed") or 0,
+        )
+
+        for key in aggregated_totals:
+            if aggregated_totals[key] is None:
+                aggregated_totals[key] = 0
+
+        serializer = self.get_serializer(aggregated_totals)
+        return Response(serializer.data, status=status.HTTP_200_OK)
+
+    @action(detail=False, methods=["get"], url_name="findings_severity")
+    def findings_severity(self, request):
+        filtered_queryset = self._get_latest_scans_queryset()
+
+        # The filter will have added a status_count annotation if any status filter was used
+        if "status_count" in filtered_queryset.query.annotations:
+            sum_expression = Sum("status_count")
+        else:
+            # Exclude muted findings by default
+            sum_expression = Sum(F("_pass") + F("fail"))
+
+        severity_counts = (
+            filtered_queryset.values("severity")
+            .annotate(count=sum_expression)
+            .order_by("severity")
+        )
+
+        severity_data = {sev[0]: 0 for sev in SeverityChoices}
+        severity_data.update(
+            {item["severity"]: item["count"] for item in severity_counts}
+        )
+
+        serializer = self.get_serializer(severity_data)
+        return Response(serializer.data, status=status.HTTP_200_OK)
+
+    @action(detail=False, methods=["get"], url_name="services")
+    def services(self, request):
+        filtered_queryset = self._get_latest_scans_queryset()
+
+        services_data = (
+            filtered_queryset.values("service")
+            .annotate(_pass=Sum("_pass"))
+            .annotate(fail=Sum("fail"))
+            .annotate(muted=Sum("muted"))
+            .annotate(total=Sum("total"))
+            .order_by("service")
+        )
+
+        serializer = self.get_serializer(services_data, many=True)
+
+        return Response(serializer.data, status=status.HTTP_200_OK)
+
+    @action(detail=False, methods=["get"], url_name="regions")
+    def regions(self, request):
+        filtered_queryset = self._get_latest_scans_queryset()
+
+        regions_data = (
+            filtered_queryset.annotate(provider_type=F("scan__provider__provider"))
+            .values("provider_type", "region")
+            .annotate(_pass=Sum("_pass"))
+            .annotate(fail=Sum("fail"))
+            .annotate(muted=Sum("muted"))
+            .annotate(total=Sum("total"))
+            .order_by("provider_type", "region")
+        )
+
+        serializer = self.get_serializer(regions_data, many=True)
+
+        return Response(serializer.data, status=status.HTTP_200_OK)
+
+    @action(detail=False, methods=["get"], url_name="threatscore")
+    def threatscore(self, request):
+        """
+        Get ThreatScore snapshots.
+
+        Default behavior: Returns the latest snapshot for each provider.
+        With snapshot_id: Returns the specific snapshot requested.
+        """
+        tenant_id = self.request.tenant_id
+        snapshot_id = request.query_params.get("snapshot_id")
+
+        # Base queryset with RLS
+        base_queryset = ThreatScoreSnapshot.objects.filter(tenant_id=tenant_id)
+
+        # Apply RBAC filtering
+        if hasattr(self, "allowed_providers"):
+            base_queryset = base_queryset.filter(provider__in=self.allowed_providers)
+
+        # Case 1: Specific snapshot requested
+        if snapshot_id:
+            try:
+                snapshot = base_queryset.get(id=snapshot_id)
+                serializer = ThreatScoreSnapshotSerializer(
+                    snapshot, context={"request": request}
+                )
+                return Response(serializer.data, status=status.HTTP_200_OK)
+            except ThreatScoreSnapshot.DoesNotExist:
+                raise NotFound(detail="ThreatScore snapshot not found")
+
+        # Case 2: Latest snapshot per provider (default)
+        # Apply filters manually: this @action is outside the standard list endpoint flow,
+        # so DRF's filter backends don't execute and we must flatten JSON:API params ourselves.
+        normalized_params = QueryDict(mutable=True)
+        for param_key, values in request.query_params.lists():
+            normalized_key = param_key
+            if param_key.startswith("filter[") and param_key.endswith("]"):
+                normalized_key = param_key[7:-1]
+            if normalized_key == "snapshot_id":
+                continue
+            normalized_params.setlist(normalized_key, values)
+
+        filterset = ThreatScoreSnapshotFilter(normalized_params, queryset=base_queryset)
+        filtered_queryset = filterset.qs
+
+        # Get distinct provider IDs from filtered queryset
+        # Pick the latest snapshot per provider using Postgres DISTINCT ON pattern.
+        # This avoids issuing one query per provider (N+1) when the filtered dataset is large.
+        latest_snapshot_ids = list(
+            filtered_queryset.order_by("provider_id", "-inserted_at")
+            .distinct("provider_id")
+            .values_list("id", flat=True)
+        )
+        latest_snapshot_map = {
+            snapshot.id: snapshot
+            for snapshot in filtered_queryset.filter(id__in=latest_snapshot_ids)
+        }
+        latest_snapshots = [
+            latest_snapshot_map[snapshot_id]
+            for snapshot_id in latest_snapshot_ids
+            if snapshot_id in latest_snapshot_map
+        ]
+
+        if len(latest_snapshots) <= 1:
+            serializer = ThreatScoreSnapshotSerializer(
+                latest_snapshots, many=True, context={"request": request}
+            )
+            return Response(serializer.data, status=status.HTTP_200_OK)
+
+        snapshot_ids = [
+            snapshot.id for snapshot in latest_snapshots if snapshot and snapshot.id
+        ]
+        aggregated_snapshot = self._build_threatscore_overview_snapshot(
+            snapshot_ids, tenant_id
+        )
+        serializer = ThreatScoreSnapshotSerializer(
+            [aggregated_snapshot], many=True, context={"request": request}
+        )
+        return Response(serializer.data, status=status.HTTP_200_OK)
+
     @action(
         detail=False,
         methods=["get"],
@@ -4758,18 +4738,6 @@
         url_path="attack-surfaces",
     )
     def attack_surface(self, request):
-        """
-        Aggregate attack surface metrics from latest completed scans.
-
-        Returns counts for all 4 attack surface types:
-        - internet-exposed: Internet-facing resources
-        - secrets: Exposed secrets/credentials
-        - privilege-escalation: IAM privilege escalation paths
-        - ec2-imdsv1: EC2 instances with IMDSv1 enabled
-
-        Note: Provider-specific attack surfaces (e.g., ec2-imdsv1 only for AWS)
-        will return zero counts if filtered by incompatible provider type.
-        """
         tenant_id = self.request.tenant_id
 
         # Parse provider filters and get latest scans
@@ -4792,13 +4760,8 @@
         # Convert to dict for easy lookup
         results_by_type = {item["attack_surface_type"]: item for item in aggregation}
 
-        # Always return all 4 attack surface types (fill with zeros if missing)
-        all_types = [
-            "internet-exposed",
-            "secrets",
-            "privilege-escalation",
-            "ec2-imdsv1",
-        ]
+        # Always return all attack surface types (fill with zeros if missing)
+        all_types = AttackSurfaceOverview.AttackSurfaceTypeChoices.values
         complete_results = []
 
         for attack_surface_type in all_types:
