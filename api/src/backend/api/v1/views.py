--- conflicted
+++ resolved
@@ -89,12 +89,7 @@
 from api.pagination import ComplianceOverviewPagination
 from api.rbac.permissions import Permissions, get_providers, get_role
 from api.rls import Tenant
-<<<<<<< HEAD
-from api.utils import validate_invitation
-=======
 from api.utils import CustomOAuth2Client, validate_invitation
-from api.uuid_utils import datetime_to_uuid7
->>>>>>> 7f482120
 from api.v1.serializers import (
     ComplianceOverviewFullSerializer,
     ComplianceOverviewSerializer,
