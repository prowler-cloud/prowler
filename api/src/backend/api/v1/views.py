--- conflicted
+++ resolved
@@ -74,25 +74,6 @@
 from rest_framework.permissions import SAFE_METHODS
 from rest_framework_json_api.views import RelationshipView, Response
 from rest_framework_simplejwt.exceptions import InvalidToken, TokenError
-<<<<<<< HEAD
-=======
-from tasks.beat import schedule_provider_scan
-from tasks.jobs.export import get_s3_client
-from tasks.tasks import (
-    backfill_compliance_summaries_task,
-    backfill_scan_resource_summaries_task,
-    check_integration_connection_task,
-    check_lighthouse_connection_task,
-    check_lighthouse_provider_connection_task,
-    check_provider_connection_task,
-    delete_provider_task,
-    delete_tenant_task,
-    jira_integration_task,
-    mute_historical_findings_task,
-    perform_scan_task,
-    refresh_lighthouse_provider_models_task,
-)
->>>>>>> b5df2645
 
 from api.attack_paths import (
     get_queries_for_provider,
@@ -268,6 +249,7 @@
 from tasks.beat import schedule_provider_scan
 from tasks.jobs.export import get_s3_client
 from tasks.tasks import (
+    backfill_compliance_summaries_task,
     backfill_scan_resource_summaries_task,
     check_integration_connection_task,
     check_lighthouse_connection_task,
