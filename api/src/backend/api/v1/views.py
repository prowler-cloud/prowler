--- conflicted
+++ resolved
@@ -4350,30 +4350,13 @@
     @extend_schema(
         tags=["Lighthouse AI"],
         summary="Check LLM provider connection",
-<<<<<<< HEAD
-        description="Validate provider credentials asynchronously and toggle is_active. Supports OpenAI and AWS Bedrock providers.",
-=======
         description="Validate provider credentials asynchronously and toggle is_active.",
->>>>>>> be768078
         request=None,
         responses={202: OpenApiResponse(response=TaskSerializer)},
     )
     @action(detail=True, methods=["post"], url_name="connection")
     def connection(self, request, pk=None):
         instance = self.get_object()
-<<<<<<< HEAD
-=======
-        if (
-            instance.provider_type
-            != LighthouseProviderConfiguration.LLMProviderChoices.OPENAI
-        ):
-            return Response(
-                data={
-                    "errors": [{"detail": "Only 'openai' provider supported in MVP"}]
-                },
-                status=status.HTTP_400_BAD_REQUEST,
-            )
->>>>>>> be768078
 
         with transaction.atomic():
             task = check_lighthouse_provider_connection_task.delay(
@@ -4395,11 +4378,7 @@
     @extend_schema(
         tags=["Lighthouse AI"],
         summary="Refresh LLM models catalog",
-<<<<<<< HEAD
         description="Fetch available models for this provider configuration and upsert into catalog. Supports OpenAI, OpenAI-compatible, and AWS Bedrock providers.",
-=======
-        description="Fetch available models for this provider configuration and upsert into catalog.",
->>>>>>> be768078
         request=None,
         responses={202: OpenApiResponse(response=TaskSerializer)},
     )
@@ -4411,19 +4390,6 @@
     )
     def refresh_models(self, request, pk=None):
         instance = self.get_object()
-<<<<<<< HEAD
-=======
-        if (
-            instance.provider_type
-            != LighthouseProviderConfiguration.LLMProviderChoices.OPENAI
-        ):
-            return Response(
-                data={
-                    "errors": [{"detail": "Only 'openai' provider supported in MVP"}]
-                },
-                status=status.HTTP_400_BAD_REQUEST,
-            )
->>>>>>> be768078
 
         with transaction.atomic():
             task = refresh_lighthouse_provider_models_task.delay(
