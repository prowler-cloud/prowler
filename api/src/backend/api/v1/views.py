--- conflicted
+++ resolved
@@ -3435,67 +3435,6 @@
     def retrieve(self, request, *args, **kwargs):
         raise MethodNotAllowed(method="GET")
 
-<<<<<<< HEAD
-    def list(self, request, *args, **kwargs):
-        scan_id = request.query_params.get("filter[scan_id]")
-        tenant_id = self.request.tenant_id
-
-        if scan_id:
-            # Specific scan requested - use task management
-            try:
-                if task := self.get_task_response_if_running(
-                    task_name="scan-compliance-overviews",
-                    task_kwargs={
-                        "tenant_id": tenant_id,
-                        "scan_id": scan_id,
-                    },
-                    raise_on_not_found=False,
-                ):
-                    return task
-            except TaskFailedException:
-                return Response(
-                    {"detail": "Task failed to generate compliance overview data."},
-                    status=status.HTTP_500_INTERNAL_SERVER_ERROR,
-                )
-            queryset = self.filter_queryset(self.get_queryset())
-        else:
-            # No scan_id provided - use latest scans per provider
-            # First, check if provider filters are present
-            provider_id = request.query_params.get("filter[provider_id]")
-            provider_id__in = request.query_params.get("filter[provider_id__in]")
-            provider_type = request.query_params.get("filter[provider_type]")
-            provider_type__in = request.query_params.get("filter[provider_type__in]")
-
-            scan_filters = {"tenant_id": tenant_id, "state": StateChoices.COMPLETED}
-
-            # Apply provider ID filters
-            if provider_id:
-                scan_filters["provider_id"] = provider_id
-            elif provider_id__in:
-                # Convert comma-separated string to list
-                provider_ids = [pid.strip() for pid in provider_id__in.split(",")]
-                scan_filters["provider_id__in"] = provider_ids
-
-            # Apply provider type filters
-            if provider_type:
-                scan_filters["provider__provider"] = provider_type
-            elif provider_type__in:
-                # Convert comma-separated string to list
-                provider_types = [pt.strip() for pt in provider_type__in.split(",")]
-                scan_filters["provider__provider__in"] = provider_types
-
-            latest_scan_ids = (
-                Scan.all_objects.filter(**scan_filters)
-                .order_by("provider_id", "-inserted_at")
-                .distinct("provider_id")
-                .values_list("id", flat=True)
-            )
-
-            base_queryset = self.get_queryset()
-            queryset = self.filter_queryset(
-                base_queryset.filter(scan_id__in=latest_scan_ids)
-            )
-=======
     def _compliance_summaries_queryset(self, scan_id):
         """Return pre-aggregated summaries constrained by RBAC visibility."""
         role = get_role(self.request.user)
@@ -3514,7 +3453,6 @@
             summaries = summaries.filter(scan__provider__in=providers)
 
         return summaries
->>>>>>> 4167de39
 
     def _get_compliance_template(self, *, provider=None, scan_id=None):
         """Return the compliance template for the given provider or scan."""
@@ -3661,57 +3599,93 @@
 
     def list(self, request, *args, **kwargs):
         scan_id = request.query_params.get("filter[scan_id]")
-        if not scan_id:
-            raise ValidationError(
-                [
+        tenant_id = self.request.tenant_id
+
+        if scan_id:
+            # Specific scan requested - use optimized summaries with region support
+            region_filter = request.query_params.get(
+                "filter[region]"
+            ) or request.query_params.get("filter[region__in]")
+
+            if region_filter:
+                # Fall back to detailed query with region filtering
+                return self._list_with_region_filter(scan_id, region_filter)
+
+            summaries = list(self._compliance_summaries_queryset(scan_id))
+            if not summaries:
+                # Trigger async backfill for next time
+                backfill_compliance_summaries_task.delay(
+                    tenant_id=self.request.tenant_id, scan_id=scan_id
+                )
+                # Use fallback aggregation for this request
+                return self._list_without_region_aggregation(scan_id)
+
+            # Get compliance template for provider to enrich with framework/version
+            compliance_template = self._get_compliance_template(scan_id=scan_id)
+
+            # Convert to response format with framework/version enrichment
+            response_data = []
+            for summary in summaries:
+                compliance_metadata = compliance_template.get(summary.compliance_id, {})
+                response_data.append(
                     {
-                        "detail": "This query parameter is required.",
-                        "status": 400,
-                        "source": {"pointer": "filter[scan_id]"},
-                        "code": "required",
+                        "id": summary.compliance_id,
+                        "compliance_id": summary.compliance_id,
+                        "framework": compliance_metadata.get("framework", ""),
+                        "version": compliance_metadata.get("version", ""),
+                        "requirements_passed": summary.requirements_passed,
+                        "requirements_failed": summary.requirements_failed,
+                        "requirements_manual": summary.requirements_manual,
+                        "total_requirements": summary.total_requirements,
                     }
-                ]
-            )
-
-        region_filter = request.query_params.get(
-            "filter[region]"
-        ) or request.query_params.get("filter[region__in]")
-
-        if region_filter:
-            # Fall back to detailed query with region filtering
-            return self._list_with_region_filter(scan_id, region_filter)
-
-        summaries = list(self._compliance_summaries_queryset(scan_id))
-        if not summaries:
-            # Trigger async backfill for next time
-            backfill_compliance_summaries_task.delay(
-                tenant_id=self.request.tenant_id, scan_id=scan_id
-            )
-            # Use fallback aggregation for this request
-            return self._list_without_region_aggregation(scan_id)
-
-        # Get compliance template for provider to enrich with framework/version
-        compliance_template = self._get_compliance_template(scan_id=scan_id)
-
-        # Convert to response format with framework/version enrichment
-        response_data = []
-        for summary in summaries:
-            compliance_metadata = compliance_template.get(summary.compliance_id, {})
-            response_data.append(
-                {
-                    "id": summary.compliance_id,
-                    "compliance_id": summary.compliance_id,
-                    "framework": compliance_metadata.get("framework", ""),
-                    "version": compliance_metadata.get("version", ""),
-                    "requirements_passed": summary.requirements_passed,
-                    "requirements_failed": summary.requirements_failed,
-                    "requirements_manual": summary.requirements_manual,
-                    "total_requirements": summary.total_requirements,
-                }
-            )
-
-        serializer = self.get_serializer(response_data, many=True)
-        return Response(serializer.data)
+                )
+
+            serializer = self.get_serializer(response_data, many=True)
+            return Response(serializer.data)
+        else:
+            # No scan_id provided - use latest scans per provider
+            # First, check if provider filters are present
+            provider_id = request.query_params.get("filter[provider_id]")
+            provider_id__in = request.query_params.get("filter[provider_id__in]")
+            provider_type = request.query_params.get("filter[provider_type]")
+            provider_type__in = request.query_params.get("filter[provider_type__in]")
+
+            scan_filters = {"tenant_id": tenant_id, "state": StateChoices.COMPLETED}
+
+            # Apply provider ID filters
+            if provider_id:
+                scan_filters["provider_id"] = provider_id
+            elif provider_id__in:
+                # Convert comma-separated string to list
+                provider_ids = [pid.strip() for pid in provider_id__in.split(",")]
+                scan_filters["provider_id__in"] = provider_ids
+
+            # Apply provider type filters
+            if provider_type:
+                scan_filters["provider__provider"] = provider_type
+            elif provider_type__in:
+                # Convert comma-separated string to list
+                provider_types = [pt.strip() for pt in provider_type__in.split(",")]
+                scan_filters["provider__provider__in"] = provider_types
+
+            latest_scan_ids = (
+                Scan.all_objects.filter(**scan_filters)
+                .order_by("provider_id", "-inserted_at")
+                .distinct("provider_id")
+                .values_list("id", flat=True)
+            )
+
+            base_queryset = self.get_queryset()
+            queryset = self.filter_queryset(
+                base_queryset.filter(scan_id__in=latest_scan_ids)
+            )
+
+            # Aggregate compliance data across latest scans
+            compliance_template = self._get_compliance_template()
+            data = self._aggregate_compliance_overview(
+                queryset, template_metadata=compliance_template
+            )
+            return Response(data)
 
     @action(detail=False, methods=["get"], url_name="metadata")
     def metadata(self, request):
