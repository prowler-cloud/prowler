import base64
import json
from datetime import datetime, timedelta, timezone

from django.conf import settings
from django.contrib.auth import authenticate
from django.contrib.auth.models import update_last_login
from django.contrib.auth.password_validation import validate_password
from django.db import IntegrityError
from drf_spectacular.utils import extend_schema_field
from jwt.exceptions import InvalidKeyError
from rest_framework.reverse import reverse
from rest_framework.validators import UniqueTogetherValidator
from rest_framework_json_api import serializers
from rest_framework_json_api.relations import SerializerMethodResourceRelatedField
from rest_framework_json_api.serializers import ValidationError
from rest_framework_simplejwt.exceptions import TokenError
from rest_framework_simplejwt.serializers import TokenObtainPairSerializer
from rest_framework_simplejwt.tokens import RefreshToken

from api.db_router import MainRouter
from api.exceptions import ConflictException
from api.models import (
    Finding,
    Integration,
    IntegrationProviderRelationship,
    Invitation,
    InvitationRoleRelationship,
    LighthouseConfiguration,
    LighthouseProviderConfiguration,
    LighthouseProviderModels,
    LighthouseTenantConfiguration,
    Membership,
    Processor,
    Provider,
    ProviderGroup,
    ProviderGroupMembership,
    ProviderSecret,
    Resource,
    ResourceTag,
    Role,
    RoleProviderGroupRelationship,
    SAMLConfiguration,
    Scan,
    StateChoices,
    StatusChoices,
    Task,
    TenantAPIKey,
    User,
    UserRoleRelationship,
)
from api.rls import Tenant
from api.v1.serializer_utils.integrations import (
    AWSCredentialSerializer,
    IntegrationConfigField,
    IntegrationCredentialField,
    JiraConfigSerializer,
    JiraCredentialSerializer,
    S3ConfigSerializer,
    SecurityHubConfigSerializer,
)
from api.v1.serializer_utils.lighthouse import OpenAICredentialsSerializer
from api.v1.serializer_utils.processors import ProcessorConfigField
from api.v1.serializer_utils.providers import ProviderSecretField
from prowler.lib.mutelist.mutelist import Mutelist

# Tokens


def generate_tokens(user: User, tenant_id: str) -> dict:
    try:
        refresh = RefreshToken.for_user(user)
    except InvalidKeyError:
        # Handle invalid key error
        raise ValidationError(
            {
                "detail": "Token generation failed due to invalid key configuration. Provide valid "
                "DJANGO_TOKEN_SIGNING_KEY and DJANGO_TOKEN_VERIFYING_KEY in the environment."
            }
        )
    except Exception as e:
        raise ValidationError({"detail": str(e)})

    # Post-process the tokens
    # Set the tenant_id
    refresh["tenant_id"] = tenant_id

    # Set the nbf (not before) claim to the iat (issued at) claim. At this moment, simplejwt does not provide a
    # way to set the nbf claim
    refresh.payload["nbf"] = refresh["iat"]

    # Get the access token
    access = refresh.access_token

    if settings.SIMPLE_JWT["UPDATE_LAST_LOGIN"]:
        update_last_login(None, user)

    return {"access": str(access), "refresh": str(refresh)}


class BaseTokenSerializer(TokenObtainPairSerializer):
    def custom_validate(self, attrs, social: bool = False):
        email = attrs.get("email")
        password = attrs.get("password")
        tenant_id = str(attrs.get("tenant_id", ""))

        # Authenticate user
        user = (
            User.objects.get(email=email)
            if social
            else authenticate(username=email, password=password)
        )
        if user is None:
            raise ValidationError("Invalid credentials")

        if tenant_id:
            if not user.is_member_of_tenant(tenant_id):
                raise ValidationError("Tenant does not exist or user is not a member.")
        else:
            first_membership = user.memberships.order_by("date_joined").first()
            if first_membership is None:
                raise ValidationError("User has no memberships.")
            tenant_id = str(first_membership.tenant_id)

        return generate_tokens(user, tenant_id)


class TokenSerializer(BaseTokenSerializer):
    email = serializers.EmailField(write_only=True)
    password = serializers.CharField(write_only=True)
    tenant_id = serializers.UUIDField(
        write_only=True,
        required=False,
        help_text="If not provided, the tenant ID of the first membership that was added"
        " to the user will be used.",
    )

    # Output tokens
    refresh = serializers.CharField(read_only=True)
    access = serializers.CharField(read_only=True)

    class JSONAPIMeta:
        resource_name = "tokens"

    def validate(self, attrs):
        return super().custom_validate(attrs)


class TokenSocialLoginSerializer(BaseTokenSerializer):
    email = serializers.EmailField(write_only=True)
    tenant_id = serializers.UUIDField(
        write_only=True,
        required=False,
        help_text="If not provided, the tenant ID of the first membership that was added"
        " to the user will be used.",
    )

    # Output tokens
    refresh = serializers.CharField(read_only=True)
    access = serializers.CharField(read_only=True)

    class JSONAPIMeta:
        resource_name = "tokens"

    def __init__(self, *args, **kwargs):
        super().__init__(*args, **kwargs)
        self.fields.pop("password", None)

    def validate(self, attrs):
        return super().custom_validate(attrs, social=True)


# TODO: Check if we can change the parent class to TokenRefreshSerializer from rest_framework_simplejwt.serializers
class TokenRefreshSerializer(serializers.Serializer):
    refresh = serializers.CharField()

    # Output token
    access = serializers.CharField(read_only=True)

    class JSONAPIMeta:
        resource_name = "tokens-refresh"

    def validate(self, attrs):
        refresh_token = attrs.get("refresh")

        try:
            # Validate the refresh token
            refresh = RefreshToken(refresh_token)
            # Generate new access token
            access_token = refresh.access_token

            if settings.SIMPLE_JWT["ROTATE_REFRESH_TOKENS"]:
                if settings.SIMPLE_JWT["BLACKLIST_AFTER_ROTATION"]:
                    try:
                        refresh.blacklist()
                    except AttributeError:
                        pass

                refresh.set_jti()
                refresh.set_exp()
                refresh.set_iat()

            return {"access": str(access_token), "refresh": str(refresh)}
        except TokenError:
            raise ValidationError({"refresh": "Invalid or expired token"})


class TokenSwitchTenantSerializer(serializers.Serializer):
    tenant_id = serializers.UUIDField(
        write_only=True, help_text="The tenant ID for which to request a new token."
    )
    access = serializers.CharField(read_only=True)
    refresh = serializers.CharField(read_only=True)

    class JSONAPIMeta:
        resource_name = "tokens-switch-tenant"

    def validate(self, attrs):
        request = self.context["request"]
        user = request.user

        if not user.is_authenticated:
            raise ValidationError("Invalid or expired token.")

        tenant_id = str(attrs.get("tenant_id"))
        if not user.is_member_of_tenant(tenant_id):
            raise ValidationError("Tenant does not exist or user is not a member.")

        return generate_tokens(user, tenant_id)


# Base


class BaseSerializerV1(serializers.ModelSerializer):
    def get_root_meta(self, _resource, _many):
        return {"version": "v1"}


class BaseWriteSerializer(BaseSerializerV1):
    def validate(self, data):
        if hasattr(self, "initial_data"):
            initial_data = set(self.initial_data.keys()) - {"id", "type"}
            unknown_keys = initial_data - set(self.fields.keys())
            if unknown_keys:
                raise ValidationError(f"Invalid fields: {unknown_keys}")
        return data


class RLSSerializer(BaseSerializerV1):
    def create(self, validated_data):
        tenant_id = self.context.get("tenant_id")
        validated_data["tenant_id"] = tenant_id
        return super().create(validated_data)


class StateEnumSerializerField(serializers.ChoiceField):
    def __init__(self, **kwargs):
        kwargs["choices"] = StateChoices.choices
        super().__init__(**kwargs)


# Users


class UserSerializer(BaseSerializerV1):
    """
    Serializer for the User model.
    """

    # We use SerializerMethodResourceRelatedField so includes (e.g. ?include=roles)
    # respect RBAC and do not leak relationships of other users when the requester
    # lacks manage_account. The visibility logic lives in get_roles/get_memberships.
    memberships = SerializerMethodResourceRelatedField(
        many=True, read_only=True, source="memberships", method_name="get_memberships"
    )
    roles = SerializerMethodResourceRelatedField(
        many=True, read_only=True, source="roles", method_name="get_roles"
    )

    class Meta:
        model = User
        fields = [
            "id",
            "name",
            "email",
            "company_name",
            "date_joined",
            "memberships",
            "roles",
        ]
        extra_kwargs = {
            "roles": {"read_only": True},
        }

    included_serializers = {
        "roles": "api.v1.serializers.RoleIncludeSerializer",
        "memberships": "api.v1.serializers.MembershipIncludeSerializer",
    }

    def _can_view_relationships(self, instance) -> bool:
        """Allow self to view own relationships. Require manage_account to view others."""
        role = self.context.get("role")
        request = self.context.get("request")
        is_self = bool(
            request
            and getattr(request, "user", None)
            and getattr(instance, "id", None) == request.user.id
        )
        return is_self or (role and role.manage_account)

    def get_roles(self, instance):
        return (
            instance.roles.all()
            if self._can_view_relationships(instance)
            else Role.objects.none()
        )

    def get_memberships(self, instance):
        return (
            instance.memberships.all()
            if self._can_view_relationships(instance)
            else Membership.objects.none()
        )


class UserIncludeSerializer(UserSerializer):
    class Meta:
        model = User
        fields = [
            "id",
            "name",
            "email",
            "company_name",
            "date_joined",
            "roles",
        ]

    included_serializers = {
        "roles": "api.v1.serializers.RoleIncludeSerializer",
    }


class UserCreateSerializer(BaseWriteSerializer):
    password = serializers.CharField(write_only=True)
    company_name = serializers.CharField(required=False)

    class Meta:
        model = User
        fields = ["name", "password", "email", "company_name"]

    def validate_password(self, value):
        user = User(**{k: v for k, v in self.initial_data.items() if k != "type"})
        validate_password(value, user=user)
        return value

    def validate_email(self, value):
        normalized_email = value.strip().lower()
        if User.objects.filter(email__iexact=normalized_email).exists():
            raise ValidationError(
                User._meta.get_field("email").error_messages["unique"], code="unique"
            )
        return value

    def create(self, validated_data):
        password = validated_data.pop("password")
        user = User(**validated_data)

        validate_password(password, user=user)
        user.set_password(password)
        user.save()
        return user


class UserUpdateSerializer(BaseWriteSerializer):
    password = serializers.CharField(write_only=True, required=False)

    class Meta:
        model = User
        fields = ["id", "name", "password", "email", "company_name"]
        extra_kwargs = {
            "id": {"read_only": True},
        }

    def validate_password(self, value):
        validate_password(value, user=self.instance)
        return value

    def update(self, instance, validated_data):
        password = validated_data.pop("password", None)
        if password:
            validate_password(password, user=instance)
            instance.set_password(password)
        return super().update(instance, validated_data)


class RoleResourceIdentifierSerializer(serializers.Serializer):
    resource_type = serializers.CharField(source="type")
    id = serializers.UUIDField()

    class JSONAPIMeta:
        resource_name = "role-identifier"

    def to_representation(self, instance):
        """
        Ensure 'type' is used in the output instead of 'resource_type'.
        """
        representation = super().to_representation(instance)
        representation["type"] = representation.pop("resource_type", None)
        return representation

    def to_internal_value(self, data):
        """
        Map 'type' back to 'resource_type' during input.
        """
        data["resource_type"] = data.pop("type", None)
        return super().to_internal_value(data)


class UserRoleRelationshipSerializer(RLSSerializer, BaseWriteSerializer):
    """
    Serializer for modifying user memberships
    """

    roles = serializers.ListField(
        child=RoleResourceIdentifierSerializer(),
        help_text="List of resource identifier objects representing roles.",
    )

    def create(self, validated_data):
        role_ids = [item["id"] for item in validated_data["roles"]]
        roles = Role.objects.filter(id__in=role_ids)
        tenant_id = self.context.get("tenant_id")

        new_relationships = [
            UserRoleRelationship(
                user=self.context.get("user"), role=r, tenant_id=tenant_id
            )
            for r in roles
        ]
        UserRoleRelationship.objects.bulk_create(new_relationships)

        return self.context.get("user")

    def update(self, instance, validated_data):
        role_ids = [item["id"] for item in validated_data["roles"]]
        roles = Role.objects.filter(id__in=role_ids)
        tenant_id = self.context.get("tenant_id")

        # Safeguard: A tenant must always have at least one user with MANAGE_ACCOUNT.
        # If the target roles do NOT include MANAGE_ACCOUNT, and the current user is
        # the only one in the tenant with MANAGE_ACCOUNT, block the update.
        target_includes_manage_account = roles.filter(manage_account=True).exists()
        if not target_includes_manage_account:
            # Check if any other user has MANAGE_ACCOUNT
            other_users_have_manage_account = (
                UserRoleRelationship.objects.filter(
                    tenant_id=tenant_id, role__manage_account=True
                )
                .exclude(user_id=instance.id)
                .exists()
            )

            # Check if the current user has MANAGE_ACCOUNT
            instance_has_manage_account = instance.roles.filter(
                tenant_id=tenant_id, manage_account=True
            ).exists()

            # If the current user is the last holder of MANAGE_ACCOUNT, prevent removal
            if instance_has_manage_account and not other_users_have_manage_account:
                raise serializers.ValidationError(
                    {
                        "roles": "At least one user in the tenant must retain MANAGE_ACCOUNT. "
                        "Assign MANAGE_ACCOUNT to another user before removing it here."
                    }
                )

        instance.roles.clear()
        new_relationships = [
            UserRoleRelationship(user=instance, role=r, tenant_id=tenant_id)
            for r in roles
        ]
        UserRoleRelationship.objects.bulk_create(new_relationships)

        return instance

    class Meta:
        model = UserRoleRelationship
        fields = ["id", "roles"]


# Tasks
class TaskBase(serializers.ModelSerializer):
    state_mapping = {
        "PENDING": StateChoices.AVAILABLE,
        "STARTED": StateChoices.EXECUTING,
        "PROGRESS": StateChoices.EXECUTING,
        "SUCCESS": StateChoices.COMPLETED,
        "FAILURE": StateChoices.FAILED,
        "REVOKED": StateChoices.CANCELLED,
    }

    class Meta:
        fields = ["id"]
        model = Task

    def map_state(self, task_result_state):
        return self.state_mapping.get(task_result_state, StateChoices.AVAILABLE)

    @extend_schema_field(
        {
            "type": "string",
            "enum": StateChoices.values,
        }
    )
    def get_state(self, obj):
        task_result_state = (
            obj.task_runner_task.status if obj.task_runner_task else None
        )
        return self.map_state(task_result_state)


class TaskSerializer(RLSSerializer, TaskBase):
    state = serializers.SerializerMethodField(read_only=True)
    metadata = serializers.SerializerMethodField(read_only=True)
    result = serializers.SerializerMethodField(read_only=True)
    task_args = serializers.SerializerMethodField(read_only=True)

    completed_at = serializers.DateTimeField(
        source="task_runner_task.date_done", read_only=True
    )
    name = serializers.CharField(source="task_runner_task.task_name", read_only=True)

    class Meta:
        model = Task
        fields = [
            "id",
            "inserted_at",
            "completed_at",
            "name",
            "state",
            "result",
            "task_args",
            "metadata",
        ]

    @extend_schema_field(serializers.JSONField())
    def get_metadata(self, obj):
        return self.get_json_field(obj, "metadata")

    @extend_schema_field(serializers.JSONField())
    def get_result(self, obj):
        return self.get_json_field(obj, "result")

    @extend_schema_field(serializers.JSONField())
    def get_task_args(self, obj):
        task_args = self.get_json_field(obj, "task_kwargs")
        # Celery task_kwargs are stored as a double string JSON in the database when not empty
        if isinstance(task_args, str):
            task_args = json.loads(task_args.replace("'", '"').replace("None", "null"))
        # Remove tenant_id from task_kwargs if present
        task_args.pop("tenant_id", None)

        return task_args

    @staticmethod
    def get_json_field(obj, field_name):
        """Helper method to DRY the logic for loading JSON fields from task_runner_task."""
        task_result_field = (
            getattr(obj.task_runner_task, field_name, None)
            if obj.task_runner_task
            else None
        )
        return json.loads(task_result_field) if task_result_field else {}


# Tenants


class TenantSerializer(BaseSerializerV1):
    """
    Serializer for the Tenant model.
    """

    memberships = serializers.ResourceRelatedField(many=True, read_only=True)

    class Meta:
        model = Tenant
        fields = ["id", "name", "memberships"]


class TenantIncludeSerializer(BaseSerializerV1):
    class Meta:
        model = Tenant
        fields = ["id", "name"]


# Memberships


class MemberRoleEnumSerializerField(serializers.ChoiceField):
    def __init__(self, **kwargs):
        kwargs["choices"] = Membership.RoleChoices.choices
        super().__init__(**kwargs)


class MembershipSerializer(serializers.ModelSerializer):
    role = MemberRoleEnumSerializerField()
    user = serializers.HyperlinkedRelatedField(view_name="user-detail", read_only=True)
    tenant = serializers.HyperlinkedRelatedField(
        view_name="tenant-detail", read_only=True
    )

    class Meta:
        model = Membership
        fields = ["id", "user", "tenant", "role", "date_joined"]


class MembershipIncludeSerializer(serializers.ModelSerializer):
    """
    Include-oriented Membership serializer that enables including tenant objects with names
    without altering the base MembershipSerializer behavior.
    """

    role = MemberRoleEnumSerializerField()
    user = serializers.ResourceRelatedField(read_only=True)
    tenant = SerializerMethodResourceRelatedField(read_only=True, source="tenant")

    class Meta:
        model = Membership
        fields = ["id", "user", "tenant", "role", "date_joined"]

    included_serializers = {"tenant": "api.v1.serializers.TenantIncludeSerializer"}

    def get_tenant(self, instance):
        try:
            return Tenant.objects.using(MainRouter.admin_db).get(id=instance.tenant_id)
        except Tenant.DoesNotExist:
            return None


# Provider Groups
class ProviderGroupSerializer(RLSSerializer, BaseWriteSerializer):
    providers = serializers.ResourceRelatedField(
        queryset=Provider.objects.all(), many=True, required=False
    )
    roles = serializers.ResourceRelatedField(
        queryset=Role.objects.all(), many=True, required=False
    )

    def validate(self, attrs):
        if ProviderGroup.objects.filter(name=attrs.get("name")).exists():
            raise serializers.ValidationError(
                {"name": "A provider group with this name already exists."}
            )

        return super().validate(attrs)

    class Meta:
        model = ProviderGroup
        fields = [
            "id",
            "name",
            "inserted_at",
            "updated_at",
            "providers",
            "roles",
            "url",
        ]
        extra_kwargs = {
            "id": {"read_only": True},
            "inserted_at": {"read_only": True},
            "updated_at": {"read_only": True},
            "roles": {"read_only": True},
            "url": {"read_only": True},
        }


class ProviderGroupIncludedSerializer(ProviderGroupSerializer):
    class Meta:
        model = ProviderGroup
        fields = ["id", "name"]


class ProviderGroupCreateSerializer(ProviderGroupSerializer):
    providers = serializers.ResourceRelatedField(
        queryset=Provider.objects.all(), many=True, required=False
    )
    roles = serializers.ResourceRelatedField(
        queryset=Role.objects.all(), many=True, required=False
    )

    class Meta:
        model = ProviderGroup
        fields = [
            "id",
            "name",
            "inserted_at",
            "updated_at",
            "providers",
            "roles",
        ]

    def create(self, validated_data):
        providers = validated_data.pop("providers", [])
        roles = validated_data.pop("roles", [])
        tenant_id = self.context.get("tenant_id")
        provider_group = ProviderGroup.objects.create(
            tenant_id=tenant_id, **validated_data
        )

        through_model_instances = [
            ProviderGroupMembership(
                provider_group=provider_group,
                provider=provider,
                tenant_id=tenant_id,
            )
            for provider in providers
        ]
        ProviderGroupMembership.objects.bulk_create(through_model_instances)

        through_model_instances = [
            RoleProviderGroupRelationship(
                provider_group=provider_group,
                role=role,
                tenant_id=tenant_id,
            )
            for role in roles
        ]
        RoleProviderGroupRelationship.objects.bulk_create(through_model_instances)

        return provider_group


class ProviderGroupUpdateSerializer(ProviderGroupSerializer):
    def update(self, instance, validated_data):
        tenant_id = self.context.get("tenant_id")

        if "providers" in validated_data:
            providers = validated_data.pop("providers")
            instance.providers.clear()
            through_model_instances = [
                ProviderGroupMembership(
                    provider_group=instance,
                    provider=provider,
                    tenant_id=tenant_id,
                )
                for provider in providers
            ]
            ProviderGroupMembership.objects.bulk_create(through_model_instances)

        if "roles" in validated_data:
            roles = validated_data.pop("roles")
            instance.roles.clear()
            through_model_instances = [
                RoleProviderGroupRelationship(
                    provider_group=instance,
                    role=role,
                    tenant_id=tenant_id,
                )
                for role in roles
            ]
            RoleProviderGroupRelationship.objects.bulk_create(through_model_instances)

        return super().update(instance, validated_data)


class ProviderResourceIdentifierSerializer(serializers.Serializer):
    resource_type = serializers.CharField(source="type")
    id = serializers.UUIDField()

    class JSONAPIMeta:
        resource_name = "provider-identifier"

    def to_representation(self, instance):
        """
        Ensure 'type' is used in the output instead of 'resource_type'.
        """
        representation = super().to_representation(instance)
        representation["type"] = representation.pop("resource_type", None)
        return representation

    def to_internal_value(self, data):
        """
        Map 'type' back to 'resource_type' during input.
        """
        data["resource_type"] = data.pop("type", None)
        return super().to_internal_value(data)


class ProviderGroupMembershipSerializer(RLSSerializer, BaseWriteSerializer):
    """
    Serializer for modifying provider_group memberships
    """

    providers = serializers.ListField(
        child=ProviderResourceIdentifierSerializer(),
        help_text="List of resource identifier objects representing providers.",
    )

    def create(self, validated_data):
        provider_ids = [item["id"] for item in validated_data["providers"]]
        providers = Provider.objects.filter(id__in=provider_ids)
        tenant_id = self.context.get("tenant_id")

        new_relationships = [
            ProviderGroupMembership(
                provider_group=self.context.get("provider_group"),
                provider=p,
                tenant_id=tenant_id,
            )
            for p in providers
        ]
        ProviderGroupMembership.objects.bulk_create(new_relationships)

        return self.context.get("provider_group")

    def update(self, instance, validated_data):
        provider_ids = [item["id"] for item in validated_data["providers"]]
        providers = Provider.objects.filter(id__in=provider_ids)
        tenant_id = self.context.get("tenant_id")

        instance.providers.clear()
        new_relationships = [
            ProviderGroupMembership(
                provider_group=instance, provider=p, tenant_id=tenant_id
            )
            for p in providers
        ]
        ProviderGroupMembership.objects.bulk_create(new_relationships)

        return instance

    class Meta:
        model = ProviderGroupMembership
        fields = ["id", "providers"]


# Providers
class ProviderEnumSerializerField(serializers.ChoiceField):
    def __init__(self, **kwargs):
        kwargs["choices"] = Provider.ProviderChoices.choices
        super().__init__(**kwargs)


class ProviderSerializer(RLSSerializer):
    """
    Serializer for the Provider model.
    """

    provider = ProviderEnumSerializerField()
    connection = serializers.SerializerMethodField(read_only=True)

    included_serializers = {
        "provider_groups": "api.v1.serializers.ProviderGroupIncludedSerializer",
    }

    class Meta:
        model = Provider
        fields = [
            "id",
            "inserted_at",
            "updated_at",
            "provider",
            "uid",
            "alias",
            "connection",
            # "scanner_args",
            "secret",
            "provider_groups",
            "url",
        ]

    @extend_schema_field(
        {
            "type": "object",
            "properties": {
                "connected": {"type": "boolean"},
                "last_checked_at": {"type": "string", "format": "date-time"},
            },
        }
    )
    def get_connection(self, obj):
        return {
            "connected": obj.connected,
            "last_checked_at": obj.connection_last_checked_at,
        }


class ProviderIncludeSerializer(RLSSerializer):
    """
    Serializer for the Provider model.
    """

    provider = ProviderEnumSerializerField()
    connection = serializers.SerializerMethodField(read_only=True)

    class Meta:
        model = Provider
        fields = [
            "id",
            "inserted_at",
            "updated_at",
            "provider",
            "uid",
            "alias",
            "connection",
            # "scanner_args",
        ]

    @extend_schema_field(
        {
            "type": "object",
            "properties": {
                "connected": {"type": "boolean"},
                "last_checked_at": {"type": "string", "format": "date-time"},
            },
        }
    )
    def get_connection(self, obj):
        return {
            "connected": obj.connected,
            "last_checked_at": obj.connection_last_checked_at,
        }


class ProviderCreateSerializer(RLSSerializer, BaseWriteSerializer):
    class Meta:
        model = Provider
        fields = [
            "alias",
            "provider",
            "uid",
            # "scanner_args"
        ]
        extra_kwargs = {
            "alias": {
                "help_text": "Human readable name to identify the provider, e.g. 'Production AWS Account', 'Dev Environment'",
            },
            "provider": {
                "help_text": "Type of provider to create.",
            },
            "uid": {
                "help_text": "Unique identifier for the provider, set by the provider, e.g. AWS account ID, Azure subscription ID, GCP project ID, etc.",
            },
        }


class ProviderUpdateSerializer(BaseWriteSerializer):
    """
    Serializer for updating the Provider model.
    Only allows "alias" and "scanner_args" fields to be updated.
    """

    class Meta:
        model = Provider
        fields = [
            "alias",
            # "scanner_args"
        ]
        extra_kwargs = {
            "alias": {
                "help_text": "Human readable name to identify the provider, e.g. 'Production AWS Account', 'Dev Environment'",
            }
        }


# Scans


class ScanTriggerEnumSerializerField(serializers.ChoiceField):
    def __init__(self, **kwargs):
        kwargs["choices"] = Scan.TriggerChoices.choices
        super().__init__(**kwargs)


class ScanSerializer(RLSSerializer):
    trigger = serializers.ChoiceField(
        choices=Scan.TriggerChoices.choices, read_only=True
    )
    state = StateEnumSerializerField(read_only=True)

    class Meta:
        model = Scan
        fields = [
            "id",
            "name",
            "trigger",
            "state",
            "unique_resource_count",
            "progress",
            # "scanner_args",
            "duration",
            "provider",
            "task",
            "inserted_at",
            "started_at",
            "completed_at",
            "scheduled_at",
            "next_scan_at",
            "processor",
            "url",
        ]

    included_serializers = {
        "provider": "api.v1.serializers.ProviderIncludeSerializer",
    }


class ScanIncludeSerializer(RLSSerializer):
    trigger = serializers.ChoiceField(
        choices=Scan.TriggerChoices.choices, read_only=True
    )
    state = StateEnumSerializerField(read_only=True)

    class Meta:
        model = Scan
        fields = [
            "id",
            "name",
            "trigger",
            "state",
            "unique_resource_count",
            "progress",
            # "scanner_args",
            "duration",
            "inserted_at",
            "started_at",
            "completed_at",
            "scheduled_at",
            "provider",
        ]

    included_serializers = {
        "provider": "api.v1.serializers.ProviderIncludeSerializer",
    }


class ScanCreateSerializer(RLSSerializer, BaseWriteSerializer):
    class Meta:
        model = Scan
        # TODO: add mutelist when implemented
        fields = [
            "id",
            "provider",
            # "scanner_args",
            "name",
        ]

    def create(self, validated_data):
        # provider = validated_data.get("provider")

        # scanner_args will be disabled for the user in the first release
        # if not validated_data.get("scanner_args"):
        #     validated_data["scanner_args"] = provider.scanner_args
        # else:
        #     validated_data["scanner_args"] = merge_dicts(
        #         provider.scanner_args, validated_data["scanner_args"]
        #     )

        if not validated_data.get("trigger"):
            validated_data["trigger"] = Scan.TriggerChoices.MANUAL.value

        return RLSSerializer.create(self, validated_data)


class ScanUpdateSerializer(BaseWriteSerializer):
    """
    Serializer for updating the Provider model.
    Only allows "alias" and "scanner_args" fields to be updated.
    """

    class Meta:
        model = Scan
        # TODO: add mutelist when implemented
        fields = ["id", "name"]
        extra_kwargs = {
            "id": {"read_only": True},
        }


class ScanTaskSerializer(RLSSerializer):
    trigger = serializers.ChoiceField(
        choices=Scan.TriggerChoices.choices, read_only=True
    )
    state = StateEnumSerializerField(read_only=True)

    class Meta:
        model = Scan
        fields = [
            "id",
            "name",
            "trigger",
            "state",
            "unique_resource_count",
            "progress",
            # "scanner_args",
            "duration",
            "started_at",
            "completed_at",
            "scheduled_at",
        ]


class ScanReportSerializer(serializers.Serializer):
    id = serializers.CharField(source="scan")

    class Meta:
        resource_name = "scan-reports"
        fields = ["id"]


class ScanComplianceReportSerializer(serializers.Serializer):
    id = serializers.CharField(source="scan")
    name = serializers.CharField()

    class Meta:
        resource_name = "scan-reports"
        fields = ["id", "name"]


class ResourceTagSerializer(RLSSerializer):
    """
    Serializer for the ResourceTag model
    """

    class Meta:
        model = ResourceTag
        fields = ["key", "value"]


class ResourceSerializer(RLSSerializer):
    """
    Serializer for the Resource model.
    """

    tags = serializers.SerializerMethodField()
    type_ = serializers.CharField(read_only=True)
    failed_findings_count = serializers.IntegerField(read_only=True)

    findings = SerializerMethodResourceRelatedField(
        many=True,
        read_only=True,
    )

    class Meta:
        model = Resource
        fields = [
            "id",
            "inserted_at",
            "updated_at",
            "uid",
            "name",
            "region",
            "service",
            "type_",
            "tags",
            "provider",
            "findings",
            "failed_findings_count",
            "url",
        ]
        extra_kwargs = {
            "id": {"read_only": True},
            "inserted_at": {"read_only": True},
            "updated_at": {"read_only": True},
        }

    included_serializers = {
        "findings": "api.v1.serializers.FindingIncludeSerializer",
        "provider": "api.v1.serializers.ProviderIncludeSerializer",
    }

    @extend_schema_field(
        {
            "type": "object",
            "description": "Tags associated with the resource",
            "example": {"env": "prod", "owner": "johndoe"},
        }
    )
    def get_tags(self, obj):
        # Use prefetched tags if available to avoid N+1 queries
        if hasattr(obj, "prefetched_tags"):
            return {tag.key: tag.value for tag in obj.prefetched_tags}
        # Fallback to the original method if prefetch is not available
        return obj.get_tags(self.context.get("tenant_id"))

    def get_fields(self):
        """`type` is a Python reserved keyword."""
        fields = super().get_fields()
        type_ = fields.pop("type_")
        fields["type"] = type_
        return fields

    def get_findings(self, obj):
        return (
            obj.latest_findings
            if hasattr(obj, "latest_findings")
            else obj.findings.all()
        )


class ResourceIncludeSerializer(RLSSerializer):
    """
    Serializer for the included Resource model.
    """

    tags = serializers.SerializerMethodField()
    type_ = serializers.CharField(read_only=True)

    class Meta:
        model = Resource
        fields = [
            "id",
            "inserted_at",
            "updated_at",
            "uid",
            "name",
            "region",
            "service",
            "type_",
            "tags",
        ]
        extra_kwargs = {
            "id": {"read_only": True},
            "inserted_at": {"read_only": True},
            "updated_at": {"read_only": True},
        }

    @extend_schema_field(
        {
            "type": "object",
            "description": "Tags associated with the resource",
            "example": {"env": "prod", "owner": "johndoe"},
        }
    )
    def get_tags(self, obj):
        # Use prefetched tags if available to avoid N+1 queries
        if hasattr(obj, "prefetched_tags"):
            return {tag.key: tag.value for tag in obj.prefetched_tags}
        # Fallback to the original method if prefetch is not available
        return obj.get_tags(self.context.get("tenant_id"))

    def get_fields(self):
        """`type` is a Python reserved keyword."""
        fields = super().get_fields()
        type_ = fields.pop("type_")
        fields["type"] = type_
        return fields


class ResourceMetadataSerializer(serializers.Serializer):
    services = serializers.ListField(child=serializers.CharField(), allow_empty=True)
    regions = serializers.ListField(child=serializers.CharField(), allow_empty=True)
    types = serializers.ListField(child=serializers.CharField(), allow_empty=True)
    # Temporarily disabled until we implement tag filtering in the UI
    # tags = serializers.JSONField(help_text="Tags are described as key-value pairs.")

    class Meta:
        resource_name = "resources-metadata"


class FindingSerializer(RLSSerializer):
    """
    Serializer for the Finding model.
    """

    resources = serializers.ResourceRelatedField(many=True, read_only=True)

    class Meta:
        model = Finding
        fields = [
            "id",
            "uid",
            "delta",
            "status",
            "status_extended",
            "severity",
            "check_id",
            "check_metadata",
            "raw_result",
            "inserted_at",
            "updated_at",
            "first_seen_at",
            "muted",
            "muted_reason",
            "url",
            # Relationships
            "scan",
            "resources",
        ]

    included_serializers = {
        "scan": ScanIncludeSerializer,
        "resources": ResourceIncludeSerializer,
    }


class FindingIncludeSerializer(RLSSerializer):
    """
    Serializer for the include Finding model.
    """

    class Meta:
        model = Finding
        fields = [
            "id",
            "uid",
            "status",
            "severity",
            "check_id",
            "check_metadata",
            "inserted_at",
            "updated_at",
            "first_seen_at",
            "muted",
            "muted_reason",
        ]


# To be removed when the related endpoint is removed as well
class FindingDynamicFilterSerializer(serializers.Serializer):
    services = serializers.ListField(child=serializers.CharField(), allow_empty=True)
    regions = serializers.ListField(child=serializers.CharField(), allow_empty=True)

    class Meta:
        resource_name = "finding-dynamic-filters"


class FindingMetadataSerializer(serializers.Serializer):
    services = serializers.ListField(child=serializers.CharField(), allow_empty=True)
    regions = serializers.ListField(child=serializers.CharField(), allow_empty=True)
    resource_types = serializers.ListField(
        child=serializers.CharField(), allow_empty=True
    )
    # Temporarily disabled until we implement tag filtering in the UI
    # tags = serializers.JSONField(help_text="Tags are described as key-value pairs.")

    class Meta:
        resource_name = "findings-metadata"


# Provider secrets
class BaseWriteProviderSecretSerializer(BaseWriteSerializer):
    @staticmethod
    def validate_secret_based_on_provider(
        provider_type: str, secret_type: ProviderSecret.TypeChoices, secret: dict
    ):
        if secret_type == ProviderSecret.TypeChoices.STATIC:
            if provider_type == Provider.ProviderChoices.AWS.value:
                serializer = AwsProviderSecret(data=secret)
            elif provider_type == Provider.ProviderChoices.AZURE.value:
                serializer = AzureProviderSecret(data=secret)
            elif provider_type == Provider.ProviderChoices.GCP.value:
                serializer = GCPProviderSecret(data=secret)
            elif provider_type == Provider.ProviderChoices.GITHUB.value:
                serializer = GithubProviderSecret(data=secret)
            elif provider_type == Provider.ProviderChoices.IAC.value:
                serializer = IacProviderSecret(data=secret)
            elif provider_type == Provider.ProviderChoices.KUBERNETES.value:
                serializer = KubernetesProviderSecret(data=secret)
            elif provider_type == Provider.ProviderChoices.M365.value:
                serializer = M365ProviderSecret(data=secret)
            elif provider_type == Provider.ProviderChoices.OCI.value:
                serializer = OracleCloudProviderSecret(data=secret)
            else:
                raise serializers.ValidationError(
                    {"provider": f"Provider type not supported {provider_type}"}
                )
        elif secret_type == ProviderSecret.TypeChoices.ROLE:
            serializer = AWSRoleAssumptionProviderSecret(data=secret)
        elif secret_type == ProviderSecret.TypeChoices.SERVICE_ACCOUNT:
            serializer = GCPServiceAccountProviderSecret(data=secret)
        else:
            raise serializers.ValidationError(
                {"secret_type": f"Secret type not supported: {secret_type}"}
            )
        try:
            serializer.is_valid(raise_exception=True)
        except ValidationError as validation_error:
            # Customize the error message
            details = validation_error.detail.copy()
            for key, value in details.items():
                validation_error.detail[f"secret/{key}"] = value
                del validation_error.detail[key]
            raise validation_error


class AwsProviderSecret(serializers.Serializer):
    aws_access_key_id = serializers.CharField()
    aws_secret_access_key = serializers.CharField()
    aws_session_token = serializers.CharField(required=False)

    class Meta:
        resource_name = "provider-secrets"


class AzureProviderSecret(serializers.Serializer):
    client_id = serializers.CharField()
    client_secret = serializers.CharField()
    tenant_id = serializers.CharField()

    class Meta:
        resource_name = "provider-secrets"


class M365ProviderSecret(serializers.Serializer):
    client_id = serializers.CharField()
    client_secret = serializers.CharField(required=False)
    tenant_id = serializers.CharField()
    user = serializers.EmailField(required=False)
    password = serializers.CharField(required=False)
    certificate_content = serializers.CharField(required=False)

    def validate(self, attrs):
        if attrs.get("client_secret") and attrs.get("certificate_content"):
            raise serializers.ValidationError(
                "You cannot provide both client_secret and certificate_content."
            )
        if not attrs.get("client_secret") and not attrs.get("certificate_content"):
            raise serializers.ValidationError(
                "You must provide either client_secret or certificate_content."
            )
        return super().validate(attrs)

    def validate_certificate_content(self, certificate_content):
        """Validate that M365 certificate content is valid base64 encoded data."""
        if certificate_content:
            try:
                base64.b64decode(certificate_content, validate=True)
            except Exception as e:
                raise ValidationError(
                    {
                        "certificate_content": [
                            f"The provided certificate content is not valid base64 encoded data: {str(e)}"
                        ]
                    },
                    code="m365-certificate-content",
                )
        return certificate_content

    class Meta:
        resource_name = "provider-secrets"


class GCPProviderSecret(serializers.Serializer):
    client_id = serializers.CharField()
    client_secret = serializers.CharField()
    refresh_token = serializers.CharField()

    class Meta:
        resource_name = "provider-secrets"


class GCPServiceAccountProviderSecret(serializers.Serializer):
    service_account_key = serializers.JSONField()

    class Meta:
        resource_name = "provider-secrets"


class KubernetesProviderSecret(serializers.Serializer):
    kubeconfig_content = serializers.CharField()

    class Meta:
        resource_name = "provider-secrets"


class GithubProviderSecret(serializers.Serializer):
    personal_access_token = serializers.CharField(required=False)
    oauth_app_token = serializers.CharField(required=False)
    github_app_id = serializers.IntegerField(required=False)
    github_app_key_content = serializers.CharField(required=False)

    class Meta:
        resource_name = "provider-secrets"


<<<<<<< HEAD
class IacProviderSecret(serializers.Serializer):
    repository_url = serializers.CharField()
    access_token = serializers.CharField(required=False)
=======
class OracleCloudProviderSecret(serializers.Serializer):
    user = serializers.CharField()
    fingerprint = serializers.CharField()
    key_file = serializers.CharField(required=False)
    key_content = serializers.CharField(required=False)
    tenancy = serializers.CharField()
    region = serializers.CharField()
    pass_phrase = serializers.CharField(required=False)
>>>>>>> caee7830

    class Meta:
        resource_name = "provider-secrets"


class AWSRoleAssumptionProviderSecret(serializers.Serializer):
    role_arn = serializers.CharField()
    external_id = serializers.CharField()
    role_session_name = serializers.CharField(required=False)
    session_duration = serializers.IntegerField(
        required=False, min_value=900, max_value=43200
    )
    aws_access_key_id = serializers.CharField(required=False)
    aws_secret_access_key = serializers.CharField(required=False)
    aws_session_token = serializers.CharField(required=False)

    class Meta:
        resource_name = "provider-secrets"


class ProviderSecretSerializer(RLSSerializer):
    """
    Serializer for the ProviderSecret model.
    """

    class Meta:
        model = ProviderSecret
        fields = [
            "id",
            "inserted_at",
            "updated_at",
            "name",
            "secret_type",
            "provider",
            "url",
        ]


class ProviderSecretCreateSerializer(RLSSerializer, BaseWriteProviderSecretSerializer):
    secret = ProviderSecretField(write_only=True)

    class Meta:
        model = ProviderSecret
        fields = [
            "inserted_at",
            "updated_at",
            "name",
            "secret_type",
            "secret",
            "provider",
        ]
        extra_kwargs = {
            "inserted_at": {"read_only": True},
            "updated_at": {"read_only": True},
        }

    def validate(self, attrs):
        provider = attrs.get("provider")
        secret_type = attrs.get("secret_type")
        secret = attrs.get("secret")

        validated_attrs = super().validate(attrs)
        self.validate_secret_based_on_provider(provider.provider, secret_type, secret)
        return validated_attrs


class ProviderSecretUpdateSerializer(BaseWriteProviderSecretSerializer):
    secret = ProviderSecretField(write_only=True)

    class Meta:
        model = ProviderSecret
        fields = [
            "id",
            "inserted_at",
            "updated_at",
            "name",
            "secret_type",
            "secret",
            "provider",
        ]
        extra_kwargs = {
            "inserted_at": {"read_only": True},
            "updated_at": {"read_only": True},
            "provider": {"read_only": True},
            "secret_type": {"required": False},
        }

    def validate(self, attrs):
        provider = self.instance.provider
        # To allow updating a secret with the same type without making the `secret_type` mandatory
        secret_type = attrs.get("secret_type") or self.instance.secret_type
        secret = attrs.get("secret")

        validated_attrs = super().validate(attrs)
        self.validate_secret_based_on_provider(provider.provider, secret_type, secret)
        return validated_attrs


# Invitations


class InvitationSerializer(RLSSerializer):
    """
    Serializer for the Invitation model.
    """

    roles = serializers.ResourceRelatedField(many=True, queryset=Role.objects.all())

    def __init__(self, *args, **kwargs):
        super().__init__(*args, **kwargs)
        tenant_id = self.context.get("tenant_id")
        if tenant_id is not None:
            self.fields["roles"].queryset = Role.objects.filter(tenant_id=tenant_id)

    class Meta:
        model = Invitation
        fields = [
            "id",
            "inserted_at",
            "updated_at",
            "email",
            "state",
            "token",
            "roles",
            "expires_at",
            "inviter",
            "url",
        ]


class InvitationBaseWriteSerializer(BaseWriteSerializer):
    roles = serializers.ResourceRelatedField(many=True, queryset=Role.objects.all())

    def __init__(self, *args, **kwargs):
        super().__init__(*args, **kwargs)
        tenant_id = self.context.get("tenant_id")
        if tenant_id is not None:
            self.fields["roles"].queryset = Role.objects.filter(tenant_id=tenant_id)

    def validate_email(self, value):
        user = User.objects.filter(email=value).first()
        tenant_id = self.context["tenant_id"]
        if user and Membership.objects.filter(user=user, tenant=tenant_id).exists():
            raise ValidationError(
                "The user may already be a member of the tenant or there was an issue with the "
                "email provided."
            )
        if Invitation.objects.filter(
            email=value, state=Invitation.State.PENDING
        ).exists():
            raise ValidationError(
                "Unable to process your request. Please check the information provided and "
                "try again."
            )
        return value

    def validate_expires_at(self, value):
        now = datetime.now(timezone.utc)
        if value and value < now + timedelta(hours=24):
            raise ValidationError(
                "Expiry date must be at least 24 hours in the future."
            )
        return value


class InvitationCreateSerializer(InvitationBaseWriteSerializer, RLSSerializer):
    expires_at = serializers.DateTimeField(
        required=False,
        help_text="UTC. Default 7 days. If this attribute is "
        "provided, it must be at least 24 hours in the "
        "future.",
    )

    class Meta:
        model = Invitation
        fields = ["email", "expires_at", "state", "token", "inviter", "roles"]
        extra_kwargs = {
            "token": {"read_only": True},
            "state": {"read_only": True},
            "inviter": {"read_only": True},
            "expires_at": {"required": False},
            "roles": {"required": False},
        }

    def create(self, validated_data):
        inviter = self.context.get("request").user
        tenant_id = self.context.get("tenant_id")
        validated_data["inviter"] = inviter
        roles = validated_data.pop("roles", [])
        invitation = super().create(validated_data)
        for role in roles:
            InvitationRoleRelationship.objects.create(
                role=role, invitation=invitation, tenant_id=tenant_id
            )

        return invitation


class InvitationUpdateSerializer(InvitationBaseWriteSerializer):
    roles = serializers.ResourceRelatedField(
        required=False, many=True, queryset=Role.objects.all()
    )

    class Meta:
        model = Invitation
        fields = ["id", "email", "expires_at", "state", "token", "roles"]
        extra_kwargs = {
            "token": {"read_only": True},
            "state": {"read_only": True},
            "expires_at": {"required": False},
            "email": {"required": False},
            "roles": {"required": False},
        }

    def update(self, instance, validated_data):
        tenant_id = self.context.get("tenant_id")
        if "roles" in validated_data:
            roles = validated_data.pop("roles")
            instance.roles.clear()
            new_relationships = [
                InvitationRoleRelationship(
                    role=r, invitation=instance, tenant_id=tenant_id
                )
                for r in roles
            ]
            InvitationRoleRelationship.objects.bulk_create(new_relationships)

        invitation = super().update(instance, validated_data)

        return invitation


class InvitationAcceptSerializer(RLSSerializer):
    """Serializer for accepting an invitation."""

    invitation_token = serializers.CharField(write_only=True)

    class Meta:
        model = Invitation
        fields = ["invitation_token"]


# Roles


class RoleSerializer(RLSSerializer, BaseWriteSerializer):
    permission_state = serializers.SerializerMethodField()
    users = serializers.ResourceRelatedField(
        queryset=User.objects.all(), many=True, required=False
    )
    provider_groups = serializers.ResourceRelatedField(
        queryset=ProviderGroup.objects.all(), many=True, required=False
    )

    def __init__(self, *args, **kwargs):
        super().__init__(*args, **kwargs)
        tenant_id = self.context.get("tenant_id")
        if tenant_id is not None:
            self.fields["users"].queryset = User.objects.filter(
                membership__tenant__id=tenant_id
            )
            self.fields["provider_groups"].queryset = ProviderGroup.objects.filter(
                tenant_id=self.context.get("tenant_id")
            )

    def get_permission_state(self, obj) -> str:
        return obj.permission_state

    def validate(self, attrs):
        if Role.objects.filter(name=attrs.get("name")).exists():
            raise serializers.ValidationError(
                {"name": "A role with this name already exists."}
            )

        if attrs.get("manage_providers"):
            attrs["unlimited_visibility"] = True

        # Prevent updates to the admin role
        if getattr(self.instance, "name", None) == "admin":
            raise serializers.ValidationError(
                {"name": "The admin role cannot be updated."}
            )

        return super().validate(attrs)

    class Meta:
        model = Role
        fields = [
            "id",
            "name",
            "manage_users",
            "manage_account",
            # Disable for the first release
            # "manage_billing",
            # /Disable for the first release
            "manage_integrations",
            "manage_providers",
            "manage_scans",
            "permission_state",
            "unlimited_visibility",
            "inserted_at",
            "updated_at",
            "provider_groups",
            "users",
            "invitations",
            "url",
        ]
        extra_kwargs = {
            "id": {"read_only": True},
            "inserted_at": {"read_only": True},
            "updated_at": {"read_only": True},
            "url": {"read_only": True},
        }


class RoleCreateSerializer(RoleSerializer):
    provider_groups = serializers.ResourceRelatedField(
        many=True, queryset=ProviderGroup.objects.all(), required=False
    )
    users = serializers.ResourceRelatedField(
        many=True, queryset=User.objects.all(), required=False
    )

    def create(self, validated_data):
        provider_groups = validated_data.pop("provider_groups", [])
        users = validated_data.pop("users", [])
        tenant_id = self.context.get("tenant_id")
        role = Role.objects.create(tenant_id=tenant_id, **validated_data)

        through_model_instances = [
            RoleProviderGroupRelationship(
                role=role,
                provider_group=provider_group,
                tenant_id=tenant_id,
            )
            for provider_group in provider_groups
        ]
        RoleProviderGroupRelationship.objects.bulk_create(through_model_instances)

        through_model_instances = [
            UserRoleRelationship(
                role=role,
                user=user,
                tenant_id=tenant_id,
            )
            for user in users
        ]
        UserRoleRelationship.objects.bulk_create(through_model_instances)

        return role


class RoleUpdateSerializer(RoleSerializer):
    def update(self, instance, validated_data):
        tenant_id = self.context.get("tenant_id")

        if "provider_groups" in validated_data:
            provider_groups = validated_data.pop("provider_groups")
            instance.provider_groups.clear()
            through_model_instances = [
                RoleProviderGroupRelationship(
                    role=instance,
                    provider_group=provider_group,
                    tenant_id=tenant_id,
                )
                for provider_group in provider_groups
            ]
            RoleProviderGroupRelationship.objects.bulk_create(through_model_instances)

        if "users" in validated_data:
            users = validated_data.pop("users")
            # Prevent a user from removing their own role assignment via Role update
            request = self.context.get("request")
            if request and getattr(request, "user", None):
                request_user = request.user
                is_currently_assigned = instance.users.filter(
                    id=request_user.id
                ).exists()
                will_be_assigned = any(u.id == request_user.id for u in users)
                if is_currently_assigned and not will_be_assigned:
                    raise serializers.ValidationError(
                        {"users": "Users cannot remove their own role."}
                    )

            # Safeguard MANAGE_ACCOUNT coverage when updating users of this role
            if instance.manage_account:
                # Existing MANAGE_ACCOUNT assignments on other roles within the tenant
                other_ma_exists = (
                    UserRoleRelationship.objects.filter(
                        tenant_id=tenant_id, role__manage_account=True
                    )
                    .exclude(role_id=instance.id)
                    .exists()
                )

                if not other_ma_exists and len(users) == 0:
                    raise serializers.ValidationError(
                        {
                            "users": "At least one user in the tenant must retain MANAGE_ACCOUNT. "
                            "Assign this MANAGE_ACCOUNT role to at least one user or ensure another user has it."
                        }
                    )
            instance.users.clear()
            through_model_instances = [
                UserRoleRelationship(
                    role=instance,
                    user=user,
                    tenant_id=tenant_id,
                )
                for user in users
            ]
            UserRoleRelationship.objects.bulk_create(through_model_instances)

        return super().update(instance, validated_data)


class RoleIncludeSerializer(RLSSerializer):
    permission_state = serializers.SerializerMethodField()

    def get_permission_state(self, obj) -> str:
        return obj.permission_state

    class Meta:
        model = Role
        fields = [
            "id",
            "name",
            "manage_users",
            "manage_account",
            # Disable for the first release
            # "manage_billing",
            # /Disable for the first release
            "manage_integrations",
            "manage_providers",
            "manage_scans",
            "permission_state",
            "unlimited_visibility",
            "inserted_at",
            "updated_at",
        ]
        extra_kwargs = {
            "id": {"read_only": True},
            "inserted_at": {"read_only": True},
            "updated_at": {"read_only": True},
        }


class ProviderGroupResourceIdentifierSerializer(serializers.Serializer):
    resource_type = serializers.CharField(source="type")
    id = serializers.UUIDField()

    class JSONAPIMeta:
        resource_name = "provider-group-identifier"

    def to_representation(self, instance):
        """
        Ensure 'type' is used in the output instead of 'resource_type'.
        """
        representation = super().to_representation(instance)
        representation["type"] = representation.pop("resource_type", None)
        return representation

    def to_internal_value(self, data):
        """
        Map 'type' back to 'resource_type' during input.
        """
        data["resource_type"] = data.pop("type", None)
        return super().to_internal_value(data)


class RoleProviderGroupRelationshipSerializer(RLSSerializer, BaseWriteSerializer):
    """
    Serializer for modifying role memberships
    """

    provider_groups = serializers.ListField(
        child=ProviderGroupResourceIdentifierSerializer(),
        help_text="List of resource identifier objects representing provider groups.",
    )

    def create(self, validated_data):
        provider_group_ids = [item["id"] for item in validated_data["provider_groups"]]
        provider_groups = ProviderGroup.objects.filter(id__in=provider_group_ids)
        tenant_id = self.context.get("tenant_id")

        new_relationships = [
            RoleProviderGroupRelationship(
                role=self.context.get("role"), provider_group=pg, tenant_id=tenant_id
            )
            for pg in provider_groups
        ]
        RoleProviderGroupRelationship.objects.bulk_create(new_relationships)

        return self.context.get("role")

    def update(self, instance, validated_data):
        provider_group_ids = [item["id"] for item in validated_data["provider_groups"]]
        provider_groups = ProviderGroup.objects.filter(id__in=provider_group_ids)
        tenant_id = self.context.get("tenant_id")

        instance.provider_groups.clear()
        new_relationships = [
            RoleProviderGroupRelationship(
                role=instance, provider_group=pg, tenant_id=tenant_id
            )
            for pg in provider_groups
        ]
        RoleProviderGroupRelationship.objects.bulk_create(new_relationships)

        return instance

    class Meta:
        model = RoleProviderGroupRelationship
        fields = ["id", "provider_groups"]


# Compliance overview


class ComplianceOverviewSerializer(serializers.Serializer):
    """
    Serializer for compliance requirement status aggregated by compliance framework.

    This serializer is used to format aggregated compliance framework data,
    providing counts of passed, failed, and manual requirements along with
    an overall global status for each framework.
    """

    # Add ID field which will be used for resource identification
    id = serializers.CharField()
    framework = serializers.CharField()
    version = serializers.CharField()
    requirements_passed = serializers.IntegerField()
    requirements_failed = serializers.IntegerField()
    requirements_manual = serializers.IntegerField()
    total_requirements = serializers.IntegerField()

    class JSONAPIMeta:
        resource_name = "compliance-overviews"


class ComplianceOverviewDetailSerializer(serializers.Serializer):
    """
    Serializer for detailed compliance requirement information.

    This serializer formats the aggregated requirement data, showing detailed status
    and counts for each requirement across all regions.
    """

    id = serializers.CharField()
    framework = serializers.CharField()
    version = serializers.CharField()
    description = serializers.CharField()
    status = serializers.ChoiceField(choices=StatusChoices.choices)

    class JSONAPIMeta:
        resource_name = "compliance-requirements-details"


class ComplianceOverviewDetailThreatscoreSerializer(ComplianceOverviewDetailSerializer):
    """
    Serializer for detailed compliance requirement information for Threatscore.

    Includes additional fields specific to the Threatscore framework.
    """

    passed_findings = serializers.IntegerField()
    total_findings = serializers.IntegerField()


class ComplianceOverviewAttributesSerializer(serializers.Serializer):
    id = serializers.CharField()
    compliance_name = serializers.CharField()
    framework_description = serializers.CharField()
    name = serializers.CharField()
    framework = serializers.CharField()
    version = serializers.CharField()
    description = serializers.CharField()
    attributes = serializers.JSONField()

    class JSONAPIMeta:
        resource_name = "compliance-requirements-attributes"


class ComplianceOverviewMetadataSerializer(serializers.Serializer):
    regions = serializers.ListField(child=serializers.CharField(), allow_empty=True)

    class JSONAPIMeta:
        resource_name = "compliance-overviews-metadata"


# Overviews


class OverviewProviderSerializer(serializers.Serializer):
    id = serializers.CharField(source="provider")
    findings = serializers.SerializerMethodField(read_only=True)
    resources = serializers.SerializerMethodField(read_only=True)

    class JSONAPIMeta:
        resource_name = "providers-overview"

    def get_root_meta(self, _resource, _many):
        return {"version": "v1"}

    @extend_schema_field(
        {
            "type": "object",
            "properties": {
                "pass": {"type": "integer"},
                "fail": {"type": "integer"},
                "muted": {"type": "integer"},
                "total": {"type": "integer"},
            },
        }
    )
    def get_findings(self, obj):
        return {
            "pass": obj["findings_passed"],
            "fail": obj["findings_failed"],
            "muted": obj["findings_muted"],
            "total": obj["total_findings"],
        }

    @extend_schema_field(
        {
            "type": "object",
            "properties": {
                "total": {"type": "integer"},
            },
        }
    )
    def get_resources(self, obj):
        return {
            "total": obj["total_resources"],
        }


class OverviewProviderCountSerializer(serializers.Serializer):
    id = serializers.CharField(source="provider")
    count = serializers.IntegerField()

    class JSONAPIMeta:
        resource_name = "providers-count-overview"

    def get_root_meta(self, _resource, _many):
        return {"version": "v1"}


class OverviewFindingSerializer(serializers.Serializer):
    id = serializers.CharField(default="n/a")
    new = serializers.IntegerField()
    changed = serializers.IntegerField()
    unchanged = serializers.IntegerField()
    fail_new = serializers.IntegerField()
    fail_changed = serializers.IntegerField()
    pass_new = serializers.IntegerField()
    pass_changed = serializers.IntegerField()
    muted_new = serializers.IntegerField()
    muted_changed = serializers.IntegerField()
    total = serializers.IntegerField()
    _pass = serializers.IntegerField()
    fail = serializers.IntegerField()
    muted = serializers.IntegerField()

    class JSONAPIMeta:
        resource_name = "findings-overview"

    def get_root_meta(self, _resource, _many):
        return {"version": "v1"}

    def __init__(self, *args, **kwargs):
        super().__init__(*args, **kwargs)
        self.fields["pass"] = self.fields.pop("_pass")


class OverviewSeveritySerializer(serializers.Serializer):
    id = serializers.CharField(default="n/a")
    critical = serializers.IntegerField()
    high = serializers.IntegerField()
    medium = serializers.IntegerField()
    low = serializers.IntegerField()
    informational = serializers.IntegerField()

    class JSONAPIMeta:
        resource_name = "findings-severity-overview"

    def get_root_meta(self, _resource, _many):
        return {"version": "v1"}


class OverviewServiceSerializer(serializers.Serializer):
    id = serializers.CharField(source="service")
    total = serializers.IntegerField()
    _pass = serializers.IntegerField()
    fail = serializers.IntegerField()
    muted = serializers.IntegerField()

    class JSONAPIMeta:
        resource_name = "services-overview"

    def __init__(self, *args, **kwargs):
        super().__init__(*args, **kwargs)
        self.fields["pass"] = self.fields.pop("_pass")

    def get_root_meta(self, _resource, _many):
        return {"version": "v1"}


# Schedules


class ScheduleDailyCreateSerializer(serializers.Serializer):
    provider_id = serializers.UUIDField(required=True)

    class JSONAPIMeta:
        resource_name = "daily-schedules"

    # TODO: DRY this when we have more time
    def validate(self, data):
        if hasattr(self, "initial_data"):
            initial_data = set(self.initial_data.keys()) - {"id", "type"}
            unknown_keys = initial_data - set(self.fields.keys())
            if unknown_keys:
                raise ValidationError(f"Invalid fields: {unknown_keys}")
        return data


# Integrations


class BaseWriteIntegrationSerializer(BaseWriteSerializer):
    def validate(self, attrs):
        integration_type = attrs.get("integration_type")

        if (
            integration_type == Integration.IntegrationChoices.AMAZON_S3
            and Integration.objects.filter(
                configuration=attrs.get("configuration")
            ).exists()
        ):
            raise ConflictException(
                detail="This integration already exists.",
                pointer="/data/attributes/configuration",
            )

        if (
            integration_type == Integration.IntegrationChoices.JIRA
            and Integration.objects.filter(
                configuration__contains={
                    "domain": attrs.get("configuration").get("domain")
                }
            ).exists()
        ):
            raise ConflictException(
                detail="This integration already exists.",
                pointer="/data/attributes/configuration",
            )

        # Check if any provider already has a SecurityHub integration
        if hasattr(self, "instance") and self.instance and not integration_type:
            integration_type = self.instance.integration_type

        if (
            integration_type == Integration.IntegrationChoices.AWS_SECURITY_HUB
            and "providers" in attrs
        ):
            providers = attrs.get("providers", [])
            tenant_id = self.context.get("tenant_id")
            for provider in providers:
                # For updates, exclude the current instance from the check
                query = IntegrationProviderRelationship.objects.filter(
                    provider=provider,
                    integration__integration_type=Integration.IntegrationChoices.AWS_SECURITY_HUB,
                    tenant_id=tenant_id,
                )
                if hasattr(self, "instance") and self.instance:
                    query = query.exclude(integration=self.instance)

                if query.exists():
                    raise ConflictException(
                        detail=f"Provider {provider.id} already has a Security Hub integration. Only one "
                        "Security Hub integration is allowed per provider.",
                        pointer="/data/relationships/providers",
                    )

        return super().validate(attrs)

    @staticmethod
    def validate_integration_data(
        integration_type: str,
        providers: list[Provider],  # noqa
        configuration: dict,
        credentials: dict,
    ):
        if integration_type == Integration.IntegrationChoices.AMAZON_S3:
            config_serializer = S3ConfigSerializer
            credentials_serializers = [AWSCredentialSerializer]
        elif integration_type == Integration.IntegrationChoices.AWS_SECURITY_HUB:
            if providers:
                if len(providers) > 1:
                    raise serializers.ValidationError(
                        {
                            "providers": "Only one provider is supported for the Security Hub integration."
                        }
                    )
                if providers[0].provider != Provider.ProviderChoices.AWS:
                    raise serializers.ValidationError(
                        {
                            "providers": "The provider must be AWS type for the Security Hub integration."
                        }
                    )
            config_serializer = SecurityHubConfigSerializer
            credentials_serializers = [AWSCredentialSerializer]
        elif integration_type == Integration.IntegrationChoices.JIRA:
            if providers:
                raise serializers.ValidationError(
                    {
                        "providers": "Relationship field is not accepted. This integration applies to all providers."
                    }
                )
            if configuration:
                raise serializers.ValidationError(
                    {
                        "configuration": "This integration does not support custom configuration."
                    }
                )
            config_serializer = JiraConfigSerializer
            # Create non-editable configuration for JIRA integration
            default_jira_issue_types = ["Task"]
            configuration.update(
                {
                    "projects": {},
                    "issue_types": default_jira_issue_types,
                    "domain": credentials.get("domain"),
                }
            )
            credentials_serializers = [JiraCredentialSerializer]
        else:
            raise serializers.ValidationError(
                {
                    "integration_type": f"Integration type not supported yet: {integration_type}"
                }
            )

        serializer_instance = config_serializer(data=configuration)
        serializer_instance.is_valid(raise_exception=True)

        # Apply the validated (and potentially transformed) data back to configuration
        configuration.update(serializer_instance.validated_data)

        for cred_serializer in credentials_serializers:
            try:
                cred_serializer(data=credentials).is_valid(raise_exception=True)
                break
            except ValidationError:
                continue
        else:
            raise ValidationError(
                {"credentials": "Invalid credentials for the integration type."}
            )


class IntegrationSerializer(RLSSerializer):
    """
    Serializer for the Integration model.
    """

    providers = serializers.ResourceRelatedField(
        queryset=Provider.objects.all(), many=True
    )

    class Meta:
        model = Integration
        fields = [
            "id",
            "inserted_at",
            "updated_at",
            "enabled",
            "connected",
            "connection_last_checked_at",
            "integration_type",
            "configuration",
            "providers",
            "url",
        ]

    included_serializers = {
        "providers": "api.v1.serializers.ProviderIncludeSerializer",
    }

    def to_representation(self, instance):
        representation = super().to_representation(instance)
        allowed_providers = self.context.get("allowed_providers")
        if allowed_providers:
            allowed_provider_ids = {str(provider.id) for provider in allowed_providers}
            representation["providers"] = [
                provider
                for provider in representation["providers"]
                if provider["id"] in allowed_provider_ids
            ]
        if instance.integration_type == Integration.IntegrationChoices.JIRA:
            representation["configuration"].update(
                {"domain": instance.credentials.get("domain")}
            )
        return representation


class IntegrationCreateSerializer(BaseWriteIntegrationSerializer):
    credentials = IntegrationCredentialField(write_only=True)
    configuration = IntegrationConfigField()
    providers = serializers.ResourceRelatedField(
        queryset=Provider.objects.all(), many=True, required=False
    )

    class Meta:
        model = Integration
        fields = [
            "inserted_at",
            "updated_at",
            "enabled",
            "connected",
            "connection_last_checked_at",
            "integration_type",
            "configuration",
            "credentials",
            "providers",
        ]
        extra_kwargs = {
            "inserted_at": {"read_only": True},
            "updated_at": {"read_only": True},
            "connected": {"read_only": True},
            "connection_last_checked_at": {"read_only": True},
        }

    def validate(self, attrs):
        integration_type = attrs.get("integration_type")
        providers = attrs.get("providers")
        configuration = attrs.get("configuration")
        credentials = attrs.get("credentials")

        if (
            not providers
            and integration_type == Integration.IntegrationChoices.AWS_SECURITY_HUB
        ):
            raise serializers.ValidationError(
                {"providers": "At least one provider is required for this integration."}
            )

        self.validate_integration_data(
            integration_type, providers, configuration, credentials
        )
        validated_attrs = super().validate(attrs)
        return validated_attrs

    def create(self, validated_data):
        tenant_id = self.context.get("tenant_id")

        providers = validated_data.pop("providers", [])
        integration = Integration.objects.create(tenant_id=tenant_id, **validated_data)

        through_model_instances = [
            IntegrationProviderRelationship(
                integration=integration,
                provider=provider,
                tenant_id=tenant_id,
            )
            for provider in providers
        ]
        IntegrationProviderRelationship.objects.bulk_create(through_model_instances)

        return integration


class IntegrationUpdateSerializer(BaseWriteIntegrationSerializer):
    credentials = IntegrationCredentialField(write_only=True, required=False)
    configuration = IntegrationConfigField(required=False)
    providers = serializers.ResourceRelatedField(
        queryset=Provider.objects.all(), many=True, required=False
    )

    class Meta:
        model = Integration
        fields = [
            "inserted_at",
            "updated_at",
            "enabled",
            "connected",
            "connection_last_checked_at",
            "integration_type",
            "configuration",
            "credentials",
            "providers",
        ]
        extra_kwargs = {
            "inserted_at": {"read_only": True},
            "updated_at": {"read_only": True},
            "connected": {"read_only": True},
            "connection_last_checked_at": {"read_only": True},
            "integration_type": {"read_only": True},
        }

    def validate(self, attrs):
        integration_type = self.instance.integration_type
        providers = attrs.get("providers")
        if integration_type != Integration.IntegrationChoices.JIRA:
            configuration = attrs.get("configuration") or self.instance.configuration
        else:
            configuration = attrs.get("configuration", {})
        credentials = attrs.get("credentials") or self.instance.credentials

        self.validate_integration_data(
            integration_type, providers, configuration, credentials
        )
        validated_attrs = super().validate(attrs)
        return validated_attrs

    def update(self, instance, validated_data):
        tenant_id = self.context.get("tenant_id")
        if validated_data.get("providers") is not None:
            instance.providers.clear()
            new_relationships = [
                IntegrationProviderRelationship(
                    integration=instance, provider=provider, tenant_id=tenant_id
                )
                for provider in validated_data["providers"]
            ]
            IntegrationProviderRelationship.objects.bulk_create(new_relationships)

        # Preserve regions field for Security Hub integrations
        if instance.integration_type == Integration.IntegrationChoices.AWS_SECURITY_HUB:
            if "configuration" in validated_data:
                # Preserve the existing regions field if it exists
                existing_regions = instance.configuration.get("regions", {})
                validated_data["configuration"]["regions"] = existing_regions

        return super().update(instance, validated_data)

    def to_representation(self, instance):
        representation = super().to_representation(instance)
        # Ensure JIRA integrations show updated domain in configuration from credentials
        if instance.integration_type == Integration.IntegrationChoices.JIRA:
            representation["configuration"].update(
                {"domain": instance.credentials.get("domain")}
            )
        return representation


class IntegrationJiraDispatchSerializer(serializers.Serializer):
    """
    Serializer for dispatching findings to JIRA integration.
    """

    project_key = serializers.CharField(required=True)
    issue_type = serializers.ChoiceField(required=True, choices=["Task"])

    class JSONAPIMeta:
        resource_name = "integrations-jira-dispatches"

    def validate(self, attrs):
        validated_attrs = super().validate(attrs)
        integration_instance = Integration.objects.get(
            id=self.context.get("integration_id")
        )
        if integration_instance.integration_type != Integration.IntegrationChoices.JIRA:
            raise ValidationError(
                {"integration_type": "The given integration is not a JIRA integration"}
            )

        if not integration_instance.enabled:
            raise ValidationError(
                {"integration": "The given integration is not enabled"}
            )

        project_key = attrs.get("project_key")
        if project_key not in integration_instance.configuration.get("projects", {}):
            raise ValidationError(
                {
                    "project_key": "The given project key is not available for this JIRA integration. Refresh the "
                    "connection if this is an error."
                }
            )

        return validated_attrs


# Processors


class ProcessorSerializer(RLSSerializer):
    """
    Serializer for the Processor model.
    """

    configuration = ProcessorConfigField()

    class Meta:
        model = Processor
        fields = [
            "id",
            "inserted_at",
            "updated_at",
            "processor_type",
            "configuration",
            "url",
        ]


class ProcessorCreateSerializer(RLSSerializer, BaseWriteSerializer):
    configuration = ProcessorConfigField(required=True)

    class Meta:
        model = Processor
        fields = [
            "inserted_at",
            "updated_at",
            "processor_type",
            "configuration",
        ]
        extra_kwargs = {
            "inserted_at": {"read_only": True},
            "updated_at": {"read_only": True},
        }
        validators = [
            UniqueTogetherValidator(
                queryset=Processor.objects.all(),
                fields=["processor_type"],
                message="A processor with the same type already exists.",
            )
        ]

    def validate(self, attrs):
        validated_attrs = super().validate(attrs)
        self.validate_processor_data(attrs)
        return validated_attrs

    def validate_processor_data(self, attrs):
        processor_type = attrs.get("processor_type")
        configuration = attrs.get("configuration")
        if processor_type == "mutelist":
            self.validate_mutelist_configuration(configuration)

    def validate_mutelist_configuration(self, configuration):
        if not isinstance(configuration, dict):
            raise serializers.ValidationError("Invalid Mutelist configuration.")

        mutelist_configuration = configuration.get("Mutelist", {})

        if not mutelist_configuration:
            raise serializers.ValidationError(
                "Invalid Mutelist configuration: 'Mutelist' is a required property."
            )

        try:
            Mutelist.validate_mutelist(mutelist_configuration, raise_on_exception=True)
            return
        except Exception as error:
            raise serializers.ValidationError(
                f"Invalid Mutelist configuration: {error}"
            )


class ProcessorUpdateSerializer(BaseWriteSerializer):
    configuration = ProcessorConfigField(required=True)

    class Meta:
        model = Processor
        fields = [
            "inserted_at",
            "updated_at",
            "configuration",
        ]
        extra_kwargs = {
            "inserted_at": {"read_only": True},
            "updated_at": {"read_only": True},
        }

    def validate(self, attrs):
        validated_attrs = super().validate(attrs)
        self.validate_processor_data(attrs)
        return validated_attrs

    def validate_processor_data(self, attrs):
        processor_type = self.instance.processor_type
        configuration = attrs.get("configuration")
        if processor_type == "mutelist":
            self.validate_mutelist_configuration(configuration)

    def validate_mutelist_configuration(self, configuration):
        if not isinstance(configuration, dict):
            raise serializers.ValidationError("Invalid Mutelist configuration.")

        mutelist_configuration = configuration.get("Mutelist", {})

        if not mutelist_configuration:
            raise serializers.ValidationError(
                "Invalid Mutelist configuration: 'Mutelist' is a required property."
            )

        try:
            Mutelist.validate_mutelist(mutelist_configuration, raise_on_exception=True)
            return
        except Exception as error:
            raise serializers.ValidationError(
                f"Invalid Mutelist configuration: {error}"
            )


# SSO


class SamlInitiateSerializer(serializers.Serializer):
    email_domain = serializers.CharField()

    class JSONAPIMeta:
        resource_name = "saml-initiate"


class SamlMetadataSerializer(serializers.Serializer):
    class JSONAPIMeta:
        resource_name = "saml-meta"


class SAMLConfigurationSerializer(RLSSerializer):
    class Meta:
        model = SAMLConfiguration
        fields = ["id", "email_domain", "metadata_xml", "created_at", "updated_at"]
        read_only_fields = ["id", "created_at", "updated_at"]


class LighthouseConfigSerializer(RLSSerializer):
    """
    Serializer for the LighthouseConfig model.
    """

    api_key = serializers.CharField(required=False)

    class Meta:
        model = LighthouseConfiguration
        fields = [
            "id",
            "name",
            "api_key",
            "model",
            "temperature",
            "max_tokens",
            "business_context",
            "is_active",
            "inserted_at",
            "updated_at",
            "url",
        ]
        extra_kwargs = {
            "id": {"read_only": True},
            "is_active": {"read_only": True},
            "inserted_at": {"read_only": True},
            "updated_at": {"read_only": True},
        }

    def to_representation(self, instance):
        data = super().to_representation(instance)
        # Check if api_key is specifically requested in fields param
        fields_param = self.context.get("request", None) and self.context[
            "request"
        ].query_params.get("fields[lighthouse-config]", "")
        if fields_param == "api_key":
            # Return decrypted key if specifically requested
            data["api_key"] = instance.api_key_decoded if instance.api_key else None
        else:
            # Return masked key for general requests
            data["api_key"] = "*" * len(instance.api_key) if instance.api_key else None
        return data


class LighthouseConfigCreateSerializer(RLSSerializer, BaseWriteSerializer):
    """Serializer for creating new Lighthouse configurations."""

    api_key = serializers.CharField(write_only=True, required=True)

    class Meta:
        model = LighthouseConfiguration
        fields = [
            "id",
            "name",
            "api_key",
            "model",
            "temperature",
            "max_tokens",
            "business_context",
            "is_active",
            "inserted_at",
            "updated_at",
        ]
        extra_kwargs = {
            "id": {"read_only": True},
            "is_active": {"read_only": True},
            "inserted_at": {"read_only": True},
            "updated_at": {"read_only": True},
        }

    def validate_temperature(self, value):
        if not 0 <= value <= 1:
            raise ValidationError("Temperature must be between 0 and 1.")
        return value

    def validate_max_tokens(self, value):
        if not 500 <= value <= 5000:
            raise ValidationError("Max tokens must be between 500 and 5000.")
        return value

    def validate(self, attrs):
        tenant_id = self.context.get("request").tenant_id
        if LighthouseConfiguration.objects.filter(tenant_id=tenant_id).exists():
            raise serializers.ValidationError(
                {
                    "tenant_id": "Lighthouse configuration already exists for this tenant."
                }
            )
        api_key = attrs.get("api_key")
        if api_key is not None:
            OpenAICredentialsSerializer(data={"api_key": api_key}).is_valid(
                raise_exception=True
            )
        return super().validate(attrs)

    def create(self, validated_data):
        api_key = validated_data.pop("api_key")
        instance = super().create(validated_data)
        instance.api_key_decoded = api_key
        instance.save()
        return instance

    def to_representation(self, instance):
        data = super().to_representation(instance)
        # Always mask the API key in the response
        data["api_key"] = "*" * len(instance.api_key) if instance.api_key else None
        return data


class LighthouseConfigUpdateSerializer(BaseWriteSerializer):
    """
    Serializer for updating LighthouseConfig instances.
    """

    api_key = serializers.CharField(write_only=True, required=False)

    class Meta:
        model = LighthouseConfiguration
        fields = [
            "id",
            "name",
            "api_key",
            "model",
            "temperature",
            "max_tokens",
            "business_context",
            "is_active",
        ]
        extra_kwargs = {
            "id": {"read_only": True},
            "is_active": {"read_only": True},
            "name": {"required": False},
            "model": {"required": False},
            "temperature": {"required": False},
            "max_tokens": {"required": False},
        }

    def validate_temperature(self, value):
        if not 0 <= value <= 1:
            raise ValidationError("Temperature must be between 0 and 1.")
        return value

    def validate_max_tokens(self, value):
        if not 500 <= value <= 5000:
            raise ValidationError("Max tokens must be between 500 and 5000.")
        return value

    def validate(self, attrs):
        api_key = attrs.get("api_key", None)
        if api_key is not None:
            OpenAICredentialsSerializer(data={"api_key": api_key}).is_valid(
                raise_exception=True
            )
        return super().validate(attrs)

    def update(self, instance, validated_data):
        api_key = validated_data.pop("api_key", None)
        instance = super().update(instance, validated_data)
        if api_key:
            instance.api_key_decoded = api_key
            instance.save()
        return instance


# API Keys


class TenantApiKeySerializer(RLSSerializer):
    """
    Serializer for the TenantApiKey model.
    """

    # Map database field names to API field names for consistency
    expires_at = serializers.DateTimeField(source="expiry_date", read_only=True)
    inserted_at = serializers.DateTimeField(source="created", read_only=True)

    class Meta:
        model = TenantAPIKey
        fields = [
            "id",
            "name",
            "prefix",
            "expires_at",
            "revoked",
            "inserted_at",
            "last_used_at",
            "entity",
        ]

    included_serializers = {
        "entity": "api.v1.serializers.UserIncludeSerializer",
    }


class TenantApiKeyCreateSerializer(RLSSerializer, BaseWriteSerializer):
    """Serializer for creating new API keys."""

    # Map database field names to API field names for consistency
    expires_at = serializers.DateTimeField(source="expiry_date", required=False)
    inserted_at = serializers.DateTimeField(source="created", read_only=True)
    api_key = serializers.SerializerMethodField()

    class Meta:
        model = TenantAPIKey
        fields = [
            "id",
            "name",
            "prefix",
            "expires_at",
            "revoked",
            "entity",
            "inserted_at",
            "last_used_at",
            "api_key",
        ]
        extra_kwargs = {
            "id": {"read_only": True},
            "prefix": {"read_only": True},
            "revoked": {"read_only": True},
            "entity": {"read_only": True},
            "inserted_at": {"read_only": True},
            "last_used_at": {"read_only": True},
            "api_key": {"read_only": True},
        }

    def validate_name(self, value):
        """Validate that the name is unique within the tenant."""
        tenant_id = self.context.get("tenant_id")
        if TenantAPIKey.objects.filter(tenant_id=tenant_id, name=value).exists():
            raise ValidationError("An API key with this name already exists.")
        return value

    def get_api_key(self, obj):
        """Return the raw API key if it was stored during creation."""
        return getattr(obj, "_raw_api_key", None)

    def create(self, validated_data):
        instance, raw_api_key = TenantAPIKey.objects.create_api_key(
            **validated_data,
            tenant_id=self.context.get("tenant_id"),
            entity=self.context.get("request").user,
        )
        # Store the raw API key temporarily on the instance for the serializer
        instance._raw_api_key = raw_api_key
        return instance


class TenantApiKeyUpdateSerializer(RLSSerializer, BaseWriteSerializer):
    """Serializer for updating API keys - only allows changing the name."""

    # Map database field names to API field names for consistency
    expires_at = serializers.DateTimeField(source="expiry_date", read_only=True)
    inserted_at = serializers.DateTimeField(source="created", read_only=True)

    class Meta:
        model = TenantAPIKey
        fields = [
            "id",
            "name",
            "prefix",
            "expires_at",
            "entity",
            "inserted_at",
            "last_used_at",
        ]
        extra_kwargs = {
            "id": {"read_only": True},
            "prefix": {"read_only": True},
            "entity": {"read_only": True},
            "expires_at": {"read_only": True},
            "inserted_at": {"read_only": True},
            "last_used_at": {"read_only": True},
        }

    def validate_name(self, value):
        """Validate that the name is unique within the tenant, excluding current instance."""
        tenant_id = self.context.get("tenant_id")
        if (
            TenantAPIKey.objects.filter(tenant_id=tenant_id, name=value)
            .exclude(id=self.instance.id)
            .exists()
        ):
            raise ValidationError("An API key with this name already exists.")
        return value


# Lighthouse: Provider configurations


class LighthouseProviderConfigSerializer(RLSSerializer):
    """
    Read serializer for LighthouseProviderConfiguration.
    """

    # Decrypted credentials are only returned in to_representation when requested
    credentials = serializers.JSONField(required=False, read_only=True)

    class Meta:
        model = LighthouseProviderConfiguration
        fields = [
            "id",
            "inserted_at",
            "updated_at",
            "provider_type",
            "base_url",
            "is_active",
            "credentials",
            "url",
        ]
        extra_kwargs = {
            "id": {"read_only": True},
            "inserted_at": {"read_only": True},
            "updated_at": {"read_only": True},
            "is_active": {"read_only": True},
            "url": {"read_only": True, "view_name": "lighthouse-providers-detail"},
        }

    class JSONAPIMeta:
        resource_name = "lighthouse-providers"

    def to_representation(self, instance):
        data = super().to_representation(instance)
        # Support JSON:API fields filter: fields[lighthouse-providers]=credentials,base_url
        fields_param = self.context.get("request", None) and self.context[
            "request"
        ].query_params.get("fields[lighthouse-providers]", "")

        creds = instance.credentials_decoded

        requested_fields = (
            [f.strip() for f in fields_param.split(",")] if fields_param else []
        )

        if "credentials" in requested_fields:
            # Return full decrypted credentials JSON
            data["credentials"] = creds
        else:
            # Return masked credentials by default
            def mask_value(value):
                if isinstance(value, str):
                    return "*" * len(value)
                if isinstance(value, dict):
                    return {k: mask_value(v) for k, v in value.items()}
                if isinstance(value, list):
                    return [mask_value(v) for v in value]
                return value

            # Always return masked credentials, even if creds is None
            if creds is not None:
                data["credentials"] = mask_value(creds)
            else:
                # If credentials_decoded returns None, return None for credentials field
                data["credentials"] = None

        return data


class LighthouseProviderConfigCreateSerializer(RLSSerializer, BaseWriteSerializer):
    """
    Create serializer for LighthouseProviderConfiguration.
    Accepts credentials as JSON; stored encrypted via credentials_decoded.
    """

    credentials = serializers.JSONField(write_only=True, required=True)

    class Meta:
        model = LighthouseProviderConfiguration
        fields = [
            "provider_type",
            "base_url",
            "credentials",
            "is_active",
        ]
        extra_kwargs = {
            "is_active": {"required": False},
            "base_url": {"required": False, "allow_null": True},
        }

    def create(self, validated_data):
        credentials = validated_data.pop("credentials")

        instance = LighthouseProviderConfiguration(**validated_data)
        instance.tenant_id = self.context.get("tenant_id")
        instance.credentials_decoded = credentials

        try:
            instance.save()
            return instance
        except IntegrityError:
            raise ValidationError(
                {
                    "provider_type": "Configuration for this provider already exists for the tenant."
                }
            )

    def validate(self, attrs):
        provider_type = attrs.get("provider_type")
        credentials = attrs.get("credentials") or {}

        if provider_type == LighthouseProviderConfiguration.LLMProviderChoices.OPENAI:
            try:
                OpenAICredentialsSerializer(data=credentials).is_valid(
                    raise_exception=True
                )
            except ValidationError as e:
                details = e.detail.copy()
                for key, value in details.items():
                    e.detail[f"credentials/{key}"] = value
                    del e.detail[key]
                raise e

        return super().validate(attrs)


class LighthouseProviderConfigUpdateSerializer(BaseWriteSerializer):
    """
    Update serializer for LighthouseProviderConfiguration.
    """

    credentials = serializers.JSONField(write_only=True, required=False)

    class Meta:
        model = LighthouseProviderConfiguration
        fields = [
            "id",
            "provider_type",
            "base_url",
            "credentials",
            "is_active",
        ]
        extra_kwargs = {
            "id": {"read_only": True},
            "provider_type": {"read_only": True},
            "base_url": {"required": False, "allow_null": True},
            "is_active": {"required": False},
        }

    def update(self, instance, validated_data):
        credentials = validated_data.pop("credentials", None)

        for attr, value in validated_data.items():
            setattr(instance, attr, value)

        if credentials is not None:
            instance.credentials_decoded = credentials

        instance.save()
        return instance

    def validate(self, attrs):
        provider_type = getattr(self.instance, "provider_type", None)
        credentials = attrs.get("credentials", None)

        if (
            credentials is not None
            and provider_type
            == LighthouseProviderConfiguration.LLMProviderChoices.OPENAI
        ):
            try:
                OpenAICredentialsSerializer(data=credentials).is_valid(
                    raise_exception=True
                )
            except ValidationError as e:
                details = e.detail.copy()
                for key, value in details.items():
                    e.detail[f"credentials/{key}"] = value
                    del e.detail[key]
                raise e

        return super().validate(attrs)


# Lighthouse: Tenant configuration


class LighthouseTenantConfigSerializer(RLSSerializer):
    """
    Read serializer for LighthouseTenantConfiguration.
    """

    # Build singleton URL without pk
    url = serializers.SerializerMethodField()

    def get_url(self, obj):
        request = self.context.get("request")
        return reverse("lighthouse-config", request=request)

    class Meta:
        model = LighthouseTenantConfiguration
        fields = [
            "id",
            "inserted_at",
            "updated_at",
            "business_context",
            "default_provider",
            "default_models",
            "url",
        ]
        extra_kwargs = {
            "id": {"read_only": True},
            "inserted_at": {"read_only": True},
            "updated_at": {"read_only": True},
            "url": {"read_only": True},
        }


class LighthouseTenantConfigUpdateSerializer(BaseWriteSerializer):
    class Meta:
        model = LighthouseTenantConfiguration
        fields = [
            "id",
            "business_context",
            "default_provider",
            "default_models",
        ]
        extra_kwargs = {
            "id": {"read_only": True},
        }

    def validate(self, attrs):
        request = self.context.get("request")
        tenant_id = self.context.get("tenant_id") or (
            getattr(request, "tenant_id", None) if request else None
        )

        default_provider = attrs.get(
            "default_provider", getattr(self.instance, "default_provider", "")
        )
        default_models = attrs.get(
            "default_models", getattr(self.instance, "default_models", {})
        )

        if default_provider:
            supported = set(LighthouseProviderConfiguration.LLMProviderChoices.values)
            if default_provider not in supported:
                raise ValidationError(
                    {"default_provider": f"Unsupported provider '{default_provider}'."}
                )
            if not LighthouseProviderConfiguration.objects.filter(
                tenant_id=tenant_id, provider_type=default_provider, is_active=True
            ).exists():
                raise ValidationError(
                    {
                        "default_provider": f"No active configuration found for '{default_provider}'."
                    }
                )

        if default_models is not None and not isinstance(default_models, dict):
            raise ValidationError(
                {"default_models": "Must be an object mapping provider -> model_id."}
            )

        for provider_type, model_id in (default_models or {}).items():
            provider_cfg = LighthouseProviderConfiguration.objects.filter(
                tenant_id=tenant_id, provider_type=provider_type, is_active=True
            ).first()
            if not provider_cfg:
                raise ValidationError(
                    {
                        "default_models": f"No active configuration for provider '{provider_type}'."
                    }
                )
            if not LighthouseProviderModels.objects.filter(
                tenant_id=tenant_id,
                provider_configuration=provider_cfg,
                model_id=model_id,
            ).exists():
                raise ValidationError(
                    {
                        "default_models": f"Invalid model '{model_id}' for provider '{provider_type}'."
                    }
                )

        return super().validate(attrs)


# Lighthouse: Provider models


class LighthouseProviderModelsSerializer(RLSSerializer):
    """
    Read serializer for LighthouseProviderModels.
    """

    provider_configuration = serializers.ResourceRelatedField(read_only=True)

    class Meta:
        model = LighthouseProviderModels
        fields = [
            "id",
            "inserted_at",
            "updated_at",
            "provider_configuration",
            "model_id",
            "model_name",
            "default_parameters",
            "url",
        ]
        extra_kwargs = {
            "id": {"read_only": True},
            "inserted_at": {"read_only": True},
            "updated_at": {"read_only": True},
            "url": {"read_only": True, "view_name": "lighthouse-models-detail"},
        }


class LighthouseProviderModelsCreateSerializer(RLSSerializer, BaseWriteSerializer):
    provider_configuration = serializers.ResourceRelatedField(
        queryset=LighthouseProviderConfiguration.objects.all()
    )

    class Meta:
        model = LighthouseProviderModels
        fields = [
            "provider_configuration",
            "model_id",
            "default_parameters",
        ]
        extra_kwargs = {
            "default_parameters": {"required": False},
        }


class LighthouseProviderModelsUpdateSerializer(BaseWriteSerializer):
    class Meta:
        model = LighthouseProviderModels
        fields = [
            "id",
            "default_parameters",
        ]
        extra_kwargs = {
            "id": {"read_only": True},
        }<|MERGE_RESOLUTION|>--- conflicted
+++ resolved
@@ -1476,11 +1476,14 @@
         resource_name = "provider-secrets"
 
 
-<<<<<<< HEAD
 class IacProviderSecret(serializers.Serializer):
     repository_url = serializers.CharField()
     access_token = serializers.CharField(required=False)
-=======
+
+    class Meta:
+        resource_name = "provider-secrets"
+
+
 class OracleCloudProviderSecret(serializers.Serializer):
     user = serializers.CharField()
     fingerprint = serializers.CharField()
@@ -1489,7 +1492,6 @@
     tenancy = serializers.CharField()
     region = serializers.CharField()
     pass_phrase = serializers.CharField(required=False)
->>>>>>> caee7830
 
     class Meta:
         resource_name = "provider-secrets"
