import json
from datetime import datetime, timedelta, timezone

from django.conf import settings
from django.contrib.auth import authenticate
from django.contrib.auth.models import update_last_login
from django.contrib.auth.password_validation import validate_password
from drf_spectacular.utils import extend_schema_field
from jwt.exceptions import InvalidKeyError
from rest_framework_json_api import serializers
from rest_framework_json_api.serializers import ValidationError
from rest_framework_simplejwt.exceptions import TokenError
from rest_framework_simplejwt.serializers import TokenObtainPairSerializer
from rest_framework_simplejwt.tokens import RefreshToken

from api.models import (
    ComplianceOverview,
    Finding,
    Invitation,
    Membership,
    Provider,
    ProviderGroup,
    ProviderGroupMembership,
    ProviderSecret,
    Resource,
    ResourceTag,
<<<<<<< HEAD
    Finding,
    ProviderSecret,
    Invitation,
    InvitationRoleRelationship,
    Role,
    RoleProviderGroupRelationship,
    UserRoleRelationship,
    ComplianceOverview,
=======
    Scan,
    StateChoices,
    Task,
    User,
>>>>>>> 58723ae5
)
from api.rls import Tenant

# Tokens


class TokenSerializer(TokenObtainPairSerializer):
    email = serializers.EmailField(write_only=True)
    password = serializers.CharField(write_only=True)
    tenant_id = serializers.UUIDField(
        write_only=True,
        required=False,
        help_text="If not provided, the tenant ID of the first membership that was added"
        " to the user will be used.",
    )

    # Output tokens
    refresh = serializers.CharField(read_only=True)
    access = serializers.CharField(read_only=True)

    class JSONAPIMeta:
        resource_name = "tokens"

    def validate(self, attrs):
        email = attrs.get("email")
        password = attrs.get("password")
        tenant_id = str(attrs.get("tenant_id", ""))

        # Authenticate user
        user = authenticate(username=email, password=password)
        if user is None:
            raise ValidationError("Invalid credentials")

        if tenant_id:
            if not user.is_member_of_tenant(tenant_id):
                raise ValidationError("Tenant does not exist or user is not a member.")
        else:
            first_membership = user.memberships.order_by("date_joined").first()
            if first_membership is None:
                raise ValidationError("User has no memberships.")
            tenant_id = str(first_membership.tenant_id)

        # Generate tokens
        try:
            refresh = RefreshToken.for_user(user)
        except InvalidKeyError:
            # Handle invalid key error
            raise ValidationError(
                {
                    "detail": "Token generation failed due to invalid key configuration. Provide valid "
                    "DJANGO_TOKEN_SIGNING_KEY and DJANGO_TOKEN_VERIFYING_KEY in the environment."
                }
            )
        except Exception as e:
            raise ValidationError({"detail": str(e)})

        # Post-process the tokens
        # Set the tenant_id
        refresh["tenant_id"] = tenant_id

        # Set the nbf (not before) claim to the iat (issued at) claim. At this moment, simplejwt does not provide a
        # way to set the nbf claim
        refresh.payload["nbf"] = refresh["iat"]

        # Get the access token
        access = refresh.access_token

        if settings.SIMPLE_JWT["UPDATE_LAST_LOGIN"]:
            update_last_login(None, user)

        return {"access": str(access), "refresh": str(refresh)}


# TODO: Check if we can change the parent class to TokenRefreshSerializer from rest_framework_simplejwt.serializers
class TokenRefreshSerializer(serializers.Serializer):
    refresh = serializers.CharField()

    # Output token
    access = serializers.CharField(read_only=True)

    class JSONAPIMeta:
        resource_name = "tokens-refresh"

    def validate(self, attrs):
        refresh_token = attrs.get("refresh")

        try:
            # Validate the refresh token
            refresh = RefreshToken(refresh_token)
            # Generate new access token
            access_token = refresh.access_token

            if settings.SIMPLE_JWT["ROTATE_REFRESH_TOKENS"]:
                if settings.SIMPLE_JWT["BLACKLIST_AFTER_ROTATION"]:
                    try:
                        refresh.blacklist()
                    except AttributeError:
                        pass

                refresh.set_jti()
                refresh.set_exp()
                refresh.set_iat()

            return {"access": str(access_token), "refresh": str(refresh)}
        except TokenError:
            raise ValidationError({"refresh": "Invalid or expired token"})


# Base


class BaseSerializerV1(serializers.ModelSerializer):
    def get_root_meta(self, _resource, _many):
        return {"version": "v1"}


class BaseWriteSerializer(BaseSerializerV1):
    def validate(self, data):
        if hasattr(self, "initial_data"):
            initial_data = set(self.initial_data.keys()) - {"id", "type"}
            unknown_keys = initial_data - set(self.fields.keys())
            if unknown_keys:
                raise ValidationError(f"Invalid fields: {unknown_keys}")
        return data


class RLSSerializer(BaseSerializerV1):
    def create(self, validated_data):
        tenant_id = self.context.get("tenant_id")
        validated_data["tenant_id"] = tenant_id
        return super().create(validated_data)


class StateEnumSerializerField(serializers.ChoiceField):
    def __init__(self, **kwargs):
        kwargs["choices"] = StateChoices.choices
        super().__init__(**kwargs)


# Users


class UserSerializer(BaseSerializerV1):
    """
    Serializer for the User model.
    """

    memberships = serializers.ResourceRelatedField(many=True, read_only=True)
    roles = serializers.ResourceRelatedField(many=True, read_only=True)

    class Meta:
        model = User
        fields = [
            "id",
            "name",
            "email",
            "company_name",
            "date_joined",
            "memberships",
            "roles",
        ]
        extra_kwargs = {
            "roles": {"read_only": True},
        }

    included_serializers = {
        "roles": "api.v1.serializers.RoleSerializer",
    }


class UserCreateSerializer(BaseWriteSerializer):
    password = serializers.CharField(write_only=True)
    company_name = serializers.CharField(required=False)

    class Meta:
        model = User
        fields = ["name", "password", "email", "company_name"]

    def validate_password(self, value):
        user = User(**{k: v for k, v in self.initial_data.items() if k != "type"})
        validate_password(value, user=user)
        return value

    def validate_email(self, value):
        normalized_email = value.strip().lower()
        if User.objects.filter(email__iexact=normalized_email).exists():
            raise ValidationError(
                User._meta.get_field("email").error_messages["unique"], code="unique"
            )
        return value

    def create(self, validated_data):
        password = validated_data.pop("password")
        user = User(**validated_data)

        validate_password(password, user=user)
        user.set_password(password)
        user.save()
        return user


class UserUpdateSerializer(BaseWriteSerializer):
    password = serializers.CharField(write_only=True, required=False)

    class Meta:
        model = User
        fields = ["id", "name", "password", "email", "company_name"]
        extra_kwargs = {
            "id": {"read_only": True},
        }

    def validate_password(self, value):
        validate_password(value, user=self.instance)
        return value

    def update(self, instance, validated_data):
        password = validated_data.pop("password", None)
        if password:
            validate_password(password, user=instance)
            instance.set_password(password)
        return super().update(instance, validated_data)


class RoleResourceIdentifierSerializer(serializers.Serializer):
    resource_type = serializers.CharField(source="type")
    id = serializers.UUIDField()

    class JSONAPIMeta:
        resource_name = "role-identifier"

    def to_representation(self, instance):
        """
        Ensure 'type' is used in the output instead of 'resource_type'.
        """
        representation = super().to_representation(instance)
        representation["type"] = representation.pop("resource_type", None)
        return representation

    def to_internal_value(self, data):
        """
        Map 'type' back to 'resource_type' during input.
        """
        data["resource_type"] = data.pop("type", None)
        return super().to_internal_value(data)


class UserRoleRelationshipSerializer(RLSSerializer, BaseWriteSerializer):
    """
    Serializer for modifying user memberships
    """

    roles = serializers.ListField(
        child=RoleResourceIdentifierSerializer(),
        help_text="List of resource identifier objects representing roles.",
    )

    def create(self, validated_data):
        role_ids = [item["id"] for item in validated_data["roles"]]
        roles = Role.objects.filter(id__in=role_ids)
        tenant_id = self.context.get("tenant_id")

        new_relationships = [
            UserRoleRelationship(
                user=self.context.get("user"), role=r, tenant_id=tenant_id
            )
            for r in roles
        ]
        UserRoleRelationship.objects.bulk_create(new_relationships)

        return self.context.get("user")

    def update(self, instance, validated_data):
        role_ids = [item["id"] for item in validated_data["roles"]]
        roles = Role.objects.filter(id__in=role_ids)
        tenant_id = self.context.get("tenant_id")

        instance.roles.clear()
        new_relationships = [
            UserRoleRelationship(user=instance, role=r, tenant_id=tenant_id)
            for r in roles
        ]
        UserRoleRelationship.objects.bulk_create(new_relationships)

        return instance

    class Meta:
        model = UserRoleRelationship
        fields = ["id", "roles"]


# Tasks
class TaskBase(serializers.ModelSerializer):
    state_mapping = {
        "PENDING": StateChoices.AVAILABLE,
        "STARTED": StateChoices.EXECUTING,
        "PROGRESS": StateChoices.EXECUTING,
        "SUCCESS": StateChoices.COMPLETED,
        "FAILURE": StateChoices.FAILED,
        "REVOKED": StateChoices.CANCELLED,
    }

    class Meta:
        fields = ["id"]
        model = Task

    def map_state(self, task_result_state):
        return self.state_mapping.get(task_result_state, StateChoices.AVAILABLE)

    @extend_schema_field(
        {
            "type": "string",
            "enum": StateChoices.values,
        }
    )
    def get_state(self, obj):
        task_result_state = (
            obj.task_runner_task.status if obj.task_runner_task else None
        )
        return self.map_state(task_result_state)


class TaskSerializer(RLSSerializer, TaskBase):
    state = serializers.SerializerMethodField(read_only=True)
    metadata = serializers.SerializerMethodField(read_only=True)
    result = serializers.SerializerMethodField(read_only=True)
    task_args = serializers.SerializerMethodField(read_only=True)

    completed_at = serializers.DateTimeField(
        source="task_runner_task.date_done", read_only=True
    )
    name = serializers.CharField(source="task_runner_task.task_name", read_only=True)

    class Meta:
        model = Task
        fields = [
            "id",
            "inserted_at",
            "completed_at",
            "name",
            "state",
            "result",
            "task_args",
            "metadata",
        ]

    @extend_schema_field(serializers.JSONField())
    def get_metadata(self, obj):
        return self.get_json_field(obj, "metadata")

    @extend_schema_field(serializers.JSONField())
    def get_result(self, obj):
        return self.get_json_field(obj, "result")

    @extend_schema_field(serializers.JSONField())
    def get_task_args(self, obj):
        task_args = self.get_json_field(obj, "task_kwargs")
        # Celery task_kwargs are stored as a double string JSON in the database when not empty
        if isinstance(task_args, str):
            task_args = json.loads(task_args.replace("'", '"').replace("None", "null"))
        # Remove tenant_id from task_kwargs if present
        task_args.pop("tenant_id", None)

        return task_args

    @staticmethod
    def get_json_field(obj, field_name):
        """Helper method to DRY the logic for loading JSON fields from task_runner_task."""
        task_result_field = (
            getattr(obj.task_runner_task, field_name, None)
            if obj.task_runner_task
            else None
        )
        return json.loads(task_result_field) if task_result_field else {}


# Tenants


class TenantSerializer(BaseSerializerV1):
    """
    Serializer for the Tenant model.
    """

    memberships = serializers.ResourceRelatedField(many=True, read_only=True)

    class Meta:
        model = Tenant
        fields = ["id", "name", "memberships"]


# Memberships


class MemberRoleEnumSerializerField(serializers.ChoiceField):
    def __init__(self, **kwargs):
        kwargs["choices"] = Membership.RoleChoices.choices
        super().__init__(**kwargs)


class MembershipSerializer(serializers.ModelSerializer):
    role = MemberRoleEnumSerializerField()
    user = serializers.HyperlinkedRelatedField(view_name="user-detail", read_only=True)
    tenant = serializers.HyperlinkedRelatedField(
        view_name="tenant-detail", read_only=True
    )

    class Meta:
        model = Membership
        fields = ["id", "user", "tenant", "role", "date_joined"]


# Provider Groups
class ProviderGroupSerializer(RLSSerializer, BaseWriteSerializer):
    providers = serializers.ResourceRelatedField(many=True, read_only=True)

    def validate(self, attrs):
        if ProviderGroup.objects.filter(name=attrs.get("name")).exists():
            raise serializers.ValidationError(
                {"name": "A provider group with this name already exists."}
            )

        return super().validate(attrs)

    class Meta:
        model = ProviderGroup
        fields = [
            "id",
            "name",
            "inserted_at",
            "updated_at",
            "providers",
            "roles",
            "url",
        ]
        extra_kwargs = {
            "id": {"read_only": True},
            "inserted_at": {"read_only": True},
            "updated_at": {"read_only": True},
            "roles": {"read_only": True},
            "url": {"read_only": True},
        }


class ProviderGroupIncludedSerializer(RLSSerializer, BaseWriteSerializer):
    class Meta:
        model = ProviderGroup
        fields = ["id", "name"]


class ProviderGroupUpdateSerializer(RLSSerializer, BaseWriteSerializer):
    """
    Serializer for updating the ProviderGroup model.
    Only allows "name" field to be updated.
    """

    class Meta:
        model = ProviderGroup
        fields = ["id", "name"]


class ProviderGroupMembershipUpdateSerializer(RLSSerializer, BaseWriteSerializer):
    """
    Serializer for modifying provider group memberships
    """

    provider_ids = serializers.ListField(
        child=serializers.UUIDField(),
        help_text="List of provider UUIDs to add to the group",
    )

    def validate(self, attrs):
        tenant_id = self.context["tenant_id"]
        provider_ids = attrs.get("provider_ids", [])

        existing_provider_ids = set(
            Provider.objects.filter(
                id__in=provider_ids, tenant_id=tenant_id
            ).values_list("id", flat=True)
        )
        provided_provider_ids = set(provider_ids)

        missing_provider_ids = provided_provider_ids - existing_provider_ids

        if missing_provider_ids:
            raise serializers.ValidationError(
                {
                    "provider_ids": f"The following provider IDs do not exist: {', '.join(str(id) for id in missing_provider_ids)}"
                }
            )

        return super().validate(attrs)

    class Meta:
        model = ProviderGroupMembership
        fields = ["id", "provider_ids"]


# Providers
class ProviderEnumSerializerField(serializers.ChoiceField):
    def __init__(self, **kwargs):
        kwargs["choices"] = Provider.ProviderChoices.choices
        super().__init__(**kwargs)


class ProviderSerializer(RLSSerializer):
    """
    Serializer for the Provider model.
    """

    provider = ProviderEnumSerializerField()
    connection = serializers.SerializerMethodField(read_only=True)

    included_serializers = {
        "provider_groups": "api.v1.serializers.ProviderGroupIncludedSerializer",
    }

    class Meta:
        model = Provider
        fields = [
            "id",
            "inserted_at",
            "updated_at",
            "provider",
            "uid",
            "alias",
            "connection",
            # "scanner_args",
            "secret",
            "provider_groups",
            "url",
        ]

    @extend_schema_field(
        {
            "type": "object",
            "properties": {
                "connected": {"type": "boolean"},
                "last_checked_at": {"type": "string", "format": "date-time"},
            },
        }
    )
    def get_connection(self, obj):
        return {
            "connected": obj.connected,
            "last_checked_at": obj.connection_last_checked_at,
        }


class ProviderCreateSerializer(RLSSerializer, BaseWriteSerializer):
    class Meta:
        model = Provider
        fields = [
            "alias",
            "provider",
            "uid",
            # "scanner_args"
        ]


class ProviderUpdateSerializer(BaseWriteSerializer):
    """
    Serializer for updating the Provider model.
    Only allows "alias" and "scanner_args" fields to be updated.
    """

    class Meta:
        model = Provider
        fields = [
            "alias",
            # "scanner_args"
        ]


# Scans


class ScanTriggerEnumSerializerField(serializers.ChoiceField):
    def __init__(self, **kwargs):
        kwargs["choices"] = Scan.TriggerChoices.choices
        super().__init__(**kwargs)


class ScanSerializer(RLSSerializer):
    trigger = serializers.ChoiceField(
        choices=Scan.TriggerChoices.choices, read_only=True
    )
    state = StateEnumSerializerField(read_only=True)

    class Meta:
        model = Scan
        fields = [
            "id",
            "name",
            "trigger",
            "state",
            "unique_resource_count",
            "progress",
            # "scanner_args",
            "duration",
            "provider",
            "task",
            "inserted_at",
            "started_at",
            "completed_at",
            "scheduled_at",
            "next_scan_at",
            "url",
        ]


class ScanCreateSerializer(RLSSerializer, BaseWriteSerializer):
    class Meta:
        model = Scan
        # TODO: add mutelist when implemented
        fields = [
            "id",
            "provider",
            # "scanner_args",
            "name",
        ]

    def create(self, validated_data):
        # provider = validated_data.get("provider")

        # scanner_args will be disabled for the user in the first release
        # if not validated_data.get("scanner_args"):
        #     validated_data["scanner_args"] = provider.scanner_args
        # else:
        #     validated_data["scanner_args"] = merge_dicts(
        #         provider.scanner_args, validated_data["scanner_args"]
        #     )

        if not validated_data.get("trigger"):
            validated_data["trigger"] = Scan.TriggerChoices.MANUAL.value

        return RLSSerializer.create(self, validated_data)


class ScanUpdateSerializer(BaseWriteSerializer):
    """
    Serializer for updating the Provider model.
    Only allows "alias" and "scanner_args" fields to be updated.
    """

    class Meta:
        model = Scan
        # TODO: add mutelist when implemented
        fields = ["id", "name"]
        extra_kwargs = {
            "id": {"read_only": True},
        }


class ScanTaskSerializer(RLSSerializer):
    trigger = serializers.ChoiceField(
        choices=Scan.TriggerChoices.choices, read_only=True
    )
    state = StateEnumSerializerField(read_only=True)

    class Meta:
        model = Scan
        fields = [
            "id",
            "name",
            "trigger",
            "state",
            "unique_resource_count",
            "progress",
            # "scanner_args",
            "duration",
            "started_at",
            "completed_at",
            "scheduled_at",
        ]


class ResourceTagSerializer(RLSSerializer):
    """
    Serializer for the ResourceTag model
    """

    class Meta:
        model = ResourceTag
        fields = ["key", "value"]


class ResourceSerializer(RLSSerializer):
    """
    Serializer for the Resource model.
    """

    tags = serializers.SerializerMethodField()
    type_ = serializers.CharField(read_only=True)

    findings = serializers.ResourceRelatedField(many=True, read_only=True)

    class Meta:
        model = Resource
        fields = [
            "id",
            "inserted_at",
            "updated_at",
            "uid",
            "name",
            "region",
            "service",
            "type_",
            "tags",
            "provider",
            "findings",
            "url",
        ]
        extra_kwargs = {
            "id": {"read_only": True},
            "inserted_at": {"read_only": True},
            "updated_at": {"read_only": True},
        }

    included_serializers = {
        "findings": "api.v1.serializers.FindingSerializer",
        "provider": "api.v1.serializers.ProviderSerializer",
    }

    @extend_schema_field(
        {
            "type": "object",
            "description": "Tags associated with the resource",
            "example": {"env": "prod", "owner": "johndoe"},
        }
    )
    def get_tags(self, obj):
        return obj.get_tags()

    def get_fields(self):
        """`type` is a Python reserved keyword."""
        fields = super().get_fields()
        type_ = fields.pop("type_")
        fields["type"] = type_
        return fields


class FindingSerializer(RLSSerializer):
    """
    Serializer for the Finding model.
    """

    resources = serializers.ResourceRelatedField(many=True, read_only=True)

    class Meta:
        model = Finding
        fields = [
            "id",
            "uid",
            "delta",
            "status",
            "status_extended",
            "severity",
            "check_id",
            "check_metadata",
            "raw_result",
            "inserted_at",
            "updated_at",
            "url",
            # Relationships
            "scan",
            "resources",
        ]

    included_serializers = {
        "scan": ScanSerializer,
        "resources": ResourceSerializer,
    }


class FindingDynamicFilterSerializer(serializers.Serializer):
    services = serializers.ListField(child=serializers.CharField(), allow_empty=True)
    regions = serializers.ListField(child=serializers.CharField(), allow_empty=True)

    class Meta:
        resource_name = "finding-dynamic-filters"


# Provider secrets
class BaseWriteProviderSecretSerializer(BaseWriteSerializer):
    @staticmethod
    def validate_secret_based_on_provider(
        provider_type: str, secret_type: ProviderSecret.TypeChoices, secret: dict
    ):
        if secret_type == ProviderSecret.TypeChoices.STATIC:
            if provider_type == Provider.ProviderChoices.AWS.value:
                serializer = AwsProviderSecret(data=secret)
            elif provider_type == Provider.ProviderChoices.AZURE.value:
                serializer = AzureProviderSecret(data=secret)
            elif provider_type == Provider.ProviderChoices.GCP.value:
                serializer = GCPProviderSecret(data=secret)
            elif provider_type == Provider.ProviderChoices.KUBERNETES.value:
                serializer = KubernetesProviderSecret(data=secret)
            else:
                raise serializers.ValidationError(
                    {"provider": f"Provider type not supported {provider_type}"}
                )
        elif secret_type == ProviderSecret.TypeChoices.ROLE:
            serializer = AWSRoleAssumptionProviderSecret(data=secret)
        else:
            raise serializers.ValidationError(
                {"secret_type": f"Secret type not supported: {secret_type}"}
            )
        try:
            serializer.is_valid(raise_exception=True)
        except ValidationError as validation_error:
            # Customize the error message
            details = validation_error.detail.copy()
            for key, value in details.items():
                validation_error.detail[f"secret/{key}"] = value
                del validation_error.detail[key]
            raise validation_error


class AwsProviderSecret(serializers.Serializer):
    aws_access_key_id = serializers.CharField()
    aws_secret_access_key = serializers.CharField()
    aws_session_token = serializers.CharField(required=False)

    class Meta:
        resource_name = "provider-secrets"


class AzureProviderSecret(serializers.Serializer):
    client_id = serializers.CharField()
    client_secret = serializers.CharField()
    tenant_id = serializers.CharField()

    class Meta:
        resource_name = "provider-secrets"


class GCPProviderSecret(serializers.Serializer):
    client_id = serializers.CharField()
    client_secret = serializers.CharField()
    refresh_token = serializers.CharField()

    class Meta:
        resource_name = "provider-secrets"


class KubernetesProviderSecret(serializers.Serializer):
    kubeconfig_content = serializers.CharField()

    class Meta:
        resource_name = "provider-secrets"


class AWSRoleAssumptionProviderSecret(serializers.Serializer):
    role_arn = serializers.CharField()
    external_id = serializers.CharField(required=False)
    role_session_name = serializers.CharField(required=False)
    session_duration = serializers.IntegerField(
        required=False, min_value=900, max_value=43200
    )
    aws_access_key_id = serializers.CharField(required=False)
    aws_secret_access_key = serializers.CharField(required=False)
    aws_session_token = serializers.CharField(required=False)

    class Meta:
        resource_name = "provider-secrets"


@extend_schema_field(
    {
        "oneOf": [
            {
                "type": "object",
                "title": "AWS Static Credentials",
                "properties": {
                    "aws_access_key_id": {
                        "type": "string",
                        "description": "The AWS access key ID. Required for environments where no IAM role is being "
                        "assumed and direct AWS access is needed.",
                    },
                    "aws_secret_access_key": {
                        "type": "string",
                        "description": "The AWS secret access key. Must accompany 'aws_access_key_id' to authorize "
                        "access to AWS resources.",
                    },
                    "aws_session_token": {
                        "type": "string",
                        "description": "The session token associated with temporary credentials. Only needed for "
                        "session-based or temporary AWS access.",
                    },
                },
                "required": ["aws_access_key_id", "aws_secret_access_key"],
            },
            {
                "type": "object",
                "title": "AWS Assume Role",
                "properties": {
                    "role_arn": {
                        "type": "string",
                        "description": "The Amazon Resource Name (ARN) of the role to assume. Required for AWS role "
                        "assumption.",
                    },
                    "aws_access_key_id": {
                        "type": "string",
                        "description": "The AWS access key ID. Only required if the environment lacks pre-configured "
                        "AWS credentials.",
                    },
                    "aws_secret_access_key": {
                        "type": "string",
                        "description": "The AWS secret access key. Required if 'aws_access_key_id' is provided or if "
                        "no AWS credentials are pre-configured.",
                    },
                    "aws_session_token": {
                        "type": "string",
                        "description": "The session token for temporary credentials, if applicable.",
                    },
                    "session_duration": {
                        "type": "integer",
                        "minimum": 900,
                        "maximum": 43200,
                        "default": 3600,
                        "description": "The duration (in seconds) for the role session.",
                    },
                    "external_id": {
                        "type": "string",
                        "description": "An optional identifier to enhance security for role assumption; may be "
                        "required by the role administrator.",
                    },
                    "role_session_name": {
                        "type": "string",
                        "description": "An identifier for the role session, useful for tracking sessions in AWS logs. "
                        "The regex used to validate this parameter is a string of characters consisting of "
                        "upper- and lower-case alphanumeric characters with no spaces. You can also include "
                        "underscores or any of the following characters: =,.@-\n\n"
                        "Examples:\n"
                        "- MySession123\n"
                        "- User_Session-1\n"
                        "- Test.Session@2",
                        "pattern": "^[a-zA-Z0-9=,.@_-]+$",
                    },
                },
                "required": ["role_arn"],
            },
            {
                "type": "object",
                "title": "Azure Static Credentials",
                "properties": {
                    "client_id": {
                        "type": "string",
                        "description": "The Azure application (client) ID for authentication in Azure AD.",
                    },
                    "client_secret": {
                        "type": "string",
                        "description": "The client secret associated with the application (client) ID, providing "
                        "secure access.",
                    },
                    "tenant_id": {
                        "type": "string",
                        "description": "The Azure tenant ID, representing the directory where the application is "
                        "registered.",
                    },
                },
                "required": ["client_id", "client_secret", "tenant_id"],
            },
            {
                "type": "object",
                "title": "GCP Static Credentials",
                "properties": {
                    "client_id": {
                        "type": "string",
                        "description": "The client ID from Google Cloud, used to identify the application for GCP "
                        "access.",
                    },
                    "client_secret": {
                        "type": "string",
                        "description": "The client secret associated with the GCP client ID, required for secure "
                        "access.",
                    },
                    "refresh_token": {
                        "type": "string",
                        "description": "A refresh token that allows the application to obtain new access tokens for "
                        "extended use.",
                    },
                },
                "required": ["client_id", "client_secret", "refresh_token"],
            },
            {
                "type": "object",
                "title": "Kubernetes Static Credentials",
                "properties": {
                    "kubeconfig_content": {
                        "type": "string",
                        "description": "The content of the Kubernetes kubeconfig file, encoded as a string.",
                    }
                },
                "required": ["kubeconfig_content"],
            },
        ]
    }
)
class ProviderSecretField(serializers.JSONField):
    pass


class ProviderSecretSerializer(RLSSerializer):
    """
    Serializer for the ProviderSecret model.
    """

    class Meta:
        model = ProviderSecret
        fields = [
            "id",
            "inserted_at",
            "updated_at",
            "name",
            "secret_type",
            "provider",
            "url",
        ]


class ProviderSecretCreateSerializer(RLSSerializer, BaseWriteProviderSecretSerializer):
    secret = ProviderSecretField(write_only=True)

    class Meta:
        model = ProviderSecret
        fields = [
            "inserted_at",
            "updated_at",
            "name",
            "secret_type",
            "secret",
            "provider",
        ]
        extra_kwargs = {
            "inserted_at": {"read_only": True},
            "updated_at": {"read_only": True},
        }

    def validate(self, attrs):
        provider = attrs.get("provider")
        secret_type = attrs.get("secret_type")
        secret = attrs.get("secret")

        validated_attrs = super().validate(attrs)
        self.validate_secret_based_on_provider(provider.provider, secret_type, secret)
        return validated_attrs


class ProviderSecretUpdateSerializer(BaseWriteProviderSecretSerializer):
    secret = ProviderSecretField(write_only=True)

    class Meta:
        model = ProviderSecret
        fields = [
            "id",
            "inserted_at",
            "updated_at",
            "name",
            "secret_type",
            "secret",
            "provider",
        ]
        extra_kwargs = {
            "inserted_at": {"read_only": True},
            "updated_at": {"read_only": True},
            "provider": {"read_only": True},
            "secret_type": {"read_only": True},
        }

    def validate(self, attrs):
        provider = self.instance.provider
        secret_type = self.instance.secret_type
        secret = attrs.get("secret")

        validated_attrs = super().validate(attrs)
        self.validate_secret_based_on_provider(provider.provider, secret_type, secret)
        return validated_attrs


# Invitations


class InvitationSerializer(RLSSerializer):
    """
    Serializer for the Invitation model.
    """

    roles = serializers.ResourceRelatedField(many=True, queryset=Role.objects.all())

    class Meta:
        model = Invitation
        fields = [
            "id",
            "inserted_at",
            "updated_at",
            "email",
            "state",
            "token",
            "roles",
            "expires_at",
            "inviter",
            "url",
        ]


class InvitationBaseWriteSerializer(BaseWriteSerializer):
    roles = serializers.ResourceRelatedField(many=True, queryset=Role.objects.all())

    def validate_email(self, value):
        user = User.objects.filter(email=value).first()
        tenant_id = self.context["tenant_id"]
        if user and Membership.objects.filter(user=user, tenant=tenant_id).exists():
            raise ValidationError(
                "The user may already be a member of the tenant or there was an issue with the "
                "email provided."
            )
        if Invitation.objects.filter(
            email=value, state=Invitation.State.PENDING
        ).exists():
            raise ValidationError(
                "Unable to process your request. Please check the information provided and "
                "try again."
            )
        return value

    def validate_expires_at(self, value):
        now = datetime.now(timezone.utc)
        if value and value < now + timedelta(hours=24):
            raise ValidationError(
                "Expiry date must be at least 24 hours in the future."
            )
        return value


class InvitationCreateSerializer(InvitationBaseWriteSerializer, RLSSerializer):
    expires_at = serializers.DateTimeField(
        required=False,
        help_text="UTC. Default 7 days. If this attribute is "
        "provided, it must be at least 24 hours in the "
        "future.",
    )

    class Meta:
        model = Invitation
        fields = ["email", "expires_at", "state", "token", "inviter", "roles"]
        extra_kwargs = {
            "token": {"read_only": True},
            "state": {"read_only": True},
            "inviter": {"read_only": True},
            "expires_at": {"required": False},
            "roles": {"required": False},
        }

    def create(self, validated_data):
        inviter = self.context.get("request").user
        tenant_id = self.context.get("tenant_id")
        validated_data["inviter"] = inviter
        roles = validated_data.pop("roles", [])
        invitation = super().create(validated_data)
        for role in roles:
            InvitationRoleRelationship.objects.create(
                role=role, invitation=invitation, tenant_id=tenant_id
            )

        return invitation


class InvitationUpdateSerializer(InvitationBaseWriteSerializer):
    class Meta:
        model = Invitation
        fields = ["id", "email", "expires_at", "state", "token", "roles"]
        extra_kwargs = {
            "token": {"read_only": True},
            "state": {"read_only": True},
            "expires_at": {"required": False},
            "email": {"required": False},
            "roles": {"required": False},
        }

    def update(self, instance, validated_data):
        roles = validated_data.pop("roles", [])
        tenant_id = self.context.get("tenant_id")
        invitation = super().update(instance, validated_data)
        if roles:
            instance.roles.clear()
            for role in roles:
                InvitationRoleRelationship.objects.create(
                    role=role, invitation=invitation, tenant_id=tenant_id
                )

        return invitation


class InvitationAcceptSerializer(RLSSerializer):
    """Serializer for accepting an invitation."""

    invitation_token = serializers.CharField(write_only=True)

    class Meta:
        model = Invitation
        fields = ["invitation_token"]


# Roles


class RoleSerializer(RLSSerializer, BaseWriteSerializer):
    provider_groups = serializers.ResourceRelatedField(
        many=True, queryset=ProviderGroup.objects.all()
    )

    def validate(self, attrs):
        if Role.objects.filter(name=attrs.get("name")).exists():
            raise serializers.ValidationError(
                {"name": "A role with this name already exists."}
            )

        if attrs.get("manage_providers"):
            attrs["unlimited_visibility"] = True

        # Prevent updates to the admin role
        if getattr(self.instance, "name", None) == "admin":
            raise serializers.ValidationError(
                {"name": "The admin role cannot be updated."}
            )

        return super().validate(attrs)

    class Meta:
        model = Role
        fields = [
            "id",
            "name",
            "manage_users",
            "manage_account",
            "manage_billing",
            "manage_providers",
            "manage_integrations",
            "manage_scans",
            "unlimited_visibility",
            "inserted_at",
            "updated_at",
            "provider_groups",
            "users",
            "invitations",
            "url",
        ]
        extra_kwargs = {
            "id": {"read_only": True},
            "inserted_at": {"read_only": True},
            "updated_at": {"read_only": True},
            "users": {"read_only": True},
            "url": {"read_only": True},
        }


class RoleCreateSerializer(RoleSerializer):
    def create(self, validated_data):
        provider_groups = validated_data.pop("provider_groups", [])
        users = validated_data.pop("users", [])
        tenant_id = self.context.get("tenant_id")
        role = Role.objects.create(tenant_id=tenant_id, **validated_data)

        through_model_instances = [
            RoleProviderGroupRelationship(
                role=role,
                provider_group=provider_group,
                tenant_id=tenant_id,
            )
            for provider_group in provider_groups
        ]
        RoleProviderGroupRelationship.objects.bulk_create(through_model_instances)

        through_model_instances = [
            UserRoleRelationship(
                role=user,
                user=user,
                tenant_id=tenant_id,
            )
            for user in users
        ]
        UserRoleRelationship.objects.bulk_create(through_model_instances)

        return role


class RoleUpdateSerializer(RoleSerializer):
    class Meta:
        model = Role
        fields = [
            "id",
            "name",
            "manage_users",
            "manage_account",
            "manage_billing",
            "manage_providers",
            "manage_integrations",
            "manage_scans",
            "unlimited_visibility",
        ]


class ProviderGroupResourceIdentifierSerializer(serializers.Serializer):
    resource_type = serializers.CharField(source="type")
    id = serializers.UUIDField()

    class JSONAPIMeta:
        resource_name = "provider-group-identifier"

    def to_representation(self, instance):
        """
        Ensure 'type' is used in the output instead of 'resource_type'.
        """
        representation = super().to_representation(instance)
        representation["type"] = representation.pop("resource_type", None)
        return representation

    def to_internal_value(self, data):
        """
        Map 'type' back to 'resource_type' during input.
        """
        data["resource_type"] = data.pop("type", None)
        return super().to_internal_value(data)


class RoleProviderGroupRelationshipSerializer(RLSSerializer, BaseWriteSerializer):
    """
    Serializer for modifying role memberships
    """

    provider_groups = serializers.ListField(
        child=ProviderGroupResourceIdentifierSerializer(),
        help_text="List of resource identifier objects representing provider groups.",
    )

    def create(self, validated_data):
        provider_group_ids = [item["id"] for item in validated_data["provider_groups"]]
        provider_groups = ProviderGroup.objects.filter(id__in=provider_group_ids)
        tenant_id = self.context.get("tenant_id")

        new_relationships = [
            RoleProviderGroupRelationship(
                role=self.context.get("role"), provider_group=pg, tenant_id=tenant_id
            )
            for pg in provider_groups
        ]
        RoleProviderGroupRelationship.objects.bulk_create(new_relationships)

        return self.context.get("role")

    def update(self, instance, validated_data):
        provider_group_ids = [item["id"] for item in validated_data["provider_groups"]]
        provider_groups = ProviderGroup.objects.filter(id__in=provider_group_ids)
        tenant_id = self.context.get("tenant_id")

        instance.provider_groups.clear()
        new_relationships = [
            RoleProviderGroupRelationship(
                role=instance, provider_group=pg, tenant_id=tenant_id
            )
            for pg in provider_groups
        ]
        RoleProviderGroupRelationship.objects.bulk_create(new_relationships)

        return instance

    class Meta:
        model = RoleProviderGroupRelationship
        fields = ["id", "provider_groups"]


# Compliance overview


class ComplianceOverviewSerializer(RLSSerializer):
    """
    Serializer for the ComplianceOverview model.
    """

    requirements_status = serializers.SerializerMethodField(
        read_only=True, method_name="get_requirements_status"
    )
    provider_type = serializers.SerializerMethodField(read_only=True)

    class Meta:
        model = ComplianceOverview
        fields = [
            "id",
            "inserted_at",
            "compliance_id",
            "framework",
            "version",
            "requirements_status",
            "region",
            "provider_type",
            "scan",
            "url",
        ]

    @extend_schema_field(
        {
            "type": "object",
            "properties": {
                "passed": {"type": "integer"},
                "failed": {"type": "integer"},
                "manual": {"type": "integer"},
                "total": {"type": "integer"},
            },
        }
    )
    def get_requirements_status(self, obj):
        return {
            "passed": obj.requirements_passed,
            "failed": obj.requirements_failed,
            "manual": obj.requirements_manual,
            "total": obj.total_requirements,
        }

    @extend_schema_field(serializers.CharField(allow_null=True))
    def get_provider_type(self, obj):
        """
        Retrieves the provider_type from scan.provider.provider_type.
        """
        try:
            return obj.scan.provider.provider
        except AttributeError:
            return None


class ComplianceOverviewFullSerializer(ComplianceOverviewSerializer):
    requirements = serializers.SerializerMethodField(read_only=True)

    class Meta(ComplianceOverviewSerializer.Meta):
        fields = ComplianceOverviewSerializer.Meta.fields + [
            "description",
            "requirements",
        ]

    @extend_schema_field(
        {
            "type": "object",
            "properties": {
                "requirement_id": {
                    "type": "object",
                    "properties": {
                        "name": {"type": "string"},
                        "checks": {
                            "type": "object",
                            "properties": {
                                "check_name": {
                                    "type": "object",
                                    "properties": {
                                        "status": {
                                            "type": "string",
                                            "enum": ["PASS", "FAIL", None],
                                        },
                                    },
                                }
                            },
                            "description": "Each key in the 'checks' object is a check name, with values as "
                            "'PASS', 'FAIL', or null.",
                        },
                        "status": {
                            "type": "string",
                            "enum": ["PASS", "FAIL", "MANUAL"],
                        },
                        "attributes": {
                            "type": "array",
                            "items": {
                                "type": "object",
                            },
                        },
                        "description": {"type": "string"},
                        "checks_status": {
                            "type": "object",
                            "properties": {
                                "total": {"type": "integer"},
                                "pass": {"type": "integer"},
                                "fail": {"type": "integer"},
                                "manual": {"type": "integer"},
                            },
                        },
                    },
                }
            },
        }
    )
    def get_requirements(self, obj):
        """
        Returns the detailed structure of requirements.
        """
        return obj.requirements


# Overviews


class OverviewProviderSerializer(serializers.Serializer):
    id = serializers.CharField(source="provider")
    findings = serializers.SerializerMethodField(read_only=True)
    resources = serializers.SerializerMethodField(read_only=True)

    class JSONAPIMeta:
        resource_name = "providers-overview"

    def get_root_meta(self, _resource, _many):
        return {"version": "v1"}

    @extend_schema_field(
        {
            "type": "object",
            "properties": {
                "pass": {"type": "integer"},
                "fail": {"type": "integer"},
                "manual": {"type": "integer"},
                "total": {"type": "integer"},
            },
        }
    )
    def get_findings(self, obj):
        return {
            "pass": obj["findings_passed"],
            "fail": obj["findings_failed"],
            "manual": obj["findings_manual"],
            "total": obj["total_findings"],
        }

    @extend_schema_field(
        {
            "type": "object",
            "properties": {
                "total": {"type": "integer"},
            },
        }
    )
    def get_resources(self, obj):
        return {
            "total": obj["total_resources"],
        }


class OverviewFindingSerializer(serializers.Serializer):
    id = serializers.CharField(default="n/a")
    new = serializers.IntegerField()
    changed = serializers.IntegerField()
    unchanged = serializers.IntegerField()
    fail_new = serializers.IntegerField()
    fail_changed = serializers.IntegerField()
    pass_new = serializers.IntegerField()
    pass_changed = serializers.IntegerField()
    muted_new = serializers.IntegerField()
    muted_changed = serializers.IntegerField()
    total = serializers.IntegerField()
    _pass = serializers.IntegerField()
    fail = serializers.IntegerField()
    muted = serializers.IntegerField()

    class JSONAPIMeta:
        resource_name = "findings-overview"

    def get_root_meta(self, _resource, _many):
        return {"version": "v1"}

    def __init__(self, *args, **kwargs):
        super().__init__(*args, **kwargs)
        self.fields["pass"] = self.fields.pop("_pass")


class OverviewSeveritySerializer(serializers.Serializer):
    id = serializers.CharField(default="n/a")
    critical = serializers.IntegerField()
    high = serializers.IntegerField()
    medium = serializers.IntegerField()
    low = serializers.IntegerField()
    informational = serializers.IntegerField()

    class JSONAPIMeta:
        resource_name = "findings-severity-overview"

    def get_root_meta(self, _resource, _many):
        return {"version": "v1"}


# Schedules


class ScheduleDailyCreateSerializer(serializers.Serializer):
    provider_id = serializers.UUIDField(required=True)

    class JSONAPIMeta:
        resource_name = "daily-schedules"

    # TODO: DRY this when we have more time
    def validate(self, data):
        if hasattr(self, "initial_data"):
            initial_data = set(self.initial_data.keys()) - {"id", "type"}
            unknown_keys = initial_data - set(self.fields.keys())
            if unknown_keys:
                raise ValidationError(f"Invalid fields: {unknown_keys}")
        return data<|MERGE_RESOLUTION|>--- conflicted
+++ resolved
@@ -14,17 +14,12 @@
 from rest_framework_simplejwt.tokens import RefreshToken
 
 from api.models import (
-    ComplianceOverview,
-    Finding,
-    Invitation,
     Membership,
     Provider,
     ProviderGroup,
     ProviderGroupMembership,
-    ProviderSecret,
     Resource,
     ResourceTag,
-<<<<<<< HEAD
     Finding,
     ProviderSecret,
     Invitation,
@@ -33,12 +28,10 @@
     RoleProviderGroupRelationship,
     UserRoleRelationship,
     ComplianceOverview,
-=======
     Scan,
     StateChoices,
     Task,
     User,
->>>>>>> 58723ae5
 )
 from api.rls import Tenant
 
