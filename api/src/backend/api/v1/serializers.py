--- conflicted
+++ resolved
@@ -44,11 +44,7 @@
     IntegrationCredentialField,
     S3ConfigSerializer,
 )
-<<<<<<< HEAD
-from api.v1.serializer_utils.processors import ProcessorConfigField
-=======
-from api.v1.serializer_utils.providers import ProviderSecretField
->>>>>>> 81aa0354
+from api.v1.serializer_utils.providers import ProcessorConfigField, ProviderSecretField
 
 # Tokens
 
@@ -886,7 +882,6 @@
             "completed_at",
             "scheduled_at",
             "provider",
-            "processor",
         ]
 
     included_serializers = {
