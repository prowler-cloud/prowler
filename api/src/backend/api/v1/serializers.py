import base64
import json
from datetime import datetime, timedelta, timezone

from django.conf import settings
from django.contrib.auth import authenticate
from django.contrib.auth.models import update_last_login
from django.contrib.auth.password_validation import validate_password
from django.db import IntegrityError
from drf_spectacular.utils import extend_schema_field
from jwt.exceptions import InvalidKeyError
from rest_framework.reverse import reverse
from rest_framework.validators import UniqueTogetherValidator
from rest_framework_json_api import serializers
from rest_framework_json_api.relations import SerializerMethodResourceRelatedField
from rest_framework_json_api.serializers import ValidationError
from rest_framework_simplejwt.exceptions import TokenError
from rest_framework_simplejwt.serializers import TokenObtainPairSerializer
from rest_framework_simplejwt.tokens import RefreshToken

from api.db_router import MainRouter
from api.exceptions import ConflictException
from api.models import (
    Finding,
    Integration,
    IntegrationProviderRelationship,
    Invitation,
    InvitationRoleRelationship,
    LighthouseConfiguration,
    LighthouseProviderConfiguration,
    LighthouseProviderModels,
    LighthouseTenantConfiguration,
    Membership,
    MuteRule,
    Processor,
    Provider,
    ProviderGroup,
    ProviderGroupMembership,
    ProviderSecret,
    Resource,
    ResourceTag,
    Role,
    RoleProviderGroupRelationship,
    SAMLConfiguration,
    Scan,
    StateChoices,
    StatusChoices,
    Task,
    TenantAPIKey,
    ThreatScoreSnapshot,
    User,
    UserRoleRelationship,
)
from api.rls import Tenant
from api.v1.serializer_utils.integrations import (
    AWSCredentialSerializer,
    IntegrationConfigField,
    IntegrationCredentialField,
    JiraConfigSerializer,
    JiraCredentialSerializer,
    S3ConfigSerializer,
    SecurityHubConfigSerializer,
)
from api.v1.serializer_utils.lighthouse import (
    BedrockCredentialsSerializer,
    BedrockCredentialsUpdateSerializer,
    LighthouseCredentialsField,
    OpenAICompatibleCredentialsSerializer,
    OpenAICredentialsSerializer,
)
from api.v1.serializer_utils.processors import ProcessorConfigField
from api.v1.serializer_utils.providers import ProviderSecretField
from prowler.lib.mutelist.mutelist import Mutelist

# Base


class BaseModelSerializerV1(serializers.ModelSerializer):
    def get_root_meta(self, _resource, _many):
        return {"version": "v1"}


class BaseSerializerV1(serializers.Serializer):
    def get_root_meta(self, _resource, _many):
        return {"version": "v1"}


class BaseWriteSerializer(BaseModelSerializerV1):
    def validate(self, data):
        if hasattr(self, "initial_data"):
            initial_data = set(self.initial_data.keys()) - {"id", "type"}
            unknown_keys = initial_data - set(self.fields.keys())
            if unknown_keys:
                raise ValidationError(f"Invalid fields: {unknown_keys}")
        return data


class RLSSerializer(BaseModelSerializerV1):
    def create(self, validated_data):
        tenant_id = self.context.get("tenant_id")
        validated_data["tenant_id"] = tenant_id
        return super().create(validated_data)


class StateEnumSerializerField(serializers.ChoiceField):
    def __init__(self, **kwargs):
        kwargs["choices"] = StateChoices.choices
        super().__init__(**kwargs)


# Tokens


def generate_tokens(user: User, tenant_id: str) -> dict:
    try:
        refresh = RefreshToken.for_user(user)
    except InvalidKeyError:
        # Handle invalid key error
        raise ValidationError(
            {
                "detail": "Token generation failed due to invalid key configuration. Provide valid "
                "DJANGO_TOKEN_SIGNING_KEY and DJANGO_TOKEN_VERIFYING_KEY in the environment."
            }
        )
    except Exception as e:
        raise ValidationError({"detail": str(e)})

    # Post-process the tokens
    # Set the tenant_id
    refresh["tenant_id"] = tenant_id

    # Set the nbf (not before) claim to the iat (issued at) claim. At this moment, simplejwt does not provide a
    # way to set the nbf claim
    refresh.payload["nbf"] = refresh["iat"]

    # Get the access token
    access = refresh.access_token

    if settings.SIMPLE_JWT["UPDATE_LAST_LOGIN"]:
        update_last_login(None, user)

    return {"access": str(access), "refresh": str(refresh)}


class BaseTokenSerializer(TokenObtainPairSerializer):
    def custom_validate(self, attrs, social: bool = False):
        email = attrs.get("email")
        password = attrs.get("password")
        tenant_id = str(attrs.get("tenant_id", ""))

        # Authenticate user
        user = (
            User.objects.get(email=email)
            if social
            else authenticate(username=email, password=password)
        )
        if user is None:
            raise ValidationError("Invalid credentials")

        if tenant_id:
            if not user.is_member_of_tenant(tenant_id):
                raise ValidationError("Tenant does not exist or user is not a member.")
        else:
            first_membership = user.memberships.order_by("date_joined").first()
            if first_membership is None:
                raise ValidationError("User has no memberships.")
            tenant_id = str(first_membership.tenant_id)

        return generate_tokens(user, tenant_id)


class TokenSerializer(BaseTokenSerializer):
    email = serializers.EmailField(write_only=True)
    password = serializers.CharField(write_only=True)
    tenant_id = serializers.UUIDField(
        write_only=True,
        required=False,
        help_text="If not provided, the tenant ID of the first membership that was added"
        " to the user will be used.",
    )

    # Output tokens
    refresh = serializers.CharField(read_only=True)
    access = serializers.CharField(read_only=True)

    class JSONAPIMeta:
        resource_name = "tokens"

    def validate(self, attrs):
        return super().custom_validate(attrs)


class TokenSocialLoginSerializer(BaseTokenSerializer):
    email = serializers.EmailField(write_only=True)
    tenant_id = serializers.UUIDField(
        write_only=True,
        required=False,
        help_text="If not provided, the tenant ID of the first membership that was added"
        " to the user will be used.",
    )

    # Output tokens
    refresh = serializers.CharField(read_only=True)
    access = serializers.CharField(read_only=True)

    class JSONAPIMeta:
        resource_name = "tokens"

    def __init__(self, *args, **kwargs):
        super().__init__(*args, **kwargs)
        self.fields.pop("password", None)

    def validate(self, attrs):
        return super().custom_validate(attrs, social=True)


# TODO: Check if we can change the parent class to TokenRefreshSerializer from rest_framework_simplejwt.serializers
class TokenRefreshSerializer(BaseSerializerV1):
    refresh = serializers.CharField()

    # Output token
    access = serializers.CharField(read_only=True)

    class JSONAPIMeta:
        resource_name = "tokens-refresh"

    def validate(self, attrs):
        refresh_token = attrs.get("refresh")

        try:
            # Validate the refresh token
            refresh = RefreshToken(refresh_token)
            # Generate new access token
            access_token = refresh.access_token

            if settings.SIMPLE_JWT["ROTATE_REFRESH_TOKENS"]:
                if settings.SIMPLE_JWT["BLACKLIST_AFTER_ROTATION"]:
                    try:
                        refresh.blacklist()
                    except AttributeError:
                        pass

                refresh.set_jti()
                refresh.set_exp()
                refresh.set_iat()

            return {"access": str(access_token), "refresh": str(refresh)}
        except TokenError:
            raise ValidationError({"refresh": "Invalid or expired token"})


class TokenSwitchTenantSerializer(BaseSerializerV1):
    tenant_id = serializers.UUIDField(
        write_only=True, help_text="The tenant ID for which to request a new token."
    )
    access = serializers.CharField(read_only=True)
    refresh = serializers.CharField(read_only=True)

    class JSONAPIMeta:
        resource_name = "tokens-switch-tenant"

    def validate(self, attrs):
        request = self.context["request"]
        user = request.user

        if not user.is_authenticated:
            raise ValidationError("Invalid or expired token.")

        tenant_id = str(attrs.get("tenant_id"))
        if not user.is_member_of_tenant(tenant_id):
            raise ValidationError("Tenant does not exist or user is not a member.")

        return generate_tokens(user, tenant_id)


# Users


class UserSerializer(BaseModelSerializerV1):
    """
    Serializer for the User model.
    """

    # We use SerializerMethodResourceRelatedField so includes (e.g. ?include=roles)
    # respect RBAC and do not leak relationships of other users when the requester
    # lacks manage_account. The visibility logic lives in get_roles/get_memberships.
    memberships = SerializerMethodResourceRelatedField(
        many=True, read_only=True, source="memberships", method_name="get_memberships"
    )
    roles = SerializerMethodResourceRelatedField(
        many=True, read_only=True, source="roles", method_name="get_roles"
    )

    class Meta:
        model = User
        fields = [
            "id",
            "name",
            "email",
            "company_name",
            "date_joined",
            "memberships",
            "roles",
        ]
        extra_kwargs = {
            "roles": {"read_only": True},
        }

    included_serializers = {
        "roles": "api.v1.serializers.RoleIncludeSerializer",
        "memberships": "api.v1.serializers.MembershipIncludeSerializer",
    }

    def _can_view_relationships(self, instance) -> bool:
        """Allow self to view own relationships. Require manage_account to view others."""
        role = self.context.get("role")
        request = self.context.get("request")
        is_self = bool(
            request
            and getattr(request, "user", None)
            and getattr(instance, "id", None) == request.user.id
        )
        return is_self or (role and role.manage_account)

    def get_roles(self, instance):
        return (
            instance.roles.all()
            if self._can_view_relationships(instance)
            else Role.objects.none()
        )

    def get_memberships(self, instance):
        return (
            instance.memberships.all()
            if self._can_view_relationships(instance)
            else Membership.objects.none()
        )


class UserIncludeSerializer(UserSerializer):
    class Meta:
        model = User
        fields = [
            "id",
            "name",
            "email",
            "company_name",
            "date_joined",
            "roles",
        ]

    included_serializers = {
        "roles": "api.v1.serializers.RoleIncludeSerializer",
    }


class UserCreateSerializer(BaseWriteSerializer):
    password = serializers.CharField(write_only=True)
    company_name = serializers.CharField(required=False)

    class Meta:
        model = User
        fields = ["name", "password", "email", "company_name"]

    def validate_password(self, value):
        user = User(**{k: v for k, v in self.initial_data.items() if k != "type"})
        validate_password(value, user=user)
        return value

    def validate_email(self, value):
        normalized_email = value.strip().lower()
        if User.objects.filter(email__iexact=normalized_email).exists():
            raise ValidationError(
                User._meta.get_field("email").error_messages["unique"], code="unique"
            )
        return value

    def create(self, validated_data):
        password = validated_data.pop("password")
        user = User(**validated_data)

        validate_password(password, user=user)
        user.set_password(password)
        user.save()
        return user


class UserUpdateSerializer(BaseWriteSerializer):
    password = serializers.CharField(write_only=True, required=False)

    class Meta:
        model = User
        fields = ["id", "name", "password", "email", "company_name"]
        extra_kwargs = {
            "id": {"read_only": True},
        }

    def validate_password(self, value):
        validate_password(value, user=self.instance)
        return value

    def update(self, instance, validated_data):
        password = validated_data.pop("password", None)
        if password:
            validate_password(password, user=instance)
            instance.set_password(password)
        return super().update(instance, validated_data)


class RoleResourceIdentifierSerializer(BaseSerializerV1):
    resource_type = serializers.CharField(source="type")
    id = serializers.UUIDField()

    class JSONAPIMeta:
        resource_name = "role-identifier"

    def to_representation(self, instance):
        """
        Ensure 'type' is used in the output instead of 'resource_type'.
        """
        representation = super().to_representation(instance)
        representation["type"] = representation.pop("resource_type", None)
        return representation

    def to_internal_value(self, data):
        """
        Map 'type' back to 'resource_type' during input.
        """
        data["resource_type"] = data.pop("type", None)
        return super().to_internal_value(data)


class UserRoleRelationshipSerializer(RLSSerializer, BaseWriteSerializer):
    """
    Serializer for modifying user memberships
    """

    roles = serializers.ListField(
        child=RoleResourceIdentifierSerializer(),
        help_text="List of resource identifier objects representing roles.",
    )

    def create(self, validated_data):
        role_ids = [item["id"] for item in validated_data["roles"]]
        roles = Role.objects.filter(id__in=role_ids)
        tenant_id = self.context.get("tenant_id")

        new_relationships = [
            UserRoleRelationship(
                user=self.context.get("user"), role=r, tenant_id=tenant_id
            )
            for r in roles
        ]
        UserRoleRelationship.objects.bulk_create(new_relationships)

        return self.context.get("user")

    def update(self, instance, validated_data):
        role_ids = [item["id"] for item in validated_data["roles"]]
        roles = Role.objects.filter(id__in=role_ids)
        tenant_id = self.context.get("tenant_id")

        # Safeguard: A tenant must always have at least one user with MANAGE_ACCOUNT.
        # If the target roles do NOT include MANAGE_ACCOUNT, and the current user is
        # the only one in the tenant with MANAGE_ACCOUNT, block the update.
        target_includes_manage_account = roles.filter(manage_account=True).exists()
        if not target_includes_manage_account:
            # Check if any other user has MANAGE_ACCOUNT
            other_users_have_manage_account = (
                UserRoleRelationship.objects.filter(
                    tenant_id=tenant_id, role__manage_account=True
                )
                .exclude(user_id=instance.id)
                .exists()
            )

            # Check if the current user has MANAGE_ACCOUNT
            instance_has_manage_account = instance.roles.filter(
                tenant_id=tenant_id, manage_account=True
            ).exists()

            # If the current user is the last holder of MANAGE_ACCOUNT, prevent removal
            if instance_has_manage_account and not other_users_have_manage_account:
                raise serializers.ValidationError(
                    {
                        "roles": "At least one user in the tenant must retain MANAGE_ACCOUNT. "
                        "Assign MANAGE_ACCOUNT to another user before removing it here."
                    }
                )

        instance.roles.clear()
        new_relationships = [
            UserRoleRelationship(user=instance, role=r, tenant_id=tenant_id)
            for r in roles
        ]
        UserRoleRelationship.objects.bulk_create(new_relationships)

        return instance

    class Meta:
        model = UserRoleRelationship
        fields = ["id", "roles"]


# Tasks
class TaskBase(serializers.ModelSerializer):
    state_mapping = {
        "PENDING": StateChoices.AVAILABLE,
        "STARTED": StateChoices.EXECUTING,
        "PROGRESS": StateChoices.EXECUTING,
        "SUCCESS": StateChoices.COMPLETED,
        "FAILURE": StateChoices.FAILED,
        "REVOKED": StateChoices.CANCELLED,
    }

    class Meta:
        fields = ["id"]
        model = Task

    def map_state(self, task_result_state):
        return self.state_mapping.get(task_result_state, StateChoices.AVAILABLE)

    @extend_schema_field(
        {
            "type": "string",
            "enum": StateChoices.values,
        }
    )
    def get_state(self, obj):
        task_result_state = (
            obj.task_runner_task.status if obj.task_runner_task else None
        )
        return self.map_state(task_result_state)


class TaskSerializer(RLSSerializer, TaskBase):
    state = serializers.SerializerMethodField(read_only=True)
    metadata = serializers.SerializerMethodField(read_only=True)
    result = serializers.SerializerMethodField(read_only=True)
    task_args = serializers.SerializerMethodField(read_only=True)

    completed_at = serializers.DateTimeField(
        source="task_runner_task.date_done", read_only=True
    )
    name = serializers.CharField(source="task_runner_task.task_name", read_only=True)

    class Meta:
        model = Task
        fields = [
            "id",
            "inserted_at",
            "completed_at",
            "name",
            "state",
            "result",
            "task_args",
            "metadata",
        ]

    @extend_schema_field(serializers.JSONField())
    def get_metadata(self, obj):
        return self.get_json_field(obj, "metadata")

    @extend_schema_field(serializers.JSONField())
    def get_result(self, obj):
        return self.get_json_field(obj, "result")

    @extend_schema_field(serializers.JSONField())
    def get_task_args(self, obj):
        task_args = self.get_json_field(obj, "task_kwargs")
        # Celery task_kwargs are stored as a double string JSON in the database when not empty
        if isinstance(task_args, str):
            task_args = json.loads(task_args.replace("'", '"').replace("None", "null"))
        # Remove tenant_id from task_kwargs if present
        task_args.pop("tenant_id", None)

        return task_args

    @staticmethod
    def get_json_field(obj, field_name):
        """Helper method to DRY the logic for loading JSON fields from task_runner_task."""
        task_result_field = (
            getattr(obj.task_runner_task, field_name, None)
            if obj.task_runner_task
            else None
        )
        return json.loads(task_result_field) if task_result_field else {}


# Tenants


class TenantSerializer(BaseModelSerializerV1):
    """
    Serializer for the Tenant model.
    """

    memberships = serializers.ResourceRelatedField(many=True, read_only=True)

    class Meta:
        model = Tenant
        fields = ["id", "name", "memberships"]


class TenantIncludeSerializer(BaseModelSerializerV1):
    class Meta:
        model = Tenant
        fields = ["id", "name"]


# Memberships


class MemberRoleEnumSerializerField(serializers.ChoiceField):
    def __init__(self, **kwargs):
        kwargs["choices"] = Membership.RoleChoices.choices
        super().__init__(**kwargs)


class MembershipSerializer(serializers.ModelSerializer):
    role = MemberRoleEnumSerializerField()
    user = serializers.HyperlinkedRelatedField(view_name="user-detail", read_only=True)
    tenant = serializers.HyperlinkedRelatedField(
        view_name="tenant-detail", read_only=True
    )

    class Meta:
        model = Membership
        fields = ["id", "user", "tenant", "role", "date_joined"]


class MembershipIncludeSerializer(serializers.ModelSerializer):
    """
    Include-oriented Membership serializer that enables including tenant objects with names
    without altering the base MembershipSerializer behavior.
    """

    role = MemberRoleEnumSerializerField()
    user = serializers.ResourceRelatedField(read_only=True)
    tenant = SerializerMethodResourceRelatedField(read_only=True, source="tenant")

    class Meta:
        model = Membership
        fields = ["id", "user", "tenant", "role", "date_joined"]

    included_serializers = {"tenant": "api.v1.serializers.TenantIncludeSerializer"}

    def get_tenant(self, instance):
        try:
            return Tenant.objects.using(MainRouter.admin_db).get(id=instance.tenant_id)
        except Tenant.DoesNotExist:
            return None


# Provider Groups
class ProviderGroupSerializer(RLSSerializer, BaseWriteSerializer):
    providers = serializers.ResourceRelatedField(
        queryset=Provider.objects.all(), many=True, required=False
    )
    roles = serializers.ResourceRelatedField(
        queryset=Role.objects.all(), many=True, required=False
    )

    def validate(self, attrs):
        if ProviderGroup.objects.filter(name=attrs.get("name")).exists():
            raise serializers.ValidationError(
                {"name": "A provider group with this name already exists."}
            )

        return super().validate(attrs)

    class Meta:
        model = ProviderGroup
        fields = [
            "id",
            "name",
            "inserted_at",
            "updated_at",
            "providers",
            "roles",
            "url",
        ]
        extra_kwargs = {
            "id": {"read_only": True},
            "inserted_at": {"read_only": True},
            "updated_at": {"read_only": True},
            "roles": {"read_only": True},
            "url": {"read_only": True},
        }


class ProviderGroupIncludedSerializer(ProviderGroupSerializer):
    class Meta:
        model = ProviderGroup
        fields = ["id", "name"]


class ProviderGroupCreateSerializer(ProviderGroupSerializer):
    providers = serializers.ResourceRelatedField(
        queryset=Provider.objects.all(), many=True, required=False
    )
    roles = serializers.ResourceRelatedField(
        queryset=Role.objects.all(), many=True, required=False
    )

    class Meta:
        model = ProviderGroup
        fields = [
            "id",
            "name",
            "inserted_at",
            "updated_at",
            "providers",
            "roles",
        ]

    def create(self, validated_data):
        providers = validated_data.pop("providers", [])
        roles = validated_data.pop("roles", [])
        tenant_id = self.context.get("tenant_id")
        provider_group = ProviderGroup.objects.create(
            tenant_id=tenant_id, **validated_data
        )

        through_model_instances = [
            ProviderGroupMembership(
                provider_group=provider_group,
                provider=provider,
                tenant_id=tenant_id,
            )
            for provider in providers
        ]
        ProviderGroupMembership.objects.bulk_create(through_model_instances)

        through_model_instances = [
            RoleProviderGroupRelationship(
                provider_group=provider_group,
                role=role,
                tenant_id=tenant_id,
            )
            for role in roles
        ]
        RoleProviderGroupRelationship.objects.bulk_create(through_model_instances)

        return provider_group


class ProviderGroupUpdateSerializer(ProviderGroupSerializer):
    def update(self, instance, validated_data):
        tenant_id = self.context.get("tenant_id")

        if "providers" in validated_data:
            providers = validated_data.pop("providers")
            instance.providers.clear()
            through_model_instances = [
                ProviderGroupMembership(
                    provider_group=instance,
                    provider=provider,
                    tenant_id=tenant_id,
                )
                for provider in providers
            ]
            ProviderGroupMembership.objects.bulk_create(through_model_instances)

        if "roles" in validated_data:
            roles = validated_data.pop("roles")
            instance.roles.clear()
            through_model_instances = [
                RoleProviderGroupRelationship(
                    provider_group=instance,
                    role=role,
                    tenant_id=tenant_id,
                )
                for role in roles
            ]
            RoleProviderGroupRelationship.objects.bulk_create(through_model_instances)

        return super().update(instance, validated_data)


class ProviderResourceIdentifierSerializer(BaseSerializerV1):
    resource_type = serializers.CharField(source="type")
    id = serializers.UUIDField()

    class JSONAPIMeta:
        resource_name = "provider-identifier"

    def to_representation(self, instance):
        """
        Ensure 'type' is used in the output instead of 'resource_type'.
        """
        representation = super().to_representation(instance)
        representation["type"] = representation.pop("resource_type", None)
        return representation

    def to_internal_value(self, data):
        """
        Map 'type' back to 'resource_type' during input.
        """
        data["resource_type"] = data.pop("type", None)
        return super().to_internal_value(data)


class ProviderGroupMembershipSerializer(RLSSerializer, BaseWriteSerializer):
    """
    Serializer for modifying provider_group memberships
    """

    providers = serializers.ListField(
        child=ProviderResourceIdentifierSerializer(),
        help_text="List of resource identifier objects representing providers.",
    )

    def create(self, validated_data):
        provider_ids = [item["id"] for item in validated_data["providers"]]
        providers = Provider.objects.filter(id__in=provider_ids)
        tenant_id = self.context.get("tenant_id")

        new_relationships = [
            ProviderGroupMembership(
                provider_group=self.context.get("provider_group"),
                provider=p,
                tenant_id=tenant_id,
            )
            for p in providers
        ]
        ProviderGroupMembership.objects.bulk_create(new_relationships)

        return self.context.get("provider_group")

    def update(self, instance, validated_data):
        provider_ids = [item["id"] for item in validated_data["providers"]]
        providers = Provider.objects.filter(id__in=provider_ids)
        tenant_id = self.context.get("tenant_id")

        instance.providers.clear()
        new_relationships = [
            ProviderGroupMembership(
                provider_group=instance, provider=p, tenant_id=tenant_id
            )
            for p in providers
        ]
        ProviderGroupMembership.objects.bulk_create(new_relationships)

        return instance

    class Meta:
        model = ProviderGroupMembership
        fields = ["id", "providers"]


# Providers
class ProviderEnumSerializerField(serializers.ChoiceField):
    def __init__(self, **kwargs):
        kwargs["choices"] = Provider.ProviderChoices.choices
        super().__init__(**kwargs)


class ProviderSerializer(RLSSerializer):
    """
    Serializer for the Provider model.
    """

    provider = ProviderEnumSerializerField()
    connection = serializers.SerializerMethodField(read_only=True)

    included_serializers = {
        "provider_groups": "api.v1.serializers.ProviderGroupIncludedSerializer",
    }

    class Meta:
        model = Provider
        fields = [
            "id",
            "inserted_at",
            "updated_at",
            "provider",
            "uid",
            "alias",
            "connection",
            # "scanner_args",
            "secret",
            "provider_groups",
            "url",
        ]

    @extend_schema_field(
        {
            "type": "object",
            "properties": {
                "connected": {"type": "boolean"},
                "last_checked_at": {"type": "string", "format": "date-time"},
            },
        }
    )
    def get_connection(self, obj):
        return {
            "connected": obj.connected,
            "last_checked_at": obj.connection_last_checked_at,
        }


class ProviderIncludeSerializer(RLSSerializer):
    """
    Serializer for the Provider model.
    """

    provider = ProviderEnumSerializerField()
    connection = serializers.SerializerMethodField(read_only=True)

    class Meta:
        model = Provider
        fields = [
            "id",
            "inserted_at",
            "updated_at",
            "provider",
            "uid",
            "alias",
            "connection",
            # "scanner_args",
        ]

    @extend_schema_field(
        {
            "type": "object",
            "properties": {
                "connected": {"type": "boolean"},
                "last_checked_at": {"type": "string", "format": "date-time"},
            },
        }
    )
    def get_connection(self, obj):
        return {
            "connected": obj.connected,
            "last_checked_at": obj.connection_last_checked_at,
        }


class ProviderCreateSerializer(RLSSerializer, BaseWriteSerializer):
    class Meta:
        model = Provider
        fields = [
            "alias",
            "provider",
            "uid",
            # "scanner_args"
        ]
        extra_kwargs = {
            "alias": {
                "help_text": "Human readable name to identify the provider, e.g. 'Production AWS Account', 'Dev Environment'",
            },
            "provider": {
                "help_text": "Type of provider to create.",
            },
            "uid": {
                "help_text": "Unique identifier for the provider, set by the provider, e.g. AWS account ID, Azure subscription ID, GCP project ID, etc.",
            },
        }


class ProviderUpdateSerializer(BaseWriteSerializer):
    """
    Serializer for updating the Provider model.
    Only allows "alias" and "scanner_args" fields to be updated.
    """

    class Meta:
        model = Provider
        fields = [
            "alias",
            # "scanner_args"
        ]
        extra_kwargs = {
            "alias": {
                "help_text": "Human readable name to identify the provider, e.g. 'Production AWS Account', 'Dev Environment'",
            }
        }


# Scans


class ScanTriggerEnumSerializerField(serializers.ChoiceField):
    def __init__(self, **kwargs):
        kwargs["choices"] = Scan.TriggerChoices.choices
        super().__init__(**kwargs)


class ScanSerializer(RLSSerializer):
    trigger = serializers.ChoiceField(
        choices=Scan.TriggerChoices.choices, read_only=True
    )
    state = StateEnumSerializerField(read_only=True)

    class Meta:
        model = Scan
        fields = [
            "id",
            "name",
            "trigger",
            "state",
            "unique_resource_count",
            "progress",
            # "scanner_args",
            "duration",
            "provider",
            "task",
            "inserted_at",
            "started_at",
            "completed_at",
            "scheduled_at",
            "next_scan_at",
            "processor",
            "url",
        ]

    included_serializers = {
        "provider": "api.v1.serializers.ProviderIncludeSerializer",
    }


class ScanIncludeSerializer(RLSSerializer):
    trigger = serializers.ChoiceField(
        choices=Scan.TriggerChoices.choices, read_only=True
    )
    state = StateEnumSerializerField(read_only=True)

    class Meta:
        model = Scan
        fields = [
            "id",
            "name",
            "trigger",
            "state",
            "unique_resource_count",
            "progress",
            # "scanner_args",
            "duration",
            "inserted_at",
            "started_at",
            "completed_at",
            "scheduled_at",
            "provider",
        ]

    included_serializers = {
        "provider": "api.v1.serializers.ProviderIncludeSerializer",
    }


class ScanCreateSerializer(RLSSerializer, BaseWriteSerializer):
    class Meta:
        model = Scan
        # TODO: add mutelist when implemented
        fields = [
            "id",
            "provider",
            # "scanner_args",
            "name",
        ]

    def create(self, validated_data):
        # provider = validated_data.get("provider")

        # scanner_args will be disabled for the user in the first release
        # if not validated_data.get("scanner_args"):
        #     validated_data["scanner_args"] = provider.scanner_args
        # else:
        #     validated_data["scanner_args"] = merge_dicts(
        #         provider.scanner_args, validated_data["scanner_args"]
        #     )

        if not validated_data.get("trigger"):
            validated_data["trigger"] = Scan.TriggerChoices.MANUAL.value

        return RLSSerializer.create(self, validated_data)


class ScanUpdateSerializer(BaseWriteSerializer):
    """
    Serializer for updating the Provider model.
    Only allows "alias" and "scanner_args" fields to be updated.
    """

    class Meta:
        model = Scan
        # TODO: add mutelist when implemented
        fields = ["id", "name"]
        extra_kwargs = {
            "id": {"read_only": True},
        }


class ScanTaskSerializer(RLSSerializer):
    trigger = serializers.ChoiceField(
        choices=Scan.TriggerChoices.choices, read_only=True
    )
    state = StateEnumSerializerField(read_only=True)

    class Meta:
        model = Scan
        fields = [
            "id",
            "name",
            "trigger",
            "state",
            "unique_resource_count",
            "progress",
            # "scanner_args",
            "duration",
            "started_at",
            "completed_at",
            "scheduled_at",
        ]


class ScanReportSerializer(BaseSerializerV1):
    id = serializers.CharField(source="scan")

    class Meta:
        resource_name = "scan-reports"
        fields = ["id"]


class ScanComplianceReportSerializer(BaseSerializerV1):
    id = serializers.CharField(source="scan")
    name = serializers.CharField()

    class Meta:
        resource_name = "scan-reports"
        fields = ["id", "name"]


class ResourceTagSerializer(RLSSerializer):
    """
    Serializer for the ResourceTag model
    """

    class Meta:
        model = ResourceTag
        fields = ["key", "value"]


class ResourceSerializer(RLSSerializer):
    """
    Serializer for the Resource model.
    """

    tags = serializers.SerializerMethodField()
    type_ = serializers.CharField(read_only=True)
    failed_findings_count = serializers.IntegerField(read_only=True)

    findings = SerializerMethodResourceRelatedField(
        many=True,
        read_only=True,
    )

    class Meta:
        model = Resource
        fields = [
            "id",
            "inserted_at",
            "updated_at",
            "uid",
            "name",
            "region",
            "service",
            "type_",
            "tags",
            "provider",
            "findings",
            "failed_findings_count",
            "url",
            "metadata",
            "details",
            "partition",
        ]
        extra_kwargs = {
            "id": {"read_only": True},
            "inserted_at": {"read_only": True},
            "updated_at": {"read_only": True},
            "metadata": {"read_only": True},
            "details": {"read_only": True},
            "partition": {"read_only": True},
        }

    included_serializers = {
        "findings": "api.v1.serializers.FindingIncludeSerializer",
        "provider": "api.v1.serializers.ProviderIncludeSerializer",
    }

    @extend_schema_field(
        {
            "type": "object",
            "description": "Tags associated with the resource",
            "example": {"env": "prod", "owner": "johndoe"},
        }
    )
    def get_tags(self, obj):
        # Use prefetched tags if available to avoid N+1 queries
        if hasattr(obj, "prefetched_tags"):
            return {tag.key: tag.value for tag in obj.prefetched_tags}
        # Fallback to the original method if prefetch is not available
        return obj.get_tags(self.context.get("tenant_id"))

    def get_fields(self):
        """`type` is a Python reserved keyword."""
        fields = super().get_fields()
        type_ = fields.pop("type_")
        fields["type"] = type_
        return fields

    def get_findings(self, obj):
        return (
            obj.latest_findings
            if hasattr(obj, "latest_findings")
            else obj.findings.all()
        )


class ResourceIncludeSerializer(RLSSerializer):
    """
    Serializer for the included Resource model.
    """

    tags = serializers.SerializerMethodField()
    type_ = serializers.CharField(read_only=True)

    class Meta:
        model = Resource
        fields = [
            "id",
            "inserted_at",
            "updated_at",
            "uid",
            "name",
            "region",
            "service",
            "type_",
            "tags",
            "details",
            "partition",
        ]
        extra_kwargs = {
            "id": {"read_only": True},
            "inserted_at": {"read_only": True},
            "updated_at": {"read_only": True},
            "details": {"read_only": True},
            "partition": {"read_only": True},
        }

    @extend_schema_field(
        {
            "type": "object",
            "description": "Tags associated with the resource",
            "example": {"env": "prod", "owner": "johndoe"},
        }
    )
    def get_tags(self, obj):
        # Use prefetched tags if available to avoid N+1 queries
        if hasattr(obj, "prefetched_tags"):
            return {tag.key: tag.value for tag in obj.prefetched_tags}
        # Fallback to the original method if prefetch is not available
        return obj.get_tags(self.context.get("tenant_id"))

    def get_fields(self):
        """`type` is a Python reserved keyword."""
        fields = super().get_fields()
        type_ = fields.pop("type_")
        fields["type"] = type_
        return fields


class ResourceMetadataSerializer(BaseSerializerV1):
    services = serializers.ListField(child=serializers.CharField(), allow_empty=True)
    regions = serializers.ListField(child=serializers.CharField(), allow_empty=True)
    types = serializers.ListField(child=serializers.CharField(), allow_empty=True)
    # Temporarily disabled until we implement tag filtering in the UI
    # tags = serializers.JSONField(help_text="Tags are described as key-value pairs.")

    class Meta:
        resource_name = "resources-metadata"


class FindingSerializer(RLSSerializer):
    """
    Serializer for the Finding model.
    """

    resources = serializers.ResourceRelatedField(many=True, read_only=True)

    class Meta:
        model = Finding
        fields = [
            "id",
            "uid",
            "delta",
            "status",
            "status_extended",
            "severity",
            "check_id",
            "check_metadata",
            "raw_result",
            "inserted_at",
            "updated_at",
            "first_seen_at",
            "muted",
            "muted_reason",
            "url",
            # Relationships
            "scan",
            "resources",
        ]

    included_serializers = {
        "scan": ScanIncludeSerializer,
        "resources": ResourceIncludeSerializer,
    }


class FindingIncludeSerializer(RLSSerializer):
    """
    Serializer for the include Finding model.
    """

    class Meta:
        model = Finding
        fields = [
            "id",
            "uid",
            "status",
            "severity",
            "check_id",
            "check_metadata",
            "inserted_at",
            "updated_at",
            "first_seen_at",
            "muted",
            "muted_reason",
        ]


# To be removed when the related endpoint is removed as well
class FindingDynamicFilterSerializer(BaseSerializerV1):
    services = serializers.ListField(child=serializers.CharField(), allow_empty=True)
    regions = serializers.ListField(child=serializers.CharField(), allow_empty=True)

    class Meta:
        resource_name = "finding-dynamic-filters"


class FindingMetadataSerializer(BaseSerializerV1):
    services = serializers.ListField(child=serializers.CharField(), allow_empty=True)
    regions = serializers.ListField(child=serializers.CharField(), allow_empty=True)
    resource_types = serializers.ListField(
        child=serializers.CharField(), allow_empty=True
    )
    # Temporarily disabled until we implement tag filtering in the UI
    # tags = serializers.JSONField(help_text="Tags are described as key-value pairs.")

    class Meta:
        resource_name = "findings-metadata"


# Provider secrets
class BaseWriteProviderSecretSerializer(BaseWriteSerializer):
    @staticmethod
    def validate_secret_based_on_provider(
        provider_type: str, secret_type: ProviderSecret.TypeChoices, secret: dict
    ):
        if secret_type == ProviderSecret.TypeChoices.STATIC:
            if provider_type == Provider.ProviderChoices.AWS.value:
                serializer = AwsProviderSecret(data=secret)
            elif provider_type == Provider.ProviderChoices.AZURE.value:
                serializer = AzureProviderSecret(data=secret)
            elif provider_type == Provider.ProviderChoices.GCP.value:
                serializer = GCPProviderSecret(data=secret)
            elif provider_type == Provider.ProviderChoices.GITHUB.value:
                serializer = GithubProviderSecret(data=secret)
            elif provider_type == Provider.ProviderChoices.IAC.value:
                serializer = IacProviderSecret(data=secret)
            elif provider_type == Provider.ProviderChoices.KUBERNETES.value:
                serializer = KubernetesProviderSecret(data=secret)
            elif provider_type == Provider.ProviderChoices.M365.value:
                serializer = M365ProviderSecret(data=secret)
            elif provider_type == Provider.ProviderChoices.ORACLECLOUD.value:
                serializer = OracleCloudProviderSecret(data=secret)
            elif provider_type == Provider.ProviderChoices.MONGODBATLAS.value:
                serializer = MongoDBAtlasProviderSecret(data=secret)
            else:
                raise serializers.ValidationError(
                    {"provider": f"Provider type not supported {provider_type}"}
                )
        elif secret_type == ProviderSecret.TypeChoices.ROLE:
            serializer = AWSRoleAssumptionProviderSecret(data=secret)
        elif secret_type == ProviderSecret.TypeChoices.SERVICE_ACCOUNT:
            serializer = GCPServiceAccountProviderSecret(data=secret)
        else:
            raise serializers.ValidationError(
                {"secret_type": f"Secret type not supported: {secret_type}"}
            )
        try:
            serializer.is_valid(raise_exception=True)
        except ValidationError as validation_error:
            # Customize the error message
            details = validation_error.detail.copy()
            for key, value in details.items():
                validation_error.detail[f"secret/{key}"] = value
                del validation_error.detail[key]
            raise validation_error


class AwsProviderSecret(serializers.Serializer):
    aws_access_key_id = serializers.CharField()
    aws_secret_access_key = serializers.CharField()
    aws_session_token = serializers.CharField(required=False)

    class Meta:
        resource_name = "provider-secrets"


class AzureProviderSecret(serializers.Serializer):
    client_id = serializers.CharField()
    client_secret = serializers.CharField()
    tenant_id = serializers.CharField()

    class Meta:
        resource_name = "provider-secrets"


class M365ProviderSecret(serializers.Serializer):
    client_id = serializers.CharField()
    client_secret = serializers.CharField(required=False)
    tenant_id = serializers.CharField()
    user = serializers.EmailField(required=False)
    password = serializers.CharField(required=False)
    certificate_content = serializers.CharField(required=False)

    def validate(self, attrs):
        if attrs.get("client_secret") and attrs.get("certificate_content"):
            raise serializers.ValidationError(
                "You cannot provide both client_secret and certificate_content."
            )
        if not attrs.get("client_secret") and not attrs.get("certificate_content"):
            raise serializers.ValidationError(
                "You must provide either client_secret or certificate_content."
            )
        return super().validate(attrs)

    def validate_certificate_content(self, certificate_content):
        """Validate that M365 certificate content is valid base64 encoded data."""
        if certificate_content:
            try:
                base64.b64decode(certificate_content, validate=True)
            except Exception as e:
                raise ValidationError(
                    {
                        "certificate_content": [
                            f"The provided certificate content is not valid base64 encoded data: {str(e)}"
                        ]
                    },
                    code="m365-certificate-content",
                )
        return certificate_content

    class Meta:
        resource_name = "provider-secrets"


class GCPProviderSecret(serializers.Serializer):
    client_id = serializers.CharField()
    client_secret = serializers.CharField()
    refresh_token = serializers.CharField()

    class Meta:
        resource_name = "provider-secrets"


class GCPServiceAccountProviderSecret(serializers.Serializer):
    service_account_key = serializers.JSONField()

    class Meta:
        resource_name = "provider-secrets"


class MongoDBAtlasProviderSecret(serializers.Serializer):
    atlas_public_key = serializers.CharField()
    atlas_private_key = serializers.CharField()

    class Meta:
        resource_name = "provider-secrets"


class KubernetesProviderSecret(serializers.Serializer):
    kubeconfig_content = serializers.CharField()

    class Meta:
        resource_name = "provider-secrets"


class GithubProviderSecret(serializers.Serializer):
    personal_access_token = serializers.CharField(required=False)
    oauth_app_token = serializers.CharField(required=False)
    github_app_id = serializers.IntegerField(required=False)
    github_app_key_content = serializers.CharField(required=False)

    class Meta:
        resource_name = "provider-secrets"


class IacProviderSecret(serializers.Serializer):
    repository_url = serializers.CharField()
    access_token = serializers.CharField(required=False)

    class Meta:
        resource_name = "provider-secrets"


class OracleCloudProviderSecret(serializers.Serializer):
    user = serializers.CharField()
    fingerprint = serializers.CharField()
    key_file = serializers.CharField(required=False)
    key_content = serializers.CharField(required=False)
    tenancy = serializers.CharField()
    region = serializers.CharField()
    pass_phrase = serializers.CharField(required=False)

    class Meta:
        resource_name = "provider-secrets"


class AWSRoleAssumptionProviderSecret(serializers.Serializer):
    role_arn = serializers.CharField()
    external_id = serializers.CharField()
    role_session_name = serializers.CharField(required=False)
    session_duration = serializers.IntegerField(
        required=False, min_value=900, max_value=43200
    )
    aws_access_key_id = serializers.CharField(required=False)
    aws_secret_access_key = serializers.CharField(required=False)
    aws_session_token = serializers.CharField(required=False)

    class Meta:
        resource_name = "provider-secrets"


class ProviderSecretSerializer(RLSSerializer):
    """
    Serializer for the ProviderSecret model.
    """

    class Meta:
        model = ProviderSecret
        fields = [
            "id",
            "inserted_at",
            "updated_at",
            "name",
            "secret_type",
            "provider",
            "url",
        ]


class ProviderSecretCreateSerializer(RLSSerializer, BaseWriteProviderSecretSerializer):
    secret = ProviderSecretField(write_only=True)

    class Meta:
        model = ProviderSecret
        fields = [
            "inserted_at",
            "updated_at",
            "name",
            "secret_type",
            "secret",
            "provider",
        ]
        extra_kwargs = {
            "inserted_at": {"read_only": True},
            "updated_at": {"read_only": True},
        }

    def validate(self, attrs):
        provider = attrs.get("provider")
        secret_type = attrs.get("secret_type")
        secret = attrs.get("secret")

        validated_attrs = super().validate(attrs)
        self.validate_secret_based_on_provider(provider.provider, secret_type, secret)
        return validated_attrs


class ProviderSecretUpdateSerializer(BaseWriteProviderSecretSerializer):
    secret = ProviderSecretField(write_only=True)

    class Meta:
        model = ProviderSecret
        fields = [
            "id",
            "inserted_at",
            "updated_at",
            "name",
            "secret_type",
            "secret",
            "provider",
        ]
        extra_kwargs = {
            "inserted_at": {"read_only": True},
            "updated_at": {"read_only": True},
            "provider": {"read_only": True},
            "secret_type": {"required": False},
        }

    def validate(self, attrs):
        provider = self.instance.provider
        # To allow updating a secret with the same type without making the `secret_type` mandatory
        secret_type = attrs.get("secret_type") or self.instance.secret_type
        secret = attrs.get("secret")

        validated_attrs = super().validate(attrs)
        self.validate_secret_based_on_provider(provider.provider, secret_type, secret)
        return validated_attrs


# Invitations


class InvitationSerializer(RLSSerializer):
    """
    Serializer for the Invitation model.
    """

    roles = serializers.ResourceRelatedField(many=True, queryset=Role.objects.all())

    def __init__(self, *args, **kwargs):
        super().__init__(*args, **kwargs)
        tenant_id = self.context.get("tenant_id")
        if tenant_id is not None:
            self.fields["roles"].queryset = Role.objects.filter(tenant_id=tenant_id)

    class Meta:
        model = Invitation
        fields = [
            "id",
            "inserted_at",
            "updated_at",
            "email",
            "state",
            "token",
            "roles",
            "expires_at",
            "inviter",
            "url",
        ]


class InvitationBaseWriteSerializer(BaseWriteSerializer):
    roles = serializers.ResourceRelatedField(many=True, queryset=Role.objects.all())

    def __init__(self, *args, **kwargs):
        super().__init__(*args, **kwargs)
        tenant_id = self.context.get("tenant_id")
        if tenant_id is not None:
            self.fields["roles"].queryset = Role.objects.filter(tenant_id=tenant_id)

    def validate_email(self, value):
        user = User.objects.filter(email=value).first()
        tenant_id = self.context["tenant_id"]
        if user and Membership.objects.filter(user=user, tenant=tenant_id).exists():
            raise ValidationError(
                "The user may already be a member of the tenant or there was an issue with the "
                "email provided."
            )
        if Invitation.objects.filter(
            email=value, state=Invitation.State.PENDING
        ).exists():
            raise ValidationError(
                "Unable to process your request. Please check the information provided and "
                "try again."
            )
        return value

    def validate_expires_at(self, value):
        now = datetime.now(timezone.utc)
        if value and value < now + timedelta(hours=24):
            raise ValidationError(
                "Expiry date must be at least 24 hours in the future."
            )
        return value


class InvitationCreateSerializer(InvitationBaseWriteSerializer, RLSSerializer):
    expires_at = serializers.DateTimeField(
        required=False,
        help_text="UTC. Default 7 days. If this attribute is "
        "provided, it must be at least 24 hours in the "
        "future.",
    )

    class Meta:
        model = Invitation
        fields = ["email", "expires_at", "state", "token", "inviter", "roles"]
        extra_kwargs = {
            "token": {"read_only": True},
            "state": {"read_only": True},
            "inviter": {"read_only": True},
            "expires_at": {"required": False},
            "roles": {"required": False},
        }

    def create(self, validated_data):
        inviter = self.context.get("request").user
        tenant_id = self.context.get("tenant_id")
        validated_data["inviter"] = inviter
        roles = validated_data.pop("roles", [])
        invitation = super().create(validated_data)
        for role in roles:
            InvitationRoleRelationship.objects.create(
                role=role, invitation=invitation, tenant_id=tenant_id
            )

        return invitation


class InvitationUpdateSerializer(InvitationBaseWriteSerializer):
    roles = serializers.ResourceRelatedField(
        required=False, many=True, queryset=Role.objects.all()
    )

    class Meta:
        model = Invitation
        fields = ["id", "email", "expires_at", "state", "token", "roles"]
        extra_kwargs = {
            "token": {"read_only": True},
            "state": {"read_only": True},
            "expires_at": {"required": False},
            "email": {"required": False},
            "roles": {"required": False},
        }

    def update(self, instance, validated_data):
        tenant_id = self.context.get("tenant_id")
        if "roles" in validated_data:
            roles = validated_data.pop("roles")
            instance.roles.clear()
            new_relationships = [
                InvitationRoleRelationship(
                    role=r, invitation=instance, tenant_id=tenant_id
                )
                for r in roles
            ]
            InvitationRoleRelationship.objects.bulk_create(new_relationships)

        invitation = super().update(instance, validated_data)

        return invitation


class InvitationAcceptSerializer(RLSSerializer):
    """Serializer for accepting an invitation."""

    invitation_token = serializers.CharField(write_only=True)

    class Meta:
        model = Invitation
        fields = ["invitation_token"]


# Roles


class RoleSerializer(RLSSerializer, BaseWriteSerializer):
    permission_state = serializers.SerializerMethodField()
    users = serializers.ResourceRelatedField(
        queryset=User.objects.all(), many=True, required=False
    )
    provider_groups = serializers.ResourceRelatedField(
        queryset=ProviderGroup.objects.all(), many=True, required=False
    )

    def __init__(self, *args, **kwargs):
        super().__init__(*args, **kwargs)
        tenant_id = self.context.get("tenant_id")
        if tenant_id is not None:
            self.fields["users"].queryset = User.objects.filter(
                membership__tenant__id=tenant_id
            )
            self.fields["provider_groups"].queryset = ProviderGroup.objects.filter(
                tenant_id=self.context.get("tenant_id")
            )

    def get_permission_state(self, obj) -> str:
        return obj.permission_state

    def validate(self, attrs):
        if Role.objects.filter(name=attrs.get("name")).exists():
            raise serializers.ValidationError(
                {"name": "A role with this name already exists."}
            )

        if attrs.get("manage_providers"):
            attrs["unlimited_visibility"] = True

        # Prevent updates to the admin role
        if getattr(self.instance, "name", None) == "admin":
            raise serializers.ValidationError(
                {"name": "The admin role cannot be updated."}
            )

        return super().validate(attrs)

    class Meta:
        model = Role
        fields = [
            "id",
            "name",
            "manage_users",
            "manage_account",
            # Disable for the first release
            # "manage_billing",
            # /Disable for the first release
            "manage_integrations",
            "manage_providers",
            "manage_scans",
            "permission_state",
            "unlimited_visibility",
            "inserted_at",
            "updated_at",
            "provider_groups",
            "users",
            "invitations",
            "url",
        ]
        extra_kwargs = {
            "id": {"read_only": True},
            "inserted_at": {"read_only": True},
            "updated_at": {"read_only": True},
            "url": {"read_only": True},
        }


class RoleCreateSerializer(RoleSerializer):
    provider_groups = serializers.ResourceRelatedField(
        many=True, queryset=ProviderGroup.objects.all(), required=False
    )
    users = serializers.ResourceRelatedField(
        many=True, queryset=User.objects.all(), required=False
    )

    def create(self, validated_data):
        provider_groups = validated_data.pop("provider_groups", [])
        users = validated_data.pop("users", [])
        tenant_id = self.context.get("tenant_id")
        role = Role.objects.create(tenant_id=tenant_id, **validated_data)

        through_model_instances = [
            RoleProviderGroupRelationship(
                role=role,
                provider_group=provider_group,
                tenant_id=tenant_id,
            )
            for provider_group in provider_groups
        ]
        RoleProviderGroupRelationship.objects.bulk_create(through_model_instances)

        through_model_instances = [
            UserRoleRelationship(
                role=role,
                user=user,
                tenant_id=tenant_id,
            )
            for user in users
        ]
        UserRoleRelationship.objects.bulk_create(through_model_instances)

        return role


class RoleUpdateSerializer(RoleSerializer):
    def update(self, instance, validated_data):
        tenant_id = self.context.get("tenant_id")

        if "provider_groups" in validated_data:
            provider_groups = validated_data.pop("provider_groups")
            instance.provider_groups.clear()
            through_model_instances = [
                RoleProviderGroupRelationship(
                    role=instance,
                    provider_group=provider_group,
                    tenant_id=tenant_id,
                )
                for provider_group in provider_groups
            ]
            RoleProviderGroupRelationship.objects.bulk_create(through_model_instances)

        if "users" in validated_data:
            users = validated_data.pop("users")
            # Prevent a user from removing their own role assignment via Role update
            request = self.context.get("request")
            if request and getattr(request, "user", None):
                request_user = request.user
                is_currently_assigned = instance.users.filter(
                    id=request_user.id
                ).exists()
                will_be_assigned = any(u.id == request_user.id for u in users)
                if is_currently_assigned and not will_be_assigned:
                    raise serializers.ValidationError(
                        {"users": "Users cannot remove their own role."}
                    )

            # Safeguard MANAGE_ACCOUNT coverage when updating users of this role
            if instance.manage_account:
                # Existing MANAGE_ACCOUNT assignments on other roles within the tenant
                other_ma_exists = (
                    UserRoleRelationship.objects.filter(
                        tenant_id=tenant_id, role__manage_account=True
                    )
                    .exclude(role_id=instance.id)
                    .exists()
                )

                if not other_ma_exists and len(users) == 0:
                    raise serializers.ValidationError(
                        {
                            "users": "At least one user in the tenant must retain MANAGE_ACCOUNT. "
                            "Assign this MANAGE_ACCOUNT role to at least one user or ensure another user has it."
                        }
                    )
            instance.users.clear()
            through_model_instances = [
                UserRoleRelationship(
                    role=instance,
                    user=user,
                    tenant_id=tenant_id,
                )
                for user in users
            ]
            UserRoleRelationship.objects.bulk_create(through_model_instances)

        return super().update(instance, validated_data)


class RoleIncludeSerializer(RLSSerializer):
    permission_state = serializers.SerializerMethodField()

    def get_permission_state(self, obj) -> str:
        return obj.permission_state

    class Meta:
        model = Role
        fields = [
            "id",
            "name",
            "manage_users",
            "manage_account",
            # Disable for the first release
            # "manage_billing",
            # /Disable for the first release
            "manage_integrations",
            "manage_providers",
            "manage_scans",
            "permission_state",
            "unlimited_visibility",
            "inserted_at",
            "updated_at",
        ]
        extra_kwargs = {
            "id": {"read_only": True},
            "inserted_at": {"read_only": True},
            "updated_at": {"read_only": True},
        }


class ProviderGroupResourceIdentifierSerializer(serializers.Serializer):
    resource_type = serializers.CharField(source="type")
    id = serializers.UUIDField()

    class JSONAPIMeta:
        resource_name = "provider-group-identifier"

    def to_representation(self, instance):
        """
        Ensure 'type' is used in the output instead of 'resource_type'.
        """
        representation = super().to_representation(instance)
        representation["type"] = representation.pop("resource_type", None)
        return representation

    def to_internal_value(self, data):
        """
        Map 'type' back to 'resource_type' during input.
        """
        data["resource_type"] = data.pop("type", None)
        return super().to_internal_value(data)


class RoleProviderGroupRelationshipSerializer(RLSSerializer, BaseWriteSerializer):
    """
    Serializer for modifying role memberships
    """

    provider_groups = serializers.ListField(
        child=ProviderGroupResourceIdentifierSerializer(),
        help_text="List of resource identifier objects representing provider groups.",
    )

    def create(self, validated_data):
        provider_group_ids = [item["id"] for item in validated_data["provider_groups"]]
        provider_groups = ProviderGroup.objects.filter(id__in=provider_group_ids)
        tenant_id = self.context.get("tenant_id")

        new_relationships = [
            RoleProviderGroupRelationship(
                role=self.context.get("role"), provider_group=pg, tenant_id=tenant_id
            )
            for pg in provider_groups
        ]
        RoleProviderGroupRelationship.objects.bulk_create(new_relationships)

        return self.context.get("role")

    def update(self, instance, validated_data):
        provider_group_ids = [item["id"] for item in validated_data["provider_groups"]]
        provider_groups = ProviderGroup.objects.filter(id__in=provider_group_ids)
        tenant_id = self.context.get("tenant_id")

        instance.provider_groups.clear()
        new_relationships = [
            RoleProviderGroupRelationship(
                role=instance, provider_group=pg, tenant_id=tenant_id
            )
            for pg in provider_groups
        ]
        RoleProviderGroupRelationship.objects.bulk_create(new_relationships)

        return instance

    class Meta:
        model = RoleProviderGroupRelationship
        fields = ["id", "provider_groups"]


# Compliance overview


class ComplianceOverviewSerializer(BaseSerializerV1):
    """
    Serializer for compliance requirement status aggregated by compliance framework.

    This serializer is used to format aggregated compliance framework data,
    providing counts of passed, failed, and manual requirements along with
    an overall global status for each framework.
    """

    # Add ID field which will be used for resource identification
    id = serializers.CharField()
    framework = serializers.CharField()
    version = serializers.CharField()
    requirements_passed = serializers.IntegerField()
    requirements_failed = serializers.IntegerField()
    requirements_manual = serializers.IntegerField()
    total_requirements = serializers.IntegerField()

    class JSONAPIMeta:
        resource_name = "compliance-overviews"


class ComplianceOverviewDetailSerializer(BaseSerializerV1):
    """
    Serializer for detailed compliance requirement information.

    This serializer formats the aggregated requirement data, showing detailed status
    and counts for each requirement across all regions.
    """

    id = serializers.CharField()
    framework = serializers.CharField()
    version = serializers.CharField()
    description = serializers.CharField()
    status = serializers.ChoiceField(choices=StatusChoices.choices)

    class JSONAPIMeta:
        resource_name = "compliance-requirements-details"


class ComplianceOverviewDetailThreatscoreSerializer(ComplianceOverviewDetailSerializer):
    """
    Serializer for detailed compliance requirement information for Threatscore.

    Includes additional fields specific to the Threatscore framework.
    """

    passed_findings = serializers.IntegerField()
    total_findings = serializers.IntegerField()


class ComplianceOverviewAttributesSerializer(BaseSerializerV1):
    id = serializers.CharField()
    compliance_name = serializers.CharField()
    framework_description = serializers.CharField()
    name = serializers.CharField()
    framework = serializers.CharField()
    version = serializers.CharField()
    description = serializers.CharField()
    attributes = serializers.JSONField()

    class JSONAPIMeta:
        resource_name = "compliance-requirements-attributes"


class ComplianceOverviewMetadataSerializer(BaseSerializerV1):
    regions = serializers.ListField(child=serializers.CharField(), allow_empty=True)

    class JSONAPIMeta:
        resource_name = "compliance-overviews-metadata"


# Overviews


class OverviewProviderSerializer(BaseSerializerV1):
    id = serializers.CharField(source="provider")
    findings = serializers.SerializerMethodField(read_only=True)
    resources = serializers.SerializerMethodField(read_only=True)

    class JSONAPIMeta:
        resource_name = "providers-overview"

    @extend_schema_field(
        {
            "type": "object",
            "properties": {
                "pass": {"type": "integer"},
                "fail": {"type": "integer"},
                "muted": {"type": "integer"},
                "total": {"type": "integer"},
            },
        }
    )
    def get_findings(self, obj):
        return {
            "pass": obj["findings_passed"],
            "fail": obj["findings_failed"],
            "muted": obj["findings_muted"],
            "total": obj["total_findings"],
        }

    @extend_schema_field(
        {
            "type": "object",
            "properties": {
                "total": {"type": "integer"},
            },
        }
    )
    def get_resources(self, obj):
        return {
            "total": obj["total_resources"],
        }


class OverviewProviderCountSerializer(BaseSerializerV1):
    id = serializers.CharField(source="provider")
    count = serializers.IntegerField()

    class JSONAPIMeta:
        resource_name = "providers-count-overview"


class OverviewFindingSerializer(BaseSerializerV1):
    id = serializers.CharField(default="n/a")
    new = serializers.IntegerField()
    changed = serializers.IntegerField()
    unchanged = serializers.IntegerField()
    fail_new = serializers.IntegerField()
    fail_changed = serializers.IntegerField()
    pass_new = serializers.IntegerField()
    pass_changed = serializers.IntegerField()
    muted_new = serializers.IntegerField()
    muted_changed = serializers.IntegerField()
    total = serializers.IntegerField()
    _pass = serializers.IntegerField()
    fail = serializers.IntegerField()
    muted = serializers.IntegerField()

    class JSONAPIMeta:
        resource_name = "findings-overview"

    def __init__(self, *args, **kwargs):
        super().__init__(*args, **kwargs)
        self.fields["pass"] = self.fields.pop("_pass")


class OverviewSeveritySerializer(BaseSerializerV1):
    id = serializers.CharField(default="n/a")
    critical = serializers.IntegerField()
    high = serializers.IntegerField()
    medium = serializers.IntegerField()
    low = serializers.IntegerField()
    informational = serializers.IntegerField()

    class JSONAPIMeta:
        resource_name = "findings-severity-overview"


<<<<<<< HEAD
class FindingsSeverityOverTimeSerializer(serializers.Serializer):
    """Serializer for daily findings severity trend data."""

    id = serializers.DateField(source="date")
    date = serializers.DateField()
    critical = serializers.IntegerField()
    high = serializers.IntegerField()
    medium = serializers.IntegerField()
    low = serializers.IntegerField()
    informational = serializers.IntegerField()
    muted = serializers.IntegerField()

    class JSONAPIMeta:
        resource_name = "findings-severity-over-time"

    def get_root_meta(self, _resource, _many):
        return {"version": "v1"}


class OverviewServiceSerializer(serializers.Serializer):
=======
class OverviewServiceSerializer(BaseSerializerV1):
>>>>>>> 5e033321
    id = serializers.CharField(source="service")
    total = serializers.IntegerField()
    _pass = serializers.IntegerField()
    fail = serializers.IntegerField()
    muted = serializers.IntegerField()

    class JSONAPIMeta:
        resource_name = "services-overview"

    def __init__(self, *args, **kwargs):
        super().__init__(*args, **kwargs)
        self.fields["pass"] = self.fields.pop("_pass")


class AttackSurfaceOverviewSerializer(BaseSerializerV1):
    """Serializer for attack surface overview aggregations."""

    id = serializers.CharField(source="attack_surface_type")
    total_findings = serializers.IntegerField()
    failed_findings = serializers.IntegerField()
    muted_failed_findings = serializers.IntegerField()
    check_ids = serializers.ListField(
        child=serializers.CharField(), allow_empty=True, default=list, read_only=True
    )

    class JSONAPIMeta:
        resource_name = "attack-surface-overviews"


class OverviewRegionSerializer(serializers.Serializer):
    id = serializers.SerializerMethodField()
    provider_type = serializers.CharField()
    region = serializers.CharField()
    total = serializers.IntegerField()
    _pass = serializers.IntegerField()
    fail = serializers.IntegerField()
    muted = serializers.IntegerField()

    class JSONAPIMeta:
        resource_name = "regions-overview"

    def __init__(self, *args, **kwargs):
        super().__init__(*args, **kwargs)
        self.fields["pass"] = self.fields.pop("_pass")

    def get_id(self, obj):
        """Generate unique ID from provider_type and region."""
        return f"{obj['provider_type']}:{obj['region']}"

    def get_root_meta(self, _resource, _many):
        return {"version": "v1"}


# Schedules


class ScheduleDailyCreateSerializer(BaseSerializerV1):
    provider_id = serializers.UUIDField(required=True)

    class JSONAPIMeta:
        resource_name = "daily-schedules"

    # TODO: DRY this when we have more time
    def validate(self, data):
        if hasattr(self, "initial_data"):
            initial_data = set(self.initial_data.keys()) - {"id", "type"}
            unknown_keys = initial_data - set(self.fields.keys())
            if unknown_keys:
                raise ValidationError(f"Invalid fields: {unknown_keys}")
        return data


# Integrations


class BaseWriteIntegrationSerializer(BaseWriteSerializer):
    def validate(self, attrs):
        integration_type = attrs.get("integration_type")

        if (
            integration_type == Integration.IntegrationChoices.AMAZON_S3
            and Integration.objects.filter(
                configuration=attrs.get("configuration")
            ).exists()
        ):
            raise ConflictException(
                detail="This integration already exists.",
                pointer="/data/attributes/configuration",
            )

        if (
            integration_type == Integration.IntegrationChoices.JIRA
            and Integration.objects.filter(
                configuration__contains={
                    "domain": attrs.get("configuration").get("domain")
                }
            ).exists()
        ):
            raise ConflictException(
                detail="This integration already exists.",
                pointer="/data/attributes/configuration",
            )

        # Check if any provider already has a SecurityHub integration
        if hasattr(self, "instance") and self.instance and not integration_type:
            integration_type = self.instance.integration_type

        if (
            integration_type == Integration.IntegrationChoices.AWS_SECURITY_HUB
            and "providers" in attrs
        ):
            providers = attrs.get("providers", [])
            tenant_id = self.context.get("tenant_id")
            for provider in providers:
                # For updates, exclude the current instance from the check
                query = IntegrationProviderRelationship.objects.filter(
                    provider=provider,
                    integration__integration_type=Integration.IntegrationChoices.AWS_SECURITY_HUB,
                    tenant_id=tenant_id,
                )
                if hasattr(self, "instance") and self.instance:
                    query = query.exclude(integration=self.instance)

                if query.exists():
                    raise ConflictException(
                        detail=f"Provider {provider.id} already has a Security Hub integration. Only one "
                        "Security Hub integration is allowed per provider.",
                        pointer="/data/relationships/providers",
                    )

        return super().validate(attrs)

    @staticmethod
    def validate_integration_data(
        integration_type: str,
        providers: list[Provider],  # noqa
        configuration: dict,
        credentials: dict,
    ):
        if integration_type == Integration.IntegrationChoices.AMAZON_S3:
            config_serializer = S3ConfigSerializer
            credentials_serializers = [AWSCredentialSerializer]
        elif integration_type == Integration.IntegrationChoices.AWS_SECURITY_HUB:
            if providers:
                if len(providers) > 1:
                    raise serializers.ValidationError(
                        {
                            "providers": "Only one provider is supported for the Security Hub integration."
                        }
                    )
                if providers[0].provider != Provider.ProviderChoices.AWS:
                    raise serializers.ValidationError(
                        {
                            "providers": "The provider must be AWS type for the Security Hub integration."
                        }
                    )
            config_serializer = SecurityHubConfigSerializer
            credentials_serializers = [AWSCredentialSerializer]
        elif integration_type == Integration.IntegrationChoices.JIRA:
            if providers:
                raise serializers.ValidationError(
                    {
                        "providers": "Relationship field is not accepted. This integration applies to all providers."
                    }
                )
            if configuration:
                raise serializers.ValidationError(
                    {
                        "configuration": "This integration does not support custom configuration."
                    }
                )
            config_serializer = JiraConfigSerializer
            # Create non-editable configuration for JIRA integration
            default_jira_issue_types = ["Task"]
            configuration.update(
                {
                    "projects": {},
                    "issue_types": default_jira_issue_types,
                    "domain": credentials.get("domain"),
                }
            )
            credentials_serializers = [JiraCredentialSerializer]
        else:
            raise serializers.ValidationError(
                {
                    "integration_type": f"Integration type not supported yet: {integration_type}"
                }
            )

        serializer_instance = config_serializer(data=configuration)
        serializer_instance.is_valid(raise_exception=True)

        # Apply the validated (and potentially transformed) data back to configuration
        configuration.update(serializer_instance.validated_data)

        for cred_serializer in credentials_serializers:
            try:
                cred_serializer(data=credentials).is_valid(raise_exception=True)
                break
            except ValidationError:
                continue
        else:
            raise ValidationError(
                {"credentials": "Invalid credentials for the integration type."}
            )


class IntegrationSerializer(RLSSerializer):
    """
    Serializer for the Integration model.
    """

    providers = serializers.ResourceRelatedField(
        queryset=Provider.objects.all(), many=True
    )

    class Meta:
        model = Integration
        fields = [
            "id",
            "inserted_at",
            "updated_at",
            "enabled",
            "connected",
            "connection_last_checked_at",
            "integration_type",
            "configuration",
            "providers",
            "url",
        ]

    included_serializers = {
        "providers": "api.v1.serializers.ProviderIncludeSerializer",
    }

    def to_representation(self, instance):
        representation = super().to_representation(instance)
        allowed_providers = self.context.get("allowed_providers")
        if allowed_providers:
            allowed_provider_ids = {str(provider.id) for provider in allowed_providers}
            representation["providers"] = [
                provider
                for provider in representation["providers"]
                if provider["id"] in allowed_provider_ids
            ]
        if instance.integration_type == Integration.IntegrationChoices.JIRA:
            representation["configuration"].update(
                {"domain": instance.credentials.get("domain")}
            )
        return representation


class IntegrationCreateSerializer(BaseWriteIntegrationSerializer):
    credentials = IntegrationCredentialField(write_only=True)
    configuration = IntegrationConfigField()
    providers = serializers.ResourceRelatedField(
        queryset=Provider.objects.all(), many=True, required=False
    )

    class Meta:
        model = Integration
        fields = [
            "inserted_at",
            "updated_at",
            "enabled",
            "connected",
            "connection_last_checked_at",
            "integration_type",
            "configuration",
            "credentials",
            "providers",
        ]
        extra_kwargs = {
            "inserted_at": {"read_only": True},
            "updated_at": {"read_only": True},
            "connected": {"read_only": True},
            "connection_last_checked_at": {"read_only": True},
        }

    def validate(self, attrs):
        integration_type = attrs.get("integration_type")
        providers = attrs.get("providers")
        configuration = attrs.get("configuration")
        credentials = attrs.get("credentials")

        if (
            not providers
            and integration_type == Integration.IntegrationChoices.AWS_SECURITY_HUB
        ):
            raise serializers.ValidationError(
                {"providers": "At least one provider is required for this integration."}
            )

        self.validate_integration_data(
            integration_type, providers, configuration, credentials
        )
        validated_attrs = super().validate(attrs)
        return validated_attrs

    def create(self, validated_data):
        tenant_id = self.context.get("tenant_id")

        providers = validated_data.pop("providers", [])
        integration = Integration.objects.create(tenant_id=tenant_id, **validated_data)

        through_model_instances = [
            IntegrationProviderRelationship(
                integration=integration,
                provider=provider,
                tenant_id=tenant_id,
            )
            for provider in providers
        ]
        IntegrationProviderRelationship.objects.bulk_create(through_model_instances)

        return integration


class IntegrationUpdateSerializer(BaseWriteIntegrationSerializer):
    credentials = IntegrationCredentialField(write_only=True, required=False)
    configuration = IntegrationConfigField(required=False)
    providers = serializers.ResourceRelatedField(
        queryset=Provider.objects.all(), many=True, required=False
    )

    class Meta:
        model = Integration
        fields = [
            "inserted_at",
            "updated_at",
            "enabled",
            "connected",
            "connection_last_checked_at",
            "integration_type",
            "configuration",
            "credentials",
            "providers",
        ]
        extra_kwargs = {
            "inserted_at": {"read_only": True},
            "updated_at": {"read_only": True},
            "connected": {"read_only": True},
            "connection_last_checked_at": {"read_only": True},
            "integration_type": {"read_only": True},
        }

    def validate(self, attrs):
        integration_type = self.instance.integration_type
        providers = attrs.get("providers")
        if integration_type != Integration.IntegrationChoices.JIRA:
            configuration = attrs.get("configuration") or self.instance.configuration
        else:
            configuration = attrs.get("configuration", {})
        credentials = attrs.get("credentials") or self.instance.credentials

        self.validate_integration_data(
            integration_type, providers, configuration, credentials
        )
        validated_attrs = super().validate(attrs)
        return validated_attrs

    def update(self, instance, validated_data):
        tenant_id = self.context.get("tenant_id")
        if validated_data.get("providers") is not None:
            instance.providers.clear()
            new_relationships = [
                IntegrationProviderRelationship(
                    integration=instance, provider=provider, tenant_id=tenant_id
                )
                for provider in validated_data["providers"]
            ]
            IntegrationProviderRelationship.objects.bulk_create(new_relationships)

        # Preserve regions field for Security Hub integrations
        if instance.integration_type == Integration.IntegrationChoices.AWS_SECURITY_HUB:
            if "configuration" in validated_data:
                # Preserve the existing regions field if it exists
                existing_regions = instance.configuration.get("regions", {})
                validated_data["configuration"]["regions"] = existing_regions

        return super().update(instance, validated_data)

    def to_representation(self, instance):
        representation = super().to_representation(instance)
        # Ensure JIRA integrations show updated domain in configuration from credentials
        if instance.integration_type == Integration.IntegrationChoices.JIRA:
            representation["configuration"].update(
                {"domain": instance.credentials.get("domain")}
            )
        return representation


class IntegrationJiraDispatchSerializer(BaseSerializerV1):
    """
    Serializer for dispatching findings to JIRA integration.
    """

    project_key = serializers.CharField(required=True)
    issue_type = serializers.ChoiceField(required=True, choices=["Task"])

    class JSONAPIMeta:
        resource_name = "integrations-jira-dispatches"

    def validate(self, attrs):
        validated_attrs = super().validate(attrs)
        integration_instance = Integration.objects.get(
            id=self.context.get("integration_id")
        )
        if integration_instance.integration_type != Integration.IntegrationChoices.JIRA:
            raise ValidationError(
                {"integration_type": "The given integration is not a JIRA integration"}
            )

        if not integration_instance.enabled:
            raise ValidationError(
                {"integration": "The given integration is not enabled"}
            )

        project_key = attrs.get("project_key")
        if project_key not in integration_instance.configuration.get("projects", {}):
            raise ValidationError(
                {
                    "project_key": "The given project key is not available for this JIRA integration. Refresh the "
                    "connection if this is an error."
                }
            )

        return validated_attrs


# Processors


class ProcessorSerializer(RLSSerializer):
    """
    Serializer for the Processor model.
    """

    configuration = ProcessorConfigField()

    class Meta:
        model = Processor
        fields = [
            "id",
            "inserted_at",
            "updated_at",
            "processor_type",
            "configuration",
            "url",
        ]


class ProcessorCreateSerializer(RLSSerializer, BaseWriteSerializer):
    configuration = ProcessorConfigField(required=True)

    class Meta:
        model = Processor
        fields = [
            "inserted_at",
            "updated_at",
            "processor_type",
            "configuration",
        ]
        extra_kwargs = {
            "inserted_at": {"read_only": True},
            "updated_at": {"read_only": True},
        }
        validators = [
            UniqueTogetherValidator(
                queryset=Processor.objects.all(),
                fields=["processor_type"],
                message="A processor with the same type already exists.",
            )
        ]

    def validate(self, attrs):
        validated_attrs = super().validate(attrs)
        self.validate_processor_data(attrs)
        return validated_attrs

    def validate_processor_data(self, attrs):
        processor_type = attrs.get("processor_type")
        configuration = attrs.get("configuration")
        if processor_type == "mutelist":
            self.validate_mutelist_configuration(configuration)

    def validate_mutelist_configuration(self, configuration):
        if not isinstance(configuration, dict):
            raise serializers.ValidationError("Invalid Mutelist configuration.")

        mutelist_configuration = configuration.get("Mutelist", {})

        if not mutelist_configuration:
            raise serializers.ValidationError(
                "Invalid Mutelist configuration: 'Mutelist' is a required property."
            )

        try:
            Mutelist.validate_mutelist(mutelist_configuration, raise_on_exception=True)
            return
        except Exception as error:
            raise serializers.ValidationError(
                f"Invalid Mutelist configuration: {error}"
            )


class ProcessorUpdateSerializer(BaseWriteSerializer):
    configuration = ProcessorConfigField(required=True)

    class Meta:
        model = Processor
        fields = [
            "inserted_at",
            "updated_at",
            "configuration",
        ]
        extra_kwargs = {
            "inserted_at": {"read_only": True},
            "updated_at": {"read_only": True},
        }

    def validate(self, attrs):
        validated_attrs = super().validate(attrs)
        self.validate_processor_data(attrs)
        return validated_attrs

    def validate_processor_data(self, attrs):
        processor_type = self.instance.processor_type
        configuration = attrs.get("configuration")
        if processor_type == "mutelist":
            self.validate_mutelist_configuration(configuration)

    def validate_mutelist_configuration(self, configuration):
        if not isinstance(configuration, dict):
            raise serializers.ValidationError("Invalid Mutelist configuration.")

        mutelist_configuration = configuration.get("Mutelist", {})

        if not mutelist_configuration:
            raise serializers.ValidationError(
                "Invalid Mutelist configuration: 'Mutelist' is a required property."
            )

        try:
            Mutelist.validate_mutelist(mutelist_configuration, raise_on_exception=True)
            return
        except Exception as error:
            raise serializers.ValidationError(
                f"Invalid Mutelist configuration: {error}"
            )


# SSO


class SamlInitiateSerializer(BaseSerializerV1):
    email_domain = serializers.CharField()

    class JSONAPIMeta:
        resource_name = "saml-initiate"


class SamlMetadataSerializer(BaseSerializerV1):
    class JSONAPIMeta:
        resource_name = "saml-meta"


class SAMLConfigurationSerializer(RLSSerializer):
    class Meta:
        model = SAMLConfiguration
        fields = ["id", "email_domain", "metadata_xml", "created_at", "updated_at"]
        read_only_fields = ["id", "created_at", "updated_at"]


class LighthouseConfigSerializer(RLSSerializer):
    """
    Serializer for the LighthouseConfig model.
    """

    api_key = serializers.CharField(required=False)

    class Meta:
        model = LighthouseConfiguration
        fields = [
            "id",
            "name",
            "api_key",
            "model",
            "temperature",
            "max_tokens",
            "business_context",
            "is_active",
            "inserted_at",
            "updated_at",
            "url",
        ]
        extra_kwargs = {
            "id": {"read_only": True},
            "is_active": {"read_only": True},
            "inserted_at": {"read_only": True},
            "updated_at": {"read_only": True},
        }

    def to_representation(self, instance):
        data = super().to_representation(instance)
        # Check if api_key is specifically requested in fields param
        fields_param = self.context.get("request", None) and self.context[
            "request"
        ].query_params.get("fields[lighthouse-config]", "")
        if fields_param == "api_key":
            # Return decrypted key if specifically requested
            data["api_key"] = instance.api_key_decoded if instance.api_key else None
        else:
            # Return masked key for general requests
            data["api_key"] = "*" * len(instance.api_key) if instance.api_key else None
        return data


class LighthouseConfigCreateSerializer(RLSSerializer, BaseWriteSerializer):
    """Serializer for creating new Lighthouse configurations."""

    api_key = serializers.CharField(write_only=True, required=True)

    class Meta:
        model = LighthouseConfiguration
        fields = [
            "id",
            "name",
            "api_key",
            "model",
            "temperature",
            "max_tokens",
            "business_context",
            "is_active",
            "inserted_at",
            "updated_at",
        ]
        extra_kwargs = {
            "id": {"read_only": True},
            "is_active": {"read_only": True},
            "inserted_at": {"read_only": True},
            "updated_at": {"read_only": True},
        }

    def validate_temperature(self, value):
        if not 0 <= value <= 1:
            raise ValidationError("Temperature must be between 0 and 1.")
        return value

    def validate_max_tokens(self, value):
        if not 500 <= value <= 5000:
            raise ValidationError("Max tokens must be between 500 and 5000.")
        return value

    def validate(self, attrs):
        tenant_id = self.context.get("request").tenant_id
        if LighthouseConfiguration.objects.filter(tenant_id=tenant_id).exists():
            raise serializers.ValidationError(
                {
                    "tenant_id": "Lighthouse configuration already exists for this tenant."
                }
            )
        api_key = attrs.get("api_key")
        if api_key is not None:
            OpenAICredentialsSerializer(data={"api_key": api_key}).is_valid(
                raise_exception=True
            )
        return super().validate(attrs)

    def create(self, validated_data):
        api_key = validated_data.pop("api_key")
        instance = super().create(validated_data)
        instance.api_key_decoded = api_key
        instance.save()
        return instance

    def to_representation(self, instance):
        data = super().to_representation(instance)
        # Always mask the API key in the response
        data["api_key"] = "*" * len(instance.api_key) if instance.api_key else None
        return data


class LighthouseConfigUpdateSerializer(BaseWriteSerializer):
    """
    Serializer for updating LighthouseConfig instances.
    """

    api_key = serializers.CharField(write_only=True, required=False)

    class Meta:
        model = LighthouseConfiguration
        fields = [
            "id",
            "name",
            "api_key",
            "model",
            "temperature",
            "max_tokens",
            "business_context",
            "is_active",
        ]
        extra_kwargs = {
            "id": {"read_only": True},
            "is_active": {"read_only": True},
            "name": {"required": False},
            "model": {"required": False},
            "temperature": {"required": False},
            "max_tokens": {"required": False},
        }

    def validate_temperature(self, value):
        if not 0 <= value <= 1:
            raise ValidationError("Temperature must be between 0 and 1.")
        return value

    def validate_max_tokens(self, value):
        if not 500 <= value <= 5000:
            raise ValidationError("Max tokens must be between 500 and 5000.")
        return value

    def validate(self, attrs):
        api_key = attrs.get("api_key", None)
        if api_key is not None:
            OpenAICredentialsSerializer(data={"api_key": api_key}).is_valid(
                raise_exception=True
            )
        return super().validate(attrs)

    def update(self, instance, validated_data):
        api_key = validated_data.pop("api_key", None)
        instance = super().update(instance, validated_data)
        if api_key:
            instance.api_key_decoded = api_key
            instance.save()
        return instance


# API Keys


class TenantApiKeySerializer(RLSSerializer):
    """
    Serializer for the TenantApiKey model.
    """

    # Map database field names to API field names for consistency
    expires_at = serializers.DateTimeField(source="expiry_date", read_only=True)
    inserted_at = serializers.DateTimeField(source="created", read_only=True)

    class Meta:
        model = TenantAPIKey
        fields = [
            "id",
            "name",
            "prefix",
            "expires_at",
            "revoked",
            "inserted_at",
            "last_used_at",
            "entity",
        ]

    included_serializers = {
        "entity": "api.v1.serializers.UserIncludeSerializer",
    }


class TenantApiKeyCreateSerializer(RLSSerializer, BaseWriteSerializer):
    """Serializer for creating new API keys."""

    # Map database field names to API field names for consistency
    expires_at = serializers.DateTimeField(source="expiry_date", required=False)
    inserted_at = serializers.DateTimeField(source="created", read_only=True)
    api_key = serializers.SerializerMethodField()

    class Meta:
        model = TenantAPIKey
        fields = [
            "id",
            "name",
            "prefix",
            "expires_at",
            "revoked",
            "entity",
            "inserted_at",
            "last_used_at",
            "api_key",
        ]
        extra_kwargs = {
            "id": {"read_only": True},
            "prefix": {"read_only": True},
            "revoked": {"read_only": True},
            "entity": {"read_only": True},
            "inserted_at": {"read_only": True},
            "last_used_at": {"read_only": True},
            "api_key": {"read_only": True},
        }

    def validate_name(self, value):
        """Validate that the name is unique within the tenant."""
        tenant_id = self.context.get("tenant_id")
        if TenantAPIKey.objects.filter(tenant_id=tenant_id, name=value).exists():
            raise ValidationError("An API key with this name already exists.")
        return value

    def get_api_key(self, obj):
        """Return the raw API key if it was stored during creation."""
        return getattr(obj, "_raw_api_key", None)

    def create(self, validated_data):
        instance, raw_api_key = TenantAPIKey.objects.create_api_key(
            **validated_data,
            tenant_id=self.context.get("tenant_id"),
            entity=self.context.get("request").user,
        )
        # Store the raw API key temporarily on the instance for the serializer
        instance._raw_api_key = raw_api_key
        return instance


class TenantApiKeyUpdateSerializer(RLSSerializer, BaseWriteSerializer):
    """Serializer for updating API keys - only allows changing the name."""

    # Map database field names to API field names for consistency
    expires_at = serializers.DateTimeField(source="expiry_date", read_only=True)
    inserted_at = serializers.DateTimeField(source="created", read_only=True)

    class Meta:
        model = TenantAPIKey
        fields = [
            "id",
            "name",
            "prefix",
            "expires_at",
            "entity",
            "inserted_at",
            "last_used_at",
        ]
        extra_kwargs = {
            "id": {"read_only": True},
            "prefix": {"read_only": True},
            "entity": {"read_only": True},
            "expires_at": {"read_only": True},
            "inserted_at": {"read_only": True},
            "last_used_at": {"read_only": True},
        }

    def validate_name(self, value):
        """Validate that the name is unique within the tenant, excluding current instance."""
        tenant_id = self.context.get("tenant_id")
        if (
            TenantAPIKey.objects.filter(tenant_id=tenant_id, name=value)
            .exclude(id=self.instance.id)
            .exists()
        ):
            raise ValidationError("An API key with this name already exists.")
        return value


# Lighthouse: Provider configurations


class LighthouseProviderConfigSerializer(RLSSerializer):
    """
    Read serializer for LighthouseProviderConfiguration.
    """

    # Decrypted credentials are only returned in to_representation when requested
    credentials = serializers.JSONField(required=False, read_only=True)

    class Meta:
        model = LighthouseProviderConfiguration
        fields = [
            "id",
            "inserted_at",
            "updated_at",
            "provider_type",
            "base_url",
            "is_active",
            "credentials",
            "url",
        ]
        extra_kwargs = {
            "id": {"read_only": True},
            "inserted_at": {"read_only": True},
            "updated_at": {"read_only": True},
            "is_active": {"read_only": True},
            "url": {"read_only": True, "view_name": "lighthouse-providers-detail"},
        }

    class JSONAPIMeta:
        resource_name = "lighthouse-providers"

    def to_representation(self, instance):
        data = super().to_representation(instance)
        # Support JSON:API fields filter: fields[lighthouse-providers]=credentials,base_url
        fields_param = self.context.get("request", None) and self.context[
            "request"
        ].query_params.get("fields[lighthouse-providers]", "")

        creds = instance.credentials_decoded

        requested_fields = (
            [f.strip() for f in fields_param.split(",")] if fields_param else []
        )

        if "credentials" in requested_fields:
            # Return full decrypted credentials JSON
            data["credentials"] = creds
        else:
            # Return masked credentials by default
            def mask_value(value):
                if isinstance(value, str):
                    return "*" * len(value)
                if isinstance(value, dict):
                    return {k: mask_value(v) for k, v in value.items()}
                if isinstance(value, list):
                    return [mask_value(v) for v in value]
                return value

            # Always return masked credentials, even if creds is None
            if creds is not None:
                data["credentials"] = mask_value(creds)
            else:
                # If credentials_decoded returns None, return None for credentials field
                data["credentials"] = None

        return data


class LighthouseProviderConfigCreateSerializer(RLSSerializer, BaseWriteSerializer):
    """
    Create serializer for LighthouseProviderConfiguration.
    Accepts credentials as JSON; stored encrypted via credentials_decoded.
    """

    credentials = LighthouseCredentialsField(write_only=True, required=True)
    base_url = serializers.URLField(
        required=False,
        allow_null=True,
        help_text="Base URL for the LLM provider API. Required for 'openai_compatible' provider type.",
    )

    class Meta:
        model = LighthouseProviderConfiguration
        fields = [
            "provider_type",
            "base_url",
            "credentials",
            "is_active",
        ]
        extra_kwargs = {
            "is_active": {"required": False},
            "provider_type": {
                "help_text": "LLM provider type. Determines which credential format to use. "
                "See 'credentials' field documentation for provider-specific requirements."
            },
        }

    def create(self, validated_data):
        credentials = validated_data.pop("credentials")

        instance = LighthouseProviderConfiguration(**validated_data)
        instance.tenant_id = self.context.get("tenant_id")
        instance.credentials_decoded = credentials

        try:
            instance.save()
            return instance
        except IntegrityError:
            raise ValidationError(
                {
                    "provider_type": "Configuration for this provider already exists for the tenant."
                }
            )

    def validate(self, attrs):
        provider_type = attrs.get("provider_type")
        credentials = attrs.get("credentials") or {}
        base_url = attrs.get("base_url")

        if provider_type == LighthouseProviderConfiguration.LLMProviderChoices.OPENAI:
            try:
                OpenAICredentialsSerializer(data=credentials).is_valid(
                    raise_exception=True
                )
            except ValidationError as e:
                details = e.detail.copy()
                for key, value in details.items():
                    e.detail[f"credentials/{key}"] = value
                    del e.detail[key]
                raise e
        elif (
            provider_type == LighthouseProviderConfiguration.LLMProviderChoices.BEDROCK
        ):
            try:
                BedrockCredentialsSerializer(data=credentials).is_valid(
                    raise_exception=True
                )
            except ValidationError as e:
                details = e.detail.copy()
                for key, value in details.items():
                    e.detail[f"credentials/{key}"] = value
                    del e.detail[key]
                raise e
        elif (
            provider_type
            == LighthouseProviderConfiguration.LLMProviderChoices.OPENAI_COMPATIBLE
        ):
            if not base_url:
                raise ValidationError({"base_url": "Base URL is required."})
            try:
                OpenAICompatibleCredentialsSerializer(data=credentials).is_valid(
                    raise_exception=True
                )
            except ValidationError as e:
                details = e.detail.copy()
                for key, value in details.items():
                    e.detail[f"credentials/{key}"] = value
                    del e.detail[key]
                raise e

        return super().validate(attrs)


class LighthouseProviderConfigUpdateSerializer(BaseWriteSerializer):
    """
    Update serializer for LighthouseProviderConfiguration.
    """

    credentials = LighthouseCredentialsField(write_only=True, required=False)
    base_url = serializers.URLField(
        required=False,
        allow_null=True,
        help_text="Base URL for the LLM provider API. Required for 'openai_compatible' provider type.",
    )

    class Meta:
        model = LighthouseProviderConfiguration
        fields = [
            "id",
            "provider_type",
            "base_url",
            "credentials",
            "is_active",
        ]
        extra_kwargs = {
            "id": {"read_only": True},
            "provider_type": {"read_only": True},
            "is_active": {"required": False},
        }

    def update(self, instance, validated_data):
        credentials = validated_data.pop("credentials", None)

        for attr, value in validated_data.items():
            setattr(instance, attr, value)

        if credentials is not None:
            # Merge partial credentials with existing ones
            # New values overwrite existing ones, but unspecified fields are preserved
            existing_credentials = instance.credentials_decoded or {}
            merged_credentials = {**existing_credentials, **credentials}
            instance.credentials_decoded = merged_credentials

        instance.save()
        return instance

    def validate(self, attrs):
        provider_type = getattr(self.instance, "provider_type", None)
        credentials = attrs.get("credentials", None)
        base_url = attrs.get("base_url", None)

        if (
            credentials is not None
            and provider_type
            == LighthouseProviderConfiguration.LLMProviderChoices.OPENAI
        ):
            try:
                OpenAICredentialsSerializer(data=credentials).is_valid(
                    raise_exception=True
                )
            except ValidationError as e:
                details = e.detail.copy()
                for key, value in details.items():
                    e.detail[f"credentials/{key}"] = value
                    del e.detail[key]
                raise e
        elif (
            credentials is not None
            and provider_type
            == LighthouseProviderConfiguration.LLMProviderChoices.BEDROCK
        ):
            try:
                BedrockCredentialsUpdateSerializer(data=credentials).is_valid(
                    raise_exception=True
                )
            except ValidationError as e:
                details = e.detail.copy()
                for key, value in details.items():
                    e.detail[f"credentials/{key}"] = value
                    del e.detail[key]
                raise e
        elif (
            credentials is not None
            and provider_type
            == LighthouseProviderConfiguration.LLMProviderChoices.OPENAI_COMPATIBLE
        ):
            if base_url is None:
                pass
            elif not base_url:
                raise ValidationError({"base_url": "Base URL cannot be empty."})
            try:
                OpenAICompatibleCredentialsSerializer(data=credentials).is_valid(
                    raise_exception=True
                )
            except ValidationError as e:
                details = e.detail.copy()
                for key, value in details.items():
                    e.detail[f"credentials/{key}"] = value
                    del e.detail[key]
                raise e

        return super().validate(attrs)


# Lighthouse: Tenant configuration


class LighthouseTenantConfigSerializer(RLSSerializer):
    """
    Read serializer for LighthouseTenantConfiguration.
    """

    # Build singleton URL without pk
    url = serializers.SerializerMethodField()

    def get_url(self, obj):
        request = self.context.get("request")
        return reverse("lighthouse-configurations", request=request)

    class Meta:
        model = LighthouseTenantConfiguration
        fields = [
            "id",
            "inserted_at",
            "updated_at",
            "business_context",
            "default_provider",
            "default_models",
            "url",
        ]
        extra_kwargs = {
            "id": {"read_only": True},
            "inserted_at": {"read_only": True},
            "updated_at": {"read_only": True},
            "url": {"read_only": True},
        }


class LighthouseTenantConfigUpdateSerializer(BaseWriteSerializer):
    class Meta:
        model = LighthouseTenantConfiguration
        fields = [
            "id",
            "business_context",
            "default_provider",
            "default_models",
        ]
        extra_kwargs = {
            "id": {"read_only": True},
        }

    def validate(self, attrs):
        request = self.context.get("request")
        tenant_id = self.context.get("tenant_id") or (
            getattr(request, "tenant_id", None) if request else None
        )

        default_provider = attrs.get(
            "default_provider", getattr(self.instance, "default_provider", "")
        )
        default_models = attrs.get(
            "default_models", getattr(self.instance, "default_models", {})
        )

        if default_provider:
            supported = set(LighthouseProviderConfiguration.LLMProviderChoices.values)
            if default_provider not in supported:
                raise ValidationError(
                    {"default_provider": f"Unsupported provider '{default_provider}'."}
                )
            if not LighthouseProviderConfiguration.objects.filter(
                tenant_id=tenant_id, provider_type=default_provider, is_active=True
            ).exists():
                raise ValidationError(
                    {
                        "default_provider": f"No active configuration found for '{default_provider}'."
                    }
                )

        if default_models is not None and not isinstance(default_models, dict):
            raise ValidationError(
                {"default_models": "Must be an object mapping provider -> model_id."}
            )

        for provider_type, model_id in (default_models or {}).items():
            provider_cfg = LighthouseProviderConfiguration.objects.filter(
                tenant_id=tenant_id, provider_type=provider_type, is_active=True
            ).first()
            if not provider_cfg:
                raise ValidationError(
                    {
                        "default_models": f"No active configuration for provider '{provider_type}'."
                    }
                )
            if not LighthouseProviderModels.objects.filter(
                tenant_id=tenant_id,
                provider_configuration=provider_cfg,
                model_id=model_id,
            ).exists():
                raise ValidationError(
                    {
                        "default_models": f"Invalid model '{model_id}' for provider '{provider_type}'."
                    }
                )

        return super().validate(attrs)


# Lighthouse: Provider models


class LighthouseProviderModelsSerializer(RLSSerializer):
    """
    Read serializer for LighthouseProviderModels.
    """

    provider_configuration = serializers.ResourceRelatedField(read_only=True)

    class Meta:
        model = LighthouseProviderModels
        fields = [
            "id",
            "inserted_at",
            "updated_at",
            "provider_configuration",
            "model_id",
            "model_name",
            "default_parameters",
            "url",
        ]
        extra_kwargs = {
            "id": {"read_only": True},
            "inserted_at": {"read_only": True},
            "updated_at": {"read_only": True},
            "url": {"read_only": True, "view_name": "lighthouse-models-detail"},
        }


class LighthouseProviderModelsCreateSerializer(RLSSerializer, BaseWriteSerializer):
    provider_configuration = serializers.ResourceRelatedField(
        queryset=LighthouseProviderConfiguration.objects.all()
    )

    class Meta:
        model = LighthouseProviderModels
        fields = [
            "provider_configuration",
            "model_id",
            "default_parameters",
        ]
        extra_kwargs = {
            "default_parameters": {"required": False},
        }


class LighthouseProviderModelsUpdateSerializer(BaseWriteSerializer):
    class Meta:
        model = LighthouseProviderModels
        fields = [
            "id",
            "default_parameters",
        ]
        extra_kwargs = {
            "id": {"read_only": True},
        }


# Mute Rules


class MuteRuleSerializer(RLSSerializer):
    """
    Serializer for reading MuteRule instances.
    """

    finding_uids = serializers.ListField(
        child=serializers.CharField(),
        read_only=True,
        help_text="List of finding UIDs that are muted by this rule",
    )

    class Meta:
        model = MuteRule
        fields = [
            "id",
            "inserted_at",
            "updated_at",
            "name",
            "reason",
            "enabled",
            "created_by",
            "finding_uids",
        ]

    included_serializers = {
        "created_by": "api.v1.serializers.UserIncludeSerializer",
    }


class MuteRuleCreateSerializer(RLSSerializer, BaseWriteSerializer):
    """
    Serializer for creating new MuteRule instances.

    Accepts finding_ids in the request, converts them to UIDs, and stores in finding_uids.
    """

    finding_ids = serializers.ListField(
        child=serializers.UUIDField(),
        write_only=True,
        required=True,
        help_text="List of Finding IDs to mute (will be converted to UIDs)",
    )
    finding_uids = serializers.ListField(
        child=serializers.CharField(),
        read_only=True,
        help_text="List of finding UIDs that are muted by this rule",
    )

    class Meta:
        model = MuteRule
        fields = [
            "id",
            "inserted_at",
            "updated_at",
            "name",
            "reason",
            "enabled",
            "created_by",
            "finding_ids",
            "finding_uids",
        ]
        extra_kwargs = {
            "id": {"read_only": True},
            "inserted_at": {"read_only": True},
            "updated_at": {"read_only": True},
            "enabled": {"read_only": True},
            "created_by": {"read_only": True},
        }

    def validate_name(self, value):
        """Validate that the name is unique within the tenant."""
        tenant_id = self.context.get("tenant_id")
        if MuteRule.objects.filter(tenant_id=tenant_id, name=value).exists():
            raise ValidationError("A mute rule with this name already exists.")
        return value

    def validate_finding_ids(self, value):
        """Validate that all finding IDs exist and belong to the tenant."""
        if not value:
            raise ValidationError("At least one finding_id must be provided.")

        tenant_id = self.context.get("tenant_id")

        # Check that all findings exist and belong to this tenant
        findings = Finding.all_objects.filter(tenant_id=tenant_id, id__in=value)
        found_ids = set(findings.values_list("id", flat=True))
        provided_ids = set(value)

        missing_ids = provided_ids - found_ids
        if missing_ids:
            raise ValidationError(
                f"The following finding IDs do not exist or do not belong to your tenant: {missing_ids}"
            )

        return value

    def validate(self, data):
        """Validate the entire mute rule, including overlap detection."""
        data = super().validate(data)

        tenant_id = self.context.get("tenant_id")
        finding_ids = data.get("finding_ids", [])

        if not finding_ids:
            return data

        # Convert finding IDs to UIDs (deduplicate in case multiple findings have same UID)
        findings = Finding.all_objects.filter(id__in=finding_ids, tenant_id=tenant_id)
        finding_uids = list(set(findings.values_list("uid", flat=True)))

        # Check for overlaps with existing enabled rules
        existing_rules = MuteRule.objects.filter(tenant_id=tenant_id, enabled=True)

        for rule in existing_rules:
            overlap = set(finding_uids) & set(rule.finding_uids)
            if overlap:
                raise ConflictException(
                    detail=f"The following finding UIDs are already muted by rule '{rule.name}': {overlap}"
                )

        # Store finding_uids in validated_data for create
        data["finding_uids"] = finding_uids

        return data

    def create(self, validated_data):
        """Create a new mute rule and set created_by."""
        # Remove finding_ids from validated_data (we've already converted to finding_uids)
        validated_data.pop("finding_ids", None)

        # Set created_by to the current user
        request = self.context.get("request")
        if request and hasattr(request, "user"):
            validated_data["created_by"] = request.user

        return super().create(validated_data)


class MuteRuleUpdateSerializer(BaseWriteSerializer):
    """
    Serializer for updating MuteRule instances.
    """

    class Meta:
        model = MuteRule
        fields = [
            "id",
            "name",
            "reason",
            "enabled",
        ]
        extra_kwargs = {
            "id": {"read_only": True},
            "name": {"required": False},
            "reason": {"required": False},
            "enabled": {"required": False},
        }

    def validate_name(self, value):
        """Validate that the name is unique within the tenant, excluding current instance."""
        tenant_id = self.context.get("tenant_id")
        if (
            MuteRule.objects.filter(tenant_id=tenant_id, name=value)
            .exclude(id=self.instance.id)
            .exists()
        ):
            raise ValidationError("A mute rule with this name already exists.")
        return value


# ThreatScore Snapshots


class ThreatScoreSnapshotSerializer(RLSSerializer):
    """
    Serializer for ThreatScore snapshots.
    Read-only serializer for retrieving historical ThreatScore metrics.
    """

    id = serializers.SerializerMethodField()

    class Meta:
        model = ThreatScoreSnapshot
        fields = [
            "id",
            "inserted_at",
            "scan",
            "provider",
            "compliance_id",
            "overall_score",
            "score_delta",
            "section_scores",
            "critical_requirements",
            "total_requirements",
            "passed_requirements",
            "failed_requirements",
            "manual_requirements",
            "total_findings",
            "passed_findings",
            "failed_findings",
        ]
        extra_kwargs = {
            "id": {"read_only": True},
            "inserted_at": {"read_only": True},
            "scan": {"read_only": True},
            "provider": {"read_only": True},
            "compliance_id": {"read_only": True},
            "overall_score": {"read_only": True},
            "score_delta": {"read_only": True},
            "section_scores": {"read_only": True},
            "critical_requirements": {"read_only": True},
            "total_requirements": {"read_only": True},
            "passed_requirements": {"read_only": True},
            "failed_requirements": {"read_only": True},
            "manual_requirements": {"read_only": True},
            "total_findings": {"read_only": True},
            "passed_findings": {"read_only": True},
            "failed_findings": {"read_only": True},
        }

    included_serializers = {
        "scan": "api.v1.serializers.ScanIncludeSerializer",
        "provider": "api.v1.serializers.ProviderIncludeSerializer",
    }

    def get_id(self, obj):
        if getattr(obj, "_aggregated", False):
            return "n/a"
        return str(obj.id)<|MERGE_RESOLUTION|>--- conflicted
+++ resolved
@@ -2204,8 +2204,7 @@
         resource_name = "findings-severity-overview"
 
 
-<<<<<<< HEAD
-class FindingsSeverityOverTimeSerializer(serializers.Serializer):
+class FindingsSeverityOverTimeSerializer(BaseSerializerV1):
     """Serializer for daily findings severity trend data."""
 
     id = serializers.DateField(source="date")
@@ -2220,14 +2219,8 @@
     class JSONAPIMeta:
         resource_name = "findings-severity-over-time"
 
-    def get_root_meta(self, _resource, _many):
-        return {"version": "v1"}
-
-
-class OverviewServiceSerializer(serializers.Serializer):
-=======
+
 class OverviewServiceSerializer(BaseSerializerV1):
->>>>>>> 5e033321
     id = serializers.CharField(source="service")
     total = serializers.IntegerField()
     _pass = serializers.IntegerField()
