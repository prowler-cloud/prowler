--- conflicted
+++ resolved
@@ -71,9 +71,6 @@
     basename="lighthouseconfiguration",
 )
 router.register(r"api-keys", TenantApiKeyViewSet, basename="api-key")
-<<<<<<< HEAD
-router.register(r"mute-rules", MuteRuleViewSet, basename="mute-rule")
-=======
 router.register(
     r"lighthouse/providers",
     LighthouseProviderConfigViewSet,
@@ -84,7 +81,7 @@
     LighthouseProviderModelsViewSet,
     basename="lighthouse-models",
 )
->>>>>>> be768078
+router.register(r"mute-rules", MuteRuleViewSet, basename="mute-rule")
 
 tenants_router = routers.NestedSimpleRouter(router, r"tenants", lookup="tenant")
 tenants_router.register(
@@ -155,7 +152,6 @@
         ),
         name="provider_group-providers-relationship",
     ),
-    # Lighthouse tenant config as singleton endpoint
     path(
         "lighthouse/configuration",
         LighthouseTenantConfigViewSet.as_view(
