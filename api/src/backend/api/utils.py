--- conflicted
+++ resolved
@@ -78,11 +78,7 @@
         provider (Provider): The provider object containing the provider type and associated secrets.
 
     Returns:
-<<<<<<< HEAD
-        AwsProvider | AzureProvider | GcpProvider | GithubProvider | KubernetesProvider | M365Provider | OraclecloudProvider: The corresponding provider class.
-=======
-        AwsProvider | AzureProvider | GcpProvider | GithubProvider | IacProvider | KubernetesProvider | M365Provider | OciProvider: The corresponding provider class.
->>>>>>> 1e584c5b
+        AwsProvider | AzureProvider | GcpProvider | GithubProvider | IacProvider | KubernetesProvider | M365Provider | OraclecloudProvider: The corresponding provider class.
 
     Raises:
         ValueError: If the provider type specified in `provider.provider` is not supported.
@@ -100,15 +96,10 @@
             prowler_provider = M365Provider
         case Provider.ProviderChoices.GITHUB.value:
             prowler_provider = GithubProvider
-<<<<<<< HEAD
+        case Provider.ProviderChoices.IAC.value:
+            prowler_provider = IacProvider
         case Provider.ProviderChoices.ORACLECLOUD.value:
             prowler_provider = OraclecloudProvider
-=======
-        case Provider.ProviderChoices.IAC.value:
-            prowler_provider = IacProvider
-        case Provider.ProviderChoices.OCI.value:
-            prowler_provider = OciProvider
->>>>>>> 1e584c5b
         case _:
             raise ValueError(f"Provider type {provider.provider} not supported")
     return prowler_provider
@@ -184,13 +175,8 @@
         mutelist_processor (Processor): The mutelist processor object containing the mutelist configuration.
 
     Returns:
-<<<<<<< HEAD
-        AwsProvider | AzureProvider | GcpProvider | GithubProvider | KubernetesProvider | M365Provider | OraclecloudProvider: An instance of the corresponding provider class
-            (`AwsProvider`, `AzureProvider`, `GcpProvider`, `GithubProvider`, `KubernetesProvider`, `M365Provider` or `OraclecloudProvider`) initialized with the
-=======
         AwsProvider | AzureProvider | GcpProvider | GithubProvider | IacProvider | KubernetesProvider | M365Provider | OciProvider: An instance of the corresponding provider class
-            (`AwsProvider`, `AzureProvider`, `GcpProvider`, `GithubProvider`, `IacProvider`, `KubernetesProvider`, `M365Provider` or `OciProvider`) initialized with the
->>>>>>> 1e584c5b
+            (`AwsProvider`, `AzureProvider`, `GcpProvider`, `GithubProvider`, `IacProvider`, `KubernetesProvider`, `M365Provider` or `OraclecloudProvider`) initialized with the
             provider's secrets.
     """
     prowler_provider = return_prowler_provider(provider)
