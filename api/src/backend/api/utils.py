--- conflicted
+++ resolved
@@ -21,12 +21,8 @@
 from prowler.providers.iac.iac_provider import IacProvider
 from prowler.providers.kubernetes.kubernetes_provider import KubernetesProvider
 from prowler.providers.m365.m365_provider import M365Provider
-<<<<<<< HEAD
 from prowler.providers.mongodbatlas.mongodbatlas_provider import MongodbatlasProvider
-from prowler.providers.oraclecloud.oci_provider import OciProvider
-=======
 from prowler.providers.oraclecloud.oraclecloud_provider import OraclecloudProvider
->>>>>>> 02489a5e
 
 
 class CustomOAuth2Client(OAuth2Client):
@@ -75,12 +71,8 @@
     | IacProvider
     | KubernetesProvider
     | M365Provider
-<<<<<<< HEAD
     | MongodbatlasProvider
-    | OciProvider
-=======
     | OraclecloudProvider
->>>>>>> 02489a5e
 ]:
     """Return the Prowler provider class based on the given provider type.
 
@@ -88,11 +80,7 @@
         provider (Provider): The provider object containing the provider type and associated secrets.
 
     Returns:
-<<<<<<< HEAD
-        AwsProvider | AzureProvider | GcpProvider | GithubProvider | IacProvider | KubernetesProvider | M365Provider | OciProvider | MongodbatlasProvider: The corresponding provider class.
-=======
-        AwsProvider | AzureProvider | GcpProvider | GithubProvider | IacProvider | KubernetesProvider | M365Provider | OraclecloudProvider: The corresponding provider class.
->>>>>>> 02489a5e
+        AwsProvider | AzureProvider | GcpProvider | GithubProvider | IacProvider | KubernetesProvider | M365Provider | OraclecloudProvider | MongodbatlasProvider: The corresponding provider class.
 
     Raises:
         ValueError: If the provider type specified in `provider.provider` is not supported.
@@ -187,12 +175,8 @@
     | IacProvider
     | KubernetesProvider
     | M365Provider
-<<<<<<< HEAD
     | MongodbatlasProvider
-    | OciProvider
-=======
     | OraclecloudProvider
->>>>>>> 02489a5e
 ):
     """Initialize a Prowler provider instance based on the given provider type.
 
@@ -201,13 +185,8 @@
         mutelist_processor (Processor): The mutelist processor object containing the mutelist configuration.
 
     Returns:
-<<<<<<< HEAD
-        AwsProvider | AzureProvider | GcpProvider | GithubProvider | IacProvider | KubernetesProvider | M365Provider | OciProvider | MongodbatlasProvider: An instance of the corresponding provider class
-            (`AwsProvider`, `AzureProvider`, `GcpProvider`, `GithubProvider`, `IacProvider`, `KubernetesProvider`, `M365Provider` or `OciProvider` or `MongodbatlasProvider`) initialized with the
-=======
-        AwsProvider | AzureProvider | GcpProvider | GithubProvider | IacProvider | KubernetesProvider | M365Provider | OciProvider: An instance of the corresponding provider class
-            (`AwsProvider`, `AzureProvider`, `GcpProvider`, `GithubProvider`, `IacProvider`, `KubernetesProvider`, `M365Provider` or `OraclecloudProvider`) initialized with the
->>>>>>> 02489a5e
+        AwsProvider | AzureProvider | GcpProvider | GithubProvider | IacProvider | KubernetesProvider | M365Provider | OraclecloudProvider | MongodbatlasProvider: An instance of the corresponding provider class
+            (`AwsProvider`, `AzureProvider`, `GcpProvider`, `GithubProvider`, `IacProvider`, `KubernetesProvider`, `M365Provider`, `OraclecloudProvider` or `MongodbatlasProvider`) initialized with the
             provider's secrets.
     """
     prowler_provider = return_prowler_provider(provider)
