--- conflicted
+++ resolved
@@ -1,11 +1,7 @@
 openapi: 3.0.3
 info:
   title: Prowler API
-<<<<<<< HEAD
-  version: 1.5.1
-=======
   version: 1.6.0
->>>>>>> db79db47
   description: |-
     Prowler API specification.
 
