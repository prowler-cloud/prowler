--- conflicted
+++ resolved
@@ -1551,7 +1551,6 @@
               schema:
                 $ref: '#/components/schemas/OverviewProviderResponse'
           description: ''
-<<<<<<< HEAD
   /api/v1/overviews/services:
     get:
       operationId: overviews_services_retrieve
@@ -1689,10 +1688,7 @@
               schema:
                 $ref: '#/components/schemas/OverviewServiceResponse'
           description: ''
-  /api/v1/provider_groups:
-=======
   /api/v1/provider-groups:
->>>>>>> 57854f23
     get:
       operationId: provider_groups_list
       description: Retrieve a list of all provider groups with options for filtering
