import glob
import io
import json
import os
import tempfile
from datetime import datetime, timedelta, timezone
from pathlib import Path
from types import SimpleNamespace
from unittest.mock import ANY, MagicMock, Mock, patch
from urllib.parse import parse_qs, urlparse
from uuid import uuid4

import jwt
import pytest
from allauth.account.models import EmailAddress
from allauth.socialaccount.models import SocialAccount, SocialApp
from botocore.exceptions import ClientError, NoCredentialsError
from conftest import (
    API_JSON_CONTENT_TYPE,
    TEST_PASSWORD,
    TEST_USER,
    TODAY,
    today_after_n_days,
)
from django.conf import settings
from django.http import JsonResponse
from django.test import RequestFactory
from django.urls import reverse
from django_celery_results.models import TaskResult
from rest_framework import status
from rest_framework.response import Response

from api.compliance import get_compliance_frameworks
from api.db_router import MainRouter
from api.models import (
    Integration,
    Invitation,
    LighthouseProviderConfiguration,
    LighthouseProviderModels,
    LighthouseTenantConfiguration,
    Membership,
    Processor,
    Provider,
    ProviderGroup,
    ProviderGroupMembership,
    ProviderSecret,
    Role,
    RoleProviderGroupRelationship,
    SAMLConfiguration,
    SAMLToken,
    Scan,
    ScanSummary,
    StateChoices,
    Task,
    TenantAPIKey,
    User,
    UserRoleRelationship,
)
from api.rls import Tenant
from api.v1.serializers import TokenSerializer
from api.v1.views import ComplianceOverviewViewSet, TenantFinishACSView


class TestViewSet:
    def test_security_headers(self, client):
        response = client.get("/")
        assert response.headers["X-Content-Type-Options"] == "nosniff"
        assert response.headers["X-Frame-Options"] == "DENY"
        assert response.headers["Referrer-Policy"] == "strict-origin-when-cross-origin"


@pytest.mark.django_db
class TestUserViewSet:
    def test_users_list(self, authenticated_client, create_test_user):
        user = create_test_user
        user.refresh_from_db()
        response = authenticated_client.get(reverse("user-list"))
        assert response.status_code == status.HTTP_200_OK
        assert len(response.json()["data"]) == 1
        assert response.json()["data"][0]["attributes"]["email"] == user.email
        assert response.json()["data"][0]["attributes"]["name"] == user.name
        assert (
            response.json()["data"][0]["attributes"]["company_name"]
            == user.company_name
        )

    def test_users_retrieve(self, authenticated_client, create_test_user):
        response = authenticated_client.get(
            reverse("user-detail", kwargs={"pk": create_test_user.id})
        )
        assert response.status_code == status.HTTP_200_OK

    def test_users_me(self, authenticated_client, create_test_user):
        response = authenticated_client.get(reverse("user-me"))
        assert response.status_code == status.HTTP_200_OK
        assert response.json()["data"]["attributes"]["email"] == create_test_user.email

    def test_users_create(self, client):
        valid_user_payload = {
            "name": "test",
            "password": "NewPassword123!",
            "email": "NeWuSeR@example.com",
        }
        response = client.post(
            reverse("user-list"), data=valid_user_payload, format="json"
        )
        assert response.status_code == status.HTTP_201_CREATED
        assert User.objects.filter(email__iexact=valid_user_payload["email"]).exists()
        assert (
            response.json()["data"]["attributes"]["email"]
            == valid_user_payload["email"].lower()
        )

    def test_users_create_duplicated_email(self, client):
        # Create a user
        self.test_users_create(client)

        # Try to create it again and expect a 400
        with pytest.raises(AssertionError) as assertion_error:
            self.test_users_create(client)

        assert "Response status_code=400" in str(assertion_error)

    @pytest.mark.parametrize(
        "password",
        [
            # Fails MinimumLengthValidator (too short)
            "short",
            "1234567",
            # Fails CommonPasswordValidator (common passwords)
            "password",
            "12345678",
            "qwerty",
            "abc123",
            # Fails NumericPasswordValidator (entirely numeric)
            "12345678",
            "00000000",
            # Fails multiple validators
            "password1",  # Common password and too similar to a common password
            "dev12345",  # Similar to username
            ("querty12" * 9) + "a",  # Too long, 73 characters
            "NewPassword123",  # No special character
            "newpassword123@",  # No uppercase letter
            "NEWPASSWORD123",  # No lowercase letter
            "NewPassword@",  # No number
        ],
    )
    def test_users_create_invalid_passwords(self, authenticated_client, password):
        invalid_user_payload = {
            "name": "test",
            "password": password,
            "email": "thisisafineemail@prowler.com",
        }
        response = authenticated_client.post(
            reverse("user-list"), data=invalid_user_payload, format="json"
        )
        assert response.status_code == status.HTTP_400_BAD_REQUEST
        assert (
            response.json()["errors"][0]["source"]["pointer"]
            == "/data/attributes/password"
        )

    @pytest.mark.parametrize(
        "email",
        [
            # Same email, validation error
            "nonexistentemail@prowler.com",
            # Same email with capital letters, validation error
            "NonExistentEmail@prowler.com",
        ],
    )
    def test_users_create_used_email(self, authenticated_client, email):
        # First user created; no errors should occur
        user_payload = {
            "name": "test_email_validator",
            "password": "Newpassword123@",
            "email": "nonexistentemail@prowler.com",
        }
        response = authenticated_client.post(
            reverse("user-list"), data=user_payload, format="json"
        )
        assert response.status_code == status.HTTP_201_CREATED

        user_payload = {
            "name": "test_email_validator",
            "password": "Newpassword123@",
            "email": email,
        }
        response = authenticated_client.post(
            reverse("user-list"), data=user_payload, format="json"
        )
        assert response.status_code == status.HTTP_400_BAD_REQUEST
        assert (
            response.json()["errors"][0]["source"]["pointer"]
            == "/data/attributes/email"
        )
        assert (
            response.json()["errors"][0]["detail"]
            == "Please check the email address and try again."
        )

    def test_users_partial_update(self, authenticated_client, create_test_user):
        new_company_name = "new company test"
        payload = {
            "data": {
                "type": "users",
                "id": str(create_test_user.id),
                "attributes": {"company_name": new_company_name},
            },
        }
        response = authenticated_client.patch(
            reverse("user-detail", kwargs={"pk": create_test_user.id}),
            data=payload,
            content_type="application/vnd.api+json",
        )
        assert response.status_code == status.HTTP_200_OK
        create_test_user.refresh_from_db()
        assert create_test_user.company_name == new_company_name

    def test_users_partial_update_invalid_content_type(
        self, authenticated_client, create_test_user
    ):
        response = authenticated_client.patch(
            reverse("user-detail", kwargs={"pk": create_test_user.id}), data={}
        )
        assert response.status_code == status.HTTP_415_UNSUPPORTED_MEDIA_TYPE

    def test_users_partial_update_invalid_content(
        self, authenticated_client, create_test_user
    ):
        payload = {"email": "newemail@example.com"}
        response = authenticated_client.patch(
            reverse("user-detail", kwargs={"pk": create_test_user.id}),
            data=payload,
            content_type="application/vnd.api+json",
        )
        assert response.status_code == status.HTTP_400_BAD_REQUEST

    def test_users_partial_update_invalid_user(
        self, authenticated_client, create_test_user
    ):
        another_user = User.objects.create_user(
            password="otherpassword", email="other@example.com"
        )
        new_email = "new@example.com"
        payload = {
            "data": {
                "type": "users",
                "id": str(another_user.id),
                "attributes": {"email": new_email},
            },
        }
        response = authenticated_client.patch(
            reverse("user-detail", kwargs={"pk": another_user.id}),
            data=payload,
            content_type="application/vnd.api+json",
        )
        assert response.status_code == status.HTTP_404_NOT_FOUND
        another_user.refresh_from_db()
        assert another_user.email != new_email

    @pytest.mark.parametrize(
        "password",
        [
            # Fails MinimumLengthValidator (too short)
            "short",
            "1234567",
            # Fails CommonPasswordValidator (common passwords)
            "password",
            "12345678",
            "qwerty",
            "abc123",
            # Fails NumericPasswordValidator (entirely numeric)
            "12345678",
            "00000000",
            # Fails UserAttributeSimilarityValidator (too similar to email)
            "dev12345",
            "test@prowler.com",
            "NewPassword123",  # No special character
            "newpassword123@",  # No uppercase letter
            "NEWPASSWORD123",  # No lowercase letter
            "NewPassword@",  # No number
        ],
    )
    def test_users_partial_update_invalid_password(
        self, authenticated_client, create_test_user, password
    ):
        payload = {
            "data": {
                "type": "users",
                "id": str(create_test_user.id),
                "attributes": {"password": password},
            },
        }

        response = authenticated_client.patch(
            reverse("user-detail", kwargs={"pk": str(create_test_user.id)}),
            data=payload,
            content_type="application/vnd.api+json",
        )
        assert response.status_code == status.HTTP_400_BAD_REQUEST
        assert (
            response.json()["errors"][0]["source"]["pointer"]
            == "/data/attributes/password"
        )

    def test_users_destroy(self, authenticated_client, create_test_user):
        response = authenticated_client.delete(
            reverse("user-detail", kwargs={"pk": create_test_user.id})
        )
        assert response.status_code == status.HTTP_204_NO_CONTENT
        assert not User.objects.filter(id=create_test_user.id).exists()

    def test_users_destroy_other_user(
        self, authenticated_client, create_test_user, users_fixture
    ):
        user = users_fixture[2]
        response = authenticated_client.delete(
            reverse("user-detail", kwargs={"pk": str(user.id)})
        )
        assert response.status_code == status.HTTP_400_BAD_REQUEST
        assert User.objects.filter(id=create_test_user.id).exists()

    def test_users_destroy_invalid_user(self, authenticated_client, create_test_user):
        another_user = User.objects.create_user(
            password="otherpassword", email="other@example.com"
        )
        response = authenticated_client.delete(
            reverse("user-detail", kwargs={"pk": another_user.id})
        )
        assert response.status_code == status.HTTP_400_BAD_REQUEST
        assert User.objects.filter(id=another_user.id).exists()

    def test_users_destroy_cascades_allauth_and_memberships(
        self, authenticated_client, create_test_user
    ):
        # Create related admin-side objects (email + SocialAccount)
        EmailAddress.objects.create(
            user=create_test_user,
            email=create_test_user.email,
            primary=True,
            verified=True,
        )
        SocialAccount.objects.create(
            user=create_test_user, provider="fake-provider", uid="uid-fake-provider"
        )

        # Sanity check pre-conditions
        assert EmailAddress.objects.filter(user=create_test_user).exists()
        assert SocialAccount.objects.filter(user=create_test_user).exists()
        assert Membership.objects.filter(user=create_test_user).exists()
        assert UserRoleRelationship.objects.filter(user=create_test_user).exists()

        # Delete current user
        response = authenticated_client.delete(
            reverse("user-detail", kwargs={"pk": str(create_test_user.id)})
        )
        assert response.status_code == status.HTTP_204_NO_CONTENT

        # Assert user and related objects are gone
        assert not User.objects.filter(id=create_test_user.id).exists()
        assert not EmailAddress.objects.filter(user_id=create_test_user.id).exists()
        assert not SocialAccount.objects.filter(user_id=create_test_user.id).exists()
        assert not Membership.objects.filter(user_id=create_test_user.id).exists()
        assert not UserRoleRelationship.objects.filter(
            user_id=create_test_user.id
        ).exists()

    def test_users_destroy_with_saml_configuration_and_memberships(
        self, authenticated_client, create_test_user, saml_setup
    ):
        # Ensure SAML configuration exists for tenant (from saml_setup fixture)
        domain = saml_setup["domain"]
        config = SAMLConfiguration.objects.get(email_domain=domain)

        # Attach a SAML SocialAccount to the user
        SocialAccount.objects.create(
            user=create_test_user, provider="saml", uid="uid-saml"
        )

        # Sanity check pre-conditions
        assert SocialAccount.objects.filter(
            user=create_test_user, provider="saml"
        ).exists()
        assert Membership.objects.filter(user=create_test_user).exists()
        assert UserRoleRelationship.objects.filter(user=create_test_user).exists()

        # Delete current user
        response = authenticated_client.delete(
            reverse("user-detail", kwargs={"pk": str(create_test_user.id)})
        )
        assert response.status_code == status.HTTP_204_NO_CONTENT

        # Assert user-related rows are removed
        assert not User.objects.filter(id=create_test_user.id).exists()
        assert not SocialAccount.objects.filter(user_id=create_test_user.id).exists()
        assert not Membership.objects.filter(user_id=create_test_user.id).exists()
        assert not UserRoleRelationship.objects.filter(
            user_id=create_test_user.id
        ).exists()

        # Tenant-level SAML configuration should remain intact
        assert SAMLConfiguration.objects.filter(id=config.id).exists()
        assert SocialApp.objects.filter(provider="saml", client_id=domain).exists()

    @pytest.mark.parametrize(
        "attribute_key, attribute_value, error_field",
        [
            ("password", "", "password"),
            ("email", "invalidemail", "email"),
        ],
    )
    def test_users_create_invalid_fields(
        self, client, attribute_key, attribute_value, error_field
    ):
        invalid_payload = {
            "name": "test",
            "password": "testpassword",
            "email": "test@example.com",
        }
        invalid_payload[attribute_key] = attribute_value
        response = client.post(
            reverse("user-list"), data=invalid_payload, format="json"
        )
        assert response.status_code == status.HTTP_400_BAD_REQUEST
        assert error_field in response.json()["errors"][0]["source"]["pointer"]


@pytest.mark.django_db
class TestTenantViewSet:
    @pytest.fixture
    def valid_tenant_payload(self):
        return {
            "name": "Tenant Three",
            "inserted_at": "2023-01-05",
            "updated_at": "2023-01-06",
        }

    @pytest.fixture
    def invalid_tenant_payload(self):
        return {
            "name": "",
            "inserted_at": "2023-01-05",
            "updated_at": "2023-01-06",
        }

    @pytest.fixture
    def extra_users(self, tenants_fixture):
        _, tenant2, _ = tenants_fixture
        user2 = User.objects.create_user(
            name="testing2",
            password=TEST_PASSWORD,
            email="testing2@gmail.com",
        )
        user3 = User.objects.create_user(
            name="testing3",
            password=TEST_PASSWORD,
            email="testing3@gmail.com",
        )
        membership2 = Membership.objects.create(
            user=user2,
            tenant=tenant2,
            role=Membership.RoleChoices.OWNER,
        )
        membership3 = Membership.objects.create(
            user=user3,
            tenant=tenant2,
            role=Membership.RoleChoices.MEMBER,
        )
        return (user2, membership2), (user3, membership3)

    def test_tenants_list(self, authenticated_client, tenants_fixture):
        response = authenticated_client.get(reverse("tenant-list"))
        assert response.status_code == status.HTTP_200_OK
        assert len(response.json()["data"]) == 2  # Test user belongs to 2 tenants

    def test_tenants_retrieve(self, authenticated_client, tenants_fixture):
        tenant1, *_ = tenants_fixture
        response = authenticated_client.get(
            reverse("tenant-detail", kwargs={"pk": tenant1.id})
        )
        assert response.status_code == status.HTTP_200_OK
        assert response.json()["data"]["attributes"]["name"] == tenant1.name

    def test_tenants_invalid_retrieve(self, authenticated_client):
        response = authenticated_client.get(
            reverse("tenant-detail", kwargs={"pk": "random_id"})
        )
        assert response.status_code == status.HTTP_404_NOT_FOUND

    def test_tenants_create(self, authenticated_client, valid_tenant_payload):
        response = authenticated_client.post(
            reverse("tenant-list"), data=valid_tenant_payload, format="json"
        )
        assert response.status_code == status.HTTP_201_CREATED
        # Two tenants from the fixture + the new one
        assert Tenant.objects.count() == 4
        assert (
            response.json()["data"]["attributes"]["name"]
            == valid_tenant_payload["name"]
        )

    def test_tenants_invalid_create(self, authenticated_client, invalid_tenant_payload):
        response = authenticated_client.post(
            reverse("tenant-list"),
            data=invalid_tenant_payload,
            format="json",
            content_type=API_JSON_CONTENT_TYPE,
        )
        assert response.status_code == status.HTTP_400_BAD_REQUEST

    def test_tenants_partial_update(self, authenticated_client, tenants_fixture):
        tenant1, *_ = tenants_fixture
        new_name = "This is the new name"
        payload = {
            "data": {
                "type": "tenants",
                "id": tenant1.id,
                "attributes": {"name": new_name},
            },
        }
        response = authenticated_client.patch(
            reverse("tenant-detail", kwargs={"pk": tenant1.id}),
            data=payload,
            content_type=API_JSON_CONTENT_TYPE,
        )
        assert response.status_code == status.HTTP_200_OK
        tenant1.refresh_from_db()
        assert tenant1.name == new_name

    def test_tenants_partial_update_invalid_content_type(
        self, authenticated_client, tenants_fixture
    ):
        tenant1, *_ = tenants_fixture
        response = authenticated_client.patch(
            reverse("tenant-detail", kwargs={"pk": tenant1.id}), data={}
        )
        assert response.status_code == status.HTTP_415_UNSUPPORTED_MEDIA_TYPE

    def test_tenants_partial_update_invalid_content(
        self, authenticated_client, tenants_fixture
    ):
        tenant1, *_ = tenants_fixture
        new_name = "This is the new name"
        payload = {"name": new_name}
        response = authenticated_client.patch(
            reverse("tenant-detail", kwargs={"pk": tenant1.id}),
            data=payload,
            content_type=API_JSON_CONTENT_TYPE,
        )
        assert response.status_code == status.HTTP_400_BAD_REQUEST

    @patch("api.v1.views.delete_tenant_task.apply_async")
    def test_tenants_delete(
        self, delete_tenant_mock, authenticated_client, tenants_fixture
    ):
        def _delete_tenant(kwargs):
            Tenant.objects.filter(pk=kwargs.get("tenant_id")).delete()

        delete_tenant_mock.side_effect = _delete_tenant
        tenant1, *_ = tenants_fixture
        response = authenticated_client.delete(
            reverse("tenant-detail", kwargs={"pk": tenant1.id})
        )
        assert response.status_code == status.HTTP_204_NO_CONTENT
        assert Tenant.objects.count() == len(tenants_fixture) - 1
        assert Membership.objects.filter(tenant_id=tenant1.id).count() == 0
        # User is not deleted because it has another membership
        assert User.objects.count() == 1

    def test_tenants_delete_invalid(self, authenticated_client):
        response = authenticated_client.delete(
            reverse("tenant-detail", kwargs={"pk": "random_id"})
        )
        # To change if we implement RBAC
        # (user might not have permissions to see if the tenant exists or not -> 200 empty)
        assert response.status_code == status.HTTP_404_NOT_FOUND

    def test_tenants_list_filter_search(self, authenticated_client, tenants_fixture):
        """Search is applied to tenants_fixture  name."""
        tenant1, *_ = tenants_fixture
        response = authenticated_client.get(
            reverse("tenant-list"), {"filter[search]": tenant1.name}
        )
        assert response.status_code == status.HTTP_200_OK
        assert len(response.json()["data"]) == 1
        assert response.json()["data"][0]["attributes"]["name"] == tenant1.name

    def test_tenants_list_query_param_name(self, authenticated_client, tenants_fixture):
        tenant1, *_ = tenants_fixture
        response = authenticated_client.get(
            reverse("tenant-list"), {"name": tenant1.name}
        )
        assert response.status_code == status.HTTP_400_BAD_REQUEST

    def test_tenants_list_invalid_query_param(self, authenticated_client):
        response = authenticated_client.get(reverse("tenant-list"), {"random": "value"})
        assert response.status_code == status.HTTP_400_BAD_REQUEST

    @pytest.mark.parametrize(
        "filter_name, filter_value, expected_count",
        (
            [
                ("name", "Tenant One", 1),
                ("name.icontains", "Tenant", 2),
                ("inserted_at", TODAY, 2),
                ("inserted_at.gte", "2024-01-01", 2),
                ("inserted_at.lte", "2024-01-01", 0),
                ("updated_at.gte", "2024-01-01", 2),
                ("updated_at.lte", "2024-01-01", 0),
            ]
        ),
    )
    def test_tenants_filters(
        self,
        authenticated_client,
        tenants_fixture,
        filter_name,
        filter_value,
        expected_count,
    ):
        response = authenticated_client.get(
            reverse("tenant-list"),
            {f"filter[{filter_name}]": filter_value},
        )

        assert response.status_code == status.HTTP_200_OK
        assert len(response.json()["data"]) == expected_count

    def test_tenants_list_filter_invalid(self, authenticated_client):
        response = authenticated_client.get(
            reverse("tenant-list"), {"filter[invalid]": "whatever"}
        )
        assert response.status_code == status.HTTP_400_BAD_REQUEST

    def test_tenants_list_page_size(self, authenticated_client, tenants_fixture):
        page_size = 1

        response = authenticated_client.get(
            reverse("tenant-list"), {"page[size]": page_size}
        )
        assert response.status_code == status.HTTP_200_OK
        assert len(response.json()["data"]) == page_size
        assert response.json()["meta"]["pagination"]["page"] == 1
        assert (
            response.json()["meta"]["pagination"]["pages"] == 2
        )  # Test user belongs to 2 tenants

    def test_tenants_list_page_number(self, authenticated_client, tenants_fixture):
        page_size = 1
        page_number = 2

        response = authenticated_client.get(
            reverse("tenant-list"),
            {"page[size]": page_size, "page[number]": page_number},
        )
        assert response.status_code == status.HTTP_200_OK
        assert len(response.json()["data"]) == page_size
        assert response.json()["meta"]["pagination"]["page"] == page_number
        assert response.json()["meta"]["pagination"]["pages"] == 2

    def test_tenants_list_sort_name(self, authenticated_client, tenants_fixture):
        _, tenant2, _ = tenants_fixture
        response = authenticated_client.get(reverse("tenant-list"), {"sort": "-name"})
        assert response.status_code == status.HTTP_200_OK
        assert len(response.json()["data"]) == 2
        assert response.json()["data"][0]["attributes"]["name"] == tenant2.name

    def test_tenants_list_memberships_as_owner(
        self, authenticated_client, tenants_fixture, extra_users
    ):
        _, tenant2, _ = tenants_fixture
        response = authenticated_client.get(
            reverse("tenant-membership-list", kwargs={"tenant_pk": tenant2.id})
        )
        assert response.status_code == status.HTTP_200_OK
        # Test user + 2 extra users for tenant 2
        assert len(response.json()["data"]) == 3

    @patch("api.v1.views.TenantMembersViewSet.required_permissions", [])
    def test_tenants_list_memberships_as_member(
        self, authenticated_client, tenants_fixture, extra_users
    ):
        _, tenant2, _ = tenants_fixture
        _, user3_membership = extra_users
        user3, membership3 = user3_membership
        token_response = authenticated_client.post(
            reverse("token-obtain"),
            data={"email": user3.email, "password": TEST_PASSWORD},
            format="json",
        )
        access_token = token_response.json()["data"]["attributes"]["access"]

        response = authenticated_client.get(
            reverse("tenant-membership-list", kwargs={"tenant_pk": tenant2.id}),
            headers={"Authorization": f"Bearer {access_token}"},
        )
        assert response.status_code == status.HTTP_200_OK
        # User is a member and can only see its own membership
        assert len(response.json()["data"]) == 1
        assert response.json()["data"][0]["id"] == str(membership3.id)

    def test_tenants_delete_own_membership_as_member(
        self, authenticated_client, tenants_fixture, extra_users
    ):
        tenant1, *_ = tenants_fixture
        membership = Membership.objects.get(tenant=tenant1, user__email=TEST_USER)

        response = authenticated_client.delete(
            reverse(
                "tenant-membership-detail",
                kwargs={"tenant_pk": tenant1.id, "pk": membership.id},
            )
        )
        assert response.status_code == status.HTTP_204_NO_CONTENT
        assert not Membership.objects.filter(id=membership.id).exists()

    def test_tenants_delete_own_membership_as_owner(
        self, authenticated_client, tenants_fixture, extra_users
    ):
        # With extra_users, tenant2 has 2 owners
        _, tenant2, _ = tenants_fixture
        user_membership = Membership.objects.get(tenant=tenant2, user__email=TEST_USER)
        response = authenticated_client.delete(
            reverse(
                "tenant-membership-detail",
                kwargs={"tenant_pk": tenant2.id, "pk": user_membership.id},
            )
        )
        assert response.status_code == status.HTTP_204_NO_CONTENT
        assert not Membership.objects.filter(id=user_membership.id).exists()

    def test_tenants_delete_own_membership_as_last_owner(
        self, authenticated_client, tenants_fixture
    ):
        _, tenant2, _ = tenants_fixture
        user_membership = Membership.objects.get(tenant=tenant2, user__email=TEST_USER)
        response = authenticated_client.delete(
            reverse(
                "tenant-membership-detail",
                kwargs={"tenant_pk": tenant2.id, "pk": user_membership.id},
            )
        )
        assert response.status_code == status.HTTP_403_FORBIDDEN
        assert Membership.objects.filter(id=user_membership.id).exists()

    def test_tenants_delete_another_membership_as_owner(
        self, authenticated_client, tenants_fixture, extra_users
    ):
        _, tenant2, _ = tenants_fixture
        _, user3_membership = extra_users
        user3, membership3 = user3_membership

        response = authenticated_client.delete(
            reverse(
                "tenant-membership-detail",
                kwargs={"tenant_pk": tenant2.id, "pk": membership3.id},
            )
        )
        assert response.status_code == status.HTTP_204_NO_CONTENT
        assert not Membership.objects.filter(id=membership3.id).exists()

    def test_tenants_delete_another_membership_as_member(
        self, authenticated_client, tenants_fixture, extra_users
    ):
        _, tenant2, _ = tenants_fixture
        _, user3_membership = extra_users
        user3, membership3 = user3_membership

        # Downgrade membership role manually
        user_membership = Membership.objects.get(tenant=tenant2, user__email=TEST_USER)
        user_membership.role = Membership.RoleChoices.MEMBER
        user_membership.save()

        response = authenticated_client.delete(
            reverse(
                "tenant-membership-detail",
                kwargs={"tenant_pk": tenant2.id, "pk": membership3.id},
            )
        )
        assert response.status_code == status.HTTP_403_FORBIDDEN
        assert Membership.objects.filter(id=membership3.id).exists()

    def test_tenants_list_memberships_not_member_of_tenant(self, authenticated_client):
        # Create a tenant the user is not a member of
        tenant4 = Tenant.objects.create(name="Tenant Four")

        response = authenticated_client.get(
            reverse("tenant-membership-list", kwargs={"tenant_pk": tenant4.id})
        )
        assert response.status_code == status.HTTP_404_NOT_FOUND


@pytest.mark.django_db
class TestMembershipViewSet:
    def test_memberships_list(self, authenticated_client, tenants_fixture):
        user_id = authenticated_client.user.pk
        response = authenticated_client.get(
            reverse("user-membership-list", kwargs={"user_pk": user_id}),
        )
        assert response.status_code == status.HTTP_200_OK
        assert len(response.json()["data"]) == 2

    def test_memberships_retrieve(self, authenticated_client, tenants_fixture):
        user_id = authenticated_client.user.pk
        list_response = authenticated_client.get(
            reverse("user-membership-list", kwargs={"user_pk": user_id}),
        )
        assert list_response.status_code == status.HTTP_200_OK
        membership = list_response.json()["data"][0]

        response = authenticated_client.get(
            reverse(
                "user-membership-detail",
                kwargs={"user_pk": user_id, "pk": membership["id"]},
            ),
        )
        assert response.status_code == status.HTTP_200_OK
        assert (
            response.json()["data"]["relationships"]["tenant"]["data"]["id"]
            == membership["relationships"]["tenant"]["data"]["id"]
        )
        assert (
            response.json()["data"]["relationships"]["user"]["data"]["id"]
            == membership["relationships"]["user"]["data"]["id"]
        )

    def test_memberships_invalid_retrieve(self, authenticated_client):
        user_id = authenticated_client.user.pk
        response = authenticated_client.get(
            reverse(
                "user-membership-detail",
                kwargs={
                    "user_pk": user_id,
                    "pk": "b91c5eff-13f5-469c-9fd8-917b3a3037b6",
                },
            ),
        )
        assert response.status_code == status.HTTP_404_NOT_FOUND

    @pytest.mark.parametrize(
        "filter_name, filter_value, expected_count",
        [
            ("role", "owner", 1),
            ("role", "member", 1),
            ("date_joined", TODAY, 2),
            ("date_joined.gte", "2024-01-01", 2),
            ("date_joined.lte", "2024-01-01", 0),
        ],
    )
    def test_memberships_filters(
        self,
        authenticated_client,
        tenants_fixture,
        filter_name,
        filter_value,
        expected_count,
    ):
        user_id = authenticated_client.user.pk
        response = authenticated_client.get(
            reverse("user-membership-list", kwargs={"user_pk": user_id}),
            {f"filter[{filter_name}]": filter_value},
        )
        assert response.status_code == status.HTTP_200_OK
        assert len(response.json()["data"]) == expected_count

    def test_memberships_filters_relationships(
        self, authenticated_client, tenants_fixture
    ):
        user_id = authenticated_client.user.pk
        tenant, *_ = tenants_fixture
        # No filter
        response = authenticated_client.get(
            reverse("user-membership-list", kwargs={"user_pk": user_id}),
        )
        assert response.status_code == status.HTTP_200_OK
        assert len(response.json()["data"]) == 2

        # Filter by tenant
        response = authenticated_client.get(
            reverse("user-membership-list", kwargs={"user_pk": user_id}),
            {"filter[tenant]": tenant.id},
        )
        assert response.status_code == status.HTTP_200_OK
        assert len(response.json()["data"]) == 1

    @pytest.mark.parametrize(
        "filter_name",
        [
            "role",  # Valid filter, invalid value
            "tenant",  # Valid filter, invalid value
            "invalid",  # Invalid filter
        ],
    )
    def test_memberships_filters_invalid(
        self, authenticated_client, tenants_fixture, filter_name
    ):
        user_id = authenticated_client.user.pk
        response = authenticated_client.get(
            reverse("user-membership-list", kwargs={"user_pk": user_id}),
            {f"filter[{filter_name}]": "whatever"},
        )
        assert response.status_code == status.HTTP_400_BAD_REQUEST

    @pytest.mark.parametrize(
        "sort_field",
        [
            "tenant",
            "role",
            "date_joined",
        ],
    )
    def test_memberships_sort(self, authenticated_client, tenants_fixture, sort_field):
        user_id = authenticated_client.user.pk
        response = authenticated_client.get(
            reverse("user-membership-list", kwargs={"user_pk": user_id}),
            {"sort": sort_field},
        )
        assert response.status_code == status.HTTP_200_OK

    def test_memberships_sort_invalid(self, authenticated_client, tenants_fixture):
        user_id = authenticated_client.user.pk
        response = authenticated_client.get(
            reverse("user-membership-list", kwargs={"user_pk": user_id}),
            {"sort": "invalid"},
        )
        assert response.status_code == status.HTTP_400_BAD_REQUEST


@pytest.mark.django_db
class TestProviderViewSet:
    @pytest.fixture(scope="function")
    def create_provider_group_relationship(
        self, tenants_fixture, providers_fixture, provider_groups_fixture
    ):
        tenant, *_ = tenants_fixture
        provider1, *_ = providers_fixture
        provider_group1, *_ = provider_groups_fixture
        provider_group_membership = ProviderGroupMembership.objects.create(
            tenant=tenant, provider=provider1, provider_group=provider_group1
        )
        return provider_group_membership

    def test_providers_list(self, authenticated_client, providers_fixture):
        response = authenticated_client.get(reverse("provider-list"))
        assert response.status_code == status.HTTP_200_OK
        assert len(response.json()["data"]) == len(providers_fixture)

    @pytest.mark.parametrize(
        "include_values, expected_resources",
        [
            ("provider_groups", ["provider-groups"]),
        ],
    )
    def test_providers_list_include(
        self,
        include_values,
        expected_resources,
        authenticated_client,
        providers_fixture,
        create_provider_group_relationship,
    ):
        response = authenticated_client.get(
            reverse("provider-list"), {"include": include_values}
        )
        assert response.status_code == status.HTTP_200_OK
        assert len(response.json()["data"]) == len(providers_fixture)
        assert "included" in response.json()

        included_data = response.json()["included"]
        for expected_type in expected_resources:
            assert any(
                d.get("type") == expected_type for d in included_data
            ), f"Expected type '{expected_type}' not found in included data"

    def test_providers_retrieve(self, authenticated_client, providers_fixture):
        provider1, *_ = providers_fixture
        response = authenticated_client.get(
            reverse("provider-detail", kwargs={"pk": provider1.id}),
        )
        assert response.status_code == status.HTTP_200_OK
        assert response.json()["data"]["attributes"]["provider"] == provider1.provider
        assert response.json()["data"]["attributes"]["uid"] == provider1.uid
        assert response.json()["data"]["attributes"]["alias"] == provider1.alias

    def test_providers_invalid_retrieve(self, authenticated_client):
        response = authenticated_client.get(
            reverse("provider-detail", kwargs={"pk": "random_id"})
        )
        assert response.status_code == status.HTTP_404_NOT_FOUND

    @pytest.mark.parametrize(
        "provider_json_payload",
        (
            [
                {"provider": "aws", "uid": "111111111111", "alias": "test"},
                {"provider": "gcp", "uid": "a12322-test54321", "alias": "test"},
                {
                    "provider": "kubernetes",
                    "uid": "kubernetes-test-123456789",
                    "alias": "test",
                },
                {
                    "provider": "kubernetes",
                    "uid": "arn:aws:eks:us-east-1:111122223333:cluster/test-cluster-long-name-123456789",
                    "alias": "EKS",
                },
                {
                    "provider": "kubernetes",
                    "uid": "gke_aaaa-dev_europe-test1_dev-aaaa-test-cluster-long-name-123456789",
                    "alias": "GKE",
                },
                {
                    "provider": "kubernetes",
                    "uid": "gke_project/cluster-name",
                    "alias": "GKE",
                },
                {
                    "provider": "kubernetes",
                    "uid": "admin@k8s-demo",
                    "alias": "test",
                },
                {
                    "provider": "azure",
                    "uid": "8851db6b-42e5-4533-aa9e-30a32d67e875",
                    "alias": "test",
                },
                {
                    "provider": "m365",
                    "uid": "TestingPro.onmicrosoft.com",
                    "alias": "test",
                },
                {
                    "provider": "m365",
                    "uid": "subdomain.domain.es",
                    "alias": "test",
                },
                {
                    "provider": "m365",
                    "uid": "microsoft.net",
                    "alias": "test",
                },
                {
                    "provider": "m365",
                    "uid": "subdomain1.subdomain2.subdomain3.subdomain4.domain.net",
                    "alias": "test",
                },
                {
                    "provider": "github",
                    "uid": "test-user",
                    "alias": "test",
                },
                {
                    "provider": "github",
                    "uid": "test-organization",
                    "alias": "GitHub Org",
                },
                {
                    "provider": "github",
                    "uid": "prowler-cloud",
                    "alias": "Prowler",
                },
                {
                    "provider": "github",
                    "uid": "microsoft",
                    "alias": "Microsoft",
                },
                {
                    "provider": "github",
                    "uid": "a12345678901234567890123456789012345678",
                    "alias": "Long Username",
                },
            ]
        ),
    )
    def test_providers_create_valid(self, authenticated_client, provider_json_payload):
        response = authenticated_client.post(
            reverse("provider-list"), data=provider_json_payload, format="json"
        )
        assert response.status_code == status.HTTP_201_CREATED
        assert Provider.objects.count() == 1
        assert Provider.objects.get().provider == provider_json_payload["provider"]
        assert Provider.objects.get().uid == provider_json_payload["uid"]
        assert Provider.objects.get().alias == provider_json_payload["alias"]

    @pytest.mark.parametrize(
        "provider_json_payload, error_code, error_pointer",
        (
            [
                (
                    {"provider": "aws", "uid": "1", "alias": "test"},
                    "min_length",
                    "uid",
                ),
                (
                    {
                        "provider": "aws",
                        "uid": "1111111111111",
                        "alias": "test",
                    },
                    "aws-uid",
                    "uid",
                ),
                (
                    {"provider": "aws", "uid": "aaaaaaaaaaaa", "alias": "test"},
                    "aws-uid",
                    "uid",
                ),
                (
                    {"provider": "gcp", "uid": "1234asdf", "alias": "test"},
                    "gcp-uid",
                    "uid",
                ),
                (
                    {
                        "provider": "kubernetes",
                        "uid": "-1234asdf",
                        "alias": "test",
                    },
                    "kubernetes-uid",
                    "uid",
                ),
                (
                    {
                        "provider": "azure",
                        "uid": "8851db6b-42e5-4533-aa9e-30a32d67e87",
                        "alias": "test",
                    },
                    "azure-uid",
                    "uid",
                ),
                (
                    {
                        "provider": "does-not-exist",
                        "uid": "8851db6b-42e5-4533-aa9e-30a32d67e87",
                        "alias": "test",
                    },
                    "invalid_choice",
                    "provider",
                ),
                (
                    {
                        "provider": "m365",
                        "uid": "https://test.com",
                        "alias": "test",
                    },
                    "m365-uid",
                    "uid",
                ),
                (
                    {
                        "provider": "m365",
                        "uid": "thisisnotadomain",
                        "alias": "test",
                    },
                    "m365-uid",
                    "uid",
                ),
                (
                    {
                        "provider": "m365",
                        "uid": "http://test.com",
                        "alias": "test",
                    },
                    "m365-uid",
                    "uid",
                ),
                (
                    {
                        "provider": "m365",
                        "uid": f"{'a' * 64}.domain.com",
                        "alias": "test",
                    },
                    "m365-uid",
                    "uid",
                ),
                (
                    {
                        "provider": "m365",
                        "uid": f"subdomain.{'a' * 64}.com",
                        "alias": "test",
                    },
                    "m365-uid",
                    "uid",
                ),
                (
                    {
                        "provider": "github",
                        "uid": "-invalid-start",
                        "alias": "test",
                    },
                    "github-uid",
                    "uid",
                ),
                (
                    {
                        "provider": "github",
                        "uid": "invalid@username",
                        "alias": "test",
                    },
                    "github-uid",
                    "uid",
                ),
                (
                    {
                        "provider": "github",
                        "uid": "invalid_username",
                        "alias": "test",
                    },
                    "github-uid",
                    "uid",
                ),
                (
                    {
                        "provider": "github",
                        "uid": "a" * 40,
                        "alias": "test",
                    },
                    "github-uid",
                    "uid",
                ),
            ]
        ),
    )
    def test_providers_invalid_create(
        self,
        authenticated_client,
        provider_json_payload,
        error_code,
        error_pointer,
    ):
        response = authenticated_client.post(
            reverse("provider-list"), data=provider_json_payload, format="json"
        )
        assert response.status_code == status.HTTP_400_BAD_REQUEST
        assert response.json()["errors"][0]["code"] == error_code
        assert (
            response.json()["errors"][0]["source"]["pointer"]
            == f"/data/attributes/{error_pointer}"
        )

    def test_providers_partial_update(self, authenticated_client, providers_fixture):
        provider1, *_ = providers_fixture
        new_alias = "This is the new name"
        payload = {
            "data": {
                "type": "providers",
                "id": provider1.id,
                "attributes": {"alias": new_alias},
            },
        }
        response = authenticated_client.patch(
            reverse("provider-detail", kwargs={"pk": provider1.id}),
            data=payload,
            content_type=API_JSON_CONTENT_TYPE,
        )
        assert response.status_code == status.HTTP_200_OK
        provider1.refresh_from_db()
        assert provider1.alias == new_alias

    def test_providers_partial_update_invalid_content_type(
        self, authenticated_client, providers_fixture
    ):
        provider1, *_ = providers_fixture
        response = authenticated_client.patch(
            reverse("provider-detail", kwargs={"pk": provider1.id}),
            data={},
        )
        assert response.status_code == status.HTTP_415_UNSUPPORTED_MEDIA_TYPE

    def test_providers_partial_update_invalid_content(
        self, authenticated_client, providers_fixture
    ):
        provider1, *_ = providers_fixture
        new_name = "This is the new name"
        payload = {"alias": new_name}
        response = authenticated_client.patch(
            reverse("provider-detail", kwargs={"pk": provider1.id}),
            data=payload,
            content_type=API_JSON_CONTENT_TYPE,
        )
        assert response.status_code == status.HTTP_400_BAD_REQUEST

    @pytest.mark.parametrize(
        "attribute_key, attribute_value",
        [
            ("provider", "aws"),
            ("uid", "123456789012"),
        ],
    )
    def test_providers_partial_update_invalid_fields(
        self,
        authenticated_client,
        providers_fixture,
        attribute_key,
        attribute_value,
    ):
        provider1, *_ = providers_fixture
        payload = {
            "data": {
                "type": "providers",
                "id": provider1.id,
                "attributes": {attribute_key: attribute_value},
            },
        }
        response = authenticated_client.patch(
            reverse("provider-detail", kwargs={"pk": provider1.id}),
            data=payload,
            content_type=API_JSON_CONTENT_TYPE,
        )
        assert response.status_code == status.HTTP_400_BAD_REQUEST

    @patch("api.v1.views.Task.objects.get")
    @patch("api.v1.views.delete_provider_task.delay")
    def test_providers_delete(
        self,
        mock_delete_task,
        mock_task_get,
        authenticated_client,
        providers_fixture,
        tasks_fixture,
    ):
        prowler_task = tasks_fixture[0]
        task_mock = Mock()
        task_mock.id = prowler_task.id
        mock_delete_task.return_value = task_mock
        mock_task_get.return_value = prowler_task

        provider1, *_ = providers_fixture
        response = authenticated_client.delete(
            reverse("provider-detail", kwargs={"pk": provider1.id})
        )
        assert response.status_code == status.HTTP_202_ACCEPTED
        mock_delete_task.assert_called_once_with(
            provider_id=str(provider1.id), tenant_id=ANY
        )
        assert "Content-Location" in response.headers
        assert response.headers["Content-Location"] == f"/api/v1/tasks/{task_mock.id}"

    def test_providers_delete_invalid(self, authenticated_client):
        response = authenticated_client.delete(
            reverse("provider-detail", kwargs={"pk": "random_id"})
        )
        assert response.status_code == status.HTTP_404_NOT_FOUND

    @patch("api.v1.views.Task.objects.get")
    @patch("api.v1.views.check_provider_connection_task.delay")
    def test_providers_connection(
        self,
        mock_provider_connection,
        mock_task_get,
        authenticated_client,
        providers_fixture,
        tasks_fixture,
    ):
        prowler_task = tasks_fixture[0]
        task_mock = Mock()
        task_mock.id = prowler_task.id
        task_mock.status = "PENDING"
        mock_provider_connection.return_value = task_mock
        mock_task_get.return_value = prowler_task

        provider1, *_ = providers_fixture
        assert provider1.connected is None
        assert provider1.connection_last_checked_at is None

        response = authenticated_client.post(
            reverse("provider-connection", kwargs={"pk": provider1.id})
        )
        assert response.status_code == status.HTTP_202_ACCEPTED
        mock_provider_connection.assert_called_once_with(
            provider_id=str(provider1.id), tenant_id=ANY
        )
        assert "Content-Location" in response.headers
        assert response.headers["Content-Location"] == f"/api/v1/tasks/{task_mock.id}"

    def test_providers_connection_invalid_provider(
        self, authenticated_client, providers_fixture
    ):
        response = authenticated_client.post(
            reverse("provider-connection", kwargs={"pk": "random_id"})
        )
        assert response.status_code == status.HTTP_404_NOT_FOUND

    @pytest.mark.parametrize(
        "filter_name, filter_value, expected_count",
        (
            [
                ("provider", "aws", 2),
                ("provider.in", "azure,gcp", 2),
                ("uid", "123456789012", 1),
                ("uid.icontains", "1", 5),
                ("alias", "aws_testing_1", 1),
                ("alias.icontains", "aws", 2),
                ("inserted_at", TODAY, 6),
                ("inserted_at.gte", "2024-01-01", 6),
                ("inserted_at.lte", "2024-01-01", 0),
                ("updated_at.gte", "2024-01-01", 6),
                ("updated_at.lte", "2024-01-01", 0),
            ]
        ),
    )
    def test_providers_filters(
        self,
        authenticated_client,
        providers_fixture,
        filter_name,
        filter_value,
        expected_count,
    ):
        response = authenticated_client.get(
            reverse("provider-list"),
            {f"filter[{filter_name}]": filter_value},
        )

        assert response.status_code == status.HTTP_200_OK
        assert len(response.json()["data"]) == expected_count

    @pytest.mark.parametrize(
        "filter_name",
        (
            [
                "provider",  # Valid filter, invalid value
                "invalid",
            ]
        ),
    )
    def test_providers_filters_invalid(self, authenticated_client, filter_name):
        response = authenticated_client.get(
            reverse("provider-list"),
            {f"filter[{filter_name}]": "whatever"},
        )
        assert response.status_code == status.HTTP_400_BAD_REQUEST

    @pytest.mark.parametrize(
        "sort_field",
        (
            [
                "provider",
                "uid",
                "alias",
                "connected",
                "inserted_at",
                "updated_at",
            ]
        ),
    )
    def test_providers_sort(self, authenticated_client, sort_field):
        response = authenticated_client.get(
            reverse("provider-list"), {"sort": sort_field}
        )
        assert response.status_code == status.HTTP_200_OK

    def test_providers_sort_invalid(self, authenticated_client):
        response = authenticated_client.get(
            reverse("provider-list"), {"sort": "invalid"}
        )
        assert response.status_code == status.HTTP_400_BAD_REQUEST


@pytest.mark.django_db
class TestProviderGroupViewSet:
    def test_provider_group_list(self, authenticated_client, provider_groups_fixture):
        response = authenticated_client.get(reverse("providergroup-list"))
        assert response.status_code == status.HTTP_200_OK
        assert len(response.json()["data"]) == len(provider_groups_fixture)

    def test_provider_group_retrieve(
        self, authenticated_client, provider_groups_fixture
    ):
        provider_group = provider_groups_fixture[0]
        response = authenticated_client.get(
            reverse("providergroup-detail", kwargs={"pk": provider_group.id})
        )
        assert response.status_code == status.HTTP_200_OK
        data = response.json()["data"]
        assert data["id"] == str(provider_group.id)
        assert data["attributes"]["name"] == provider_group.name

    def test_provider_group_create(self, authenticated_client):
        data = {
            "data": {
                "type": "provider-groups",
                "attributes": {
                    "name": "Test Provider Group",
                },
            }
        }
        response = authenticated_client.post(
            reverse("providergroup-list"),
            data=json.dumps(data),
            content_type="application/vnd.api+json",
        )
        assert response.status_code == status.HTTP_201_CREATED
        response_data = response.json()["data"]
        assert response_data["attributes"]["name"] == "Test Provider Group"
        assert ProviderGroup.objects.filter(name="Test Provider Group").exists()

    def test_provider_group_create_invalid(self, authenticated_client):
        data = {
            "data": {
                "type": "provider-groups",
                "attributes": {
                    # Name is missing
                },
            }
        }
        response = authenticated_client.post(
            reverse("providergroup-list"),
            data=json.dumps(data),
            content_type="application/vnd.api+json",
        )
        assert response.status_code == status.HTTP_400_BAD_REQUEST
        errors = response.json()["errors"]
        assert errors[0]["source"]["pointer"] == "/data/attributes/name"

    def test_provider_group_partial_update(
        self, authenticated_client, provider_groups_fixture
    ):
        provider_group = provider_groups_fixture[1]
        data = {
            "data": {
                "id": str(provider_group.id),
                "type": "provider-groups",
                "attributes": {
                    "name": "Updated Provider Group Name",
                },
            }
        }
        response = authenticated_client.patch(
            reverse("providergroup-detail", kwargs={"pk": provider_group.id}),
            data=json.dumps(data),
            content_type="application/vnd.api+json",
        )
        assert response.status_code == status.HTTP_200_OK
        provider_group.refresh_from_db()
        assert provider_group.name == "Updated Provider Group Name"

    def test_provider_group_partial_update_invalid(
        self, authenticated_client, provider_groups_fixture
    ):
        provider_group = provider_groups_fixture[2]
        data = {
            "data": {
                "id": str(provider_group.id),
                "type": "provider-groups",
                "attributes": {
                    "name": "",  # Invalid name
                },
            }
        }
        response = authenticated_client.patch(
            reverse("providergroup-detail", kwargs={"pk": provider_group.id}),
            data=json.dumps(data),
            content_type="application/vnd.api+json",
        )
        assert response.status_code == status.HTTP_400_BAD_REQUEST
        errors = response.json()["errors"]
        assert errors[0]["source"]["pointer"] == "/data/attributes/name"

    def test_provider_group_destroy(
        self, authenticated_client, provider_groups_fixture
    ):
        provider_group = provider_groups_fixture[2]
        response = authenticated_client.delete(
            reverse("providergroup-detail", kwargs={"pk": provider_group.id})
        )
        assert response.status_code == status.HTTP_204_NO_CONTENT
        assert not ProviderGroup.objects.filter(id=provider_group.id).exists()

    def test_provider_group_destroy_invalid(self, authenticated_client):
        response = authenticated_client.delete(
            reverse("providergroup-detail", kwargs={"pk": "non-existent-id"})
        )
        assert response.status_code == status.HTTP_404_NOT_FOUND

    def test_provider_group_retrieve_not_found(self, authenticated_client):
        response = authenticated_client.get(
            reverse("providergroup-detail", kwargs={"pk": "non-existent-id"})
        )
        assert response.status_code == status.HTTP_404_NOT_FOUND

    def test_provider_group_list_filters(
        self, authenticated_client, provider_groups_fixture
    ):
        provider_group = provider_groups_fixture[0]
        response = authenticated_client.get(
            reverse("providergroup-list"), {"filter[name]": provider_group.name}
        )
        assert response.status_code == status.HTTP_200_OK
        data = response.json()["data"]
        assert len(data) == 1
        assert data[0]["attributes"]["name"] == provider_group.name

    def test_provider_group_list_sorting(
        self, authenticated_client, provider_groups_fixture
    ):
        response = authenticated_client.get(
            reverse("providergroup-list"), {"sort": "name"}
        )
        assert response.status_code == status.HTTP_200_OK
        data = response.json()["data"]
        names = [item["attributes"]["name"] for item in data]
        assert names == sorted(names)

    def test_provider_group_invalid_method(self, authenticated_client):
        response = authenticated_client.put(reverse("providergroup-list"))
        assert response.status_code == status.HTTP_405_METHOD_NOT_ALLOWED

    def test_provider_group_create_with_relationships(
        self, authenticated_client, providers_fixture, roles_fixture
    ):
        provider1, provider2, *_ = providers_fixture
        role1, role2, *_ = roles_fixture

        data = {
            "data": {
                "type": "provider-groups",
                "attributes": {"name": "Test Provider Group with relationships"},
                "relationships": {
                    "providers": {
                        "data": [
                            {"type": "providers", "id": str(provider1.id)},
                            {"type": "providers", "id": str(provider2.id)},
                        ]
                    },
                    "roles": {
                        "data": [
                            {"type": "roles", "id": str(role1.id)},
                            {"type": "roles", "id": str(role2.id)},
                        ]
                    },
                },
            }
        }

        response = authenticated_client.post(
            reverse("providergroup-list"),
            data=json.dumps(data),
            content_type="application/vnd.api+json",
        )

        assert response.status_code == status.HTTP_201_CREATED
        response_data = response.json()["data"]
        group = ProviderGroup.objects.get(id=response_data["id"])
        assert group.name == "Test Provider Group with relationships"
        assert set(group.providers.all()) == {provider1, provider2}
        assert set(group.roles.all()) == {role1, role2}

    def test_provider_group_update_relationships(
        self,
        authenticated_client,
        provider_groups_fixture,
        providers_fixture,
        roles_fixture,
    ):
        group = provider_groups_fixture[0]
        provider3 = providers_fixture[2]
        provider4 = providers_fixture[3]
        role3 = roles_fixture[2]
        role4 = roles_fixture[3]

        data = {
            "data": {
                "id": str(group.id),
                "type": "provider-groups",
                "relationships": {
                    "providers": {
                        "data": [
                            {"type": "providers", "id": str(provider3.id)},
                            {"type": "providers", "id": str(provider4.id)},
                        ]
                    },
                    "roles": {
                        "data": [
                            {"type": "roles", "id": str(role3.id)},
                            {"type": "roles", "id": str(role4.id)},
                        ]
                    },
                },
            }
        }

        response = authenticated_client.patch(
            reverse("providergroup-detail", kwargs={"pk": group.id}),
            data=json.dumps(data),
            content_type="application/vnd.api+json",
        )

        assert response.status_code == status.HTTP_200_OK
        group.refresh_from_db()
        assert set(group.providers.all()) == {provider3, provider4}
        assert set(group.roles.all()) == {role3, role4}

    def test_provider_group_clear_relationships(
        self, authenticated_client, providers_fixture, provider_groups_fixture
    ):
        group = provider_groups_fixture[0]
        provider3 = providers_fixture[2]
        provider4 = providers_fixture[3]

        data = {
            "data": {
                "id": str(group.id),
                "type": "provider-groups",
                "relationships": {
                    "providers": {
                        "data": [
                            {"type": "providers", "id": str(provider3.id)},
                            {"type": "providers", "id": str(provider4.id)},
                        ]
                    }
                },
            }
        }

        response = authenticated_client.patch(
            reverse("providergroup-detail", kwargs={"pk": group.id}),
            data=json.dumps(data),
            content_type="application/vnd.api+json",
        )

        assert response.status_code == status.HTTP_200_OK

        data = {
            "data": {
                "id": str(group.id),
                "type": "provider-groups",
                "relationships": {
                    "providers": {"data": []},  # Removing all providers
                    "roles": {"data": []},  # Removing all roles
                },
            }
        }

        response = authenticated_client.patch(
            reverse("providergroup-detail", kwargs={"pk": group.id}),
            data=json.dumps(data),
            content_type="application/vnd.api+json",
        )

        assert response.status_code == status.HTTP_200_OK
        group.refresh_from_db()
        assert group.providers.count() == 0
        assert group.roles.count() == 0

    def test_provider_group_create_with_invalid_relationships(
        self, authenticated_client
    ):
        invalid_provider_id = "non-existent-id"
        data = {
            "data": {
                "type": "provider-groups",
                "attributes": {"name": "Invalid relationships test"},
                "relationships": {
                    "providers": {
                        "data": [{"type": "providers", "id": invalid_provider_id}]
                    }
                },
            }
        }

        response = authenticated_client.post(
            reverse("providergroup-list"),
            data=json.dumps(data),
            content_type="application/vnd.api+json",
        )
        assert response.status_code in [status.HTTP_400_BAD_REQUEST]


@pytest.mark.django_db
class TestProviderSecretViewSet:
    def test_provider_secrets_list(self, authenticated_client, provider_secret_fixture):
        response = authenticated_client.get(reverse("providersecret-list"))
        assert response.status_code == status.HTTP_200_OK
        assert len(response.json()["data"]) == len(provider_secret_fixture)

    def test_provider_secrets_retrieve(
        self, authenticated_client, provider_secret_fixture
    ):
        provider_secret1, *_ = provider_secret_fixture
        response = authenticated_client.get(
            reverse("providersecret-detail", kwargs={"pk": provider_secret1.id}),
        )
        assert response.status_code == status.HTTP_200_OK
        assert response.json()["data"]["attributes"]["name"] == provider_secret1.name
        assert (
            response.json()["data"]["attributes"]["secret_type"]
            == provider_secret1.secret_type
        )

    def test_provider_secrets_invalid_retrieve(self, authenticated_client):
        response = authenticated_client.get(
            reverse(
                "providersecret-detail",
                kwargs={"pk": "f498b103-c760-4785-9a3e-e23fafbb7b02"},
            )
        )
        assert response.status_code == status.HTTP_404_NOT_FOUND

    @pytest.mark.parametrize(
        "provider_type, secret_type, secret_data",
        [
            # AWS with STATIC secret
            (
                Provider.ProviderChoices.AWS.value,
                ProviderSecret.TypeChoices.STATIC,
                {
                    "aws_access_key_id": "value",
                    "aws_secret_access_key": "value",
                    "aws_session_token": "value",
                },
            ),
            # AWS with ROLE secret
            (
                Provider.ProviderChoices.AWS.value,
                ProviderSecret.TypeChoices.ROLE,
                {
                    "role_arn": "arn:aws:iam::123456789012:role/example-role",
                    # Optional fields
                    "external_id": "external-id",
                    "role_session_name": "session-name",
                    "session_duration": 3600,
                    "aws_access_key_id": "value",
                    "aws_secret_access_key": "value",
                    "aws_session_token": "value",
                },
            ),
            # Azure with STATIC secret
            (
                Provider.ProviderChoices.AZURE.value,
                ProviderSecret.TypeChoices.STATIC,
                {
                    "client_id": "client-id",
                    "client_secret": "client-secret",
                    "tenant_id": "tenant-id",
                },
            ),
            # GCP with STATIC secret
            (
                Provider.ProviderChoices.GCP.value,
                ProviderSecret.TypeChoices.STATIC,
                {
                    "client_id": "client-id",
                    "client_secret": "client-secret",
                    "refresh_token": "refresh-token",
                },
            ),
            # GCP with Service Account Key secret
            (
                Provider.ProviderChoices.GCP.value,
                ProviderSecret.TypeChoices.SERVICE_ACCOUNT,
                {
                    "service_account_key": {
                        "type": "service_account",
                        "project_id": "project-id",
                        "private_key_id": "private-key-id",
                        "private_key": "private-key",
                        "client_email": "client-email",
                        "client_id": "client-id",
                        "auth_uri": "auth-uri",
                        "token_uri": "token-uri",
                        "auth_provider_x509_cert_url": "auth-provider-x509-cert-url",
                        "client_x509_cert_url": "client-x509-cert-url",
                        "universe_domain": "universe-domain",
                    },
                },
            ),
            # Kubernetes with STATIC secret
            (
                Provider.ProviderChoices.KUBERNETES.value,
                ProviderSecret.TypeChoices.STATIC,
                {
                    "kubeconfig_content": "kubeconfig-content",
                },
            ),
            # M365 client secret credentials
            (
                Provider.ProviderChoices.M365.value,
                ProviderSecret.TypeChoices.STATIC,
                {
                    "client_id": "client-id",
                    "client_secret": "client-secret",
                    "tenant_id": "tenant-id",
                    "user": "test@domain.com",
                    "password": "supersecret",
                },
            ),
            # M365 certificate credentials (valid base64)
            (
                Provider.ProviderChoices.M365.value,
                ProviderSecret.TypeChoices.STATIC,
                {
                    "client_id": "client-id",
                    "tenant_id": "tenant-id",
                    "certificate_content": "VGVzdCBjZXJ0aWZpY2F0ZSBjb250ZW50",
                    "user": "test@domain.com",
                    "password": "supersecret",
                },
            ),
        ],
    )
    def test_provider_secrets_create_valid(
        self,
        authenticated_client,
        providers_fixture,
        provider_type,
        secret_type,
        secret_data,
    ):
        # Get the provider from the fixture and set its type
        try:
            provider = Provider.objects.filter(provider=provider_type)[0]
        except IndexError:
            print(f"Provider {provider_type} not found")

        data = {
            "data": {
                "type": "provider-secrets",
                "attributes": {
                    "name": "My Secret",
                    "secret_type": secret_type,
                    "secret": secret_data,
                },
                "relationships": {
                    "provider": {"data": {"type": "providers", "id": str(provider.id)}}
                },
            }
        }
        response = authenticated_client.post(
            reverse("providersecret-list"),
            data=json.dumps(data),
            content_type="application/vnd.api+json",
        )
        assert response.status_code == status.HTTP_201_CREATED
        assert ProviderSecret.objects.count() == 1
        provider_secret = ProviderSecret.objects.first()
        assert provider_secret.name == data["data"]["attributes"]["name"]
        assert provider_secret.secret_type == data["data"]["attributes"]["secret_type"]
        assert (
            str(provider_secret.provider.id)
            == data["data"]["relationships"]["provider"]["data"]["id"]
        )

    @pytest.mark.parametrize(
        "attributes, error_code, error_pointer",
        (
            [
                (
                    {
                        "name": "testing",
                        "secret_type": "static",
                        "secret": {"invalid": "test"},
                    },
                    "required",
                    "secret/aws_access_key_id",
                ),
                (
                    {
                        "name": "testing",
                        "secret_type": "invalid",
                        "secret": {"invalid": "test"},
                    },
                    "invalid_choice",
                    "secret_type",
                ),
                (
                    {
                        "name": "a" * 151,
                        "secret_type": "static",
                        "secret": {
                            "aws_access_key_id": "value",
                            "aws_secret_access_key": "value",
                            "aws_session_token": "value",
                        },
                    },
                    "max_length",
                    "name",
                ),
            ]
        ),
    )
    def test_provider_secrets_invalid_create(
        self,
        providers_fixture,
        authenticated_client,
        attributes,
        error_code,
        error_pointer,
    ):
        provider, *_ = providers_fixture
        data = {
            "data": {
                "type": "provider-secrets",
                "attributes": attributes,
                "relationships": {
                    "provider": {"data": {"type": "providers", "id": str(provider.id)}}
                },
            }
        }
        response = authenticated_client.post(
            reverse("providersecret-list"),
            data=json.dumps(data),
            content_type="application/vnd.api+json",
        )
        assert response.status_code == status.HTTP_400_BAD_REQUEST
        assert response.json()["errors"][0]["code"] == error_code
        assert (
            response.json()["errors"][0]["source"]["pointer"]
            == f"/data/attributes/{error_pointer}"
        )

    def test_provider_secrets_partial_update(
        self, authenticated_client, provider_secret_fixture
    ):
        provider_secret, *_ = provider_secret_fixture
        data = {
            "data": {
                "type": "provider-secrets",
                "id": str(provider_secret.id),
                "attributes": {
                    "name": "new_name",
                    "secret": {
                        "aws_access_key_id": "new_value",
                        "aws_secret_access_key": "new_value",
                        "aws_session_token": "new_value",
                    },
                },
                "relationships": {
                    "provider": {
                        "data": {
                            "type": "providers",
                            "id": str(provider_secret.provider.id),
                        }
                    }
                },
            }
        }
        response = authenticated_client.patch(
            reverse("providersecret-detail", kwargs={"pk": provider_secret.id}),
            data=json.dumps(data),
            content_type="application/vnd.api+json",
        )
        assert response.status_code == status.HTTP_200_OK
        provider_secret.refresh_from_db()
        assert provider_secret.name == "new_name"
        for value in provider_secret.secret.values():
            assert value == "new_value"

    def test_provider_secrets_partial_update_invalid_content_type(
        self, authenticated_client, provider_secret_fixture
    ):
        provider_secret, *_ = provider_secret_fixture
        response = authenticated_client.patch(
            reverse("providersecret-detail", kwargs={"pk": provider_secret.id}),
            data={},
        )
        assert response.status_code == status.HTTP_415_UNSUPPORTED_MEDIA_TYPE

    def test_provider_secrets_partial_update_invalid_content(
        self, authenticated_client, provider_secret_fixture
    ):
        provider_secret, *_ = provider_secret_fixture
        data = {
            "data": {
                "type": "provider-secrets",
                "id": str(provider_secret.id),
                "attributes": {"invalid_secret": "value"},
                "relationships": {
                    "provider": {
                        "data": {
                            "type": "providers",
                            "id": str(provider_secret.provider.id),
                        }
                    }
                },
            }
        }
        response = authenticated_client.patch(
            reverse("providersecret-detail", kwargs={"pk": provider_secret.id}),
            data=json.dumps(data),
            content_type="application/vnd.api+json",
        )
        assert response.status_code == status.HTTP_400_BAD_REQUEST

    def test_provider_secrets_delete(
        self,
        authenticated_client,
        provider_secret_fixture,
    ):
        provider_secret, *_ = provider_secret_fixture
        response = authenticated_client.delete(
            reverse("providersecret-detail", kwargs={"pk": provider_secret.id})
        )
        assert response.status_code == status.HTTP_204_NO_CONTENT

    def test_provider_secrets_delete_invalid(self, authenticated_client):
        response = authenticated_client.delete(
            reverse(
                "providersecret-detail",
                kwargs={"pk": "e67d0283-440f-48d1-b5f8-38d0763474f4"},
            )
        )
        assert response.status_code == status.HTTP_404_NOT_FOUND

    @pytest.mark.parametrize(
        "filter_name, filter_value, expected_count",
        (
            [
                ("name", "aws_testing_1", 1),
                ("name.icontains", "aws", 2),
            ]
        ),
    )
    def test_provider_secrets_filters(
        self,
        authenticated_client,
        provider_secret_fixture,
        filter_name,
        filter_value,
        expected_count,
    ):
        response = authenticated_client.get(
            reverse("providersecret-list"),
            {f"filter[{filter_name}]": filter_value},
        )

        assert response.status_code == status.HTTP_200_OK
        assert len(response.json()["data"]) == expected_count

    @pytest.mark.parametrize(
        "filter_name",
        (
            [
                "invalid",
            ]
        ),
    )
    def test_provider_secrets_filters_invalid(self, authenticated_client, filter_name):
        response = authenticated_client.get(
            reverse("providersecret-list"),
            {f"filter[{filter_name}]": "whatever"},
        )
        assert response.status_code == status.HTTP_400_BAD_REQUEST

    @pytest.mark.parametrize(
        "sort_field",
        (
            [
                "name",
                "inserted_at",
                "updated_at",
            ]
        ),
    )
    def test_provider_secrets_sort(self, authenticated_client, sort_field):
        response = authenticated_client.get(
            reverse("providersecret-list"), {"sort": sort_field}
        )
        assert response.status_code == status.HTTP_200_OK

    def test_provider_secrets_sort_invalid(self, authenticated_client):
        response = authenticated_client.get(
            reverse("providersecret-list"), {"sort": "invalid"}
        )
        assert response.status_code == status.HTTP_400_BAD_REQUEST

    def test_provider_secrets_partial_update_with_secret_type(
        self, authenticated_client, provider_secret_fixture
    ):
        provider_secret, *_ = provider_secret_fixture
        data = {
            "data": {
                "type": "provider-secrets",
                "id": str(provider_secret.id),
                "attributes": {
                    "name": "new_name",
                    "secret": {
                        "service_account_key": {},
                    },
                    "secret_type": "service_account",
                },
                "relationships": {
                    "provider": {
                        "data": {
                            "type": "providers",
                            "id": str(provider_secret.provider.id),
                        }
                    }
                },
            }
        }
        response = authenticated_client.patch(
            reverse("providersecret-detail", kwargs={"pk": provider_secret.id}),
            data=json.dumps(data),
            content_type="application/vnd.api+json",
        )
        assert response.status_code == status.HTTP_200_OK
        provider_secret.refresh_from_db()
        assert provider_secret.name == "new_name"
        assert provider_secret.secret == {"service_account_key": {}}

    def test_provider_secrets_partial_update_with_invalid_secret_type(
        self, authenticated_client, provider_secret_fixture
    ):
        provider_secret, *_ = provider_secret_fixture
        data = {
            "data": {
                "type": "provider-secrets",
                "id": str(provider_secret.id),
                "attributes": {
                    "name": "new_name",
                    "secret": {
                        "service_account_key": {},
                    },
                    "secret_type": "static",
                },
                "relationships": {
                    "provider": {
                        "data": {
                            "type": "providers",
                            "id": str(provider_secret.provider.id),
                        }
                    }
                },
            }
        }
        response = authenticated_client.patch(
            reverse("providersecret-detail", kwargs={"pk": provider_secret.id}),
            data=json.dumps(data),
            content_type="application/vnd.api+json",
        )
        assert response.status_code == status.HTTP_400_BAD_REQUEST

    def test_provider_secrets_partial_update_without_secret_type_but_different(
        self, authenticated_client, provider_secret_fixture
    ):
        provider_secret, *_ = provider_secret_fixture
        data = {
            "data": {
                "type": "provider-secrets",
                "id": str(provider_secret.id),
                "attributes": {
                    "name": "new_name",
                    "secret": {
                        "service_account_key": {},
                    },
                },
                "relationships": {
                    "provider": {
                        "data": {
                            "type": "providers",
                            "id": str(provider_secret.provider.id),
                        }
                    }
                },
            }
        }
        response = authenticated_client.patch(
            reverse("providersecret-detail", kwargs={"pk": provider_secret.id}),
            data=json.dumps(data),
            content_type="application/vnd.api+json",
        )
        assert response.status_code == status.HTTP_400_BAD_REQUEST

    def test_m365_provider_secrets_invalid_certificate_base64(
        self, authenticated_client, providers_fixture
    ):
        """Test M365 provider secret creation with invalid base64 certificate content"""
        # Find M365 provider from fixture
        m365_provider = None
        for provider in providers_fixture:
            if provider.provider == Provider.ProviderChoices.M365.value:
                m365_provider = provider
                break

        assert m365_provider is not None, "M365 provider not found in fixture"

        data = {
            "data": {
                "type": "provider-secrets",
                "attributes": {
                    "name": "M365 Certificate Invalid Base64",
                    "secret_type": "static",
                    "secret": {
                        "client_id": "client-id",
                        "tenant_id": "tenant-id",
                        "certificate_content": "invalid-base64-content!@#$%",
                        "user": "test@domain.com",
                        "password": "supersecret",
                    },
                },
                "relationships": {
                    "provider": {
                        "data": {"type": "providers", "id": str(m365_provider.id)}
                    }
                },
            }
        }
        response = authenticated_client.post(
            reverse("providersecret-list"),
            data=json.dumps(data),
            content_type="application/vnd.api+json",
        )
        assert response.status_code == status.HTTP_400_BAD_REQUEST
        assert "certificate content is not valid base64 encoded data" in str(
            response.json()
        )


@pytest.mark.django_db
class TestScanViewSet:
    def test_scans_list(self, authenticated_client, scans_fixture):
        response = authenticated_client.get(reverse("scan-list"))
        assert response.status_code == status.HTTP_200_OK
        assert len(response.json()["data"]) == len(scans_fixture)

    def test_scans_retrieve(self, authenticated_client, scans_fixture):
        scan1, *_ = scans_fixture
        response = authenticated_client.get(
            reverse("scan-detail", kwargs={"pk": scan1.id})
        )
        assert response.status_code == status.HTTP_200_OK
        assert response.json()["data"]["attributes"]["name"] == scan1.name
        assert response.json()["data"]["relationships"]["provider"]["data"][
            "id"
        ] == str(scan1.provider.id)

    def test_scans_invalid_retrieve(self, authenticated_client):
        response = authenticated_client.get(
            reverse("scan-detail", kwargs={"pk": "random_id"})
        )
        assert response.status_code == status.HTTP_404_NOT_FOUND

    @pytest.mark.parametrize(
        "scan_json_payload, expected_scanner_args",
        [
            # Case 1: No scanner_args in payload (should use provider's scanner_args)
            (
                {
                    "data": {
                        "type": "scans",
                        "attributes": {
                            "name": "New Scan",
                        },
                        "relationships": {
                            "provider": {
                                "data": {"type": "providers", "id": "provider-id-1"}
                            }
                        },
                    }
                },
                {"key1": "value1", "key2": {"key21": "value21"}},
            ),
            (
                {
                    "data": {
                        "type": "scans",
                        "attributes": {
                            "name": "New Scan",
                            "scanner_args": {
                                "key2": {"key21": "test21"},
                                "key3": "test3",
                            },
                        },
                        "relationships": {
                            "provider": {
                                "data": {"type": "providers", "id": "provider-id-1"}
                            }
                        },
                    }
                },
                {"key1": "value1", "key2": {"key21": "test21"}, "key3": "test3"},
            ),
        ],
    )
    @patch("api.v1.views.Task.objects.get")
    @patch("api.v1.views.perform_scan_task.apply_async")
    def test_scans_create_valid(
        self,
        mock_perform_scan_task,
        mock_task_get,
        authenticated_client,
        scan_json_payload,
        expected_scanner_args,
        providers_fixture,
        tasks_fixture,
    ):
        prowler_task = tasks_fixture[0]
        mock_perform_scan_task.return_value.id = prowler_task.id
        mock_task_get.return_value = prowler_task
        *_, provider5 = providers_fixture
        # Provider5 has these scanner_args
        # scanner_args={"key1": "value1", "key2": {"key21": "value21"}}

        # scanner_args will be disabled in the first release
        scan_json_payload["data"]["attributes"].pop("scanner_args", None)

        scan_json_payload["data"]["relationships"]["provider"]["data"]["id"] = str(
            provider5.id
        )

        response = authenticated_client.post(
            reverse("scan-list"),
            data=scan_json_payload,
            content_type=API_JSON_CONTENT_TYPE,
        )

        assert response.status_code == status.HTTP_202_ACCEPTED
        assert Scan.objects.count() == 1

        scan = Scan.objects.get()
        assert scan.name == scan_json_payload["data"]["attributes"]["name"]
        assert scan.provider == provider5
        assert scan.trigger == Scan.TriggerChoices.MANUAL
        # assert scan.scanner_args == expected_scanner_args

    @pytest.mark.parametrize(
        "scan_json_payload, error_code",
        [
            (
                {
                    "data": {
                        "type": "scans",
                        "attributes": {
                            "name": "a",
                            "trigger": Scan.TriggerChoices.MANUAL,
                        },
                        "relationships": {
                            "provider": {
                                "data": {"type": "providers", "id": "provider-id-1"}
                            }
                        },
                    }
                },
                "min_length",
            ),
        ],
    )
    def test_scans_invalid_create(
        self,
        authenticated_client,
        scan_json_payload,
        providers_fixture,
        error_code,
    ):
        provider1, *_ = providers_fixture
        scan_json_payload["data"]["relationships"]["provider"]["data"]["id"] = str(
            provider1.id
        )
        response = authenticated_client.post(
            reverse("scan-list"),
            data=scan_json_payload,
            content_type=API_JSON_CONTENT_TYPE,
        )
        assert response.status_code == status.HTTP_400_BAD_REQUEST
        assert response.json()["errors"][0]["code"] == error_code
        assert (
            response.json()["errors"][0]["source"]["pointer"] == "/data/attributes/name"
        )

    def test_scans_partial_update(self, authenticated_client, scans_fixture):
        scan1, *_ = scans_fixture
        new_name = "Updated Scan Name"
        payload = {
            "data": {
                "type": "scans",
                "id": scan1.id,
                "attributes": {"name": new_name},
            },
        }
        response = authenticated_client.patch(
            reverse("scan-detail", kwargs={"pk": scan1.id}),
            data=payload,
            content_type=API_JSON_CONTENT_TYPE,
        )
        assert response.status_code == status.HTTP_200_OK
        scan1.refresh_from_db()
        assert scan1.name == new_name

    def test_scans_partial_update_invalid_content_type(
        self, authenticated_client, scans_fixture
    ):
        scan1, *_ = scans_fixture
        response = authenticated_client.patch(
            reverse("scan-detail", kwargs={"pk": scan1.id}),
            data={},
        )
        assert response.status_code == status.HTTP_415_UNSUPPORTED_MEDIA_TYPE

    def test_scans_partial_update_invalid_content(
        self, authenticated_client, scans_fixture
    ):
        scan1, *_ = scans_fixture
        new_name = "Updated Scan Name"
        payload = {"name": new_name}
        response = authenticated_client.patch(
            reverse("scan-detail", kwargs={"pk": scan1.id}),
            data=payload,
            content_type=API_JSON_CONTENT_TYPE,
        )
        assert response.status_code == status.HTTP_400_BAD_REQUEST

    @pytest.mark.parametrize(
        "filter_name, filter_value, expected_count",
        (
            [
                ("provider_type", "aws", 3),
                ("provider_type.in", "gcp,azure", 0),
                ("provider_uid", "123456789012", 2),
                ("provider_uid.icontains", "1", 3),
                ("provider_uid.in", "123456789012,123456789013", 3),
                ("provider_alias", "aws_testing_1", 2),
                ("provider_alias.icontains", "aws", 3),
                ("provider_alias.in", "aws_testing_1,aws_testing_2", 3),
                ("name", "Scan 1", 1),
                ("name.icontains", "Scan", 3),
                ("started_at", "2024-01-02", 3),
                ("started_at.gte", "2024-01-01", 3),
                ("started_at.lte", "2024-01-01", 0),
                ("trigger", Scan.TriggerChoices.MANUAL, 1),
                ("state", StateChoices.AVAILABLE, 1),
                ("state", StateChoices.FAILED, 1),
                ("state.in", f"{StateChoices.FAILED},{StateChoices.AVAILABLE}", 2),
                ("trigger", Scan.TriggerChoices.MANUAL, 1),
            ]
        ),
    )
    def test_scans_filters(
        self,
        authenticated_client,
        scans_fixture,
        filter_name,
        filter_value,
        expected_count,
    ):
        response = authenticated_client.get(
            reverse("scan-list"),
            {f"filter[{filter_name}]": filter_value},
        )

        assert response.status_code == status.HTTP_200_OK
        assert len(response.json()["data"]) == expected_count

    @pytest.mark.parametrize(
        "filter_name",
        [
            "provider",  # Valid filter, invalid value
            "invalid",
        ],
    )
    def test_scans_filters_invalid(self, authenticated_client, filter_name):
        response = authenticated_client.get(
            reverse("scan-list"),
            {f"filter[{filter_name}]": "invalid_value"},
        )
        assert response.status_code == status.HTTP_400_BAD_REQUEST

    def test_scan_filter_by_provider_id_exact(
        self, authenticated_client, scans_fixture
    ):
        response = authenticated_client.get(
            reverse("scan-list"),
            {"filter[provider]": scans_fixture[0].provider.id},
        )
        assert response.status_code == status.HTTP_200_OK
        assert len(response.json()["data"]) == 2

    def test_scan_filter_by_provider_id_in(self, authenticated_client, scans_fixture):
        response = authenticated_client.get(
            reverse("scan-list"),
            {
                "filter[provider.in]": [
                    scans_fixture[0].provider.id,
                    scans_fixture[1].provider.id,
                ]
            },
        )
        assert response.status_code == status.HTTP_200_OK
        assert len(response.json()["data"]) == 2

    @pytest.mark.parametrize(
        "sort_field",
        [
            "name",
            "trigger",
            "inserted_at",
            "updated_at",
        ],
    )
    def test_scans_sort(self, authenticated_client, sort_field):
        response = authenticated_client.get(reverse("scan-list"), {"sort": sort_field})
        assert response.status_code == status.HTTP_200_OK

    def test_scans_sort_invalid(self, authenticated_client):
        response = authenticated_client.get(reverse("scan-list"), {"sort": "invalid"})
        assert response.status_code == status.HTTP_400_BAD_REQUEST

    def test_report_executing(self, authenticated_client, scans_fixture):
        """
        When the scan is still executing (state == EXECUTING), the view should return
        the task data with HTTP 202 and a Content-Location header.
        """
        scan = scans_fixture[0]
        scan.state = StateChoices.EXECUTING
        scan.save()

        task = Task.objects.create(tenant_id=scan.tenant_id)
        dummy_task_data = {"id": str(task.id), "state": StateChoices.EXECUTING}

        scan.task = task
        scan.save()

        with patch(
            "api.v1.views.TaskSerializer",
            return_value=type("DummySerializer", (), {"data": dummy_task_data}),
        ):
            url = reverse("scan-report", kwargs={"pk": scan.id})
            response = authenticated_client.get(url)
            assert response.status_code == status.HTTP_202_ACCEPTED
            assert "Content-Location" in response
            assert dummy_task_data["id"] in response["Content-Location"]

    def test_report_celery_task_executing(self, authenticated_client, scans_fixture):
        """
        When the scan is not executing but a related celery task exists and is running,
        the view should return that task data with HTTP 202.
        """
        scan = scans_fixture[0]
        scan.state = StateChoices.COMPLETED
        scan.output_location = "dummy"
        scan.save()

        dummy_task = Task.objects.create(tenant_id=scan.tenant_id)
        dummy_task.id = "dummy-task-id"
        dummy_task_data = {"id": dummy_task.id, "state": StateChoices.EXECUTING}

        with (
            patch("api.v1.views.Task.objects.get", return_value=dummy_task),
            patch(
                "api.v1.views.TaskSerializer",
                return_value=type("DummySerializer", (), {"data": dummy_task_data}),
            ),
        ):
            url = reverse("scan-report", kwargs={"pk": scan.id})
            response = authenticated_client.get(url)
            assert response.status_code == status.HTTP_202_ACCEPTED
            assert "Content-Location" in response
            assert dummy_task_data["id"] in response["Content-Location"]

    def test_report_no_output_location(self, authenticated_client, scans_fixture):
        """
        If the scan does not have an output_location, the view should return a 404.
        """
        scan = scans_fixture[0]
        scan.state = StateChoices.COMPLETED
        scan.output_location = ""
        scan.save()

        url = reverse("scan-report", kwargs={"pk": scan.id})
        response = authenticated_client.get(url)
        assert response.status_code == status.HTTP_404_NOT_FOUND
        assert (
            response.json()["errors"]["detail"]
            == "The scan has no reports, or the report generation task has not started yet."
        )

    def test_report_s3_no_credentials(
        self, authenticated_client, scans_fixture, monkeypatch
    ):
        """
        When output_location is an S3 URL and get_s3_client() raises a credentials exception,
        the view should return HTTP 403 with the proper error message.
        """
        scan = scans_fixture[0]
        bucket = "test-bucket"
        key = "report.zip"
        scan.output_location = f"s3://{bucket}/{key}"
        scan.state = StateChoices.COMPLETED
        scan.save()

        def fake_get_s3_client():
            raise NoCredentialsError()

        monkeypatch.setattr("api.v1.views.get_s3_client", fake_get_s3_client)

        url = reverse("scan-report", kwargs={"pk": scan.id})
        response = authenticated_client.get(url)
        assert response.status_code == status.HTTP_403_FORBIDDEN
        assert (
            response.json()["errors"]["detail"]
            == "There is a problem with credentials."
        )

    @patch("api.v1.views.ScanViewSet._get_task_status")
    @patch("api.v1.views.get_s3_client")
    @patch("api.v1.views.env.str")
    def test_threatscore_s3_wildcard(
        self,
        mock_env_str,
        mock_get_s3_client,
        mock_get_task_status,
        authenticated_client,
        scans_fixture,
    ):
        """
        When the threatscore endpoint is called with an S3 output_location,
        the view should list objects in S3 using wildcard pattern matching,
        retrieve the matching PDF file, and return it with HTTP 200 and proper headers.
        """
        scan = scans_fixture[0]
        scan.state = StateChoices.COMPLETED
        bucket = "test-bucket"
        zip_key = "tenant-id/scan-id/prowler-output-foo.zip"
        scan.output_location = f"s3://{bucket}/{zip_key}"
        scan.save()

        pdf_key = os.path.join(
            os.path.dirname(zip_key),
            "threatscore",
            "prowler-output-123_threatscore_report.pdf",
        )

        mock_s3_client = Mock()
        mock_s3_client.list_objects_v2.return_value = {"Contents": [{"Key": pdf_key}]}
        mock_s3_client.get_object.return_value = {"Body": io.BytesIO(b"pdf-bytes")}

        mock_env_str.return_value = bucket
        mock_get_s3_client.return_value = mock_s3_client
        mock_get_task_status.return_value = None

        url = reverse("scan-threatscore", kwargs={"pk": scan.id})
        response = authenticated_client.get(url)

        assert response.status_code == status.HTTP_200_OK
        assert response["Content-Type"] == "application/pdf"
        assert response["Content-Disposition"].endswith(
            '"prowler-output-123_threatscore_report.pdf"'
        )
        assert response.content == b"pdf-bytes"
        mock_s3_client.list_objects_v2.assert_called_once()
        mock_s3_client.get_object.assert_called_once_with(Bucket=bucket, Key=pdf_key)

    def test_report_s3_success(self, authenticated_client, scans_fixture, monkeypatch):
        """
        When output_location is an S3 URL and the S3 client returns the file successfully,
        the view should return the ZIP file with HTTP 200 and proper headers.
        """
        scan = scans_fixture[0]
        bucket = "test-bucket"
        key = "report.zip"
        scan.output_location = f"s3://{bucket}/{key}"
        scan.state = StateChoices.COMPLETED
        scan.save()

        monkeypatch.setattr(
            "api.v1.views.env",
            type("env", (), {"str": lambda self, *args, **kwargs: "test-bucket"})(),
        )

        class FakeS3Client:
            def get_object(self, Bucket, Key):
                assert Bucket == bucket
                assert Key == key
                return {"Body": io.BytesIO(b"s3 zip content")}

        monkeypatch.setattr("api.v1.views.get_s3_client", lambda: FakeS3Client())

        url = reverse("scan-report", kwargs={"pk": scan.id})
        response = authenticated_client.get(url)
        assert response.status_code == 200
        expected_filename = os.path.basename("report.zip")
        content_disposition = response.get("Content-Disposition")
        assert content_disposition.startswith('attachment; filename="')
        assert f'filename="{expected_filename}"' in content_disposition
        assert response.content == b"s3 zip content"

    def test_report_s3_success_no_local_files(
        self, authenticated_client, scans_fixture, monkeypatch
    ):
        """
        When output_location is a local path and glob.glob returns an empty list,
        the view should return HTTP 404 with detail "The scan has no reports, or the report generation task has not started yet."
        """
        scan = scans_fixture[0]
        scan.output_location = "/tmp/nonexistent_report_pattern.zip"
        scan.state = StateChoices.COMPLETED
        scan.save()
        monkeypatch.setattr("api.v1.views.glob.glob", lambda pattern: [])

        url = reverse("scan-report", kwargs={"pk": scan.id})
        response = authenticated_client.get(url)

        assert response.status_code == 404
        assert (
            response.json()["errors"]["detail"]
            == "The scan has no reports, or the report generation task has not started yet."
        )

    def test_report_local_file(self, authenticated_client, scans_fixture, monkeypatch):
        scan = scans_fixture[0]
        with tempfile.TemporaryDirectory() as tmp:
            tmp_path = Path(tmp)
            base_tmp = tmp_path / "report_local_file"
            base_tmp.mkdir(parents=True, exist_ok=True)

            file_content = b"local zip file content"
            file_path = base_tmp / "report.zip"
            file_path.write_bytes(file_content)

            scan.output_location = str(file_path)
            scan.state = StateChoices.COMPLETED
            scan.save()

            monkeypatch.setattr(
                glob,
                "glob",
                lambda pattern: [str(file_path)] if pattern == str(file_path) else [],
            )

            url = reverse("scan-report", kwargs={"pk": scan.id})
            response = authenticated_client.get(url)
            assert response.status_code == 200
            assert response.content == file_content
            content_disposition = response.get("Content-Disposition")
            assert content_disposition.startswith('attachment; filename="')
            assert f'filename="{file_path.name}"' in content_disposition

    def test_compliance_invalid_framework(self, authenticated_client, scans_fixture):
        scan = scans_fixture[0]
        scan.state = StateChoices.COMPLETED
        scan.output_location = "dummy"
        scan.save()

        url = reverse("scan-compliance", kwargs={"pk": scan.id, "name": "invalid"})
        resp = authenticated_client.get(url)
        assert resp.status_code == status.HTTP_404_NOT_FOUND
        assert resp.json()["errors"]["detail"] == "Compliance 'invalid' not found."

    def test_compliance_executing(
        self, authenticated_client, scans_fixture, monkeypatch
    ):
        scan = scans_fixture[0]
        scan.state = StateChoices.EXECUTING
        scan.save()
        task = Task.objects.create(tenant_id=scan.tenant_id)
        scan.task = task
        scan.save()
        dummy = {"id": str(task.id), "state": StateChoices.EXECUTING}

        monkeypatch.setattr(
            "api.v1.views.TaskSerializer",
            lambda *args, **kwargs: type("S", (), {"data": dummy}),
        )

        framework = get_compliance_frameworks(scan.provider.provider)[0]
        url = reverse("scan-compliance", kwargs={"pk": scan.id, "name": framework})
        resp = authenticated_client.get(url)
        assert resp.status_code == status.HTTP_202_ACCEPTED
        assert "Content-Location" in resp
        assert dummy["id"] in resp["Content-Location"]

    def test_compliance_no_output(self, authenticated_client, scans_fixture):
        scan = scans_fixture[0]
        scan.state = StateChoices.COMPLETED
        scan.output_location = ""
        scan.save()

        framework = get_compliance_frameworks(scan.provider.provider)[0]
        url = reverse("scan-compliance", kwargs={"pk": scan.id, "name": framework})
        resp = authenticated_client.get(url)
        assert resp.status_code == status.HTTP_404_NOT_FOUND
        assert (
            resp.json()["errors"]["detail"]
            == "The scan has no reports, or the report generation task has not started yet."
        )

    def test_compliance_s3_no_credentials(
        self, authenticated_client, scans_fixture, monkeypatch
    ):
        scan = scans_fixture[0]
        bucket = "bucket"
        key = "file.zip"
        scan.output_location = f"s3://{bucket}/{key}"
        scan.state = StateChoices.COMPLETED
        scan.save()

        monkeypatch.setattr(
            "api.v1.views.get_s3_client",
            lambda: (_ for _ in ()).throw(NoCredentialsError()),
        )

        framework = get_compliance_frameworks(scan.provider.provider)[0]
        url = reverse("scan-compliance", kwargs={"pk": scan.id, "name": framework})
        resp = authenticated_client.get(url)
        assert resp.status_code == status.HTTP_403_FORBIDDEN
        assert resp.json()["errors"]["detail"] == "There is a problem with credentials."

    def test_compliance_s3_success(
        self, authenticated_client, scans_fixture, monkeypatch
    ):
        scan = scans_fixture[0]
        bucket = "bucket"
        prefix = "path/scan.zip"
        scan.output_location = f"s3://{bucket}/{prefix}"
        scan.state = StateChoices.COMPLETED
        scan.save()

        monkeypatch.setattr(
            "api.v1.views.env",
            type("env", (), {"str": lambda self, *args, **kwargs: "test-bucket"})(),
        )

        match_key = "path/compliance/mitre_attack_aws.csv"

        class FakeS3Client:
            def list_objects_v2(self, Bucket, Prefix):
                return {"Contents": [{"Key": match_key}]}

            def get_object(self, Bucket, Key):
                return {"Body": io.BytesIO(b"ignored")}

        monkeypatch.setattr("api.v1.views.get_s3_client", lambda: FakeS3Client())

        framework = match_key.split("/")[-1].split(".")[0]
        url = reverse("scan-compliance", kwargs={"pk": scan.id, "name": framework})
        resp = authenticated_client.get(url)
        assert resp.status_code == status.HTTP_200_OK
        cd = resp["Content-Disposition"]
        assert cd.startswith('attachment; filename="')
        assert cd.endswith('filename="mitre_attack_aws.csv"')

    def test_compliance_s3_not_found(
        self, authenticated_client, scans_fixture, monkeypatch
    ):
        scan = scans_fixture[0]
        bucket = "bucket"
        scan.output_location = f"s3://{bucket}/x/scan.zip"
        scan.state = StateChoices.COMPLETED
        scan.save()

        monkeypatch.setattr(
            "api.v1.views.env",
            type("env", (), {"str": lambda self, *args, **kwargs: "test-bucket"})(),
        )

        class FakeS3Client:
            def list_objects_v2(self, Bucket, Prefix):
                return {"Contents": []}

            def get_object(self, Bucket, Key):
                return {"Body": io.BytesIO(b"ignored")}

        monkeypatch.setattr("api.v1.views.get_s3_client", lambda: FakeS3Client())

        url = reverse("scan-compliance", kwargs={"pk": scan.id, "name": "cis_1.4_aws"})
        resp = authenticated_client.get(url)
        assert resp.status_code == status.HTTP_404_NOT_FOUND
        assert (
            resp.json()["errors"]["detail"]
            == "No compliance file found for name 'cis_1.4_aws'."
        )

    def test_compliance_local_file(
        self, authenticated_client, scans_fixture, monkeypatch
    ):
        scan = scans_fixture[0]
        scan.state = StateChoices.COMPLETED

        with tempfile.TemporaryDirectory() as tmp:
            tmp_path = Path(tmp)
            base = tmp_path / "reports"
            comp_dir = base / "compliance"
            comp_dir.mkdir(parents=True, exist_ok=True)
            fname = comp_dir / "scan_cis.csv"
            fname.write_bytes(b"ignored")

            scan.output_location = str(base / "scan.zip")
            scan.save()

            monkeypatch.setattr(
                glob,
                "glob",
                lambda p: [str(fname)] if p.endswith("*_cis_1.4_aws.csv") else [],
            )

            url = reverse(
                "scan-compliance", kwargs={"pk": scan.id, "name": "cis_1.4_aws"}
            )
            resp = authenticated_client.get(url)
            assert resp.status_code == status.HTTP_200_OK
            cd = resp["Content-Disposition"]
            assert cd.startswith('attachment; filename="')
            assert cd.endswith(f'filename="{fname.name}"')

    @patch("api.v1.views.Task.objects.get")
    @patch("api.v1.views.TaskSerializer")
    def test__get_task_status_returns_none_if_task_not_executing(
        self, mock_task_serializer, mock_task_get, authenticated_client, scans_fixture
    ):
        scan = scans_fixture[0]
        scan.state = StateChoices.COMPLETED
        scan.output_location = "dummy"
        scan.save()

        task = Task.objects.create(tenant_id=scan.tenant_id)
        mock_task_get.return_value = task
        mock_task_serializer.return_value.data = {
            "id": str(task.id),
            "state": StateChoices.COMPLETED,
        }

        url = reverse("scan-report", kwargs={"pk": scan.id})
        response = authenticated_client.get(url)

        assert response.status_code == status.HTTP_404_NOT_FOUND

    @patch("api.v1.views.TaskSerializer")
    def test__get_task_status_finds_task_using_kwargs(
        self, mock_task_serializer, authenticated_client, scans_fixture
    ):
        scan = scans_fixture[0]
        scan.state = StateChoices.COMPLETED
        scan.output_location = "dummy"
        scan.save()

        task_result = TaskResult.objects.create(
            task_name="scan-report",
            task_kwargs={"scan_id": str(scan.id)},
        )

        task = Task.objects.create(
            tenant_id=scan.tenant_id,
            task_runner_task=task_result,
        )

        mock_task_serializer.return_value.data = {
            "id": str(task.id),
            "state": StateChoices.EXECUTING,
        }

        url = reverse("scan-report", kwargs={"pk": scan.id})
        response = authenticated_client.get(url)

        assert response.status_code == status.HTTP_202_ACCEPTED
        assert response.data["id"] == str(task.id)

    @patch("api.v1.views.get_s3_client")
    @patch("api.v1.views.sentry_sdk.capture_exception")
    def test_compliance_list_objects_client_error(
        self,
        mock_sentry_capture,
        mock_get_s3_client,
        authenticated_client,
        scans_fixture,
    ):
        scan = scans_fixture[0]
        scan.output_location = "s3://test-bucket/path/to/scan.zip"
        scan.state = StateChoices.COMPLETED
        scan.save()

        fake_client = MagicMock()
        fake_client.list_objects_v2.side_effect = ClientError(
            {"Error": {"Code": "InternalError"}}, "ListObjectsV2"
        )
        mock_get_s3_client.return_value = fake_client

        framework = get_compliance_frameworks(scan.provider.provider)[0]
        url = reverse("scan-compliance", kwargs={"pk": scan.id, "name": framework})
        response = authenticated_client.get(url)

        assert response.status_code == status.HTTP_502_BAD_GATEWAY
        assert (
            response.json()["errors"]["detail"]
            == "Unable to list compliance files in S3: encountered an AWS error."
        )
        mock_sentry_capture.assert_called()

    @patch("api.v1.views.get_s3_client")
    def test_report_s3_nosuchkey(
        self, mock_get_s3_client, authenticated_client, scans_fixture
    ):
        scan = scans_fixture[0]
        scan.output_location = "s3://test-bucket/report.zip"
        scan.state = StateChoices.COMPLETED
        scan.save()

        fake_client = MagicMock()
        fake_client.get_object.side_effect = ClientError(
            {"Error": {"Code": "NoSuchKey"}}, "GetObject"
        )
        mock_get_s3_client.return_value = fake_client

        url = reverse("scan-report", kwargs={"pk": scan.id})
        response = authenticated_client.get(url)

        assert response.status_code == status.HTTP_404_NOT_FOUND
        assert (
            response.json()["errors"]["detail"]
            == "The scan has no reports, or the report generation task has not started yet."
        )

    @patch("api.v1.views.get_s3_client")
    def test_report_s3_client_error_other(
        self, mock_get_s3_client, authenticated_client, scans_fixture
    ):
        scan = scans_fixture[0]
        scan.output_location = "s3://test-bucket/report.zip"
        scan.state = StateChoices.COMPLETED
        scan.save()

        fake_client = MagicMock()
        fake_client.get_object.side_effect = ClientError(
            {"Error": {"Code": "AccessDenied"}}, "GetObject"
        )
        mock_get_s3_client.return_value = fake_client

        url = reverse("scan-report", kwargs={"pk": scan.id})
        response = authenticated_client.get(url)

        assert response.status_code == status.HTTP_403_FORBIDDEN
        assert (
            response.json()["errors"]["detail"]
            == "There is a problem with credentials."
        )


@pytest.mark.django_db
class TestTaskViewSet:
    def test_tasks_list(self, authenticated_client, tasks_fixture):
        response = authenticated_client.get(reverse("task-list"))
        assert response.status_code == status.HTTP_200_OK
        assert len(response.json()["data"]) == len(tasks_fixture)

    def test_tasks_retrieve(self, authenticated_client, tasks_fixture):
        task1, *_ = tasks_fixture
        response = authenticated_client.get(
            reverse("task-detail", kwargs={"pk": task1.id}),
        )
        assert response.status_code == status.HTTP_200_OK
        assert (
            response.json()["data"]["attributes"]["name"]
            == task1.task_runner_task.task_name
        )

    def test_tasks_invalid_retrieve(self, authenticated_client):
        response = authenticated_client.get(
            reverse("task-detail", kwargs={"pk": "invalid_id"})
        )
        assert response.status_code == status.HTTP_404_NOT_FOUND

    @patch("api.v1.views.AsyncResult", return_value=Mock())
    def test_tasks_revoke(self, mock_async_result, authenticated_client, tasks_fixture):
        _, task2 = tasks_fixture
        response = authenticated_client.delete(
            reverse("task-detail", kwargs={"pk": task2.id})
        )
        assert response.status_code == status.HTTP_202_ACCEPTED
        assert response.headers["Content-Location"] == f"/api/v1/tasks/{task2.id}"
        mock_async_result.return_value.revoke.assert_called_once()

    def test_tasks_invalid_revoke(self, authenticated_client):
        response = authenticated_client.delete(
            reverse("task-detail", kwargs={"pk": "invalid_id"})
        )
        assert response.status_code == status.HTTP_404_NOT_FOUND

    def test_tasks_revoke_invalid_status(self, authenticated_client, tasks_fixture):
        task1, _ = tasks_fixture
        response = authenticated_client.delete(
            reverse("task-detail", kwargs={"pk": task1.id})
        )
        # Task status is SUCCESS
        assert response.status_code == status.HTTP_400_BAD_REQUEST


@pytest.mark.django_db
class TestResourceViewSet:
    def test_resources_list_none(self, authenticated_client):
        response = authenticated_client.get(
            reverse("resource-list"), {"filter[updated_at]": TODAY}
        )
        assert response.status_code == status.HTTP_200_OK
        assert len(response.json()["data"]) == 0

    def test_resources_list_no_date_filter(self, authenticated_client):
        response = authenticated_client.get(reverse("resource-list"))
        assert response.status_code == status.HTTP_400_BAD_REQUEST
        assert response.json()["errors"][0]["code"] == "required"

    def test_resources_list(self, authenticated_client, resources_fixture):
        response = authenticated_client.get(
            reverse("resource-list"), {"filter[updated_at]": TODAY}
        )
        assert response.status_code == status.HTTP_200_OK
        assert len(response.json()["data"]) == len(resources_fixture)

    @pytest.mark.parametrize(
        "include_values, expected_resources",
        [
            ("provider", ["providers"]),
            ("findings", ["findings"]),
            ("provider,findings", ["providers", "findings"]),
        ],
    )
    def test_resources_list_include(
        self,
        include_values,
        expected_resources,
        authenticated_client,
        resources_fixture,
        findings_fixture,
    ):
        response = authenticated_client.get(
            reverse("resource-list"),
            {"include": include_values, "filter[updated_at]": TODAY},
        )
        assert response.status_code == status.HTTP_200_OK
        assert len(response.json()["data"]) == len(resources_fixture)
        assert "included" in response.json()

        included_data = response.json()["included"]
        for expected_type in expected_resources:
            assert any(
                d.get("type") == expected_type for d in included_data
            ), f"Expected type '{expected_type}' not found in included data"

    @pytest.mark.parametrize(
        "filter_name, filter_value, expected_count",
        (
            [
                (
                    "uid",
                    "arn:aws:ec2:us-east-1:123456789012:instance/i-1234567890abcdef0",
                    1,
                ),
                ("uid.icontains", "i-1234567890abcdef", 3),
                ("name", "My Instance 2", 1),
                ("name.icontains", "ce 2", 1),
                ("region", "eu-west-1", 1),
                ("region.icontains", "west", 1),
                ("service", "ec2", 2),
                ("service.icontains", "ec", 2),
                ("inserted_at.gte", today_after_n_days(-1), 3),
                ("updated_at.gte", today_after_n_days(-1), 3),
                ("updated_at.lte", today_after_n_days(1), 3),
                ("type.icontains", "prowler", 2),
                # provider filters
                ("provider_type", "aws", 3),
                ("provider_type.in", "azure,gcp", 0),
                ("provider_uid", "123456789012", 2),
                ("provider_uid.in", "123456789012", 2),
                ("provider_uid.in", "123456789012,123456789012", 2),
                ("provider_uid.icontains", "1", 3),
                ("provider_alias", "aws_testing_1", 2),
                ("provider_alias.icontains", "aws", 3),
                # tags searching
                ("tag", "key3:value:value", 0),
                ("tag_key", "key3", 1),
                ("tag_value", "value2", 2),
                ("tag", "key3:multi word value3", 1),
                ("tags", "key3:multi word value3", 1),
                ("tags", "multi word", 1),
                # full text search on resource
                ("search", "arn", 3),
                # To improve search efficiency, full text search is not fully applicable
                # ("search", "def1", 1),
                # full text search on resource tags
                ("search", "multi word", 1),
                ("search", "key2", 2),
            ]
        ),
    )
    def test_resource_filters(
        self,
        authenticated_client,
        resources_fixture,
        filter_name,
        filter_value,
        expected_count,
    ):
        filters = {f"filter[{filter_name}]": filter_value}
        if "updated_at" not in filter_name:
            filters["filter[updated_at]"] = TODAY
        response = authenticated_client.get(
            reverse("resource-list"),
            filters,
        )

        assert response.status_code == status.HTTP_200_OK
        assert len(response.json()["data"]) == expected_count

    def test_resource_filter_by_scan_id(
        self, authenticated_client, resources_fixture, scans_fixture
    ):
        response = authenticated_client.get(
            reverse("resource-list"),
            {"filter[scan]": scans_fixture[0].id},
        )
        assert response.status_code == status.HTTP_200_OK
        assert len(response.json()["data"]) == 2

    def test_resource_filter_by_scan_id_in(
        self, authenticated_client, resources_fixture, scans_fixture
    ):
        response = authenticated_client.get(
            reverse("resource-list"),
            {
                "filter[scan.in]": [
                    scans_fixture[0].id,
                    scans_fixture[1].id,
                ]
            },
        )
        assert response.status_code == status.HTTP_200_OK
        assert len(response.json()["data"]) == 2

    def test_resource_filter_by_provider_id_in(
        self, authenticated_client, resources_fixture
    ):
        response = authenticated_client.get(
            reverse("resource-list"),
            {
                "filter[provider.in]": [
                    resources_fixture[0].provider.id,
                    resources_fixture[1].provider.id,
                ],
                "filter[updated_at]": TODAY,
            },
        )
        assert response.status_code == status.HTTP_200_OK
        assert len(response.json()["data"]) == 2

    @pytest.mark.parametrize(
        "filter_name",
        (
            [
                "resource",  # Invalid filter name
                "invalid",
            ]
        ),
    )
    def test_resources_filters_invalid(self, authenticated_client, filter_name):
        response = authenticated_client.get(
            reverse("resource-list"),
            {f"filter[{filter_name}]": "whatever"},
        )
        assert response.status_code == status.HTTP_400_BAD_REQUEST

    @pytest.mark.parametrize(
        "sort_field",
        [
            "uid",
            "uid",
            "name",
            "region",
            "service",
            "type",
            "inserted_at",
            "updated_at",
        ],
    )
    def test_resources_sort(self, authenticated_client, sort_field):
        response = authenticated_client.get(
            reverse("resource-list"), {"filter[updated_at]": TODAY, "sort": sort_field}
        )
        assert response.status_code == status.HTTP_200_OK

    def test_resources_sort_invalid(self, authenticated_client):
        response = authenticated_client.get(
            reverse("resource-list"), {"filter[updated_at]": TODAY, "sort": "invalid"}
        )
        assert response.status_code == status.HTTP_400_BAD_REQUEST
        assert response.json()["errors"][0]["code"] == "invalid"
        assert response.json()["errors"][0]["source"]["pointer"] == "/data"
        assert (
            response.json()["errors"][0]["detail"] == "invalid sort parameter: invalid"
        )

    def test_resources_retrieve(
        self, authenticated_client, tenants_fixture, resources_fixture
    ):
        tenant = tenants_fixture[0]
        resource_1, *_ = resources_fixture
        response = authenticated_client.get(
            reverse("resource-detail", kwargs={"pk": resource_1.id}),
        )
        assert response.status_code == status.HTTP_200_OK
        assert response.json()["data"]["attributes"]["uid"] == resource_1.uid
        assert response.json()["data"]["attributes"]["name"] == resource_1.name
        assert response.json()["data"]["attributes"]["region"] == resource_1.region
        assert response.json()["data"]["attributes"]["service"] == resource_1.service
        assert response.json()["data"]["attributes"]["type"] == resource_1.type
        assert response.json()["data"]["attributes"]["tags"] == resource_1.get_tags(
            tenant_id=str(tenant.id)
        )

    def test_resources_invalid_retrieve(self, authenticated_client):
        response = authenticated_client.get(
            reverse("resource-detail", kwargs={"pk": "random_id"}),
        )
        assert response.status_code == status.HTTP_404_NOT_FOUND

    def test_resources_metadata_retrieve(
        self, authenticated_client, resources_fixture, backfill_scan_metadata_fixture
    ):
        resource_1, *_ = resources_fixture
        response = authenticated_client.get(
            reverse("resource-metadata"),
            {"filter[updated_at]": resource_1.updated_at.strftime("%Y-%m-%d")},
        )
        data = response.json()

        expected_services = {"ec2", "s3"}
        expected_regions = {"us-east-1", "eu-west-1"}
        expected_resource_types = {"prowler-test"}

        assert data["data"]["type"] == "resources-metadata"
        assert data["data"]["id"] is None
        assert set(data["data"]["attributes"]["services"]) == expected_services
        assert set(data["data"]["attributes"]["regions"]) == expected_regions
        assert set(data["data"]["attributes"]["types"]) == expected_resource_types

    def test_resources_metadata_resource_filter_retrieve(
        self, authenticated_client, resources_fixture, backfill_scan_metadata_fixture
    ):
        resource_1, *_ = resources_fixture
        response = authenticated_client.get(
            reverse("resource-metadata"),
            {
                "filter[region]": "eu-west-1",
                "filter[updated_at]": resource_1.updated_at.strftime("%Y-%m-%d"),
            },
        )
        data = response.json()

        expected_services = {"s3"}
        expected_regions = {"eu-west-1"}
        expected_resource_types = {"prowler-test"}

        assert data["data"]["type"] == "resources-metadata"
        assert data["data"]["id"] is None
        assert set(data["data"]["attributes"]["services"]) == expected_services
        assert set(data["data"]["attributes"]["regions"]) == expected_regions
        assert set(data["data"]["attributes"]["types"]) == expected_resource_types

    def test_resources_metadata_future_date(self, authenticated_client):
        response = authenticated_client.get(
            reverse("resource-metadata"),
            {"filter[updated_at]": "2048-01-01"},
        )
        data = response.json()
        assert data["data"]["type"] == "resources-metadata"
        assert data["data"]["id"] is None
        assert data["data"]["attributes"]["services"] == []
        assert data["data"]["attributes"]["regions"] == []
        assert data["data"]["attributes"]["types"] == []

    def test_resources_metadata_invalid_date(self, authenticated_client):
        response = authenticated_client.get(
            reverse("resource-metadata"),
            {"filter[updated_at]": "2048-01-011"},
        )
        assert response.json() == {
            "errors": [
                {
                    "detail": "Enter a valid date.",
                    "status": "400",
                    "source": {"pointer": "/data/attributes/updated_at"},
                    "code": "invalid",
                }
            ]
        }

    def test_resources_latest(self, authenticated_client, latest_scan_resource):
        response = authenticated_client.get(
            reverse("resource-latest"),
        )
        assert response.status_code == status.HTTP_200_OK
        assert len(response.json()["data"]) == 1
        assert (
            response.json()["data"][0]["attributes"]["uid"] == latest_scan_resource.uid
        )

    def test_resources_metadata_latest(
        self, authenticated_client, latest_scan_resource
    ):
        response = authenticated_client.get(
            reverse("resource-metadata_latest"),
        )
        assert response.status_code == status.HTTP_200_OK
        attributes = response.json()["data"]["attributes"]

        assert attributes["services"] == [latest_scan_resource.service]
        assert attributes["regions"] == [latest_scan_resource.region]
        assert attributes["types"] == [latest_scan_resource.type]


@pytest.mark.django_db
class TestFindingViewSet:
    def test_findings_list_none(self, authenticated_client):
        response = authenticated_client.get(
            reverse("finding-list"), {"filter[inserted_at]": TODAY}
        )
        assert response.status_code == status.HTTP_200_OK
        assert len(response.json()["data"]) == 0

    def test_findings_list_no_date_filter(self, authenticated_client):
        response = authenticated_client.get(reverse("finding-list"))
        assert response.status_code == status.HTTP_400_BAD_REQUEST
        assert response.json()["errors"][0]["code"] == "required"

    def test_findings_date_range_too_large(self, authenticated_client):
        response = authenticated_client.get(
            reverse("finding-list"),
            {
                "filter[inserted_at.lte]": today_after_n_days(
                    -(settings.FINDINGS_MAX_DAYS_IN_RANGE + 1)
                ),
            },
        )
        assert response.status_code == status.HTTP_400_BAD_REQUEST
        assert response.json()["errors"][0]["code"] == "invalid"

    def test_findings_list(self, authenticated_client, findings_fixture):
        response = authenticated_client.get(
            reverse("finding-list"), {"filter[inserted_at]": TODAY}
        )
        assert response.status_code == status.HTTP_200_OK
        assert len(response.json()["data"]) == len(findings_fixture)
        assert (
            response.json()["data"][0]["attributes"]["status"]
            == findings_fixture[0].status
        )

    @pytest.mark.parametrize(
        "include_values, expected_resources",
        [
            ("resources", ["resources"]),
            ("scan", ["scans"]),
            ("resources,scan.provider", ["resources", "scans", "providers"]),
        ],
    )
    def test_findings_list_include(
        self, include_values, expected_resources, authenticated_client, findings_fixture
    ):
        response = authenticated_client.get(
            reverse("finding-list"),
            {"include": include_values, "filter[inserted_at]": TODAY},
        )
        assert response.status_code == status.HTTP_200_OK
        assert len(response.json()["data"]) == len(findings_fixture)
        assert "included" in response.json()

        included_data = response.json()["included"]
        for expected_type in expected_resources:
            assert any(
                d.get("type") == expected_type for d in included_data
            ), f"Expected type '{expected_type}' not found in included data"

    @pytest.mark.parametrize(
        "filter_name, filter_value, expected_count",
        (
            [
                ("delta", "new", 1),
                ("provider_type", "aws", 2),
                ("provider_uid", "123456789012", 2),
                (
                    "resource_uid",
                    "arn:aws:ec2:us-east-1:123456789012:instance/i-1234567890abcdef0",
                    1,
                ),
                ("resource_uid.icontains", "i-1234567890abcdef", 2),
                ("resource_name", "My Instance 2", 1),
                ("resource_name.icontains", "ce 2", 1),
                ("region", "eu-west-1", 1),
                ("region.in", "eu-west-1,eu-west-2", 1),
                ("region.icontains", "east", 1),
                ("service", "ec2", 1),
                ("service.in", "ec2,s3", 2),
                ("service.icontains", "ec", 1),
                ("inserted_at", "2024-01-01", 0),
                ("inserted_at.date", "2024-01-01", 0),
                ("inserted_at.gte", today_after_n_days(-1), 2),
                (
                    "inserted_at.lte",
                    today_after_n_days(1),
                    2,
                ),
                ("updated_at.lte", today_after_n_days(-1), 0),
                ("resource_type.icontains", "prowler", 2),
                # full text search on finding
                ("search", "dev-qa", 1),
                ("search", "orange juice", 1),
                # full text search on resource
                ("search", "ec2", 1),
                # full text search on finding tags (disabled for now)
                # ("search", "value2", 2),
                # Temporary disabled until we implement tag filtering in the UI
                # ("resource_tag_key", "key", 2),
                # ("resource_tag_key__in", "key,key2", 2),
                # ("resource_tag_key__icontains", "key", 2),
                # ("resource_tag_value", "value", 2),
                # ("resource_tag_value__in", "value,value2", 2),
                # ("resource_tag_value__icontains", "value", 2),
                # ("resource_tags", "key:value", 2),
                # ("resource_tags", "not:exists", 0),
                # ("resource_tags", "not:exists,key:value", 2),
                ("muted", True, 1),
                ("muted", False, 1),
            ]
        ),
    )
    def test_finding_filters(
        self,
        authenticated_client,
        findings_fixture,
        filter_name,
        filter_value,
        expected_count,
    ):
        filters = {f"filter[{filter_name}]": filter_value}
        if "inserted_at" not in filter_name:
            filters["filter[inserted_at]"] = TODAY

        response = authenticated_client.get(
            reverse("finding-list"),
            filters,
        )

        assert response.status_code == status.HTTP_200_OK
        assert len(response.json()["data"]) == expected_count

    def test_finding_filter_by_scan_id(self, authenticated_client, findings_fixture):
        response = authenticated_client.get(
            reverse("finding-list"),
            {"filter[scan]": findings_fixture[0].scan.id},
        )
        assert response.status_code == status.HTTP_200_OK
        assert len(response.json()["data"]) == 2

    def test_finding_filter_by_scan_id_in(self, authenticated_client, findings_fixture):
        response = authenticated_client.get(
            reverse("finding-list"),
            {
                "filter[scan.in]": [
                    findings_fixture[0].scan.id,
                    findings_fixture[1].scan.id,
                ]
            },
        )
        assert response.status_code == status.HTTP_200_OK
        assert len(response.json()["data"]) == 2

    def test_finding_filter_by_provider(self, authenticated_client, findings_fixture):
        response = authenticated_client.get(
            reverse("finding-list"),
            {
                "filter[provider]": findings_fixture[0].scan.provider.id,
                "filter[inserted_at]": TODAY,
            },
        )
        assert response.status_code == status.HTTP_200_OK
        assert len(response.json()["data"]) == 2

    def test_finding_filter_by_provider_id_in(
        self, authenticated_client, findings_fixture
    ):
        response = authenticated_client.get(
            reverse("finding-list"),
            {
                "filter[provider.in]": [
                    findings_fixture[0].scan.provider.id,
                    findings_fixture[1].scan.provider.id,
                ],
                "filter[inserted_at]": TODAY,
            },
        )
        assert response.status_code == status.HTTP_200_OK
        assert len(response.json()["data"]) == 2

    @pytest.mark.parametrize(
        "filter_name",
        (
            [
                "finding",  # Invalid filter name
                "invalid",
            ]
        ),
    )
    def test_findings_filters_invalid(self, authenticated_client, filter_name):
        response = authenticated_client.get(
            reverse("finding-list"),
            {f"filter[{filter_name}]": "whatever"},
        )
        assert response.status_code == status.HTTP_400_BAD_REQUEST

    @pytest.mark.parametrize(
        "sort_field",
        [
            "status",
            "severity",
            "check_id",
            "inserted_at",
            "updated_at",
        ],
    )
    def test_findings_sort(self, authenticated_client, sort_field):
        response = authenticated_client.get(
            reverse("finding-list"), {"sort": sort_field, "filter[inserted_at]": TODAY}
        )
        assert response.status_code == status.HTTP_200_OK

    def test_findings_sort_invalid(self, authenticated_client):
        response = authenticated_client.get(
            reverse("finding-list"), {"sort": "invalid", "filter[inserted_at]": TODAY}
        )
        assert response.status_code == status.HTTP_400_BAD_REQUEST
        assert response.json()["errors"][0]["code"] == "invalid"
        assert response.json()["errors"][0]["source"]["pointer"] == "/data"
        assert (
            response.json()["errors"][0]["detail"] == "invalid sort parameter: invalid"
        )

    def test_findings_retrieve(self, authenticated_client, findings_fixture):
        finding_1, *_ = findings_fixture
        response = authenticated_client.get(
            reverse("finding-detail", kwargs={"pk": finding_1.id}),
        )
        assert response.status_code == status.HTTP_200_OK
        assert response.json()["data"]["attributes"]["status"] == finding_1.status
        assert (
            response.json()["data"]["attributes"]["status_extended"]
            == finding_1.status_extended
        )
        assert response.json()["data"]["attributes"]["severity"] == finding_1.severity
        assert response.json()["data"]["attributes"]["check_id"] == finding_1.check_id

        assert response.json()["data"]["relationships"]["scan"]["data"]["id"] == str(
            finding_1.scan.id
        )

        assert response.json()["data"]["relationships"]["resources"]["data"][0][
            "id"
        ] == str(finding_1.resources.first().id)

    def test_findings_invalid_retrieve(self, authenticated_client):
        response = authenticated_client.get(
            reverse("finding-detail", kwargs={"pk": "random_id"}),
        )
        assert response.status_code == status.HTTP_404_NOT_FOUND

    def test_findings_metadata_retrieve(
        self, authenticated_client, findings_fixture, backfill_scan_metadata_fixture
    ):
        finding_1, *_ = findings_fixture
        response = authenticated_client.get(
            reverse("finding-metadata"),
            {"filter[inserted_at]": finding_1.updated_at.strftime("%Y-%m-%d")},
        )
        data = response.json()

        expected_services = {"ec2", "s3"}
        expected_regions = {"eu-west-1", "us-east-1"}
        # Temporarily disabled until we implement tag filtering in the UI
        # expected_tags = {"key": ["value"], "key2": ["value2"]}
        expected_resource_types = {"prowler-test"}

        assert data["data"]["type"] == "findings-metadata"
        assert data["data"]["id"] is None
        assert set(data["data"]["attributes"]["services"]) == expected_services
        assert set(data["data"]["attributes"]["regions"]) == expected_regions
        assert (
            set(data["data"]["attributes"]["resource_types"]) == expected_resource_types
        )
        # assert data["data"]["attributes"]["tags"] == expected_tags

    def test_findings_metadata_resource_filter_retrieve(
        self, authenticated_client, findings_fixture, backfill_scan_metadata_fixture
    ):
        finding_1, *_ = findings_fixture
        response = authenticated_client.get(
            reverse("finding-metadata"),
            {
                "filter[region]": "eu-west-1",
                "filter[inserted_at]": finding_1.inserted_at.strftime("%Y-%m-%d"),
            },
        )
        data = response.json()

        expected_services = {"s3"}
        expected_regions = {"eu-west-1"}
        # Temporary disabled until we implement tag filtering in the UI
        # expected_tags = {"key": ["value"], "key2": ["value2"]}
        expected_resource_types = {"prowler-test"}

        assert data["data"]["type"] == "findings-metadata"
        assert data["data"]["id"] is None
        assert set(data["data"]["attributes"]["services"]) == expected_services
        assert set(data["data"]["attributes"]["regions"]) == expected_regions
        assert (
            set(data["data"]["attributes"]["resource_types"]) == expected_resource_types
        )
        # assert data["data"]["attributes"]["tags"] == expected_tags

    def test_findings_metadata_future_date(self, authenticated_client):
        response = authenticated_client.get(
            reverse("finding-metadata"),
            {"filter[inserted_at]": "2048-01-01"},
        )
        data = response.json()
        assert data["data"]["type"] == "findings-metadata"
        assert data["data"]["id"] is None
        assert data["data"]["attributes"]["services"] == []
        assert data["data"]["attributes"]["regions"] == []
        # Temporary disabled until we implement tag filtering in the UI
        # assert data["data"]["attributes"]["tags"] == {}
        assert data["data"]["attributes"]["resource_types"] == []

    def test_findings_metadata_invalid_date(self, authenticated_client):
        response = authenticated_client.get(
            reverse("finding-metadata"),
            {"filter[inserted_at]": "2048-01-011"},
        )
        assert response.json() == {
            "errors": [
                {
                    "detail": "Enter a valid date.",
                    "status": "400",
                    "source": {"pointer": "/data/attributes/inserted_at"},
                    "code": "invalid",
                }
            ]
        }

    def test_findings_metadata_backfill(
        self, authenticated_client, scans_fixture, findings_fixture
    ):
        scan = scans_fixture[0]
        scan.unique_resource_count = 1
        scan.save()

        with patch(
            "api.v1.views.backfill_scan_resource_summaries_task.apply_async"
        ) as mock_backfill_task:
            response = authenticated_client.get(
                reverse("finding-metadata"),
                {"filter[scan]": str(scan.id)},
            )
        assert response.status_code == status.HTTP_200_OK
        mock_backfill_task.assert_called()

    def test_findings_metadata_backfill_no_resources(
        self, authenticated_client, scans_fixture
    ):
        scan_id = str(scans_fixture[0].id)
        with patch(
            "api.v1.views.backfill_scan_resource_summaries_task.apply_async"
        ) as mock_backfill_task:
            response = authenticated_client.get(
                reverse("finding-metadata"),
                {"filter[scan]": scan_id},
            )
        assert response.status_code == status.HTTP_200_OK
        mock_backfill_task.assert_not_called()

    def test_findings_metadata_latest_backfill(
        self, authenticated_client, scans_fixture, findings_fixture
    ):
        scan = scans_fixture[0]
        scan.unique_resource_count = 1
        scan.save()

        with patch(
            "api.v1.views.backfill_scan_resource_summaries_task.apply_async"
        ) as mock_backfill_task:
            response = authenticated_client.get(reverse("finding-metadata_latest"))
        assert response.status_code == status.HTTP_200_OK
        mock_backfill_task.assert_called()

    def test_findings_metadata_latest_backfill_no_resources(
        self, authenticated_client, scans_fixture
    ):
        with patch(
            "api.v1.views.backfill_scan_resource_summaries_task.apply_async"
        ) as mock_backfill_task:
            response = authenticated_client.get(reverse("finding-metadata_latest"))
        assert response.status_code == status.HTTP_200_OK
        mock_backfill_task.assert_not_called()

    def test_findings_latest(self, authenticated_client, latest_scan_finding):
        response = authenticated_client.get(
            reverse("finding-latest"),
        )
        assert response.status_code == status.HTTP_200_OK
        # The latest scan only has one finding, in comparison with `GET /findings`
        assert len(response.json()["data"]) == 1
        assert (
            response.json()["data"][0]["attributes"]["status"]
            == latest_scan_finding.status
        )

    def test_findings_metadata_latest(self, authenticated_client, latest_scan_finding):
        response = authenticated_client.get(
            reverse("finding-metadata_latest"),
        )
        assert response.status_code == status.HTTP_200_OK
        attributes = response.json()["data"]["attributes"]

        assert attributes["services"] == latest_scan_finding.resource_services
        assert attributes["regions"] == latest_scan_finding.resource_regions
        assert attributes["resource_types"] == latest_scan_finding.resource_types


@pytest.mark.django_db
class TestJWTFields:
    def test_jwt_fields(self, authenticated_client, create_test_user):
        data = {"type": "tokens", "email": TEST_USER, "password": TEST_PASSWORD}
        response = authenticated_client.post(
            reverse("token-obtain"), data, format="json"
        )

        assert (
            response.status_code == status.HTTP_200_OK
        ), f"Unexpected status code: {response.status_code}"

        access_token = response.data["attributes"]["access"]
        payload = jwt.decode(access_token, options={"verify_signature": False})

        expected_fields = {
            "typ": "access",
            "aud": "https://api.prowler.com",
            "iss": "https://api.prowler.com",
        }

        # Verify expected fields
        for field in expected_fields:
            assert field in payload, f"The field '{field}' is not in the JWT"
            assert (
                payload[field] == expected_fields[field]
            ), f"The value of '{field}' does not match"

        # Verify time fields are integers
        for time_field in ["exp", "iat", "nbf"]:
            assert time_field in payload, f"The field '{time_field}' is not in the JWT"
            assert isinstance(
                payload[time_field], int
            ), f"The field '{time_field}' is not an integer"

        # Verify identification fields are non-empty strings
        for id_field in ["jti", "sub", "tenant_id"]:
            assert id_field in payload, f"The field '{id_field}' is not in the JWT"
            assert (
                isinstance(payload[id_field], str) and payload[id_field]
            ), f"The field '{id_field}' is not a valid string"


@pytest.mark.django_db
class TestInvitationViewSet:
    TOMORROW = datetime.now(timezone.utc) + timedelta(days=1, hours=1)
    TOMORROW_ISO = TOMORROW.isoformat()

    def test_invitations_list(self, authenticated_client, invitations_fixture):
        response = authenticated_client.get(reverse("invitation-list"))
        assert response.status_code == status.HTTP_200_OK
        assert len(response.json()["data"]) == len(invitations_fixture)

    def test_invitations_retrieve(self, authenticated_client, invitations_fixture):
        invitation1, _ = invitations_fixture
        response = authenticated_client.get(
            reverse(
                "invitation-detail",
                kwargs={"pk": invitation1.id},
            ),
        )
        assert response.status_code == status.HTTP_200_OK
        assert response.json()["data"]["attributes"]["email"] == invitation1.email
        assert response.json()["data"]["attributes"]["state"] == invitation1.state
        assert response.json()["data"]["attributes"]["token"] == invitation1.token
        assert response.json()["data"]["relationships"]["inviter"]["data"]["id"] == str(
            invitation1.inviter.id
        )

    def test_invitations_invalid_retrieve(self, authenticated_client):
        response = authenticated_client.get(
            reverse(
                "invitation-detail",
                kwargs={
                    "pk": "f498b103-c760-4785-9a3e-e23fafbb7b02",
                },
            ),
        )
        assert response.status_code == status.HTTP_404_NOT_FOUND

    def test_invitations_create_valid(
        self, authenticated_client, create_test_user, roles_fixture
    ):
        user = create_test_user
        data = {
            "data": {
                "type": "invitations",
                "attributes": {
                    "email": "any_email@prowler.com",
                    "expires_at": self.TOMORROW_ISO,
                },
                "relationships": {
                    "roles": {
                        "data": [{"type": "roles", "id": str(roles_fixture[0].id)}]
                    }
                },
            }
        }
        response = authenticated_client.post(
            reverse("invitation-list"),
            data=json.dumps(data),
            content_type="application/vnd.api+json",
        )
        assert response.status_code == status.HTTP_201_CREATED
        assert Invitation.objects.count() == 1
        assert (
            response.json()["data"]["attributes"]["email"]
            == data["data"]["attributes"]["email"]
        )
        assert response.json()["data"]["attributes"]["expires_at"] == data["data"][
            "attributes"
        ]["expires_at"].replace("+00:00", "Z")
        assert (
            response.json()["data"]["attributes"]["state"]
            == Invitation.State.PENDING.value
        )
        assert response.json()["data"]["relationships"]["inviter"]["data"]["id"] == str(
            user.id
        )

    @pytest.mark.parametrize(
        "email",
        [
            "invalid_email",
            "invalid_email@",
            # There is a pending invitation with this email
            "testing@prowler.com",
            # User is already a member of the tenant
            TEST_USER,
        ],
    )
    def test_invitations_create_invalid_email(
        self, email, authenticated_client, invitations_fixture
    ):
        data = {
            "data": {
                "type": "invitations",
                "attributes": {
                    "email": email,
                    "expires_at": self.TOMORROW_ISO,
                },
            }
        }
        response = authenticated_client.post(
            reverse("invitation-list"),
            data=json.dumps(data),
            content_type="application/vnd.api+json",
        )
        assert response.status_code == status.HTTP_400_BAD_REQUEST
        assert response.json()["errors"][0]["code"] == "invalid"
        assert (
            response.json()["errors"][0]["source"]["pointer"]
            == "/data/attributes/email"
        )
        assert response.json()["errors"][1]["code"] == "required"
        assert (
            response.json()["errors"][1]["source"]["pointer"]
            == "/data/relationships/roles"
        )

    def test_invitations_create_invalid_expires_at(
        self, authenticated_client, invitations_fixture
    ):
        data = {
            "data": {
                "type": "invitations",
                "attributes": {
                    "email": "thisisarandomemail@prowler.com",
                    "expires_at": (
                        datetime.now(timezone.utc) + timedelta(hours=23)
                    ).isoformat(),
                },
            }
        }
        response = authenticated_client.post(
            reverse("invitation-list"),
            data=json.dumps(data),
            content_type="application/vnd.api+json",
        )
        assert response.status_code == status.HTTP_400_BAD_REQUEST
        assert response.json()["errors"][0]["code"] == "invalid"
        assert (
            response.json()["errors"][0]["source"]["pointer"]
            == "/data/attributes/expires_at"
        )
        assert response.json()["errors"][1]["code"] == "required"
        assert (
            response.json()["errors"][1]["source"]["pointer"]
            == "/data/relationships/roles"
        )

    def test_invitations_partial_update_valid(
        self, authenticated_client, invitations_fixture, roles_fixture
    ):
        invitation, *_ = invitations_fixture
        role1, role2, *_ = roles_fixture
        new_email = "new_email@prowler.com"
        new_expires_at = datetime.now(timezone.utc) + timedelta(days=7)
        new_expires_at_iso = new_expires_at.isoformat()
        data = {
            "data": {
                "id": str(invitation.id),
                "type": "invitations",
                "attributes": {
                    "email": new_email,
                    "expires_at": new_expires_at_iso,
                },
                "relationships": {
                    "roles": {
                        "data": [
                            {"type": "roles", "id": str(role1.id)},
                            {"type": "roles", "id": str(role2.id)},
                        ]
                    },
                },
            }
        }
        assert invitation.email != new_email
        assert invitation.expires_at != new_expires_at

        response = authenticated_client.patch(
            reverse(
                "invitation-detail",
                kwargs={"pk": str(invitation.id)},
            ),
            data=json.dumps(data),
            content_type="application/vnd.api+json",
        )
        assert response.status_code == status.HTTP_200_OK
        invitation.refresh_from_db()

        assert invitation.email == new_email
        assert invitation.expires_at == new_expires_at
        assert invitation.roles.count() == 2

    @pytest.mark.parametrize(
        "email",
        [
            "invalid_email",
            "invalid_email@",
            # There is a pending invitation with this email
            "testing@prowler.com",
            # User is already a member of the tenant
            TEST_USER,
        ],
    )
    def test_invitations_partial_update_invalid_email(
        self, email, authenticated_client, invitations_fixture
    ):
        invitation, *_ = invitations_fixture
        data = {
            "data": {
                "id": str(invitation.id),
                "type": "invitations",
                "attributes": {
                    "email": email,
                    "expires_at": self.TOMORROW_ISO,
                },
            }
        }
        response = authenticated_client.patch(
            reverse(
                "invitation-detail",
                kwargs={"pk": str(invitation.id)},
            ),
            data=json.dumps(data),
            content_type="application/vnd.api+json",
        )
        assert response.status_code == status.HTTP_400_BAD_REQUEST
        assert response.json()["errors"][0]["code"] == "invalid"
        assert (
            response.json()["errors"][0]["source"]["pointer"]
            == "/data/attributes/email"
        )

    def test_invitations_partial_update_invalid_expires_at(
        self, authenticated_client, invitations_fixture
    ):
        invitation, *_ = invitations_fixture
        data = {
            "data": {
                "id": str(invitation.id),
                "type": "invitations",
                "attributes": {
                    "expires_at": (
                        datetime.now(timezone.utc) + timedelta(hours=23)
                    ).isoformat(),
                },
            }
        }
        response = authenticated_client.patch(
            reverse(
                "invitation-detail",
                kwargs={"pk": str(invitation.id)},
            ),
            data=json.dumps(data),
            content_type="application/vnd.api+json",
        )
        assert response.status_code == status.HTTP_400_BAD_REQUEST
        assert response.json()["errors"][0]["code"] == "invalid"
        assert (
            response.json()["errors"][0]["source"]["pointer"]
            == "/data/attributes/expires_at"
        )

    def test_invitations_partial_update_invalid_content_type(
        self, authenticated_client, invitations_fixture
    ):
        invitation, *_ = invitations_fixture
        response = authenticated_client.patch(
            reverse(
                "invitation-detail",
                kwargs={"pk": str(invitation.id)},
            ),
            data={},
        )
        assert response.status_code == status.HTTP_415_UNSUPPORTED_MEDIA_TYPE

    def test_invitations_partial_update_invalid_content(
        self, authenticated_client, invitations_fixture
    ):
        invitation, *_ = invitations_fixture
        response = authenticated_client.patch(
            reverse(
                "invitation-detail",
                kwargs={"pk": str(invitation.id)},
            ),
            data={"email": "invalid_email"},
            content_type="application/vnd.api+json",
        )
        assert response.status_code == status.HTTP_400_BAD_REQUEST

    def test_invitations_partial_update_invalid_invitation(self, authenticated_client):
        response = authenticated_client.patch(
            reverse(
                "invitation-detail",
                kwargs={"pk": "54611fc8-b02e-4cc1-aaaa-34acae625629"},
            ),
            data={},
            content_type="application/vnd.api+json",
        )
        assert response.status_code == status.HTTP_404_NOT_FOUND

    def test_invitations_delete(self, authenticated_client, invitations_fixture):
        invitation, *_ = invitations_fixture
        assert invitation.state == Invitation.State.PENDING.value

        response = authenticated_client.delete(
            reverse(
                "invitation-detail",
                kwargs={"pk": str(invitation.id)},
            )
        )
        invitation.refresh_from_db()
        assert response.status_code == status.HTTP_204_NO_CONTENT
        assert invitation.state == Invitation.State.REVOKED.value

    def test_invitations_invalid_delete(self, authenticated_client):
        response = authenticated_client.delete(
            reverse(
                "invitation-detail",
                kwargs={"pk": "54611fc8-b02e-4cc1-aaaa-34acae625629"},
            )
        )
        assert response.status_code == status.HTTP_404_NOT_FOUND

    def test_invitations_invalid_delete_invalid_state(
        self, authenticated_client, invitations_fixture
    ):
        invitation, *_ = invitations_fixture
        invitation.state = Invitation.State.ACCEPTED.value
        invitation.save()

        response = authenticated_client.delete(
            reverse(
                "invitation-detail",
                kwargs={"pk": str(invitation.id)},
            )
        )
        assert response.status_code == status.HTTP_400_BAD_REQUEST
        assert response.json()["errors"][0]["code"] == "invalid"
        assert response.json()["errors"][0]["source"]["pointer"] == "/data"
        assert (
            response.json()["errors"][0]["detail"]
            == "This invitation cannot be revoked."
        )

    def test_invitations_accept_invitation_new_user(self, client, invitations_fixture):
        invitation, *_ = invitations_fixture

        data = {
            "name": "test",
            "password": "Newpassword123@",
            "email": invitation.email,
        }
        assert invitation.state == Invitation.State.PENDING.value
        assert not User.objects.filter(email__iexact=invitation.email).exists()

        response = client.post(
            reverse("user-list") + f"?invitation_token={invitation.token}",
            data=data,
            format="json",
        )

        invitation.refresh_from_db()
        assert response.status_code == status.HTTP_201_CREATED
        assert User.objects.filter(email__iexact=invitation.email).exists()
        assert invitation.state == Invitation.State.ACCEPTED.value
        assert Membership.objects.filter(
            user__email__iexact=invitation.email, tenant=invitation.tenant
        ).exists()

    def test_invitations_accept_invitation_existing_user(
        self, authenticated_client, create_test_user, tenants_fixture
    ):
        *_, tenant = tenants_fixture
        user = create_test_user

        invitation = Invitation.objects.create(
            tenant=tenant,
            email=TEST_USER,
            inviter=user,
            expires_at=self.TOMORROW,
        )

        data = {
            "invitation_token": invitation.token,
        }

        assert not Membership.objects.filter(
            user__email__iexact=user.email, tenant=tenant
        ).exists()

        response = authenticated_client.post(
            reverse("invitation-accept"), data=data, format="json"
        )
        assert response.status_code == status.HTTP_201_CREATED
        invitation.refresh_from_db()
        assert Membership.objects.filter(
            user__email__iexact=user.email, tenant=tenant
        ).exists()
        assert invitation.state == Invitation.State.ACCEPTED.value

    def test_invitations_accept_invitation_invalid_token(self, authenticated_client):
        data = {
            "invitation_token": "invalid_token",
        }

        response = authenticated_client.post(
            reverse("invitation-accept"), data=data, format="json"
        )

        assert response.status_code == status.HTTP_404_NOT_FOUND
        assert response.json()["errors"][0]["code"] == "not_found"

    def test_invitations_accept_invitation_invalid_token_expired(
        self, authenticated_client, invitations_fixture
    ):
        invitation, *_ = invitations_fixture
        invitation.expires_at = datetime.now(timezone.utc) - timedelta(days=1)
        invitation.email = TEST_USER
        invitation.save()

        data = {
            "invitation_token": invitation.token,
        }

        response = authenticated_client.post(
            reverse("invitation-accept"), data=data, format="json"
        )

        assert response.status_code == status.HTTP_410_GONE

    def test_invitations_accept_invitation_invalid_token_expired_new_user(
        self, client, invitations_fixture
    ):
        new_email = "new_email@prowler.com"
        invitation, *_ = invitations_fixture
        invitation.expires_at = datetime.now(timezone.utc) - timedelta(days=1)
        invitation.email = new_email
        invitation.save()

        data = {
            "name": "test",
            "password": "Newpassword123@",
            "email": new_email,
        }

        response = client.post(
            reverse("user-list") + f"?invitation_token={invitation.token}",
            data=data,
            format="json",
        )

        assert response.status_code == status.HTTP_410_GONE

    def test_invitations_accept_invitation_invalid_token_accepted(
        self, authenticated_client, invitations_fixture
    ):
        invitation, *_ = invitations_fixture
        invitation.state = Invitation.State.ACCEPTED.value
        invitation.email = TEST_USER
        invitation.save()

        data = {
            "invitation_token": invitation.token,
        }

        response = authenticated_client.post(
            reverse("invitation-accept"), data=data, format="json"
        )

        assert response.status_code == status.HTTP_400_BAD_REQUEST
        assert response.json()["errors"][0]["code"] == "invalid"
        assert (
            response.json()["errors"][0]["detail"]
            == "This invitation is no longer valid."
        )

    def test_invitations_accept_invitation_invalid_token_revoked(
        self, authenticated_client, invitations_fixture
    ):
        invitation, *_ = invitations_fixture
        invitation.state = Invitation.State.REVOKED.value
        invitation.email = TEST_USER
        invitation.save()

        data = {
            "invitation_token": invitation.token,
        }

        response = authenticated_client.post(
            reverse("invitation-accept"), data=data, format="json"
        )

        assert response.status_code == status.HTTP_400_BAD_REQUEST
        assert (
            response.json()["errors"][0]["detail"]
            == "This invitation is no longer valid."
        )

    @pytest.mark.parametrize(
        "filter_name, filter_value, expected_count",
        (
            [
                ("inserted_at", TODAY, 2),
                ("inserted_at.gte", "2024-01-01", 2),
                ("inserted_at.lte", "2024-01-01", 0),
                ("updated_at.gte", "2024-01-01", 2),
                ("updated_at.lte", "2024-01-01", 0),
                ("expires_at.gte", TODAY, 1),
                ("expires_at.lte", TODAY, 1),
                ("expires_at", TODAY, 0),
                ("email", "testing@prowler.com", 2),
                ("email.icontains", "testing", 2),
                ("inviter", "", 2),
            ]
        ),
    )
    def test_invitations_filters(
        self,
        authenticated_client,
        create_test_user,
        invitations_fixture,
        filter_name,
        filter_value,
        expected_count,
    ):
        user = create_test_user
        response = authenticated_client.get(
            reverse("invitation-list"),
            {
                f"filter[{filter_name}]": (
                    filter_value if filter_name != "inviter" else str(user.id)
                )
            },
        )

        assert response.status_code == status.HTTP_200_OK
        assert len(response.json()["data"]) == expected_count

    def test_invitations_list_filter_invalid(self, authenticated_client):
        response = authenticated_client.get(
            reverse("invitation-list"),
            {"filter[invalid]": "whatever"},
        )
        assert response.status_code == status.HTTP_400_BAD_REQUEST

    @pytest.mark.parametrize(
        "sort_field",
        [
            "inserted_at",
            "updated_at",
            "expires_at",
            "state",
            "inviter",
        ],
    )
    def test_invitations_sort(self, authenticated_client, sort_field):
        response = authenticated_client.get(
            reverse("invitation-list"),
            {"sort": sort_field},
        )
        assert response.status_code == status.HTTP_200_OK

    def test_invitations_sort_invalid(self, authenticated_client):
        response = authenticated_client.get(
            reverse("invitation-list"),
            {"sort": "invalid"},
        )
        assert response.status_code == status.HTTP_400_BAD_REQUEST


@pytest.mark.django_db
class TestRoleViewSet:
    def test_role_list(self, authenticated_client, roles_fixture):
        response = authenticated_client.get(reverse("role-list"))
        assert response.status_code == status.HTTP_200_OK
        assert (
            len(response.json()["data"]) == len(roles_fixture) + 1
        )  # 1 default admin role

    def test_role_retrieve(self, authenticated_client, roles_fixture):
        role = roles_fixture[0]
        response = authenticated_client.get(
            reverse("role-detail", kwargs={"pk": role.id})
        )
        assert response.status_code == status.HTTP_200_OK
        data = response.json()["data"]
        assert data["id"] == str(role.id)
        assert data["attributes"]["name"] == role.name

    @pytest.mark.parametrize(
        ("permission_state", "index"),
        [("limited", 0), ("unlimited", 2), ("none", 3)],
    )
    def test_role_retrieve_permission_state(
        self, authenticated_client, roles_fixture, permission_state, index
    ):
        role = roles_fixture[index]
        response = authenticated_client.get(
            reverse("role-detail", kwargs={"pk": role.id}),
            {"filter[permission_state]": permission_state},
        )
        assert response.status_code == status.HTTP_200_OK
        data = response.json()["data"]
        assert data["id"] == str(role.id)
        assert data["attributes"]["name"] == role.name
        assert data["attributes"]["permission_state"] == permission_state

    def test_role_create(self, authenticated_client):
        data = {
            "data": {
                "type": "roles",
                "attributes": {
                    "name": "Test Role",
                    "manage_users": "false",
                    "manage_account": "false",
                    "manage_providers": "true",
                    "manage_scans": "true",
                    "unlimited_visibility": "true",
                },
                "relationships": {"provider_groups": {"data": []}},
            }
        }
        response = authenticated_client.post(
            reverse("role-list"),
            data=json.dumps(data),
            content_type="application/vnd.api+json",
        )
        assert response.status_code == status.HTTP_201_CREATED
        response_data = response.json()["data"]
        assert response_data["attributes"]["name"] == "Test Role"
        assert Role.objects.filter(name="Test Role").exists()

    def test_role_provider_groups_create(
        self, authenticated_client, provider_groups_fixture
    ):
        data = {
            "data": {
                "type": "roles",
                "attributes": {
                    "name": "Test Role",
                    "manage_users": "false",
                    "manage_account": "false",
                    "manage_providers": "true",
                    "manage_scans": "true",
                    "unlimited_visibility": "true",
                },
                "relationships": {
                    "provider_groups": {
                        "data": [
                            {"type": "provider-groups", "id": str(provider_group.id)}
                            for provider_group in provider_groups_fixture[:2]
                        ]
                    }
                },
            }
        }
        response = authenticated_client.post(
            reverse("role-list"),
            data=json.dumps(data),
            content_type="application/vnd.api+json",
        )
        assert response.status_code == status.HTTP_201_CREATED
        response_data = response.json()["data"]
        assert response_data["attributes"]["name"] == "Test Role"
        assert Role.objects.filter(name="Test Role").exists()
        relationships = (
            Role.objects.filter(name="Test Role").first().provider_groups.all()
        )
        assert relationships.count() == 2
        for relationship in relationships:
            assert relationship.id in [pg.id for pg in provider_groups_fixture[:2]]

    def test_role_create_invalid(self, authenticated_client):
        data = {
            "data": {
                "type": "roles",
                "attributes": {
                    # Name is missing
                },
            }
        }
        response = authenticated_client.post(
            reverse("role-list"),
            data=json.dumps(data),
            content_type="application/vnd.api+json",
        )
        assert response.status_code == status.HTTP_400_BAD_REQUEST
        errors = response.json()["errors"]
        assert errors[0]["source"]["pointer"] == "/data/attributes/name"

    def test_admin_role_partial_update(self, authenticated_client, admin_role_fixture):
        role = admin_role_fixture
        data = {
            "data": {
                "id": str(role.id),
                "type": "roles",
                "attributes": {
                    "name": "Updated Role",
                },
            }
        }
        response = authenticated_client.patch(
            reverse("role-detail", kwargs={"pk": role.id}),
            data=json.dumps(data),
            content_type="application/vnd.api+json",
        )
        assert response.status_code == status.HTTP_400_BAD_REQUEST
        role.refresh_from_db()
        assert role.name != "Updated Role"

    def test_role_partial_update(self, authenticated_client, roles_fixture):
        role = roles_fixture[1]
        data = {
            "data": {
                "id": str(role.id),
                "type": "roles",
                "attributes": {
                    "name": "Updated Role",
                },
            }
        }
        response = authenticated_client.patch(
            reverse("role-detail", kwargs={"pk": role.id}),
            data=json.dumps(data),
            content_type="application/vnd.api+json",
        )
        assert response.status_code == status.HTTP_200_OK
        role.refresh_from_db()
        assert role.name == "Updated Role"

    def test_role_partial_update_invalid(self, authenticated_client, roles_fixture):
        role = roles_fixture[2]
        data = {
            "data": {
                "id": str(role.id),
                "type": "roles",
                "attributes": {
                    "name": "",  # Invalid name
                },
            }
        }
        response = authenticated_client.patch(
            reverse("role-detail", kwargs={"pk": role.id}),
            data=json.dumps(data),
            content_type="application/vnd.api+json",
        )
        assert response.status_code == status.HTTP_400_BAD_REQUEST
        errors = response.json()["errors"]
        assert errors[0]["source"]["pointer"] == "/data/attributes/name"

    def test_role_destroy_admin(self, authenticated_client, admin_role_fixture):
        role = admin_role_fixture
        response = authenticated_client.delete(
            reverse("role-detail", kwargs={"pk": role.id})
        )
        assert response.status_code == status.HTTP_400_BAD_REQUEST
        assert Role.objects.filter(id=role.id).exists()

    def test_role_destroy(self, authenticated_client, roles_fixture):
        role = roles_fixture[2]
        response = authenticated_client.delete(
            reverse("role-detail", kwargs={"pk": role.id})
        )
        assert response.status_code == status.HTTP_204_NO_CONTENT
        assert not Role.objects.filter(id=role.id).exists()

    def test_role_destroy_invalid(self, authenticated_client):
        response = authenticated_client.delete(
            reverse("role-detail", kwargs={"pk": "non-existent-id"})
        )
        assert response.status_code == status.HTTP_404_NOT_FOUND

    def test_role_retrieve_not_found(self, authenticated_client):
        response = authenticated_client.get(
            reverse("role-detail", kwargs={"pk": "non-existent-id"})
        )
        assert response.status_code == status.HTTP_404_NOT_FOUND

    def test_role_list_filters(self, authenticated_client, roles_fixture):
        role = roles_fixture[0]
        response = authenticated_client.get(
            reverse("role-list"), {"filter[name]": role.name}
        )
        assert response.status_code == status.HTTP_200_OK
        data = response.json()["data"]
        assert len(data) == 1
        assert data[0]["attributes"]["name"] == role.name

    def test_role_list_sorting(self, authenticated_client, roles_fixture):
        response = authenticated_client.get(reverse("role-list"), {"sort": "name"})
        assert response.status_code == status.HTTP_200_OK
        data = response.json()["data"]
        names = [
            item["attributes"]["name"]
            for item in data
            if item["attributes"]["name"] != "admin"
        ]
        assert names == sorted(names, key=lambda v: v.lower())

    def test_role_invalid_method(self, authenticated_client):
        response = authenticated_client.put(reverse("role-list"))
        assert response.status_code == status.HTTP_405_METHOD_NOT_ALLOWED

    def test_role_create_with_users_and_provider_groups(
        self, authenticated_client, users_fixture, provider_groups_fixture
    ):
        user1, user2, *_ = users_fixture
        pg1, pg2, *_ = provider_groups_fixture

        data = {
            "data": {
                "type": "roles",
                "attributes": {
                    "name": "Role with Users and PGs",
                    "manage_users": "true",
                    "manage_account": "false",
                    "manage_providers": "true",
                    "manage_scans": "false",
                    "unlimited_visibility": "false",
                },
                "relationships": {
                    "users": {
                        "data": [
                            {"type": "users", "id": str(user1.id)},
                            {"type": "users", "id": str(user2.id)},
                        ]
                    },
                    "provider_groups": {
                        "data": [
                            {"type": "provider-groups", "id": str(pg1.id)},
                            {"type": "provider-groups", "id": str(pg2.id)},
                        ]
                    },
                },
            }
        }

        response = authenticated_client.post(
            reverse("role-list"),
            data=json.dumps(data),
            content_type="application/vnd.api+json",
        )
        assert response.status_code == status.HTTP_201_CREATED
        created_role = Role.objects.get(name="Role with Users and PGs")

        assert created_role.users.count() == 2
        assert set(created_role.users.all()) == {user1, user2}

        assert created_role.provider_groups.count() == 2
        assert set(created_role.provider_groups.all()) == {pg1, pg2}

    def test_role_update_relationships(
        self,
        authenticated_client,
        roles_fixture,
        users_fixture,
        provider_groups_fixture,
    ):
        role = roles_fixture[0]
        user3 = users_fixture[2]
        pg3 = provider_groups_fixture[2]

        data = {
            "data": {
                "id": str(role.id),
                "type": "roles",
                "relationships": {
                    "users": {
                        "data": [
                            {"type": "users", "id": str(user3.id)},
                        ]
                    },
                    "provider_groups": {
                        "data": [
                            {"type": "provider-groups", "id": str(pg3.id)},
                        ]
                    },
                },
            }
        }

        response = authenticated_client.patch(
            reverse("role-detail", kwargs={"pk": role.id}),
            data=json.dumps(data),
            content_type="application/vnd.api+json",
        )
        assert response.status_code == status.HTTP_200_OK
        role.refresh_from_db()

        assert role.users.count() == 1
        assert role.users.first() == user3
        assert role.provider_groups.count() == 1
        assert role.provider_groups.first() == pg3

    def test_role_clear_relationships(self, authenticated_client, roles_fixture):
        role = roles_fixture[0]
        data = {
            "data": {
                "id": str(role.id),
                "type": "roles",
                "relationships": {
                    "users": {"data": []},  # Clearing all users
                    "provider_groups": {"data": []},  # Clearing all provider groups
                },
            }
        }

        response = authenticated_client.patch(
            reverse("role-detail", kwargs={"pk": role.id}),
            data=json.dumps(data),
            content_type="application/vnd.api+json",
        )
        assert response.status_code == status.HTTP_200_OK
        role.refresh_from_db()
        assert role.users.count() == 0
        assert role.provider_groups.count() == 0

    def test_cannot_remove_own_assignment_via_role_update(
        self, authenticated_client, roles_fixture
    ):
        role = roles_fixture[0]
        # Ensure the authenticated user is assigned to this role
        user = User.objects.get(email=TEST_USER)
        if not UserRoleRelationship.objects.filter(user=user, role=role).exists():
            UserRoleRelationship.objects.create(
                user=user, role=role, tenant_id=role.tenant_id
            )

        # Attempt to update role users to exclude the current user
        data = {
            "data": {
                "id": str(role.id),
                "type": "roles",
                "relationships": {"users": {"data": []}},
            }
        }
        response = authenticated_client.patch(
            reverse("role-detail", kwargs={"pk": role.id}),
            data=json.dumps(data),
            content_type="application/vnd.api+json",
        )
        assert response.status_code == status.HTTP_400_BAD_REQUEST
        assert (
            "cannot remove their own role"
            in response.json()["errors"][0]["detail"].lower()
        )

    def test_role_create_with_invalid_user_relationship(
        self, authenticated_client, provider_groups_fixture
    ):
        invalid_user_id = "non-existent-user-id"
        pg = provider_groups_fixture[0]

        data = {
            "data": {
                "type": "roles",
                "attributes": {
                    "name": "Invalid Users Role",
                    "manage_users": "false",
                    "manage_account": "false",
                    "manage_providers": "true",
                    "manage_scans": "true",
                    "unlimited_visibility": "true",
                },
                "relationships": {
                    "users": {"data": [{"type": "users", "id": invalid_user_id}]},
                    "provider_groups": {
                        "data": [{"type": "provider-groups", "id": str(pg.id)}]
                    },
                },
            }
        }

        response = authenticated_client.post(
            reverse("role-list"),
            data=json.dumps(data),
            content_type="application/vnd.api+json",
        )

        assert response.status_code in [status.HTTP_400_BAD_REQUEST]


@pytest.mark.django_db
class TestUserRoleRelationshipViewSet:
    def test_create_relationship(
        self, authenticated_client, roles_fixture, create_test_user
    ):
        data = {
            "data": [
                {"type": "roles", "id": str(role.id)} for role in roles_fixture[:2]
            ]
        }
        response = authenticated_client.post(
            reverse("user-roles-relationship", kwargs={"pk": create_test_user.id}),
            data=data,
            content_type="application/vnd.api+json",
        )
        assert response.status_code == status.HTTP_204_NO_CONTENT
        relationships = UserRoleRelationship.objects.filter(user=create_test_user.id)
        assert relationships.count() == 4
        for relationship in relationships[2:]:  # Skip admin role
            assert relationship.role.id in [r.id for r in roles_fixture[:2]]

    def test_create_relationship_already_exists(
        self, authenticated_client, roles_fixture, create_test_user
    ):
        data = {
            "data": [
                {"type": "roles", "id": str(role.id)} for role in roles_fixture[:2]
            ]
        }
        authenticated_client.post(
            reverse("user-roles-relationship", kwargs={"pk": create_test_user.id}),
            data=data,
            content_type="application/vnd.api+json",
        )

        data = {
            "data": [
                {"type": "roles", "id": str(roles_fixture[0].id)},
            ]
        }
        response = authenticated_client.post(
            reverse("user-roles-relationship", kwargs={"pk": create_test_user.id}),
            data=data,
            content_type="application/vnd.api+json",
        )
        assert response.status_code == status.HTTP_400_BAD_REQUEST
        errors = response.json()["errors"]["detail"]
        assert "already associated" in errors

    def test_partial_update_relationship(
        self, authenticated_client, roles_fixture, create_test_user
    ):
        data = {
            "data": [
                {"type": "roles", "id": str(roles_fixture[2].id)},
            ]
        }
        response = authenticated_client.patch(
            reverse("user-roles-relationship", kwargs={"pk": create_test_user.id}),
            data=data,
            content_type="application/vnd.api+json",
        )
        assert response.status_code == status.HTTP_204_NO_CONTENT
        relationships = UserRoleRelationship.objects.filter(user=create_test_user.id)
        assert relationships.count() == 1
        assert {rel.role.id for rel in relationships} == {roles_fixture[2].id}

        data = {
            "data": [
                {"type": "roles", "id": str(roles_fixture[1].id)},
                {"type": "roles", "id": str(roles_fixture[2].id)},
            ]
        }
        response = authenticated_client.patch(
            reverse("user-roles-relationship", kwargs={"pk": create_test_user.id}),
            data=data,
            content_type="application/vnd.api+json",
        )
        assert response.status_code == status.HTTP_204_NO_CONTENT
        relationships = UserRoleRelationship.objects.filter(user=create_test_user.id)
        assert relationships.count() == 2
        assert {rel.role.id for rel in relationships} == {
            roles_fixture[1].id,
            roles_fixture[2].id,
        }

    def test_destroy_relationship_other_user(
        self, authenticated_client, roles_fixture, create_test_user, tenants_fixture
    ):
        # Create another user in same tenant and assign a role
        tenant = tenants_fixture[0]
        other_user = User.objects.create_user(
            name="other",
            email="other_user@prowler.com",
            password="TmpPass123@",
        )
        Membership.objects.create(user=other_user, tenant=tenant)
        UserRoleRelationship.objects.create(
            user=other_user, role=roles_fixture[0], tenant_id=tenant.id
        )

        # Delete roles for the other user (allowed)
        response = authenticated_client.delete(
            reverse("user-roles-relationship", kwargs={"pk": other_user.id}),
        )
        assert response.status_code == status.HTTP_204_NO_CONTENT
        relationships = UserRoleRelationship.objects.filter(user=other_user.id)
        assert relationships.count() == 0

    def test_cannot_delete_own_roles(self, authenticated_client, create_test_user):
        # Attempt to delete own roles should be forbidden
        response = authenticated_client.delete(
            reverse("user-roles-relationship", kwargs={"pk": create_test_user.id}),
        )
        assert response.status_code == status.HTTP_400_BAD_REQUEST

    def test_prevent_removing_last_manage_account_on_patch(
        self, authenticated_client, roles_fixture, create_test_user, tenants_fixture
    ):
        # roles_fixture[1] has manage_account=False
        limited_role = roles_fixture[1]

        # Ensure there is no other user with MANAGE_ACCOUNT in the tenant
        tenant = tenants_fixture[0]
        # Create a secondary user without MANAGE_ACCOUNT
        user2 = User.objects.create_user(
            name="limited_user",
            email="limited_user@prowler.com",
            password="TmpPass123@",
        )
        Membership.objects.create(user=user2, tenant=tenant)
        UserRoleRelationship.objects.create(
            user=user2, role=limited_role, tenant_id=tenant.id
        )

        # Attempt to switch the only MANAGE_ACCOUNT user to a role without it
        data = {"data": [{"type": "roles", "id": str(limited_role.id)}]}
        response = authenticated_client.patch(
            reverse("user-roles-relationship", kwargs={"pk": create_test_user.id}),
            data=data,
            content_type="application/vnd.api+json",
        )
        assert response.status_code == status.HTTP_400_BAD_REQUEST
        assert "MANAGE_ACCOUNT" in response.json()["errors"][0]["detail"]

    def test_allow_role_change_when_other_user_has_manage_account_on_patch(
        self, authenticated_client, roles_fixture, create_test_user, tenants_fixture
    ):
        # roles_fixture[1] has manage_account=False, roles_fixture[0] has manage_account=True
        limited_role = roles_fixture[1]
        ma_role = roles_fixture[0]

        tenant = tenants_fixture[0]
        # Create another user with MANAGE_ACCOUNT
        user2 = User.objects.create_user(
            name="ma_user",
            email="ma_user@prowler.com",
            password="TmpPass123@",
        )
        Membership.objects.create(user=user2, tenant=tenant)
        UserRoleRelationship.objects.create(
            user=user2, role=ma_role, tenant_id=tenant.id
        )

        # Now changing the first user's roles to a non-MA role should succeed
        data = {"data": [{"type": "roles", "id": str(limited_role.id)}]}
        response = authenticated_client.patch(
            reverse("user-roles-relationship", kwargs={"pk": create_test_user.id}),
            data=data,
            content_type="application/vnd.api+json",
        )
        assert response.status_code == status.HTTP_204_NO_CONTENT

    def test_role_destroy_only_manage_account_blocked(
        self, authenticated_client, tenants_fixture
    ):
        # Use a tenant without default admin role (tenant3)
        tenant = tenants_fixture[2]
        user = User.objects.get(email=TEST_USER)
        # Add membership for this tenant
        Membership.objects.create(user=user, tenant=tenant)

        # Create a single MANAGE_ACCOUNT role in this tenant
        only_role = Role.objects.create(
            name="only_ma",
            tenant=tenant,
            manage_users=True,
            manage_account=True,
            manage_billing=False,
            manage_providers=False,
            manage_integrations=False,
            manage_scans=False,
            unlimited_visibility=False,
        )

        # Switch token to this tenant
        serializer = TokenSerializer(
            data={
                "type": "tokens",
                "email": TEST_USER,
                "password": TEST_PASSWORD,
                "tenant_id": str(tenant.id),
            }
        )
        serializer.is_valid(raise_exception=True)
        access_token = serializer.validated_data["access"]
        authenticated_client.defaults["HTTP_AUTHORIZATION"] = f"Bearer {access_token}"

        # Attempt to delete the only MANAGE_ACCOUNT role
        response = authenticated_client.delete(
            reverse("role-detail", kwargs={"pk": only_role.id})
        )
        assert response.status_code == status.HTTP_400_BAD_REQUEST
        assert Role.objects.filter(id=only_role.id).exists()

    def test_invalid_provider_group_id(self, authenticated_client, create_test_user):
        invalid_id = "non-existent-id"
        data = {"data": [{"type": "provider-groups", "id": invalid_id}]}
        response = authenticated_client.post(
            reverse("user-roles-relationship", kwargs={"pk": create_test_user.id}),
            data=data,
            content_type="application/vnd.api+json",
        )
        assert response.status_code == status.HTTP_400_BAD_REQUEST
        errors = response.json()["errors"][0]["detail"]
        assert "valid UUID" in errors


@pytest.mark.django_db
class TestRoleProviderGroupRelationshipViewSet:
    def test_create_relationship(
        self, authenticated_client, roles_fixture, provider_groups_fixture
    ):
        data = {
            "data": [
                {"type": "provider-groups", "id": str(provider_group.id)}
                for provider_group in provider_groups_fixture[:2]
            ]
        }
        response = authenticated_client.post(
            reverse(
                "role-provider-groups-relationship", kwargs={"pk": roles_fixture[0].id}
            ),
            data=data,
            content_type="application/vnd.api+json",
        )
        assert response.status_code == status.HTTP_204_NO_CONTENT
        relationships = RoleProviderGroupRelationship.objects.filter(
            role=roles_fixture[0].id
        )
        assert relationships.count() == 2
        for relationship in relationships:
            assert relationship.provider_group.id in [
                pg.id for pg in provider_groups_fixture[:2]
            ]

    def test_create_relationship_already_exists(
        self, authenticated_client, roles_fixture, provider_groups_fixture
    ):
        data = {
            "data": [
                {"type": "provider-groups", "id": str(provider_group.id)}
                for provider_group in provider_groups_fixture[:2]
            ]
        }
        authenticated_client.post(
            reverse(
                "role-provider-groups-relationship", kwargs={"pk": roles_fixture[0].id}
            ),
            data=data,
            content_type="application/vnd.api+json",
        )

        data = {
            "data": [
                {"type": "provider-groups", "id": str(provider_groups_fixture[0].id)},
            ]
        }
        response = authenticated_client.post(
            reverse(
                "role-provider-groups-relationship", kwargs={"pk": roles_fixture[0].id}
            ),
            data=data,
            content_type="application/vnd.api+json",
        )
        assert response.status_code == status.HTTP_400_BAD_REQUEST
        errors = response.json()["errors"]["detail"]
        assert "already associated" in errors

    def test_partial_update_relationship(
        self, authenticated_client, roles_fixture, provider_groups_fixture
    ):
        data = {
            "data": [
                {"type": "provider-groups", "id": str(provider_groups_fixture[1].id)},
            ]
        }
        response = authenticated_client.patch(
            reverse(
                "role-provider-groups-relationship", kwargs={"pk": roles_fixture[2].id}
            ),
            data=data,
            content_type="application/vnd.api+json",
        )
        assert response.status_code == status.HTTP_204_NO_CONTENT
        relationships = RoleProviderGroupRelationship.objects.filter(
            role=roles_fixture[2].id
        )
        assert relationships.count() == 1
        assert {rel.provider_group.id for rel in relationships} == {
            provider_groups_fixture[1].id
        }

        data = {
            "data": [
                {"type": "provider-groups", "id": str(provider_groups_fixture[1].id)},
                {"type": "provider-groups", "id": str(provider_groups_fixture[2].id)},
            ]
        }
        response = authenticated_client.patch(
            reverse(
                "role-provider-groups-relationship", kwargs={"pk": roles_fixture[2].id}
            ),
            data=data,
            content_type="application/vnd.api+json",
        )
        assert response.status_code == status.HTTP_204_NO_CONTENT
        relationships = RoleProviderGroupRelationship.objects.filter(
            role=roles_fixture[2].id
        )
        assert relationships.count() == 2
        assert {rel.provider_group.id for rel in relationships} == {
            provider_groups_fixture[1].id,
            provider_groups_fixture[2].id,
        }

    def test_destroy_relationship(
        self, authenticated_client, roles_fixture, provider_groups_fixture
    ):
        response = authenticated_client.delete(
            reverse(
                "role-provider-groups-relationship", kwargs={"pk": roles_fixture[0].id}
            ),
        )
        assert response.status_code == status.HTTP_204_NO_CONTENT
        relationships = RoleProviderGroupRelationship.objects.filter(
            role=roles_fixture[0].id
        )
        assert relationships.count() == 0

    def test_invalid_provider_group_id(self, authenticated_client, roles_fixture):
        invalid_id = "non-existent-id"
        data = {"data": [{"type": "provider-groups", "id": invalid_id}]}
        response = authenticated_client.post(
            reverse(
                "role-provider-groups-relationship", kwargs={"pk": roles_fixture[1].id}
            ),
            data=data,
            content_type="application/vnd.api+json",
        )
        assert response.status_code == status.HTTP_400_BAD_REQUEST
        errors = response.json()["errors"][0]["detail"]
        assert "valid UUID" in errors


@pytest.mark.django_db
class TestProviderGroupMembershipViewSet:
    def test_create_relationship(
        self, authenticated_client, providers_fixture, provider_groups_fixture
    ):
        provider_group, *_ = provider_groups_fixture
        data = {
            "data": [
                {"type": "provider", "id": str(provider.id)}
                for provider in providers_fixture[:2]
            ]
        }
        response = authenticated_client.post(
            reverse(
                "provider_group-providers-relationship",
                kwargs={"pk": provider_group.id},
            ),
            data=data,
            content_type="application/vnd.api+json",
        )
        assert response.status_code == status.HTTP_204_NO_CONTENT
        relationships = ProviderGroupMembership.objects.filter(
            provider_group=provider_group.id
        )
        assert relationships.count() == 2
        for relationship in relationships:
            assert relationship.provider.id in [p.id for p in providers_fixture[:2]]

    def test_create_relationship_already_exists(
        self, authenticated_client, providers_fixture, provider_groups_fixture
    ):
        provider_group, *_ = provider_groups_fixture
        data = {
            "data": [
                {"type": "provider", "id": str(provider.id)}
                for provider in providers_fixture[:2]
            ]
        }
        authenticated_client.post(
            reverse(
                "provider_group-providers-relationship",
                kwargs={"pk": provider_group.id},
            ),
            data=data,
            content_type="application/vnd.api+json",
        )

        data = {
            "data": [
                {"type": "provider", "id": str(providers_fixture[0].id)},
            ]
        }
        response = authenticated_client.post(
            reverse(
                "provider_group-providers-relationship",
                kwargs={"pk": provider_group.id},
            ),
            data=data,
            content_type="application/vnd.api+json",
        )
        assert response.status_code == status.HTTP_400_BAD_REQUEST
        errors = response.json()["errors"]["detail"]
        assert "already associated" in errors

    def test_partial_update_relationship(
        self, authenticated_client, providers_fixture, provider_groups_fixture
    ):
        provider_group, *_ = provider_groups_fixture
        data = {
            "data": [
                {"type": "provider", "id": str(providers_fixture[1].id)},
            ]
        }
        response = authenticated_client.patch(
            reverse(
                "provider_group-providers-relationship",
                kwargs={"pk": provider_group.id},
            ),
            data=data,
            content_type="application/vnd.api+json",
        )
        assert response.status_code == status.HTTP_204_NO_CONTENT
        relationships = ProviderGroupMembership.objects.filter(
            provider_group=provider_group.id
        )
        assert relationships.count() == 1
        assert {rel.provider.id for rel in relationships} == {providers_fixture[1].id}

        data = {
            "data": [
                {"type": "provider", "id": str(providers_fixture[1].id)},
                {"type": "provider", "id": str(providers_fixture[2].id)},
            ]
        }
        response = authenticated_client.patch(
            reverse(
                "provider_group-providers-relationship",
                kwargs={"pk": provider_group.id},
            ),
            data=data,
            content_type="application/vnd.api+json",
        )
        assert response.status_code == status.HTTP_204_NO_CONTENT
        relationships = ProviderGroupMembership.objects.filter(
            provider_group=provider_group.id
        )
        assert relationships.count() == 2
        assert {rel.provider.id for rel in relationships} == {
            providers_fixture[1].id,
            providers_fixture[2].id,
        }

    def test_destroy_relationship(
        self, authenticated_client, providers_fixture, provider_groups_fixture
    ):
        provider_group, *_ = provider_groups_fixture
        data = {
            "data": [
                {"type": "provider", "id": str(provider.id)}
                for provider in providers_fixture[:2]
            ]
        }
        response = authenticated_client.post(
            reverse(
                "provider_group-providers-relationship",
                kwargs={"pk": provider_group.id},
            ),
            data=data,
            content_type="application/vnd.api+json",
        )
        assert response.status_code == status.HTTP_204_NO_CONTENT
        response = authenticated_client.delete(
            reverse(
                "provider_group-providers-relationship",
                kwargs={"pk": provider_group.id},
            ),
        )
        assert response.status_code == status.HTTP_204_NO_CONTENT
        relationships = ProviderGroupMembership.objects.filter(
            provider_group=providers_fixture[0].id
        )
        assert relationships.count() == 0

    def test_invalid_provider_group_id(
        self, authenticated_client, provider_groups_fixture
    ):
        provider_group, *_ = provider_groups_fixture
        invalid_id = "non-existent-id"
        data = {"data": [{"type": "provider-groups", "id": invalid_id}]}
        response = authenticated_client.post(
            reverse(
                "provider_group-providers-relationship",
                kwargs={"pk": provider_group.id},
            ),
            data=data,
            content_type="application/vnd.api+json",
        )
        assert response.status_code == status.HTTP_400_BAD_REQUEST
        errors = response.json()["errors"][0]["detail"]
        assert "valid UUID" in errors


@pytest.mark.django_db
class TestComplianceOverviewViewSet:
    def test_compliance_overview_list_none(self, authenticated_client):
        response = authenticated_client.get(
            reverse("complianceoverview-list"),
            {"filter[scan_id]": "8d20ac7d-4cbc-435e-85f4-359be37af821"},
        )
        assert response.status_code == status.HTTP_200_OK
        assert len(response.json()["data"]) == 0

    def test_compliance_overview_list(
        self, authenticated_client, compliance_requirements_overviews_fixture
    ):
        # List compliance overviews with existing data
        requirement_overview1 = compliance_requirements_overviews_fixture[0]
        scan_id = str(requirement_overview1.scan.id)

        response = authenticated_client.get(
            reverse("complianceoverview-list"),
            {"filter[scan_id]": scan_id},
        )
        assert response.status_code == status.HTTP_200_OK
        data = response.json()["data"]
        assert len(data) == 3  # Three compliance frameworks

        # Check that we get aggregated data for each compliance framework
        framework_ids = [item["id"] for item in data]
        assert "aws_account_security_onboarding_aws" in framework_ids
        assert "cis_1.4_aws" in framework_ids
        assert "mitre_attack_aws" in framework_ids
        # Check structure of response
        for item in data:
            assert "id" in item
            assert "attributes" in item
            attributes = item["attributes"]
            assert "framework" in attributes
            assert "version" in attributes
            assert "requirements_passed" in attributes
            assert "requirements_failed" in attributes
            assert "requirements_manual" in attributes
            assert "total_requirements" in attributes

    def test_compliance_overview_metadata(
        self, authenticated_client, compliance_requirements_overviews_fixture
    ):
        requirement_overview1 = compliance_requirements_overviews_fixture[0]
        scan_id = str(requirement_overview1.scan.id)

        response = authenticated_client.get(
            reverse("complianceoverview-metadata"),
            {"filter[scan_id]": scan_id},
        )
        assert response.status_code == status.HTTP_200_OK
        data = response.json()["data"]
        assert "attributes" in data
        assert "regions" in data["attributes"]
        assert isinstance(data["attributes"]["regions"], list)

    def test_compliance_overview_requirements(
        self, authenticated_client, compliance_requirements_overviews_fixture
    ):
        requirement_overview1 = compliance_requirements_overviews_fixture[0]
        scan_id = str(requirement_overview1.scan.id)
        compliance_id = requirement_overview1.compliance_id

        response = authenticated_client.get(
            reverse("complianceoverview-requirements"),
            {
                "filter[scan_id]": scan_id,
                "filter[compliance_id]": compliance_id,
            },
        )
        assert response.status_code == status.HTTP_200_OK
        data = response.json()["data"]
        assert len(data) > 0

        # Check structure of requirements response
        for item in data:
            assert "id" in item
            assert "attributes" in item
            attributes = item["attributes"]
            assert "framework" in attributes
            assert "version" in attributes
            assert "description" in attributes
            assert "status" in attributes

    # TODO: This test may fail randomly because requirements are not ordered
    @pytest.mark.xfail
    def test_compliance_overview_requirements_manual(
        self, authenticated_client, compliance_requirements_overviews_fixture
    ):
        scan_id = str(compliance_requirements_overviews_fixture[0].scan.id)
        # Compliance with a manual requirement
        compliance_id = "aws_account_security_onboarding_aws"

        response = authenticated_client.get(
            reverse("complianceoverview-requirements"),
            {
                "filter[scan_id]": scan_id,
                "filter[compliance_id]": compliance_id,
            },
        )
        assert response.status_code == status.HTTP_200_OK
        data = response.json()["data"]
        assert data[-1]["attributes"]["status"] == "MANUAL"

    def test_compliance_overview_requirements_missing_scan_id(
        self, authenticated_client
    ):
        response = authenticated_client.get(
            reverse("complianceoverview-requirements"),
            {"filter[compliance_id]": "aws_account_security_onboarding_aws"},
        )
        assert response.status_code == status.HTTP_400_BAD_REQUEST

    def test_compliance_overview_requirements_missing_compliance_id(
        self, authenticated_client, compliance_requirements_overviews_fixture
    ):
        requirement_overview1 = compliance_requirements_overviews_fixture[0]
        scan_id = str(requirement_overview1.scan.id)

        response = authenticated_client.get(
            reverse("complianceoverview-requirements"),
            {"filter[scan_id]": scan_id},
        )
        assert response.status_code == status.HTTP_400_BAD_REQUEST

    def test_compliance_overview_attributes(self, authenticated_client):
        response = authenticated_client.get(
            reverse("complianceoverview-attributes"),
            {"filter[compliance_id]": "aws_account_security_onboarding_aws"},
        )
        assert response.status_code == status.HTTP_200_OK
        data = response.json()["data"]
        assert len(data) > 0

        # Check structure of attributes response
        for item in data:
            assert "id" in item
            assert "attributes" in item
            attributes = item["attributes"]
            assert "framework" in attributes
            assert "version" in attributes
            assert "description" in attributes
            assert "attributes" in attributes
            assert "metadata" in attributes["attributes"]
            assert "check_ids" in attributes["attributes"]
            assert "technique_details" not in attributes["attributes"]

    def test_compliance_overview_attributes_technique_details(
        self, authenticated_client
    ):
        response = authenticated_client.get(
            reverse("complianceoverview-attributes"),
            {"filter[compliance_id]": "mitre_attack_aws"},
        )
        assert response.status_code == status.HTTP_200_OK
        data = response.json()["data"]
        assert len(data) > 0

        # Check structure of attributes response
        for item in data:
            assert "id" in item
            assert "attributes" in item
            attributes = item["attributes"]
            assert "framework" in attributes
            assert "version" in attributes
            assert "description" in attributes
            assert "attributes" in attributes
            assert "metadata" in attributes["attributes"]
            assert "check_ids" in attributes["attributes"]
            assert "technique_details" in attributes["attributes"]
            assert "tactics" in attributes["attributes"]["technique_details"]
            assert "subtechniques" in attributes["attributes"]["technique_details"]
            assert "platforms" in attributes["attributes"]["technique_details"]
            assert "technique_url" in attributes["attributes"]["technique_details"]

    def test_compliance_overview_attributes_missing_compliance_id(
        self, authenticated_client
    ):
        response = authenticated_client.get(
            reverse("complianceoverview-attributes"),
        )
        assert response.status_code == status.HTTP_400_BAD_REQUEST

    def test_compliance_overview_task_management_integration(
        self, authenticated_client, compliance_requirements_overviews_fixture
    ):
        """Test that task management mixin is properly integrated"""
        from unittest.mock import patch

        requirement_overview1 = compliance_requirements_overviews_fixture[0]
        scan_id = str(requirement_overview1.scan.id)

        # Mock a running task
        with patch.object(
            ComplianceOverviewViewSet, "get_task_response_if_running"
        ) as mock_task_response:
            mock_response = Response(
                {"detail": "Task is running"}, status=status.HTTP_202_ACCEPTED
            )
            mock_task_response.return_value = mock_response

            response = authenticated_client.get(
                reverse("complianceoverview-list"),
                {"filter[scan_id]": scan_id},
            )
            assert response.status_code == status.HTTP_202_ACCEPTED
            mock_task_response.assert_called_once()

    def test_compliance_overview_task_failed_exception(
        self, authenticated_client, compliance_requirements_overviews_fixture
    ):
        """Test handling of TaskFailedException"""
        from unittest.mock import patch

        from api.exceptions import TaskFailedException

        requirement_overview1 = compliance_requirements_overviews_fixture[0]
        scan_id = str(requirement_overview1.scan.id)

        # Mock a failed task
        with patch.object(
            ComplianceOverviewViewSet, "get_task_response_if_running"
        ) as mock_task_response:
            mock_task_response.side_effect = TaskFailedException("Task failed")

            response = authenticated_client.get(
                reverse("complianceoverview-list"),
                {"filter[scan_id]": scan_id},
            )
            assert response.status_code == status.HTTP_500_INTERNAL_SERVER_ERROR
            assert "Task failed to generate compliance overview data" in str(
                response.data
            )

    @pytest.mark.parametrize(
        "filter_name, filter_value_attr, expected_count_min",
        [
            ("scan_id", "scan.id", 1),
            ("compliance_id", "compliance_id", 1),
            ("framework", "framework", 1),
            ("version", "version", 1),
            ("region", "region", 1),
        ],
    )
    def test_compliance_overview_filters(
        self,
        authenticated_client,
        compliance_requirements_overviews_fixture,
        filter_name,
        filter_value_attr,
        expected_count_min,
    ):
        requirement_overview = compliance_requirements_overviews_fixture[0]
        scan_id = str(requirement_overview.scan.id)

        filter_value = requirement_overview
        for attr in filter_value_attr.split("."):
            filter_value = getattr(filter_value, attr)

        filter_value = str(filter_value)

        query_params = {
            "filter[scan_id]": scan_id,
            f"filter[{filter_name}]": filter_value,
        }

        if filter_name == "scan_id":
            query_params = {"filter[scan_id]": filter_value}

        response = authenticated_client.get(
            reverse("complianceoverview-list"),
            query_params,
        )

        assert response.status_code == status.HTTP_200_OK
        response_data = response.json()

        assert len(response_data["data"]) >= expected_count_min

        if response_data["data"]:
            first_item = response_data["data"][0]
            assert "id" in first_item
            assert "type" in first_item
            assert first_item["type"] == "compliance-overviews"
            assert "attributes" in first_item

            attributes = first_item["attributes"]
            assert "framework" in attributes
            assert "version" in attributes
            assert "requirements_passed" in attributes
            assert "requirements_failed" in attributes
            assert "requirements_manual" in attributes
            assert "total_requirements" in attributes

            if filter_name == "compliance_id":
                assert first_item["id"] == filter_value
            elif filter_name == "framework":
                assert attributes["framework"] == filter_value
            elif filter_name == "version":
                assert attributes["version"] == filter_value


@pytest.mark.django_db
class TestOverviewViewSet:
    def test_overview_list_invalid_method(self, authenticated_client):
        response = authenticated_client.put(reverse("overview-list"))
        assert response.status_code == status.HTTP_405_METHOD_NOT_ALLOWED

    def test_overview_providers_list(
        self, authenticated_client, scan_summaries_fixture, resources_fixture
    ):
        response = authenticated_client.get(reverse("overview-providers"))
        assert response.status_code == status.HTTP_200_OK
        assert len(response.json()["data"]) == 1
        assert response.json()["data"][0]["attributes"]["findings"]["total"] == 4
        assert response.json()["data"][0]["attributes"]["findings"]["pass"] == 2
        assert response.json()["data"][0]["attributes"]["findings"]["fail"] == 1
        assert response.json()["data"][0]["attributes"]["findings"]["muted"] == 1
        # Since we rely on completed scans, there are only 2 resources now
        assert response.json()["data"][0]["attributes"]["resources"]["total"] == 2

    def test_overview_services_list_no_required_filters(
        self, authenticated_client, scan_summaries_fixture
    ):
        response = authenticated_client.get(reverse("overview-services"))
        assert response.status_code == status.HTTP_400_BAD_REQUEST

    def test_overview_services_list(self, authenticated_client, scan_summaries_fixture):
        response = authenticated_client.get(
            reverse("overview-services"), {"filter[inserted_at]": TODAY}
        )
        assert response.status_code == status.HTTP_200_OK
        # Only two different services
        assert len(response.json()["data"]) == 2
        # Fixed data from the fixture, TODO improve this at some point with something more dynamic
        service1_data = response.json()["data"][0]
        service2_data = response.json()["data"][1]
        assert service1_data["id"] == "service1"
        assert service2_data["id"] == "service2"

        # TODO fix numbers when muted_findings filter is fixed
        assert service1_data["attributes"]["total"] == 3
        assert service2_data["attributes"]["total"] == 1

        assert service1_data["attributes"]["pass"] == 1
        assert service2_data["attributes"]["pass"] == 1

        assert service1_data["attributes"]["fail"] == 1
        assert service2_data["attributes"]["fail"] == 0

        assert service1_data["attributes"]["muted"] == 1
        assert service2_data["attributes"]["muted"] == 0

    def test_overview_findings_provider_id_in_filter(
        self, authenticated_client, tenants_fixture, providers_fixture
    ):
        tenant = tenants_fixture[0]
        provider1, provider2, *_ = providers_fixture

        scan1 = Scan.objects.create(
            name="scan-one",
            provider=provider1,
            trigger=Scan.TriggerChoices.MANUAL,
            state=StateChoices.COMPLETED,
            tenant=tenant,
        )
        scan2 = Scan.objects.create(
            name="scan-two",
            provider=provider2,
            trigger=Scan.TriggerChoices.MANUAL,
            state=StateChoices.COMPLETED,
            tenant=tenant,
        )

        ScanSummary.objects.create(
            tenant=tenant,
            scan=scan1,
            check_id="check-provider-one",
            service="service-a",
            severity="high",
            region="region-a",
            _pass=5,
            fail=1,
            muted=2,
            total=8,
            new=5,
            changed=2,
            unchanged=1,
            fail_new=1,
            fail_changed=0,
            pass_new=3,
            pass_changed=2,
            muted_new=1,
            muted_changed=1,
        )

        ScanSummary.objects.create(
            tenant=tenant,
            scan=scan2,
            check_id="check-provider-two",
            service="service-b",
            severity="medium",
            region="region-b",
            _pass=2,
            fail=3,
            muted=1,
            total=6,
            new=3,
            changed=2,
            unchanged=1,
            fail_new=2,
            fail_changed=1,
            pass_new=1,
            pass_changed=1,
            muted_new=1,
            muted_changed=0,
        )

        single_response = authenticated_client.get(
            reverse("overview-findings"),
            {"filter[provider_id__in]": str(provider1.id)},
        )
        assert single_response.status_code == status.HTTP_200_OK
        single_attributes = single_response.json()["data"]["attributes"]
        assert single_attributes["pass"] == 5
        assert single_attributes["fail"] == 1
        assert single_attributes["muted"] == 2
        assert single_attributes["total"] == 8

        combined_response = authenticated_client.get(
            reverse("overview-findings"),
            {"filter[provider_id__in]": f"{provider1.id},{provider2.id}"},
        )
        assert combined_response.status_code == status.HTTP_200_OK
        combined_attributes = combined_response.json()["data"]["attributes"]
        assert combined_attributes["pass"] == 7
        assert combined_attributes["fail"] == 4
        assert combined_attributes["muted"] == 3
        assert combined_attributes["total"] == 14

    def test_overview_findings_severity_provider_id_in_filter(
        self, authenticated_client, tenants_fixture, providers_fixture
    ):
        tenant = tenants_fixture[0]
        provider1, provider2, *_ = providers_fixture

        scan1 = Scan.objects.create(
            name="severity-scan-one",
            provider=provider1,
            trigger=Scan.TriggerChoices.MANUAL,
            state=StateChoices.COMPLETED,
            tenant=tenant,
        )
        scan2 = Scan.objects.create(
            name="severity-scan-two",
            provider=provider2,
            trigger=Scan.TriggerChoices.MANUAL,
            state=StateChoices.COMPLETED,
            tenant=tenant,
        )

        ScanSummary.objects.create(
            tenant=tenant,
            scan=scan1,
            check_id="severity-check-one",
            service="service-a",
            severity="high",
            region="region-a",
            _pass=4,
            fail=4,
            muted=0,
            total=8,
        )
        ScanSummary.objects.create(
            tenant=tenant,
            scan=scan1,
            check_id="severity-check-two",
            service="service-a",
            severity="medium",
            region="region-b",
            _pass=2,
            fail=2,
            muted=0,
            total=4,
        )
        ScanSummary.objects.create(
            tenant=tenant,
            scan=scan2,
            check_id="severity-check-three",
            service="service-b",
            severity="critical",
            region="region-c",
            _pass=1,
            fail=2,
            muted=0,
            total=3,
        )

        single_response = authenticated_client.get(
            reverse("overview-findings_severity"),
            {"filter[provider_id__in]": str(provider1.id)},
        )
        assert single_response.status_code == status.HTTP_200_OK
        single_attributes = single_response.json()["data"]["attributes"]
        assert single_attributes["high"] == 8
        assert single_attributes["medium"] == 4
        assert single_attributes["critical"] == 0

        combined_response = authenticated_client.get(
            reverse("overview-findings_severity"),
            {"filter[provider_id__in]": f"{provider1.id},{provider2.id}"},
        )
        assert combined_response.status_code == status.HTTP_200_OK
        combined_attributes = combined_response.json()["data"]["attributes"]
        assert combined_attributes["high"] == 8
        assert combined_attributes["medium"] == 4
        assert combined_attributes["critical"] == 3


@pytest.mark.django_db
class TestScheduleViewSet:
    @pytest.mark.parametrize("method", ["get", "post"])
    def test_schedule_invalid_method_list(self, method, authenticated_client):
        response = getattr(authenticated_client, method)(reverse("schedule-list"))
        assert response.status_code == status.HTTP_405_METHOD_NOT_ALLOWED

    @patch("api.v1.views.Task.objects.get")
    @patch("api.v1.views.schedule_provider_scan")
    def test_schedule_daily(
        self,
        mock_schedule_scan,
        mock_task_get,
        authenticated_client,
        providers_fixture,
        tasks_fixture,
    ):
        provider, *_ = providers_fixture
        prowler_task = tasks_fixture[0]
        mock_schedule_scan.return_value.id = prowler_task.id
        mock_task_get.return_value = prowler_task
        json_payload = {
            "provider_id": str(provider.id),
        }
        response = authenticated_client.post(
            reverse("schedule-daily"), data=json_payload, format="json"
        )
        assert response.status_code == status.HTTP_202_ACCEPTED

    def test_schedule_daily_provider_does_not_exist(self, authenticated_client):
        json_payload = {
            "provider_id": "4846c2f9-84b2-442b-94dd-3082e8eb9584",
        }
        response = authenticated_client.post(
            reverse("schedule-daily"), data=json_payload, format="json"
        )
        assert response.status_code == status.HTTP_404_NOT_FOUND

    @patch("tasks.beat.perform_scheduled_scan_task.apply_async")
    @patch("api.v1.views.Task.objects.get")
    def test_schedule_daily_already_scheduled(
        self,
        mock_task_get,
        mock_apply_async,
        authenticated_client,
        providers_fixture,
        tasks_fixture,
    ):
        provider, *_ = providers_fixture
        prowler_task = tasks_fixture[0]
        mock_task_get.return_value = prowler_task
        mock_apply_async.return_value.id = prowler_task.id
        json_payload = {
            "provider_id": str(provider.id),
        }
        response = authenticated_client.post(
            reverse("schedule-daily"), data=json_payload, format="json"
        )
        assert response.status_code == status.HTTP_202_ACCEPTED

        response = authenticated_client.post(
            reverse("schedule-daily"), data=json_payload, format="json"
        )
        assert response.status_code == status.HTTP_409_CONFLICT


@pytest.mark.django_db
class TestIntegrationViewSet:
    def test_integrations_list(self, authenticated_client, integrations_fixture):
        response = authenticated_client.get(reverse("integration-list"))
        assert response.status_code == status.HTTP_200_OK
        assert len(response.json()["data"]) == len(integrations_fixture)

    def test_integrations_retrieve(self, authenticated_client, integrations_fixture):
        integration1, *_ = integrations_fixture
        response = authenticated_client.get(
            reverse("integration-detail", kwargs={"pk": integration1.id}),
        )
        assert response.status_code == status.HTTP_200_OK
        assert response.json()["data"]["id"] == str(integration1.id)
        assert (
            response.json()["data"]["attributes"]["configuration"]
            == integration1.configuration
        )

    def test_integrations_invalid_retrieve(self, authenticated_client):
        response = authenticated_client.get(
            reverse(
                "integration-detail",
                kwargs={"pk": "f498b103-c760-4785-9a3e-e23fafbb7b02"},
            )
        )
        assert response.status_code == status.HTTP_404_NOT_FOUND

    @pytest.mark.parametrize(
        "include_values, expected_resources",
        [
            ("providers", ["providers"]),
        ],
    )
    def test_integrations_list_include(
        self,
        include_values,
        expected_resources,
        authenticated_client,
        integrations_fixture,
    ):
        response = authenticated_client.get(
            reverse("integration-list"), {"include": include_values}
        )
        assert response.status_code == status.HTTP_200_OK
        assert len(response.json()["data"]) == len(integrations_fixture)
        assert "included" in response.json()

        included_data = response.json()["included"]
        for expected_type in expected_resources:
            assert any(
                d.get("type") == expected_type for d in included_data
            ), f"Expected type '{expected_type}' not found in included data"

    @pytest.mark.parametrize(
        "integration_type, configuration, credentials",
        [
            # Amazon S3 - AWS credentials
            (
                Integration.IntegrationChoices.AMAZON_S3,
                {
                    "bucket_name": "bucket-name",
                    "output_directory": "output-directory",
                },
                {
                    "role_arn": "arn:aws",
                    "external_id": "external-id",
                },
            ),
            # Amazon S3 - No credentials (AWS self-hosted)
            (
                Integration.IntegrationChoices.AMAZON_S3,
                {
                    "bucket_name": "bucket-name",
                    "output_directory": "output-directory",
                },
                {},
            ),
        ],
    )
    def test_integrations_create_valid(
        self,
        authenticated_client,
        providers_fixture,
        integration_type,
        configuration,
        credentials,
    ):
        provider = Provider.objects.first()

        data = {
            "data": {
                "type": "integrations",
                "attributes": {
                    "integration_type": integration_type,
                    "configuration": configuration,
                    "credentials": credentials,
                    "enabled": True,
                },
                "relationships": {
                    "providers": {
                        "data": [{"type": "providers", "id": str(provider.id)}]
                    }
                },
            }
        }
        response = authenticated_client.post(
            reverse("integration-list"),
            data=json.dumps(data),
            content_type="application/vnd.api+json",
        )
        assert response.status_code == status.HTTP_201_CREATED
        assert Integration.objects.count() == 1
        integration = Integration.objects.first()
        assert integration.configuration == data["data"]["attributes"]["configuration"]
        assert integration.enabled == data["data"]["attributes"]["enabled"]
        assert (
            integration.integration_type
            == data["data"]["attributes"]["integration_type"]
        )
        assert "credentials" not in response.json()["data"]["attributes"]
        assert (
            str(provider.id)
            == data["data"]["relationships"]["providers"]["data"][0]["id"]
        )

    def test_integrations_create_valid_jira(
        self,
        authenticated_client,
    ):
        """Jira integrations are special"""
        data = {
            "data": {
                "type": "integrations",
                "attributes": {
                    "integration_type": Integration.IntegrationChoices.JIRA,
                    "configuration": {},
                    "credentials": {
                        "domain": "prowlerdomain",
                        "api_token": "this-is-an-api-token-for-jira-that-works-for-sure",
                        "user_mail": "testing@prowler.com",
                    },
                    "enabled": True,
                },
            }
        }
        response = authenticated_client.post(
            reverse("integration-list"),
            data=json.dumps(data),
            content_type="application/vnd.api+json",
        )
        assert response.status_code == status.HTTP_201_CREATED
        assert Integration.objects.count() == 1
        integration = Integration.objects.first()
        integration_configuration = response.json()["data"]["attributes"][
            "configuration"
        ]
        assert "projects" in integration_configuration
        assert "issue_types" in integration_configuration
        assert "domain" in integration_configuration
        assert integration.enabled == data["data"]["attributes"]["enabled"]
        assert (
            integration.integration_type
            == data["data"]["attributes"]["integration_type"]
        )
        assert "credentials" not in response.json()["data"]["attributes"]

    def test_integrations_create_valid_relationships(
        self,
        authenticated_client,
        providers_fixture,
    ):
        provider1, provider2, *_ = providers_fixture

        data = {
            "data": {
                "type": "integrations",
                "attributes": {
                    "integration_type": Integration.IntegrationChoices.AMAZON_S3,
                    "configuration": {
                        "bucket_name": "bucket-name",
                        "output_directory": "output-directory",
                    },
                    "credentials": {
                        "role_arn": "arn:aws",
                        "external_id": "external-id",
                    },
                },
                "relationships": {
                    "providers": {
                        "data": [
                            {"type": "providers", "id": str(provider1.id)},
                            {"type": "providers", "id": str(provider2.id)},
                        ]
                    }
                },
            }
        }
        response = authenticated_client.post(
            reverse("integration-list"),
            data=json.dumps(data),
            content_type="application/vnd.api+json",
        )
        assert response.status_code == status.HTTP_201_CREATED
        assert Integration.objects.first().providers.count() == 2

    @pytest.mark.parametrize(
        "attributes, error_code, error_pointer",
        (
            [
                (
                    {
                        "integration_type": "whatever",
                        "configuration": {
                            "bucket_name": "bucket-name",
                            "output_directory": "output-directory",
                        },
                        "credentials": {
                            "role_arn": "arn:aws",
                            "external_id": "external-id",
                        },
                    },
                    "invalid_choice",
                    "integration_type",
                ),
                (
                    {
                        "integration_type": "amazon_s3",
                        "configuration": {},
                        "credentials": {
                            "role_arn": "arn:aws",
                            "external_id": "external-id",
                        },
                    },
                    "required",
                    "bucket_name",
                ),
                (
                    {
                        "integration_type": "amazon_s3",
                        "configuration": {
                            "bucket_name": "bucket_name",
                            "output_directory": "output_directory",
                            "invalid_key": "invalid_value",
                        },
                        "credentials": {
                            "role_arn": "arn:aws",
                            "external_id": "external-id",
                        },
                    },
                    "invalid",
                    None,
                ),
                (
                    {
                        "integration_type": "amazon_s3",
                        "configuration": {
                            "bucket_name": "bucket_name",
                            "output_directory": "output_directory",
                        },
                        "credentials": {"invalid_key": "invalid_key"},
                    },
                    "invalid",
                    None,
                ),
                (
                    {
                        "integration_type": "jira",
                        "configuration": {
                            "projects": ["JIRA"],
                        },
                        "credentials": {"domain": "prowlerdomain"},
                    },
                    "invalid",
                    "configuration",
                ),
                (
                    {
                        "integration_type": "jira",
                        "credentialss": {
                            "domain": "prowlerdomain",
                            "api_token": "api-token",
                            "user_mail": "test@prowler.com",
                        },
                    },
                    "required",
                    "configuration",
                ),
                (
                    {
                        "integration_type": "jira",
                        "configuration": {},
                    },
                    "required",
                    "credentials",
                ),
                (
                    {
                        "integration_type": "jira",
                        "configuration": {},
                        "credentials": {"api_token": "api-token"},
                    },
                    "invalid",
                    "credentials",
                ),
            ]
        ),
    )
    def test_integrations_invalid_create(
        self,
        authenticated_client,
        attributes,
        error_code,
        error_pointer,
    ):
        data = {
            "data": {
                "type": "integrations",
                "attributes": attributes,
            }
        }
        response = authenticated_client.post(
            reverse("integration-list"),
            data=json.dumps(data),
            content_type="application/vnd.api+json",
        )
        assert response.status_code == status.HTTP_400_BAD_REQUEST
        assert response.json()["errors"][0]["code"] == error_code
        assert (
            response.json()["errors"][0]["source"]["pointer"]
            == f"/data/attributes/{error_pointer}"
            if error_pointer
            else "/data"
        )

    def test_integrations_partial_update(
        self, authenticated_client, integrations_fixture
    ):
        integration, *_ = integrations_fixture
        data = {
            "data": {
                "type": "integrations",
                "id": str(integration.id),
                "attributes": {
                    "credentials": {
                        "aws_access_key_id": "new_value",
                    },
                    # integration_type is `amazon_s3`
                    "configuration": {
                        "bucket_name": "new_bucket_name",
                        "output_directory": "new_output_directory",
                    },
                },
            }
        }
        response = authenticated_client.patch(
            reverse("integration-detail", kwargs={"pk": integration.id}),
            data=json.dumps(data),
            content_type="application/vnd.api+json",
        )
        assert response.status_code == status.HTTP_200_OK
        integration.refresh_from_db()
        assert integration.credentials["aws_access_key_id"] == "new_value"
        assert integration.configuration["bucket_name"] == "new_bucket_name"
        assert integration.configuration["output_directory"] == "new_output_directory"

    def test_integrations_partial_update_relationships(
        self, authenticated_client, integrations_fixture
    ):
        integration, *_ = integrations_fixture
        data = {
            "data": {
                "type": "integrations",
                "id": str(integration.id),
                "attributes": {
                    "credentials": {
                        "aws_access_key_id": "new_value",
                    },
                    # integration_type is `amazon_s3`
                    "configuration": {
                        "bucket_name": "new_bucket_name",
                        "output_directory": "new_output_directory",
                    },
                },
                "relationships": {"providers": {"data": []}},
            }
        }

        assert integration.providers.count() > 0
        response = authenticated_client.patch(
            reverse("integration-detail", kwargs={"pk": integration.id}),
            data=json.dumps(data),
            content_type="application/vnd.api+json",
        )
        assert response.status_code == status.HTTP_200_OK
        integration.refresh_from_db()
        assert integration.providers.count() == 0

    def test_integrations_partial_update_invalid_content_type(
        self, authenticated_client, integrations_fixture
    ):
        integration, *_ = integrations_fixture
        response = authenticated_client.patch(
            reverse("integration-detail", kwargs={"pk": integration.id}),
            data={},
        )
        assert response.status_code == status.HTTP_415_UNSUPPORTED_MEDIA_TYPE

    def test_integrations_partial_update_invalid_content(
        self, authenticated_client, integrations_fixture
    ):
        integration, *_ = integrations_fixture
        data = {
            "data": {
                "type": "integrations",
                "id": str(integration.id),
                "attributes": {"invalid_config": "value"},
            }
        }
        response = authenticated_client.patch(
            reverse("integration-detail", kwargs={"pk": integration.id}),
            data=json.dumps(data),
            content_type="application/vnd.api+json",
        )
        assert response.status_code == status.HTTP_400_BAD_REQUEST

    def test_integrations_delete(
        self,
        authenticated_client,
        integrations_fixture,
    ):
        integration, *_ = integrations_fixture
        response = authenticated_client.delete(
            reverse("integration-detail", kwargs={"pk": integration.id})
        )
        assert response.status_code == status.HTTP_204_NO_CONTENT

    def test_integrations_delete_invalid(self, authenticated_client):
        response = authenticated_client.delete(
            reverse(
                "integration-detail",
                kwargs={"pk": "e67d0283-440f-48d1-b5f8-38d0763474f4"},
            )
        )
        assert response.status_code == status.HTTP_404_NOT_FOUND

    @pytest.mark.parametrize(
        "filter_name, filter_value, expected_count",
        (
            [
                ("inserted_at", TODAY, 2),
                ("inserted_at.gte", "2024-01-01", 2),
                ("inserted_at.lte", "2024-01-01", 0),
                ("integration_type", Integration.IntegrationChoices.AMAZON_S3, 2),
                ("integration_type", Integration.IntegrationChoices.SLACK, 0),
                (
                    "integration_type__in",
                    f"{Integration.IntegrationChoices.AMAZON_S3},{Integration.IntegrationChoices.SLACK}",
                    2,
                ),
            ]
        ),
    )
    def test_integrations_filters(
        self,
        authenticated_client,
        integrations_fixture,
        filter_name,
        filter_value,
        expected_count,
    ):
        response = authenticated_client.get(
            reverse("integration-list"),
            {f"filter[{filter_name}]": filter_value},
        )

        assert response.status_code == status.HTTP_200_OK
        assert len(response.json()["data"]) == expected_count

    @pytest.mark.parametrize(
        "filter_name",
        (
            [
                "invalid",
            ]
        ),
    )
    def test_integrations_filters_invalid(self, authenticated_client, filter_name):
        response = authenticated_client.get(
            reverse("integration-list"),
            {f"filter[{filter_name}]": "whatever"},
        )
        assert response.status_code == status.HTTP_400_BAD_REQUEST

    def test_integrations_create_duplicate_amazon_s3(
        self, authenticated_client, providers_fixture
    ):
        provider = providers_fixture[0]

        # Create first S3 integration
        data = {
            "data": {
                "type": "integrations",
                "attributes": {
                    "integration_type": Integration.IntegrationChoices.AMAZON_S3,
                    "configuration": {
                        "bucket_name": "test-bucket",
                        "output_directory": "test-output",
                    },
                    "credentials": {
                        "role_arn": "arn:aws:iam::123456789012:role/test-role",
                        "external_id": "test-external-id",
                    },
                    "enabled": True,
                },
                "relationships": {
                    "providers": {
                        "data": [{"type": "providers", "id": str(provider.id)}]
                    }
                },
            }
        }

        # First creation should succeed
        response = authenticated_client.post(
            reverse("integration-list"),
            data=json.dumps(data),
            content_type="application/vnd.api+json",
        )
        assert response.status_code == status.HTTP_201_CREATED

        # Attempt to create duplicate should return 409
        response = authenticated_client.post(
            reverse("integration-list"),
            data=json.dumps(data),
            content_type="application/vnd.api+json",
        )
        assert response.status_code == status.HTTP_409_CONFLICT
        assert (
            "This integration already exists" in response.json()["errors"][0]["detail"]
        )
        assert (
            response.json()["errors"][0]["source"]["pointer"]
            == "/data/attributes/configuration"
        )

    def test_integrations_create_duplicate_jira(self, authenticated_client):
        # Create first JIRA integration
        data = {
            "data": {
                "type": "integrations",
                "attributes": {
                    "integration_type": Integration.IntegrationChoices.JIRA,
                    "configuration": {},
                    "credentials": {
                        "user_mail": "test@example.com",
                        "api_token": "test-api-token",
                        "domain": "prowlerdomain",
                    },
                    "enabled": True,
                },
            }
        }

        # First creation should succeed
        response = authenticated_client.post(
            reverse("integration-list"),
            data=json.dumps(data),
            content_type="application/vnd.api+json",
        )
        assert response.status_code == status.HTTP_201_CREATED

        # Attempt to create duplicate should return 409
        response = authenticated_client.post(
            reverse("integration-list"),
            data=json.dumps(data),
            content_type="application/vnd.api+json",
        )
        assert response.status_code == status.HTTP_409_CONFLICT
        assert (
            "This integration already exists" in response.json()["errors"][0]["detail"]
        )
        assert (
            response.json()["errors"][0]["source"]["pointer"]
            == "/data/attributes/configuration"
        )

    def test_integrations_update_jira_configuration_readonly(
        self, authenticated_client
    ):
        # Create JIRA integration first
        create_data = {
            "data": {
                "type": "integrations",
                "attributes": {
                    "integration_type": Integration.IntegrationChoices.JIRA,
                    "configuration": {},
                    "credentials": {
                        "user_mail": "test@example.com",
                        "api_token": "test-api-token",
                        "domain": "initial-domain",
                    },
                    "enabled": True,
                },
            }
        }

        # Create the integration
        response = authenticated_client.post(
            reverse("integration-list"),
            data=json.dumps(create_data),
            content_type="application/vnd.api+json",
        )
        assert response.status_code == status.HTTP_201_CREATED
        integration_id = response.json()["data"]["id"]

        # Attempt to update configuration - should be ignored/not allowed
        update_data = {
            "data": {
                "type": "integrations",
                "id": integration_id,
                "attributes": {
                    "configuration": {
                        "projects": {"NEW_PROJECT": "New Project"},
                        "issue_types": ["Epic", "Story"],
                        "domain": "malicious-domain",
                    }
                },
            }
        }

        response = authenticated_client.patch(
            reverse("integration-detail", kwargs={"pk": integration_id}),
            data=json.dumps(update_data),
            content_type="application/vnd.api+json",
        )
        assert response.status_code == status.HTTP_400_BAD_REQUEST

    def test_integrations_update_jira_credentials_domain_reflects_in_configuration(
        self, authenticated_client
    ):
        # Create JIRA integration first
        create_data = {
            "data": {
                "type": "integrations",
                "attributes": {
                    "integration_type": Integration.IntegrationChoices.JIRA,
                    "configuration": {},
                    "credentials": {
                        "user_mail": "test@example.com",
                        "api_token": "test-api-token",
                        "domain": "original-domain",
                    },
                    "enabled": True,
                },
            }
        }

        # Create the integration
        response = authenticated_client.post(
            reverse("integration-list"),
            data=json.dumps(create_data),
            content_type="application/vnd.api+json",
        )
        assert response.status_code == status.HTTP_201_CREATED
        integration_id = response.json()["data"]["id"]

        # Verify initial domain in configuration
        initial_integration = response.json()["data"]
        assert (
            initial_integration["attributes"]["configuration"]["domain"]
            == "original-domain"
        )

        # Update credentials with new domain
        update_data = {
            "data": {
                "type": "integrations",
                "id": integration_id,
                "attributes": {
                    "credentials": {
                        "user_mail": "updated@example.com",
                        "api_token": "updated-api-token",
                        "domain": "updated-domain",
                    }
                },
            }
        }

        response = authenticated_client.patch(
            reverse("integration-detail", kwargs={"pk": integration_id}),
            data=json.dumps(update_data),
            content_type="application/vnd.api+json",
        )
        assert response.status_code == status.HTTP_200_OK

        # Verify the new domain is reflected in configuration
        updated_integration = response.json()["data"]
        configuration = updated_integration["attributes"]["configuration"]
        assert configuration["domain"] == "updated-domain"

        # Verify other configuration fields are preserved
        assert "projects" in configuration
        assert "issue_types" in configuration


@pytest.mark.django_db
class TestSAMLTokenValidation:
    def test_valid_token_returns_tokens(self, authenticated_client, create_test_user):
        user = create_test_user
        valid_token_data = {
            "access": "mock_access_token",
            "refresh": "mock_refresh_token",
        }
        saml_token = SAMLToken.objects.create(
            token=valid_token_data,
            user=user,
            expires_at=datetime.now(timezone.utc) + timedelta(seconds=10),
        )

        url = reverse("token-saml")
        response = authenticated_client.post(f"{url}?id={saml_token.id}")

        assert response.status_code == status.HTTP_200_OK
        assert response.json() == {"data": valid_token_data}
        assert not SAMLToken.objects.filter(id=saml_token.id).exists()

    def test_invalid_token_id_returns_404(self, authenticated_client):
        url = reverse("token-saml")
        response = authenticated_client.post(f"{url}?id={str(uuid4())}")

        assert response.status_code == status.HTTP_404_NOT_FOUND
        assert response.json()["errors"]["detail"] == "Invalid token ID."

    def test_expired_token_returns_400(self, authenticated_client, create_test_user):
        user = create_test_user
        expired_token_data = {
            "access": "expired_access_token",
            "refresh": "expired_refresh_token",
        }
        saml_token = SAMLToken.objects.create(
            token=expired_token_data,
            user=user,
            expires_at=datetime.now(timezone.utc) - timedelta(seconds=1),
        )

        url = reverse("token-saml")
        response = authenticated_client.post(f"{url}?id={saml_token.id}")

        assert response.status_code == status.HTTP_400_BAD_REQUEST
        assert response.json()["errors"]["detail"] == "Token expired."
        assert SAMLToken.objects.filter(id=saml_token.id).exists()

    def test_token_can_be_used_only_once(self, authenticated_client, create_test_user):
        user = create_test_user
        token_data = {
            "access": "single_use_token",
            "refresh": "single_use_refresh",
        }
        saml_token = SAMLToken.objects.create(
            token=token_data,
            user=user,
            expires_at=datetime.now(timezone.utc) + timedelta(seconds=10),
        )

        url = reverse("token-saml")

        # First use: should succeed
        response1 = authenticated_client.post(f"{url}?id={saml_token.id}")
        assert response1.status_code == status.HTTP_200_OK

        # Second use: should fail (already deleted)
        response2 = authenticated_client.post(f"{url}?id={saml_token.id}")
        assert response2.status_code == status.HTTP_404_NOT_FOUND


@pytest.mark.django_db
class TestSAMLInitiateAPIView:
    def test_valid_email_domain_and_certificates(
        self, authenticated_client, saml_setup, monkeypatch
    ):
        monkeypatch.setenv("SAML_PUBLIC_CERT", "fake_cert")
        monkeypatch.setenv("SAML_PRIVATE_KEY", "fake_key")

        url = reverse("api_saml_initiate")
        payload = {"email_domain": saml_setup["email"]}

        response = authenticated_client.post(url, data=payload, format="json")

        assert response.status_code == status.HTTP_302_FOUND
        assert (
            reverse("saml_login", kwargs={"organization_slug": saml_setup["domain"]})
            in response.url
        )
        assert "SAMLRequest" not in response.url

    def test_invalid_email_domain(self, authenticated_client):
        url = reverse("api_saml_initiate")
        payload = {"email_domain": "user@unauthorized.com"}

        response = authenticated_client.post(url, data=payload, format="json")

        assert response.status_code == status.HTTP_403_FORBIDDEN
        assert response.json()["errors"]["detail"] == "Unauthorized domain."


@pytest.mark.django_db
class TestSAMLConfigurationViewSet:
    def test_list_saml_configurations(self, authenticated_client, saml_setup):
        config = SAMLConfiguration.objects.get(
            email_domain=saml_setup["email"].split("@")[-1]
        )
        response = authenticated_client.get(reverse("saml-config-list"))
        assert response.status_code == status.HTTP_200_OK
        assert (
            response.json()["data"][0]["attributes"]["email_domain"]
            == config.email_domain
        )

    def test_retrieve_saml_configuration(self, authenticated_client, saml_setup):
        config = SAMLConfiguration.objects.get(
            email_domain=saml_setup["email"].split("@")[-1]
        )
        response = authenticated_client.get(
            reverse("saml-config-detail", kwargs={"pk": config.id})
        )
        assert response.status_code == status.HTTP_200_OK
        assert (
            response.json()["data"]["attributes"]["metadata_xml"] == config.metadata_xml
        )

    def test_create_saml_configuration(self, authenticated_client, tenants_fixture):
        payload = {
            "email_domain": "newdomain.com",
            "metadata_xml": """<?xml version='1.0' encoding='UTF-8'?>
                <md:EntityDescriptor entityID='TEST' xmlns:md='urn:oasis:names:tc:SAML:2.0:metadata'>
                <md:IDPSSODescriptor WantAuthnRequestsSigned='false' protocolSupportEnumeration='urn:oasis:names:tc:SAML:2.0:protocol'>
                    <md:KeyDescriptor use='signing'>
                    <ds:KeyInfo xmlns:ds='http://www.w3.org/2000/09/xmldsig#'>
                        <ds:X509Data>
                        <ds:X509Certificate>TEST</ds:X509Certificate>
                        </ds:X509Data>
                    </ds:KeyInfo>
                    </md:KeyDescriptor>
                    <md:NameIDFormat>urn:oasis:names:tc:SAML:1.1:nameid-format:emailAddress</md:NameIDFormat>
                    <md:SingleSignOnService Binding='urn:oasis:names:tc:SAML:2.0:bindings:HTTP-POST' Location='https://TEST/sso/saml'/>
                    <md:SingleSignOnService Binding='urn:oasis:names:tc:SAML:2.0:bindings:HTTP-Redirect' Location='https://TEST/sso/saml'/>
                </md:IDPSSODescriptor>
                </md:EntityDescriptor>
            """,
        }
        response = authenticated_client.post(
            reverse("saml-config-list"), data=payload, format="json"
        )
        assert response.status_code == status.HTTP_201_CREATED
        assert SAMLConfiguration.objects.filter(email_domain="newdomain.com").exists()

    def test_update_saml_configuration(self, authenticated_client, saml_setup):
        config = SAMLConfiguration.objects.get(
            email_domain=saml_setup["email"].split("@")[-1]
        )
        payload = {
            "data": {
                "type": "saml-configurations",
                "id": str(config.id),
                "attributes": {
                    "metadata_xml": """<?xml version='1.0' encoding='UTF-8'?>
        <md:EntityDescriptor entityID='TEST' xmlns:md='urn:oasis:names:tc:SAML:2.0:metadata'>
        <md:IDPSSODescriptor WantAuthnRequestsSigned='false' protocolSupportEnumeration='urn:oasis:names:tc:SAML:2.0:protocol'>
            <md:KeyDescriptor use='signing'>
            <ds:KeyInfo xmlns:ds='http://www.w3.org/2000/09/xmldsig#'>
                <ds:X509Data>
                <ds:X509Certificate>TEST2</ds:X509Certificate>
                </ds:X509Data>
            </ds:KeyInfo>
            </md:KeyDescriptor>
            <md:NameIDFormat>urn:oasis:names:tc:SAML:1.1:nameid-format:emailAddress</md:NameIDFormat>
            <md:SingleSignOnService Binding='urn:oasis:names:tc:SAML:2.0:bindings:HTTP-POST' Location='https://TEST/sso/saml'/>
            <md:SingleSignOnService Binding='urn:oasis:names:tc:SAML:2.0:bindings:HTTP-Redirect' Location='https://TEST/sso/saml'/>
        </md:IDPSSODescriptor>
        </md:EntityDescriptor>
        """
                },
            }
        }
        response = authenticated_client.patch(
            reverse("saml-config-detail", kwargs={"pk": config.id}),
            data=payload,
            content_type="application/vnd.api+json",
        )
        assert response.status_code == status.HTTP_200_OK
        config.refresh_from_db()
        assert (
            config.metadata_xml.strip()
            == payload["data"]["attributes"]["metadata_xml"].strip()
        )

    def test_delete_saml_configuration(self, authenticated_client, saml_setup):
        config = SAMLConfiguration.objects.get(
            email_domain=saml_setup["email"].split("@")[-1]
        )
        response = authenticated_client.delete(
            reverse("saml-config-detail", kwargs={"pk": config.id})
        )
        assert response.status_code == status.HTTP_204_NO_CONTENT
        assert not SAMLConfiguration.objects.filter(id=config.id).exists()


@pytest.mark.django_db
class TestTenantFinishACSView:
    def test_dispatch_skips_if_user_not_authenticated(self, monkeypatch):
        monkeypatch.setenv("AUTH_URL", "http://localhost")
        request = RequestFactory().get(
            reverse("saml_finish_acs", kwargs={"organization_slug": "testtenant"})
        )
        request.user = type("Anonymous", (), {"is_authenticated": False})()
        request.session = {}

        with patch(
            "allauth.socialaccount.providers.saml.views.get_app_or_404"
        ) as mock_get_app:
            mock_get_app.return_value = SocialApp(
                provider="saml",
                client_id="testtenant",
                name="Test App",
                settings={},
            )

            view = TenantFinishACSView.as_view()
            response = view(request, organization_slug="testtenant")

        assert response.status_code in [200, 302]

    def test_dispatch_skips_if_social_app_not_found(self, users_fixture, monkeypatch):
        monkeypatch.setenv("AUTH_URL", "http://localhost")
        request = RequestFactory().get(
            reverse("saml_finish_acs", kwargs={"organization_slug": "testtenant"})
        )
        request.user = users_fixture[0]
        request.session = {}

        with patch(
            "allauth.socialaccount.providers.saml.views.get_app_or_404"
        ) as mock_get_app:
            mock_get_app.return_value = SocialApp(
                provider="saml",
                client_id="testtenant",
                name="Test App",
                settings={},
            )

            view = TenantFinishACSView.as_view()
            response = view(request, organization_slug="testtenant")

        assert isinstance(response, JsonResponse) or response.status_code in [200, 302]

    def test_dispatch_sets_user_profile_and_assigns_role_and_creates_token(
        self, create_test_user, tenants_fixture, saml_setup, settings, monkeypatch
    ):
        monkeypatch.setenv("SAML_SSO_CALLBACK_URL", "http://localhost/sso-complete")
        user = create_test_user
        original_name = user.name
        original_company = user.company_name
        user.company_name = "testing_company"
        user.is_authenticate = True

        social_account = SocialAccount(
            user=user,
            provider="saml",
            extra_data={
                "firstName": ["John"],
                "lastName": ["Doe"],
                "organization": ["testing_company"],
                "userType": ["no_permissions"],
            },
        )

        request = RequestFactory().get(
            reverse("saml_finish_acs", kwargs={"organization_slug": "testtenant"})
        )
        request.user = user
        request.session = {}

        with (
            patch(
                "allauth.socialaccount.providers.saml.views.get_app_or_404"
            ) as mock_get_app_or_404,
            patch(
                "allauth.socialaccount.models.SocialApp.objects.get"
            ) as mock_socialapp_get,
            patch(
                "allauth.socialaccount.models.SocialAccount.objects.get"
            ) as mock_sa_get,
            patch("api.models.SAMLDomainIndex.objects.get") as mock_saml_domain_get,
            patch("api.models.SAMLConfiguration.objects.get") as mock_saml_config_get,
            patch("api.models.User.objects.get") as mock_user_get,
        ):
            mock_get_app_or_404.return_value = MagicMock(
                provider="saml", client_id="testtenant", name="Test App", settings={}
            )
            mock_sa_get.return_value = social_account
            mock_socialapp_get.return_value = MagicMock(provider_id="saml")
            mock_saml_domain_get.return_value = SimpleNamespace(
                tenant_id=tenants_fixture[0].id
            )
            mock_saml_config_get.return_value = MagicMock()
            mock_user_get.return_value = user

            view = TenantFinishACSView.as_view()
            response = view(request, organization_slug="testtenant")

        assert response.status_code == 302

        expected_callback_host = "localhost"
        parsed_url = urlparse(response.url)
        assert parsed_url.netloc == expected_callback_host
        query_params = parse_qs(parsed_url.query)
        assert "id" in query_params

        token_id = query_params["id"][0]
        token_obj = SAMLToken.objects.get(id=token_id)
        assert token_obj.user == user
        assert not token_obj.is_expired()

        user.refresh_from_db()
        assert user.name == "John Doe"
        assert user.company_name == "testing_company"

        role = Role.objects.using(MainRouter.admin_db).get(name="no_permissions")
        assert role.tenant == tenants_fixture[0]

        assert (
            UserRoleRelationship.objects.using(MainRouter.admin_db)
            .filter(user=user, tenant_id=tenants_fixture[0].id)
            .exists()
        )

        membership = Membership.objects.using(MainRouter.admin_db).get(
            user=user, tenant=tenants_fixture[0]
        )
        assert membership.role == Membership.RoleChoices.MEMBER
        assert membership.user == user
        assert membership.tenant == tenants_fixture[0]

        user.name = original_name
        user.company_name = original_company
        user.save()

    def test_rollback_saml_user_when_error_occurs(self, users_fixture, monkeypatch):
        """Test that a user is properly deleted when created during SAML flow and an error occurs"""
        monkeypatch.setenv("AUTH_URL", "http://localhost")

        # Create a test user to simulate one created during SAML flow
        test_user = User.objects.using(MainRouter.admin_db).create(
            email="testuser@example.com", name="Test User"
        )

        request = RequestFactory().get(
            reverse("saml_finish_acs", kwargs={"organization_slug": "testtenant"})
        )
        request.user = users_fixture[0]
        request.session = {"saml_user_created": test_user.id}

        # Force an exception to trigger rollback
        with patch(
            "allauth.socialaccount.providers.saml.views.get_app_or_404"
        ) as mock_get_app:
            mock_get_app.side_effect = Exception("Test error")

            view = TenantFinishACSView.as_view()
            response = view(request, organization_slug="testtenant")

            # Verify the user was deleted
            assert (
                not User.objects.using(MainRouter.admin_db)
                .filter(id=test_user.id)
                .exists()
            )

            # Verify session was cleaned up
            assert "saml_user_created" not in request.session

            # Verify proper redirect
            assert response.status_code == 302
            assert "sso_saml_failed=true" in response.url

    def test_dispatch_skips_role_mapping_when_single_manage_account_user(
        self, create_test_user, tenants_fixture, saml_setup, settings, monkeypatch
    ):
        """Test that role mapping is skipped when tenant has only one user with MANAGE_ACCOUNT role"""
        monkeypatch.setenv("SAML_SSO_CALLBACK_URL", "http://localhost/sso-complete")
        user = create_test_user
        tenant = tenants_fixture[0]

        # Create a single role with manage_account=True for the user
        admin_role = Role.objects.using(MainRouter.admin_db).create(
            name="admin",
            tenant=tenant,
            manage_account=True,
            manage_users=True,
            manage_billing=True,
            manage_providers=True,
            manage_integrations=True,
            manage_scans=True,
            unlimited_visibility=True,
        )
        UserRoleRelationship.objects.using(MainRouter.admin_db).create(
            user=user, role=admin_role, tenant_id=tenant.id
        )

        social_account = SocialAccount(
            user=user,
            provider="saml",
            extra_data={
                "firstName": ["John"],
                "lastName": ["Doe"],
                "organization": ["testing_company"],
                "userType": ["no_permissions"],  # This should be ignored
            },
        )

        request = RequestFactory().get(
            reverse("saml_finish_acs", kwargs={"organization_slug": "testtenant"})
        )
        request.user = user
        request.session = {}

        with (
            patch(
                "allauth.socialaccount.providers.saml.views.get_app_or_404"
            ) as mock_get_app_or_404,
            patch(
                "allauth.socialaccount.models.SocialApp.objects.get"
            ) as mock_socialapp_get,
            patch(
                "allauth.socialaccount.models.SocialAccount.objects.get"
            ) as mock_sa_get,
            patch("api.models.SAMLDomainIndex.objects.get") as mock_saml_domain_get,
            patch("api.models.SAMLConfiguration.objects.get") as mock_saml_config_get,
            patch("api.models.User.objects.get") as mock_user_get,
        ):
            mock_get_app_or_404.return_value = MagicMock(
                provider="saml", client_id="testtenant", name="Test App", settings={}
            )
            mock_sa_get.return_value = social_account
            mock_socialapp_get.return_value = MagicMock(provider_id="saml")
            mock_saml_domain_get.return_value = SimpleNamespace(tenant_id=tenant.id)
            mock_saml_config_get.return_value = MagicMock()
            mock_user_get.return_value = user

            view = TenantFinishACSView.as_view()
            response = view(request, organization_slug="testtenant")

        assert response.status_code == 302

        # Verify the admin role is still assigned (not changed to no_permissions)
        assert (
            UserRoleRelationship.objects.using(MainRouter.admin_db)
            .filter(user=user, role=admin_role, tenant_id=tenant.id)
            .exists()
        )

        # Verify no_permissions role was NOT created in the database
        assert (
            not Role.objects.using(MainRouter.admin_db)
            .filter(name="no_permissions", tenant=tenant)
            .exists()
        )

        # Verify no_permissions role was NOT assigned to the user
        assert not (
            UserRoleRelationship.objects.using(MainRouter.admin_db)
            .filter(user=user, role__name="no_permissions", tenant_id=tenant.id)
            .exists()
        )

    def test_dispatch_applies_role_mapping_when_multiple_manage_account_users(
        self, create_test_user, tenants_fixture, saml_setup, settings, monkeypatch
    ):
        """Test that role mapping is applied when tenant has multiple users with MANAGE_ACCOUNT role"""
        monkeypatch.setenv("SAML_SSO_CALLBACK_URL", "http://localhost/sso-complete")
        user = create_test_user
        tenant = tenants_fixture[0]

        # Create a second user with manage_account=True
        second_admin = User.objects.using(MainRouter.admin_db).create(
            email="admin2@prowler.com", name="Second Admin"
        )
        admin_role = Role.objects.using(MainRouter.admin_db).create(
            name="admin",
            tenant=tenant,
            manage_account=True,
            manage_users=True,
            manage_billing=True,
            manage_providers=True,
            manage_integrations=True,
            manage_scans=True,
            unlimited_visibility=True,
        )
        UserRoleRelationship.objects.using(MainRouter.admin_db).create(
            user=user, role=admin_role, tenant_id=tenant.id
        )
        UserRoleRelationship.objects.using(MainRouter.admin_db).create(
            user=second_admin, role=admin_role, tenant_id=tenant.id
        )

        social_account = SocialAccount(
            user=user,
            provider="saml",
            extra_data={
                "firstName": ["John"],
                "lastName": ["Doe"],
                "organization": ["testing_company"],
                "userType": ["viewer"],  # This SHOULD be applied
            },
        )

        request = RequestFactory().get(
            reverse("saml_finish_acs", kwargs={"organization_slug": "testtenant"})
        )
        request.user = user
        request.session = {}

        with (
            patch(
                "allauth.socialaccount.providers.saml.views.get_app_or_404"
            ) as mock_get_app_or_404,
            patch(
                "allauth.socialaccount.models.SocialApp.objects.get"
            ) as mock_socialapp_get,
            patch(
                "allauth.socialaccount.models.SocialAccount.objects.get"
            ) as mock_sa_get,
            patch("api.models.SAMLDomainIndex.objects.get") as mock_saml_domain_get,
            patch("api.models.SAMLConfiguration.objects.get") as mock_saml_config_get,
            patch("api.models.User.objects.get") as mock_user_get,
        ):
            mock_get_app_or_404.return_value = MagicMock(
                provider="saml", client_id="testtenant", name="Test App", settings={}
            )
            mock_sa_get.return_value = social_account
            mock_socialapp_get.return_value = MagicMock(provider_id="saml")
            mock_saml_domain_get.return_value = SimpleNamespace(tenant_id=tenant.id)
            mock_saml_config_get.return_value = MagicMock()
            mock_user_get.return_value = user

            view = TenantFinishACSView.as_view()
            response = view(request, organization_slug="testtenant")

        assert response.status_code == 302

        # Verify the viewer role was created and assigned (role mapping was applied)
        viewer_role = Role.objects.using(MainRouter.admin_db).get(
            name="viewer", tenant=tenant
        )
        assert (
            UserRoleRelationship.objects.using(MainRouter.admin_db)
            .filter(user=user, role=viewer_role, tenant_id=tenant.id)
            .exists()
        )

        # Verify the admin role was removed (replaced by viewer)
        assert not (
            UserRoleRelationship.objects.using(MainRouter.admin_db)
            .filter(user=user, role=admin_role, tenant_id=tenant.id)
            .exists()
        )


@pytest.mark.django_db
class TestLighthouseConfigViewSet:
    @pytest.fixture
    def valid_config_payload(self):
        return {
            "data": {
                "type": "lighthouse-configurations",
                "attributes": {
                    "name": "OpenAI",
                    "api_key": "sk-test1234567890T3BlbkFJtest1234567890",
                    "model": "gpt-4o",
                    "temperature": 0.7,
                    "max_tokens": 4000,
                    "business_context": "Test business context",
                    "is_active": True,
                },
            }
        }

    @pytest.fixture
    def invalid_config_payload(self):
        return {
            "data": {
                "type": "lighthouse-configurations",
                "attributes": {
                    "name": "T",  # Too short
                    "api_key": "invalid-key",  # Invalid format
                    "model": "invalid-model",
                    "temperature": 2.0,  # Invalid range
                    "max_tokens": -1,  # Invalid value
                },
            }
        }

    def test_lighthouse_config_list(self, authenticated_client):
        response = authenticated_client.get(reverse("lighthouseconfiguration-list"))
        assert response.status_code == status.HTTP_200_OK
        assert response.json()["data"] == []

    def test_lighthouse_config_create(self, authenticated_client, valid_config_payload):
        response = authenticated_client.post(
            reverse("lighthouseconfiguration-list"),
            data=valid_config_payload,
            content_type=API_JSON_CONTENT_TYPE,
        )
        assert response.status_code == status.HTTP_201_CREATED
        data = response.json()["data"]
        assert (
            data["attributes"]["name"]
            == valid_config_payload["data"]["attributes"]["name"]
        )
        assert (
            data["attributes"]["model"]
            == valid_config_payload["data"]["attributes"]["model"]
        )
        assert (
            data["attributes"]["temperature"]
            == valid_config_payload["data"]["attributes"]["temperature"]
        )
        assert (
            data["attributes"]["max_tokens"]
            == valid_config_payload["data"]["attributes"]["max_tokens"]
        )
        assert (
            data["attributes"]["business_context"]
            == valid_config_payload["data"]["attributes"]["business_context"]
        )
        assert (
            data["attributes"]["is_active"]
            == valid_config_payload["data"]["attributes"]["is_active"]
        )
        # Check that API key is masked with asterisks only
        masked_api_key = data["attributes"]["api_key"]
        assert all(
            c == "*" for c in masked_api_key
        ), "API key should contain only asterisks"

    @pytest.mark.parametrize(
        "field_name, invalid_value",
        [
            ("name", "T"),  # Too short
            ("api_key", "invalid-key"),  # Invalid format
            ("model", "invalid-model"),  # Invalid model
            ("temperature", 2.0),  # Out of range
            ("max_tokens", -1),  # Invalid value
        ],
    )
    def test_lighthouse_config_create_invalid_fields(
        self, authenticated_client, valid_config_payload, field_name, invalid_value
    ):
        """Test that validation fails for various invalid field values"""
        payload = valid_config_payload.copy()
        payload["data"]["attributes"][field_name] = invalid_value

        response = authenticated_client.post(
            reverse("lighthouseconfiguration-list"),
            data=payload,
            content_type=API_JSON_CONTENT_TYPE,
        )
        assert response.status_code == status.HTTP_400_BAD_REQUEST
        errors = response.json()["errors"]

        # All field validation errors now follow the same pattern
        assert any(field_name in error["source"]["pointer"] for error in errors)

    def test_lighthouse_config_create_missing_required_fields(
        self, authenticated_client
    ):
        """Test that validation fails when required fields are missing"""
        payload = {"data": {"type": "lighthouse-configurations", "attributes": {}}}

        response = authenticated_client.post(
            reverse("lighthouseconfiguration-list"),
            data=payload,
            content_type=API_JSON_CONTENT_TYPE,
        )
        assert response.status_code == status.HTTP_400_BAD_REQUEST
        errors = response.json()["errors"]
        # Check for required fields
        required_fields = ["name", "api_key"]
        for field in required_fields:
            assert any(field in error["source"]["pointer"] for error in errors)

    def test_lighthouse_config_create_duplicate(
        self, authenticated_client, valid_config_payload
    ):
        # Create first config
        response = authenticated_client.post(
            reverse("lighthouseconfiguration-list"),
            data=valid_config_payload,
            content_type=API_JSON_CONTENT_TYPE,
        )
        assert response.status_code == status.HTTP_201_CREATED

        # Try to create second config for same tenant
        response = authenticated_client.post(
            reverse("lighthouseconfiguration-list"),
            data=valid_config_payload,
            content_type=API_JSON_CONTENT_TYPE,
        )
        assert response.status_code == status.HTTP_400_BAD_REQUEST
        assert (
            "Lighthouse configuration already exists for this tenant"
            in response.json()["errors"][0]["detail"]
        )

    def test_lighthouse_config_update(
        self, authenticated_client, lighthouse_config_fixture
    ):
        update_payload = {
            "data": {
                "type": "lighthouse-configurations",
                "id": str(lighthouse_config_fixture.id),
                "attributes": {
                    "name": "Updated Config",
                    "model": "gpt-4o-mini",
                    "temperature": 0.5,
                },
            }
        }
        response = authenticated_client.patch(
            reverse(
                "lighthouseconfiguration-detail",
                kwargs={"pk": lighthouse_config_fixture.id},
            ),
            data=update_payload,
            content_type=API_JSON_CONTENT_TYPE,
        )
        assert response.status_code == status.HTTP_200_OK
        data = response.json()["data"]
        assert data["attributes"]["name"] == "Updated Config"
        assert data["attributes"]["model"] == "gpt-4o-mini"
        assert data["attributes"]["temperature"] == 0.5

    @pytest.mark.parametrize(
        "field_name, invalid_value",
        [
            ("model", "invalid-model"),  # Invalid model name
            ("temperature", 2.5),  # Temperature too high
            ("temperature", -0.5),  # Temperature too low
            ("max_tokens", -1),  # Negative max tokens
            ("max_tokens", 100000),  # Max tokens too high
            ("name", "T"),  # Name too short
            ("api_key", "invalid-key"),  # Invalid API key format
        ],
    )
    def test_lighthouse_config_update_invalid(
        self, authenticated_client, lighthouse_config_fixture, field_name, invalid_value
    ):
        update_payload = {
            "data": {
                "type": "lighthouse-configurations",
                "id": str(lighthouse_config_fixture.id),
                "attributes": {
                    field_name: invalid_value,
                },
            }
        }
        response = authenticated_client.patch(
            reverse(
                "lighthouseconfiguration-detail",
                kwargs={"pk": lighthouse_config_fixture.id},
            ),
            data=update_payload,
            content_type=API_JSON_CONTENT_TYPE,
        )
        assert response.status_code == status.HTTP_400_BAD_REQUEST
        errors = response.json()["errors"]
        assert any(field_name in error["source"]["pointer"] for error in errors)

    def test_lighthouse_config_delete(
        self, authenticated_client, lighthouse_config_fixture
    ):
        config_id = lighthouse_config_fixture.id
        response = authenticated_client.delete(
            reverse("lighthouseconfiguration-detail", kwargs={"pk": config_id})
        )
        assert response.status_code == status.HTTP_204_NO_CONTENT

        # Verify deletion by checking list endpoint returns no items
        response = authenticated_client.get(reverse("lighthouseconfiguration-list"))
        assert response.status_code == status.HTTP_200_OK
        assert len(response.json()["data"]) == 0

    def test_lighthouse_config_list_masked_api_key_default(
        self, authenticated_client, lighthouse_config_fixture
    ):
        """Test that list view returns all fields with masked API key by default"""
        response = authenticated_client.get(reverse("lighthouseconfiguration-list"))
        assert response.status_code == status.HTTP_200_OK
        data = response.json()["data"]
        assert len(data) == 1
        config = data[0]["attributes"]

        # All fields should be present
        assert "name" in config
        assert "model" in config
        assert "temperature" in config
        assert "max_tokens" in config
        assert "business_context" in config
        assert "api_key" in config

        # API key should be masked (asterisks)
        api_key = config["api_key"]
        assert api_key.startswith("*")
        assert all(c == "*" for c in api_key)

    def test_lighthouse_config_unmasked_api_key_single_field(
        self, authenticated_client, lighthouse_config_fixture, valid_config_payload
    ):
        """Test that specifying api_key in fields param returns all fields with unmasked API key"""
        expected_api_key = valid_config_payload["data"]["attributes"]["api_key"]
        response = authenticated_client.get(
            reverse("lighthouseconfiguration-list")
            + "?fields[lighthouse-config]=api_key"
        )
        assert response.status_code == status.HTTP_200_OK
        data = response.json()["data"]
        assert len(data) == 1
        config = data[0]["attributes"]

        # All fields should still be present
        assert "name" in config
        assert "model" in config
        assert "temperature" in config
        assert "max_tokens" in config
        assert "business_context" in config
        assert "api_key" in config

        # API key should be unmasked
        assert config["api_key"] == expected_api_key

    @pytest.mark.parametrize(
        "sort_field, expected_count",
        [
            ("name", 1),  # Test sorting by name
            ("-inserted_at", 1),  # Test sorting by inserted_at
        ],
    )
    def test_lighthouse_config_sorting(
        self,
        authenticated_client,
        lighthouse_config_fixture,
        sort_field,
        expected_count,
    ):
        """Test sorting lighthouse configurations by various fields"""
        response = authenticated_client.get(
            reverse("lighthouseconfiguration-list") + f"?sort={sort_field}"
        )
        assert response.status_code == status.HTTP_200_OK
        assert len(response.json()["data"]) == expected_count

    @patch("api.v1.views.Task.objects.get")
    @patch("api.v1.views.check_lighthouse_connection_task.delay")
    def test_lighthouse_config_connection(
        self,
        mock_lighthouse_connection,
        mock_task_get,
        authenticated_client,
        lighthouse_config_fixture,
        tasks_fixture,
    ):
        prowler_task = tasks_fixture[0]
        task_mock = Mock()
        task_mock.id = prowler_task.id
        task_mock.status = "PENDING"
        mock_lighthouse_connection.return_value = task_mock
        mock_task_get.return_value = prowler_task

        config_id = lighthouse_config_fixture.id
        assert lighthouse_config_fixture.is_active is True

        response = authenticated_client.post(
            reverse("lighthouseconfiguration-connection", kwargs={"pk": config_id})
        )
        assert response.status_code == status.HTTP_202_ACCEPTED
        mock_lighthouse_connection.assert_called_once_with(
            lighthouse_config_id=str(config_id), tenant_id=ANY
        )
        assert "Content-Location" in response.headers
        assert response.headers["Content-Location"] == f"/api/v1/tasks/{task_mock.id}"

    def test_lighthouse_config_connection_invalid_config(
        self, authenticated_client, lighthouse_config_fixture
    ):
        response = authenticated_client.post(
            reverse("lighthouseconfiguration-connection", kwargs={"pk": "random_id"})
        )
        assert response.status_code == status.HTTP_404_NOT_FOUND


@pytest.mark.django_db
class TestProcessorViewSet:
    valid_mutelist_configuration = """Mutelist:
    Accounts:
      '*':
        Checks:
            iam_user_hardware_mfa_enabled:
                Regions:
                    - '*'
                Resources:
                    - '*'
    """

    def test_list_processors(self, authenticated_client, processor_fixture):
        response = authenticated_client.get(reverse("processor-list"))
        assert response.status_code == status.HTTP_200_OK
        assert len(response.json()["data"]) == 1

    def test_retrieve_processor(self, authenticated_client, processor_fixture):
        processor = processor_fixture
        response = authenticated_client.get(
            reverse("processor-detail", kwargs={"pk": processor.id})
        )
        assert response.status_code == status.HTTP_200_OK

    def test_create_processor_valid(self, authenticated_client):
        payload = {
            "data": {
                "type": "processors",
                "attributes": {
                    "processor_type": "mutelist",
                    "configuration": self.valid_mutelist_configuration,
                },
            },
        }
        response = authenticated_client.post(
            reverse("processor-list"),
            data=payload,
            content_type="application/vnd.api+json",
        )
        assert response.status_code == status.HTTP_201_CREATED

    @pytest.mark.parametrize(
        "invalid_configuration",
        [
            None,
            "",
            "invalid configuration",
            {"invalid": "configuration"},
        ],
    )
    def test_create_processor_invalid(
        self, authenticated_client, invalid_configuration
    ):
        payload = {
            "data": {
                "type": "processors",
                "attributes": {
                    "processor_type": "mutelist",
                    "configuration": invalid_configuration,
                },
            },
        }
        response = authenticated_client.post(
            reverse("processor-list"),
            data=payload,
            content_type="application/vnd.api+json",
        )
        assert response.status_code == status.HTTP_400_BAD_REQUEST

    def test_update_processor_valid(self, authenticated_client, processor_fixture):
        processor = processor_fixture
        payload = {
            "data": {
                "type": "processors",
                "id": str(processor.id),
                "attributes": {
                    "configuration": {
                        "Mutelist": {
                            "Accounts": {
                                "1234567890": {
                                    "Checks": {
                                        "iam_user_hardware_mfa_enabled": {
                                            "Regions": ["*"],
                                            "Resources": ["*"],
                                        }
                                    }
                                }
                            }
                        }
                    },
                },
            },
        }
        response = authenticated_client.patch(
            reverse("processor-detail", kwargs={"pk": processor.id}),
            data=payload,
            content_type="application/vnd.api+json",
        )
        assert response.status_code == status.HTTP_200_OK
        processor.refresh_from_db()
        assert (
            processor.configuration["Mutelist"]["Accounts"]["1234567890"]
            == payload["data"]["attributes"]["configuration"]["Mutelist"]["Accounts"][
                "1234567890"
            ]
        )

    @pytest.mark.parametrize(
        "invalid_configuration",
        [
            None,
            "",
            "invalid configuration",
            {"invalid": "configuration"},
        ],
    )
    def test_update_processor_invalid(
        self, authenticated_client, processor_fixture, invalid_configuration
    ):
        processor = processor_fixture
        payload = {
            "data": {
                "type": "processors",
                "id": str(processor.id),
                "attributes": {
                    "configuration": invalid_configuration,
                },
            },
        }
        response = authenticated_client.patch(
            reverse("processor-detail", kwargs={"pk": processor.id}),
            data=payload,
            content_type="application/vnd.api+json",
        )
        assert response.status_code == status.HTTP_400_BAD_REQUEST

    def test_delete_processor(self, authenticated_client, processor_fixture):
        processor = processor_fixture
        response = authenticated_client.delete(
            reverse("processor-detail", kwargs={"pk": processor.id})
        )
        assert response.status_code == status.HTTP_204_NO_CONTENT
        assert not Processor.objects.filter(id=processor.id).exists()

    def test_processors_filters(self, authenticated_client, processor_fixture):
        response = authenticated_client.get(
            reverse("processor-list"),
            {"filter[processor_type]": "mutelist"},
        )
        assert response.status_code == status.HTTP_200_OK
        assert len(response.json()["data"]) == 1
        assert response.json()["data"][0]["attributes"]["processor_type"] == "mutelist"

    def test_processors_filters_invalid(self, authenticated_client):
        response = authenticated_client.get(
            reverse("processor-list"),
            {"filter[processor_type]": "invalid"},
        )
        assert response.status_code == status.HTTP_400_BAD_REQUEST

    def test_processors_create_another_with_same_type(
        self, authenticated_client, processor_fixture
    ):
        pass

        payload = {
            "data": {
                "type": "processors",
                "attributes": {
                    "processor_type": "mutelist",
                    "configuration": self.valid_mutelist_configuration,
                },
            },
        }
        response = authenticated_client.post(
            reverse("processor-list"),
            data=payload,
            content_type="application/vnd.api+json",
        )
        assert response.status_code == status.HTTP_400_BAD_REQUEST


@pytest.mark.django_db
class TestTenantApiKeyViewSet:
    """Tests for TenantAPIKey endpoints."""

    def test_api_keys_list(self, authenticated_client, api_keys_fixture):
        """Test listing all API keys for the tenant."""
        response = authenticated_client.get(reverse("api-key-list"))
        assert response.status_code == status.HTTP_200_OK
        data = response.json()["data"]
        assert len(data) == len(api_keys_fixture)

    def test_api_keys_list_empty(self, authenticated_client, tenants_fixture):
        """Test listing API keys when none exist returns empty list."""
        response = authenticated_client.get(reverse("api-key-list"))
        assert response.status_code == status.HTTP_200_OK
        data = response.json()["data"]
        assert len(data) == 0
        assert isinstance(data, list)

    def test_api_keys_list_default_ordering(
        self, authenticated_client, api_keys_fixture
    ):
        """Test that API keys are ordered by -created (newest first) by default."""
        response = authenticated_client.get(reverse("api-key-list"))
        assert response.status_code == status.HTTP_200_OK
        data = response.json()["data"]

        # Verify ordering by comparing inserted_at timestamps
        # (newest should be first since ordering = ["-created"])
        if len(data) >= 2:
            first_date = data[0]["attributes"]["inserted_at"]
            second_date = data[1]["attributes"]["inserted_at"]
            assert first_date >= second_date

    def test_api_keys_list_pagination_page_size(
        self, authenticated_client, api_keys_fixture
    ):
        """Test pagination with custom page size."""
        page_size = 1
        response = authenticated_client.get(
            reverse("api-key-list"), {"page[size]": page_size}
        )
        assert response.status_code == status.HTTP_200_OK
        data = response.json()["data"]
        assert len(data) == page_size
        assert response.json()["meta"]["pagination"]["page"] == 1
        assert response.json()["meta"]["pagination"]["pages"] == 3

    def test_api_keys_list_pagination_page_number(
        self, authenticated_client, api_keys_fixture
    ):
        """Test pagination with specific page number."""
        page_size = 1
        page_number = 2
        response = authenticated_client.get(
            reverse("api-key-list"),
            {"page[size]": page_size, "page[number]": page_number},
        )
        assert response.status_code == status.HTTP_200_OK
        data = response.json()["data"]
        assert len(data) == page_size
        assert response.json()["meta"]["pagination"]["page"] == page_number

    def test_api_keys_list_pagination_invalid_page(self, authenticated_client):
        """Test pagination with invalid page number returns 404."""
        response = authenticated_client.get(
            reverse("api-key-list"), {"page[number]": 999}
        )
        assert response.status_code == status.HTTP_404_NOT_FOUND

    def test_api_keys_retrieve(self, authenticated_client, api_keys_fixture):
        """Test retrieving a single API key by ID."""
        api_key = api_keys_fixture[0]
        response = authenticated_client.get(
            reverse("api-key-detail", kwargs={"pk": api_key.id})
        )
        assert response.status_code == status.HTTP_200_OK
        data = response.json()["data"]
        assert data["id"] == str(api_key.id)
        assert data["attributes"]["name"] == api_key.name
        assert data["attributes"]["prefix"] == api_key.prefix
        assert data["attributes"]["revoked"] == api_key.revoked
        assert "expires_at" in data["attributes"]
        assert "inserted_at" in data["attributes"]
        assert "last_used_at" in data["attributes"]
        # Verify api_key field is NOT in response (only on creation)
        assert "api_key" not in data["attributes"]

    def test_api_keys_retrieve_invalid(self, authenticated_client):
        """Test retrieving non-existent API key returns 404."""
        response = authenticated_client.get(
            reverse(
                "api-key-detail",
                kwargs={"pk": "f498b103-c760-4785-9a3e-e23fafbb7b02"},
            )
        )
        assert response.status_code == status.HTTP_404_NOT_FOUND

    def test_api_keys_retrieve_field_mapping(
        self, authenticated_client, api_keys_fixture
    ):
        """Test that field names are correctly mapped (expires_at, inserted_at)."""
        api_key = api_keys_fixture[0]
        response = authenticated_client.get(
            reverse("api-key-detail", kwargs={"pk": api_key.id})
        )
        assert response.status_code == status.HTTP_200_OK
        data = response.json()["data"]["attributes"]

        # Verify field mapping: expires_at -> expiry_date
        assert "expires_at" in data
        assert "expiry_date" not in data

        # Verify field mapping: inserted_at -> created
        assert "inserted_at" in data
        assert "created" not in data

    @pytest.mark.parametrize(
        "api_key_payload",
        (
            [
                {"name": "New API Key"},
            ]
        ),
    )
    def test_api_keys_create_valid(
        self, authenticated_client, create_test_user, api_key_payload
    ):
        data = {
            "data": {
                "type": "api-keys",
                "attributes": api_key_payload,
            }
        }
        response = authenticated_client.post(
            reverse("api-key-list"),
            data=json.dumps(data),
            content_type="application/vnd.api+json",
        )
        assert response.status_code == status.HTTP_201_CREATED
        response_data = response.json()["data"]
        assert "prefix" in response_data["attributes"]
        assert "api_key" in response_data["attributes"]
        assert response_data["attributes"]["api_key"] is not None
        # Verify the raw API key is returned (only on creation)
        assert (
            response_data["attributes"]["prefix"]
            in response_data["attributes"]["api_key"]
        )
        # Verify entity is set to current user
        assert response_data["relationships"]["entity"]["data"]["id"] == str(
            create_test_user.id
        )

    @pytest.mark.parametrize(
        "api_key_payload, error_pointer",
        (
            [
                (
                    {"name": "Invalid Expiry", "expires_at": "not-a-date"},
                    "expires_at",
                ),
                (
                    {"name": ""},
                    "name",
                ),
                (
                    {},
                    "name",
                ),
                (
                    {"name": "AB"},  # Too short (min length is 3)
                    "name",
                ),
            ]
        ),
    )
    def test_api_keys_create_invalid(
        self,
        authenticated_client,
        create_test_user,
        api_key_payload,
        error_pointer,
    ):
        data = {
            "data": {
                "type": "api-keys",
                "attributes": api_key_payload,
            }
        }
        response = authenticated_client.post(
            reverse("api-key-list"),
            data=json.dumps(data),
            content_type="application/vnd.api+json",
        )
        assert response.status_code == status.HTTP_400_BAD_REQUEST
        assert "errors" in response.json()
        assert (
            response.json()["errors"][0]["source"]["pointer"]
            == f"/data/attributes/{error_pointer}"
        )

    def test_api_keys_create_duplicate_name(
        self, authenticated_client, api_keys_fixture
    ):
        """Test creating an API key with a duplicate name fails."""
        # Use the name of an existing API key
        existing_name = api_keys_fixture[0].name
        data = {
            "data": {
                "type": "api-keys",
                "attributes": {
                    "name": existing_name,
                },
            }
        }
        response = authenticated_client.post(
            reverse("api-key-list"),
            data=json.dumps(data),
            content_type="application/vnd.api+json",
        )
        assert response.status_code == status.HTTP_400_BAD_REQUEST
        assert "errors" in response.json()
        error_detail = response.json()["errors"][0]["detail"]
        assert "already exists" in error_detail.lower()

    def test_api_keys_update_duplicate_name(
        self, authenticated_client, api_keys_fixture
    ):
        """Test updating an API key with a duplicate name fails."""
        # Get two different API keys
        first_api_key = api_keys_fixture[0]
        second_api_key = api_keys_fixture[1]

        # Try to update the second API key to have the same name as the first one
        data = {
            "data": {
                "type": "api-keys",
                "id": str(second_api_key.id),
                "attributes": {
                    "name": first_api_key.name,
                },
            }
        }
        response = authenticated_client.patch(
            reverse("api-key-detail", kwargs={"pk": second_api_key.id}),
            data=json.dumps(data),
            content_type="application/vnd.api+json",
        )
        assert response.status_code == status.HTTP_400_BAD_REQUEST
        assert "errors" in response.json()
        error_detail = response.json()["errors"][0]["detail"]
        assert "already exists" in error_detail.lower()

    def test_api_keys_create_multiple_unique_prefixes(
        self, authenticated_client, api_keys_fixture
    ):
        """Test creating multiple API keys generates unique prefixes."""
        prefixes = set()
        for i in range(3):
            data = {
                "data": {
                    "type": "api-keys",
                    "attributes": {
                        "name": f"Unique Key {i}",
                    },
                }
            }
            response = authenticated_client.post(
                reverse("api-key-list"),
                data=json.dumps(data),
                content_type="application/vnd.api+json",
            )
            assert response.status_code == status.HTTP_201_CREATED
            prefix = response.json()["data"]["attributes"]["prefix"]
            prefixes.add(prefix)
        # Verify all prefixes are unique
        assert len(prefixes) == 3

    def test_api_keys_create_invalid_content_type(
        self, authenticated_client, create_test_user
    ):
        """Test creating an API key with wrong content type returns 415."""
        data = {"name": "Test Key"}
        response = authenticated_client.post(
            reverse("api-key-list"),
            data=data,
            content_type="application/json",
        )
        assert response.status_code == status.HTTP_415_UNSUPPORTED_MEDIA_TYPE

    def test_api_keys_create_malformed_json(
        self, authenticated_client, create_test_user
    ):
        """Test creating an API key with malformed JSON returns 400."""
        response = authenticated_client.post(
            reverse("api-key-list"),
            data="not valid json",
            content_type="application/vnd.api+json",
        )
        assert response.status_code == status.HTTP_400_BAD_REQUEST

    def test_api_keys_create_invalid_structure(
        self, authenticated_client, create_test_user
    ):
        """Test creating an API key with invalid JSON:API structure."""
        data = {"invalid": "structure"}
        response = authenticated_client.post(
            reverse("api-key-list"),
            data=json.dumps(data),
            content_type="application/vnd.api+json",
        )
        assert response.status_code == status.HTTP_400_BAD_REQUEST
        assert "errors" in response.json()

    def test_api_keys_revoke(self, authenticated_client, api_keys_fixture):
        """Test revoking an API key."""
        api_key = api_keys_fixture[0]  # Not revoked
        assert api_key.revoked is False

        response = authenticated_client.delete(
            reverse("api-key-revoke", kwargs={"pk": api_key.id})
        )
        assert response.status_code == status.HTTP_200_OK
        response_data = response.json()["data"]
        assert response_data["attributes"]["revoked"] is True

        # Verify in database
        api_key.refresh_from_db()
        assert api_key.revoked is True

    def test_api_keys_revoke_preserves_created_field(
        self, authenticated_client, api_keys_fixture
    ):
        """Test that revoking an API key preserves the created timestamp."""
        api_key = api_keys_fixture[0]  # Not revoked
        assert api_key.revoked is False

        # Record the original created timestamp
        original_created = api_key.created

        response = authenticated_client.delete(
            reverse("api-key-revoke", kwargs={"pk": api_key.id})
        )
        assert response.status_code == status.HTTP_200_OK

        # Verify in database
        api_key.refresh_from_db()
        assert api_key.revoked is True
        # Verify created field has not changed
        assert api_key.created == original_created

    def test_api_keys_revoke_already_revoked(
        self, authenticated_client, api_keys_fixture
    ):
        """Test revoking an already revoked API key returns validation error."""
        api_key = api_keys_fixture[2]  # Already revoked
        api_key.refresh_from_db()
        assert api_key.revoked is True

        response = authenticated_client.delete(
            reverse("api-key-revoke", kwargs={"pk": api_key.id})
        )
        assert response.status_code == status.HTTP_400_BAD_REQUEST
        assert "already revoked" in response.json()["errors"][0]["detail"]

    def test_api_keys_revoke_nonexistent(self, authenticated_client):
        """Test revoking non-existent API key returns 404."""
        response = authenticated_client.delete(
            reverse(
                "api-key-revoke",
                kwargs={"pk": "f498b103-c760-4785-9a3e-e23fafbb7b02"},
            )
        )
        assert response.status_code == status.HTTP_404_NOT_FOUND

    def test_api_keys_destroy_not_allowed(self, authenticated_client, api_keys_fixture):
        """Test that DELETE (destroy) endpoint is disabled."""
        api_key = api_keys_fixture[0]
        response = authenticated_client.delete(
            reverse("api-key-detail", kwargs={"pk": api_key.id})
        )
        assert response.status_code == status.HTTP_405_METHOD_NOT_ALLOWED

    def test_api_keys_put_not_allowed(self, authenticated_client, api_keys_fixture):
        """Test that PUT is not allowed."""
        api_key = api_keys_fixture[0]
        data = {
            "data": {
                "type": "api-keys",
                "id": str(api_key.id),
                "attributes": {
                    "name": "Updated Name",
                },
            }
        }
        response = authenticated_client.put(
            reverse("api-key-detail", kwargs={"pk": api_key.id}),
            data=json.dumps(data),
            content_type="application/vnd.api+json",
        )
        assert response.status_code == status.HTTP_405_METHOD_NOT_ALLOWED

    @pytest.mark.parametrize(
        "filter_name, filter_value, expected_min_count",
        (
            [
                ("name", "Test API Key 1", 1),
                ("name__icontains", "test", 2),
                ("revoked", "true", 1),
                ("revoked", "false", 2),
                ("inserted_at", TODAY, 1),
                ("inserted_at__gte", "2024-01-01", 3),
                ("inserted_at__lte", "2099-12-31", 3),
                ("expires_at__gte", today_after_n_days(50), 1),
            ]
        ),
    )
    def test_api_keys_filters(
        self,
        authenticated_client,
        api_keys_fixture,
        filter_name,
        filter_value,
        expected_min_count,
    ):
        response = authenticated_client.get(
            reverse("api-key-list"),
            {f"filter[{filter_name}]": filter_value},
        )

        assert response.status_code == status.HTTP_200_OK
        assert len(response.json()["data"]) >= expected_min_count

    def test_api_keys_filter_combined(self, authenticated_client, api_keys_fixture):
        """Test combining multiple filters."""
        response = authenticated_client.get(
            reverse("api-key-list"),
            {
                "filter[revoked]": "false",
                "filter[name__icontains]": "test",
            },
        )
        assert response.status_code == status.HTTP_200_OK
        data = response.json()["data"]
        assert all(item["attributes"]["revoked"] is False for item in data)
        assert all("test" in item["attributes"]["name"].lower() for item in data)

    @pytest.mark.parametrize(
        "filter_name",
        (
            [
                "invalid_field",
                "nonexistent",
            ]
        ),
    )
    def test_api_keys_filters_invalid(self, authenticated_client, filter_name):
        response = authenticated_client.get(
            reverse("api-key-list"),
            {f"filter[{filter_name}]": "whatever"},
        )
        assert response.status_code == status.HTTP_400_BAD_REQUEST

    def test_api_keys_filter_invalid_date_format(self, authenticated_client):
        """Test filtering with invalid date format returns 400."""
        response = authenticated_client.get(
            reverse("api-key-list"),
            {"filter[inserted_at]": "not-a-date"},
        )
        assert response.status_code == status.HTTP_400_BAD_REQUEST

    def test_api_keys_filter_empty_result(self, authenticated_client, api_keys_fixture):
        """Test filter that returns no results."""
        response = authenticated_client.get(
            reverse("api-key-list"),
            {"filter[name]": "NonExistent Key Name"},
        )
        assert response.status_code == status.HTTP_200_OK
        data = response.json()["data"]
        assert len(data) == 0
        assert isinstance(data, list)

    @pytest.mark.parametrize(
        "sort_field",
        (
            [
                "name",
                "prefix",
                "revoked",
                "inserted_at",
                "expires_at",
                "-name",
                "-inserted_at",
            ]
        ),
    )
    def test_api_keys_sort(self, authenticated_client, api_keys_fixture, sort_field):
        response = authenticated_client.get(
            reverse("api-key-list"), {"sort": sort_field}
        )
        assert response.status_code == status.HTTP_200_OK

    def test_api_keys_sort_invalid(self, authenticated_client):
        """Test invalid sort parameter returns 400."""
        response = authenticated_client.get(
            reverse("api-key-list"),
            {"sort": "invalid_field"},
        )
        assert response.status_code == status.HTTP_400_BAD_REQUEST

    def test_api_keys_rbac_manage_account_required(
        self, authenticated_client_rbac_manage_users_only, api_keys_fixture
    ):
        """Test that users without MANAGE_ACCOUNT permission are denied."""
        response = authenticated_client_rbac_manage_users_only.get(
            reverse("api-key-list")
        )
        assert response.status_code == status.HTTP_403_FORBIDDEN

    def test_api_keys_rbac_manage_account_allowed(
        self, authenticated_client_rbac_manage_account, tenants_fixture
    ):
        """Test that users with MANAGE_ACCOUNT permission can access API keys."""
        response = authenticated_client_rbac_manage_account.get(reverse("api-key-list"))
        assert response.status_code == status.HTTP_200_OK

    def test_api_keys_rbac_create_requires_permission(
        self, authenticated_client_rbac_manage_users_only
    ):
        """Test that creating API keys requires MANAGE_ACCOUNT permission."""
        data = {
            "data": {
                "type": "api-keys",
                "attributes": {
                    "name": "Test Key",
                },
            }
        }
        response = authenticated_client_rbac_manage_users_only.post(
            reverse("api-key-list"),
            data=json.dumps(data),
            content_type="application/vnd.api+json",
        )
        assert response.status_code == status.HTTP_403_FORBIDDEN

    def test_api_keys_rbac_revoke_requires_permission(
        self, authenticated_client_rbac_manage_users_only, api_keys_fixture
    ):
        """Test that revoking API keys requires MANAGE_ACCOUNT permission."""
        api_key = api_keys_fixture[0]
        response = authenticated_client_rbac_manage_users_only.delete(
            reverse("api-key-revoke", kwargs={"pk": api_key.id})
        )
        assert response.status_code == status.HTTP_403_FORBIDDEN

    def test_api_keys_tenant_isolation(
        self, authenticated_client, api_keys_fixture, tenants_fixture
    ):
        """Test that API keys are isolated by tenant (RLS enforcement)."""
        # Create a second tenant with different user

        tenant2 = Tenant.objects.create(name="Another Tenant")
        user2 = User.objects.create_user(
            name="Another User",
            email="another@example.com",
            password=TEST_PASSWORD,
        )
        Membership.objects.create(
            user=user2,
            tenant=tenant2,
            role=Membership.RoleChoices.OWNER,
        )

        # Create API key for tenant2
        TenantAPIKey.objects.create_api_key(
            name="Tenant 2 Key",
            tenant_id=tenant2.id,
            entity=user2,
        )

        # Authenticate as user from tenant 1
        response = authenticated_client.get(reverse("api-key-list"))
        assert response.status_code == status.HTTP_200_OK
        data = response.json()["data"]

        # Should only see keys from tenant 1
        assert len(data) == len(api_keys_fixture)
        assert all(item["attributes"]["name"] != "Tenant 2 Key" for item in data)

    def test_api_keys_tenant_isolation_retrieve(
        self, authenticated_client, tenants_fixture
    ):
        """Test that retrieving API key from another tenant returns 404."""
        # Create a second tenant with API key
        tenant2 = Tenant.objects.create(name="Another Tenant")
        user2 = User.objects.create_user(
            name="Another User",
            email="another2@example.com",
            password=TEST_PASSWORD,
        )
        Membership.objects.create(
            user=user2,
            tenant=tenant2,
            role=Membership.RoleChoices.OWNER,
        )

        api_key2, _ = TenantAPIKey.objects.create_api_key(
            name="Tenant 2 Key",
            tenant_id=tenant2.id,
            entity=user2,
        )

        # Try to retrieve tenant2's API key as tenant1 user
        response = authenticated_client.get(
            reverse("api-key-detail", kwargs={"pk": api_key2.id})
        )
        # Should return 404 due to RLS filtering
        assert response.status_code == status.HTTP_404_NOT_FOUND

    def test_api_keys_tenant_isolation_revoke(
        self, authenticated_client, tenants_fixture
    ):
        """Test that revoking API key from another tenant returns 404."""
        # Create a second tenant with API key
        tenant2 = Tenant.objects.create(name="Another Tenant")
        user2 = User.objects.create_user(
            name="Another User",
            email="another3@example.com",
            password=TEST_PASSWORD,
        )
        Membership.objects.create(
            user=user2,
            tenant=tenant2,
            role=Membership.RoleChoices.OWNER,
        )

        api_key2, _ = TenantAPIKey.objects.create_api_key(
            name="Tenant 2 Key",
            tenant_id=tenant2.id,
            entity=user2,
        )

        # Try to revoke tenant2's API key as tenant1 user
        response = authenticated_client.delete(
            reverse("api-key-revoke", kwargs={"pk": api_key2.id})
        )
        # Should return 404 due to RLS filtering
        assert response.status_code == status.HTTP_404_NOT_FOUND

    def test_api_keys_read_only_fields_on_create(
        self, authenticated_client, create_test_user
    ):
        """Test that read-only fields are ignored during creation."""
        # Note: Fields not in serializer (like 'prefix', 'revoked') will cause 400
        # So we only test that the response has correct read-only values
        data = {
            "data": {
                "type": "api-keys",
                "attributes": {
                    "name": "Test Read-Only",
                },
            }
        }
        response = authenticated_client.post(
            reverse("api-key-list"),
            data=json.dumps(data),
            content_type="application/vnd.api+json",
        )
        assert response.status_code == status.HTTP_201_CREATED
        response_data = response.json()["data"]

        # Verify read-only fields have correct default/auto-generated values
        # Prefix should be auto-generated (not empty, not None)
        assert response_data["attributes"]["prefix"] is not None
        assert len(response_data["attributes"]["prefix"]) > 0

        # Revoked should be False (default)
        assert response_data["attributes"]["revoked"] is False

        # Entity should be set to current user (auto-assigned)
        assert response_data["relationships"]["entity"]["data"]["id"] == str(
            create_test_user.id
        )

    def test_api_keys_entity_relationship_included(
        self, authenticated_client, api_keys_fixture
    ):
        """Test that entity (user) relationship is included correctly."""
        api_key = api_keys_fixture[0]
        response = authenticated_client.get(
            reverse("api-key-detail", kwargs={"pk": api_key.id})
        )
        assert response.status_code == status.HTTP_200_OK
        data = response.json()["data"]
        assert "entity" in data["relationships"]
        assert data["relationships"]["entity"]["data"]["type"] == "users"
        assert data["relationships"]["entity"]["data"]["id"] == str(api_key.entity.id)

    def test_api_keys_retrieve_with_entity_include(
        self, authenticated_client, api_keys_fixture
    ):
        """Test retrieving API key with ?include=entity returns user data without memberships."""
        api_key = api_keys_fixture[0]
        response = authenticated_client.get(
            reverse("api-key-detail", kwargs={"pk": api_key.id}),
            {"include": "entity"},
        )
        assert response.status_code == status.HTTP_200_OK
        response_data = response.json()

        # Verify the main data contains the entity relationship
        data = response_data["data"]
        assert "entity" in data["relationships"]
        assert data["relationships"]["entity"]["data"]["type"] == "users"
        assert data["relationships"]["entity"]["data"]["id"] == str(api_key.entity.id)

        # Verify included section exists
        assert "included" in response_data
        assert len(response_data["included"]) == 1

        # Verify included user data
        included_user = response_data["included"][0]
        assert included_user["type"] == "users"
        assert included_user["id"] == str(api_key.entity.id)

        # Refresh entity from database to get current state
        # (in case other tests modified the shared session-scoped user fixture)
        api_key.entity.refresh_from_db()

        # Verify UserIncludeSerializer fields are present
        user_attrs = included_user["attributes"]
        assert "name" in user_attrs
        assert "email" in user_attrs
        assert "company_name" in user_attrs
        assert "date_joined" in user_attrs
        assert user_attrs["name"] == api_key.entity.name
        assert user_attrs["email"] == api_key.entity.email

        # Verify memberships field is NOT included (excluded by UserIncludeSerializer)
        assert "memberships" not in user_attrs

        # Verify roles relationship is present
        assert "relationships" in included_user
        assert "roles" in included_user["relationships"]

    def test_api_keys_entity_auto_assigned_on_create(
        self, authenticated_client, create_test_user
    ):
        """Test that entity is automatically assigned to current user on creation."""
        data = {
            "data": {
                "type": "api-keys",
                "attributes": {
                    "name": "Auto Entity Key",
                },
            }
        }
        response = authenticated_client.post(
            reverse("api-key-list"),
            data=json.dumps(data),
            content_type="application/vnd.api+json",
        )
        assert response.status_code == status.HTTP_201_CREATED
        response_data = response.json()["data"]

        # Entity should be set to authenticated user
        assert response_data["relationships"]["entity"]["data"]["id"] == str(
            create_test_user.id
        )

        # Verify in database
        api_key_id = response_data["id"]
        api_key = TenantAPIKey.objects.get(id=api_key_id)
        assert api_key.entity.id == create_test_user.id

    def test_api_keys_list_response_structure(
        self, authenticated_client, api_keys_fixture
    ):
        """Test that list response follows JSON:API structure."""
        response = authenticated_client.get(reverse("api-key-list"))
        assert response.status_code == status.HTTP_200_OK
        response_data = response.json()

        # Verify top-level structure
        assert "data" in response_data
        assert "meta" in response_data
        assert isinstance(response_data["data"], list)

        # Verify pagination meta
        assert "pagination" in response_data["meta"]
        assert "count" in response_data["meta"]["pagination"]
        assert "page" in response_data["meta"]["pagination"]
        assert "pages" in response_data["meta"]["pagination"]

    def test_api_keys_retrieve_response_structure(
        self, authenticated_client, api_keys_fixture
    ):
        """Test that retrieve response follows JSON:API structure."""
        api_key = api_keys_fixture[0]
        response = authenticated_client.get(
            reverse("api-key-detail", kwargs={"pk": api_key.id})
        )
        assert response.status_code == status.HTTP_200_OK
        response_data = response.json()

        # Verify top-level structure
        assert "data" in response_data
        data = response_data["data"]

        # Verify resource object structure
        assert "type" in data
        assert data["type"] == "api-keys"
        assert "id" in data
        assert "attributes" in data
        assert "relationships" in data

    def test_api_keys_create_response_structure(
        self, authenticated_client, create_test_user
    ):
        """Test that create response follows JSON:API structure."""
        data = {
            "data": {
                "type": "api-keys",
                "attributes": {
                    "name": "Structure Test Key",
                },
            }
        }
        response = authenticated_client.post(
            reverse("api-key-list"),
            data=json.dumps(data),
            content_type="application/vnd.api+json",
        )
        assert response.status_code == status.HTTP_201_CREATED
        response_data = response.json()

        # Verify top-level structure
        assert "data" in response_data
        data = response_data["data"]

        # Verify resource object structure
        assert "type" in data
        assert data["type"] == "api-keys"
        assert "id" in data
        assert "attributes" in data
        assert "relationships" in data

        # Verify api_key is included in creation response only
        assert "api_key" in data["attributes"]
        assert data["attributes"]["api_key"] is not None

    def test_api_keys_error_response_structure(self, authenticated_client):
        """Test that error responses follow JSON:API structure."""
        response = authenticated_client.get(
            reverse(
                "api-key-detail",
                kwargs={"pk": "f498b103-c760-4785-9a3e-e23fafbb7b02"},
            )
        )
        assert response.status_code == status.HTTP_404_NOT_FOUND
        response_data = response.json()

        # Verify error structure
        assert "errors" in response_data
        assert isinstance(response_data["errors"], list)
        assert len(response_data["errors"]) > 0

        # Verify error object structure
        error = response_data["errors"][0]
        assert "detail" in error or "title" in error


@pytest.mark.django_db
class TestLighthouseTenantConfigViewSet:
    """Test Lighthouse tenant configuration endpoint (singleton pattern)"""

    def test_lighthouse_tenant_config_create_via_patch(self, authenticated_client):
        """Test creating a tenant config successfully via PATCH (upsert)"""
        payload = {
            "data": {
                "type": "lighthouse-config",
                "attributes": {
                    "business_context": "Test business context for security analysis",
                    "default_provider": "",
                    "default_models": {},
                },
            }
        }
        response = authenticated_client.patch(
            reverse("lighthouse-config"),
            data=payload,
            content_type=API_JSON_CONTENT_TYPE,
        )
        assert response.status_code == status.HTTP_200_OK
        data = response.json()["data"]
        assert (
            data["attributes"]["business_context"]
            == "Test business context for security analysis"
        )
        assert data["attributes"]["default_provider"] == ""
        assert data["attributes"]["default_models"] == {}

    def test_lighthouse_tenant_config_upsert_behavior(self, authenticated_client):
        """Test that PATCH creates config if not exists and updates if exists (upsert)"""
        payload = {
            "data": {
                "type": "lighthouse-config",
                "attributes": {
                    "business_context": "First config",
                },
            }
        }

        # First PATCH creates the config
        response = authenticated_client.patch(
            reverse("lighthouse-config"),
            data=payload,
            content_type=API_JSON_CONTENT_TYPE,
        )
        assert response.status_code == status.HTTP_200_OK
        first_data = response.json()["data"]
        assert first_data["attributes"]["business_context"] == "First config"

        # Second PATCH updates the same config (not creating a duplicate)
        payload["data"]["attributes"]["business_context"] = "Updated config"
        response = authenticated_client.patch(
            reverse("lighthouse-config"),
            data=payload,
            content_type=API_JSON_CONTENT_TYPE,
        )
        assert response.status_code == status.HTTP_200_OK
        second_data = response.json()["data"]
        assert second_data["attributes"]["business_context"] == "Updated config"
        # Verify it's the same config (same ID)
        assert first_data["id"] == second_data["id"]

    @patch("openai.OpenAI")
    def test_lighthouse_tenant_config_retrieve(
        self, mock_openai_client, authenticated_client, tenants_fixture
    ):
        """Test retrieving the singleton tenant config with proper provider and model validation"""

        # Mock OpenAI client and models response
        mock_models_response = Mock()
        mock_models_response.data = [
            Mock(id="gpt-4o"),
            Mock(id="gpt-4o-mini"),
            Mock(id="gpt-5"),
        ]
        mock_openai_client.return_value.models.list.return_value = mock_models_response

        # Create OpenAI provider configuration
        provider_config = LighthouseProviderConfiguration.objects.create(
            tenant_id=tenants_fixture[0].id,
            provider_type="openai",
            credentials=b'{"api_key": "sk-test1234567890T3BlbkFJtest1234567890"}',
            is_active=True,
        )

        # Create provider models (simulating refresh)
        LighthouseProviderModels.objects.create(
            tenant_id=tenants_fixture[0].id,
            provider_configuration=provider_config,
            model_id="gpt-4o",
            default_parameters={},
        )
        LighthouseProviderModels.objects.create(
            tenant_id=tenants_fixture[0].id,
            provider_configuration=provider_config,
            model_id="gpt-4o-mini",
            default_parameters={},
        )

        # Create tenant configuration with valid provider and model
        config = LighthouseTenantConfiguration.objects.create(
            tenant_id=tenants_fixture[0].id,
            business_context="Test context",
            default_provider="openai",
            default_models={"openai": "gpt-4o"},
        )

        # Retrieve and verify the configuration
        response = authenticated_client.get(reverse("lighthouse-config"))
        assert response.status_code == status.HTTP_200_OK
        data = response.json()["data"]
        assert data["id"] == str(config.id)
        assert data["attributes"]["business_context"] == "Test context"
        assert data["attributes"]["default_provider"] == "openai"
        assert data["attributes"]["default_models"] == {"openai": "gpt-4o"}

    def test_lighthouse_tenant_config_retrieve_not_found(self, authenticated_client):
        """Test GET when config doesn't exist returns 404"""
        response = authenticated_client.get(reverse("lighthouse-config"))
        assert response.status_code == status.HTTP_404_NOT_FOUND
        assert "not found" in response.json()["errors"][0]["detail"].lower()

    def test_lighthouse_tenant_config_partial_update(
        self, authenticated_client, tenants_fixture
    ):
        """Test updating tenant config fields"""
        from api.models import LighthouseTenantConfiguration

        # Create config first
        config = LighthouseTenantConfiguration.objects.create(
            tenant_id=tenants_fixture[0].id,
            business_context="Original context",
            default_provider="",
            default_models={},
        )

        # Update it
        payload = {
            "data": {
                "type": "lighthouse-config",
                "attributes": {
                    "business_context": "Updated context for cloud security",
                },
            }
        }
        response = authenticated_client.patch(
            reverse("lighthouse-config"),
            data=payload,
            content_type=API_JSON_CONTENT_TYPE,
        )
        assert response.status_code == status.HTTP_200_OK

        # Verify update
        config.refresh_from_db()
        assert config.business_context == "Updated context for cloud security"

    def test_lighthouse_tenant_config_update_invalid_provider(
        self, authenticated_client, tenants_fixture
    ):
        """Test validation fails when default_provider is not configured and active"""
        from api.models import LighthouseTenantConfiguration

        # Create config first
        LighthouseTenantConfiguration.objects.create(
            tenant_id=tenants_fixture[0].id,
            business_context="Test",
        )

        # Try to set invalid provider
        payload = {
            "data": {
                "type": "lighthouse-config",
                "attributes": {
                    "default_provider": "nonexistent-provider",
                },
            }
        }
        response = authenticated_client.patch(
            reverse("lighthouse-config"),
            data=payload,
            content_type=API_JSON_CONTENT_TYPE,
        )
        assert response.status_code == status.HTTP_400_BAD_REQUEST
        assert "provider" in response.json()["errors"][0]["detail"].lower()

    def test_lighthouse_tenant_config_update_invalid_json_format(
        self, authenticated_client, tenants_fixture
    ):
        """Test that invalid JSON payload is rejected"""
        from api.models import LighthouseTenantConfiguration

        # Create config first
        LighthouseTenantConfiguration.objects.create(
            tenant_id=tenants_fixture[0].id,
            business_context="Test",
        )

        # Send invalid JSON
        response = authenticated_client.patch(
            reverse("lighthouse-config"),
            data="invalid json",
            content_type=API_JSON_CONTENT_TYPE,
        )
        assert response.status_code == status.HTTP_400_BAD_REQUEST


@pytest.mark.django_db
class TestLighthouseProviderConfigViewSet:
    """Tests for LighthouseProviderConfiguration create validations"""

    def test_invalid_provider_type(self, authenticated_client):
        """Add invalid provider (testprovider) should error"""
        payload = {
            "data": {
                "type": "lighthouse-providers",
                "attributes": {
                    "provider_type": "testprovider",
                    "credentials": {"api_key": "sk-testT3BlbkFJkey"},
                },
            }
        }
        resp = authenticated_client.post(
            reverse("lighthouse-providers-list"),
            data=payload,
            content_type=API_JSON_CONTENT_TYPE,
        )
        assert resp.status_code == status.HTTP_400_BAD_REQUEST

    def test_openai_missing_credentials(self, authenticated_client):
        """OpenAI provider without credentials should error"""
        payload = {
            "data": {
                "type": "lighthouse-providers",
                "attributes": {
                    "provider_type": "openai",
                },
            }
        }
        resp = authenticated_client.post(
            reverse("lighthouse-providers-list"),
            data=payload,
            content_type=API_JSON_CONTENT_TYPE,
        )
        assert resp.status_code == status.HTTP_400_BAD_REQUEST

    @pytest.mark.parametrize(
        "credentials",
        [
            {},  # empty credentials
            {"token": "sk-testT3BlbkFJkey"},  # wrong key name
            {"api_key": "ks-invalid-format"},  # wrong format
        ],
    )
    def test_openai_invalid_credentials(self, authenticated_client, credentials):
        """OpenAI provider with invalid credentials should error"""
        payload = {
            "data": {
                "type": "lighthouse-providers",
                "attributes": {
                    "provider_type": "openai",
                    "credentials": credentials,
                },
            }
        }
        resp = authenticated_client.post(
            reverse("lighthouse-providers-list"),
            data=payload,
            content_type=API_JSON_CONTENT_TYPE,
        )
        assert resp.status_code == status.HTTP_400_BAD_REQUEST

    def test_openai_valid_credentials_success(self, authenticated_client):
        """OpenAI provider with valid sk-xxx format should succeed"""
        valid_key = "sk-abc123T3BlbkFJxyz456"
        payload = {
            "data": {
                "type": "lighthouse-providers",
                "attributes": {
                    "provider_type": "openai",
                    "credentials": {"api_key": valid_key},
                },
            }
        }
        resp = authenticated_client.post(
            reverse("lighthouse-providers-list"),
            data=payload,
            content_type=API_JSON_CONTENT_TYPE,
        )
        assert resp.status_code == status.HTTP_201_CREATED
        data = resp.json()["data"]

        masked_creds = data["attributes"].get("credentials")
        assert masked_creds is not None
        assert "api_key" in masked_creds
        assert masked_creds["api_key"] == ("*" * len(valid_key))

    def test_openai_provider_duplicate_per_tenant(self, authenticated_client):
        """If an OpenAI provider exists for tenant, creating again should error"""
        valid_key = "sk-dup123T3BlbkFJdup456"
        payload = {
            "data": {
                "type": "lighthouse-providers",
                "attributes": {
                    "provider_type": "openai",
                    "credentials": {"api_key": valid_key},
                },
            }
        }
        # First creation succeeds
        resp1 = authenticated_client.post(
            reverse("lighthouse-providers-list"),
            data=payload,
            content_type=API_JSON_CONTENT_TYPE,
        )
        assert resp1.status_code == status.HTTP_201_CREATED

        # Second creation should fail with validation error
        resp2 = authenticated_client.post(
            reverse("lighthouse-providers-list"),
            data=payload,
            content_type=API_JSON_CONTENT_TYPE,
        )
        assert resp2.status_code == status.HTTP_400_BAD_REQUEST
        assert "already exists" in str(resp2.json()).lower()

    def test_openai_patch_base_url_and_is_active(self, authenticated_client):
        """After creating, should be able to patch base_url and is_active"""
        valid_key = "sk-patch123T3BlbkFJpatch456"
        create_payload = {
            "data": {
                "type": "lighthouse-providers",
                "attributes": {
                    "provider_type": "openai",
                    "credentials": {"api_key": valid_key},
                },
            }
        }
        create_resp = authenticated_client.post(
            reverse("lighthouse-providers-list"),
            data=create_payload,
            content_type=API_JSON_CONTENT_TYPE,
        )
        assert create_resp.status_code == status.HTTP_201_CREATED
        provider_id = create_resp.json()["data"]["id"]

        patch_payload = {
            "data": {
                "type": "lighthouse-providers",
                "id": provider_id,
                "attributes": {
                    "base_url": "https://api.example.com/v1",
                    "is_active": False,
                },
            }
        }
        patch_resp = authenticated_client.patch(
            reverse("lighthouse-providers-detail", kwargs={"pk": provider_id}),
            data=patch_payload,
            content_type=API_JSON_CONTENT_TYPE,
        )
        assert patch_resp.status_code == status.HTTP_200_OK
        updated = patch_resp.json()["data"]["attributes"]
        assert updated["base_url"] == "https://api.example.com/v1"
        assert updated["is_active"] is False

    def test_openai_patch_invalid_credentials(self, authenticated_client):
        """PATCH with invalid credentials.api_key should error (400)"""
        valid_key = "sk-ok123T3BlbkFJok456"
        create_payload = {
            "data": {
                "type": "lighthouse-providers",
                "attributes": {
                    "provider_type": "openai",
                    "credentials": {"api_key": valid_key},
                },
            }
        }
        create_resp = authenticated_client.post(
            reverse("lighthouse-providers-list"),
            data=create_payload,
            content_type=API_JSON_CONTENT_TYPE,
        )
        assert create_resp.status_code == status.HTTP_201_CREATED
        provider_id = create_resp.json()["data"]["id"]

        # Try patch with invalid api_key format
        patch_payload = {
            "data": {
                "type": "lighthouse-providers",
                "id": provider_id,
                "attributes": {
                    "credentials": {"api_key": "ks-invalid-format"},
                },
            }
        }
        patch_resp = authenticated_client.patch(
            reverse("lighthouse-providers-detail", kwargs={"pk": provider_id}),
            data=patch_payload,
            content_type=API_JSON_CONTENT_TYPE,
        )
        assert patch_resp.status_code == status.HTTP_400_BAD_REQUEST

    def test_openai_get_masking_and_fields_filter(self, authenticated_client):
        valid_key = "sk-get123T3BlbkFJget456"
        create_payload = {
            "data": {
                "type": "lighthouse-providers",
                "attributes": {
                    "provider_type": "openai",
                    "credentials": {"api_key": valid_key},
                },
            }
        }
        create_resp = authenticated_client.post(
            reverse("lighthouse-providers-list"),
            data=create_payload,
            content_type=API_JSON_CONTENT_TYPE,
        )
        assert create_resp.status_code == status.HTTP_201_CREATED
        provider_id = create_resp.json()["data"]["id"]

        # Default GET should return masked credentials
        get_resp = authenticated_client.get(
            reverse("lighthouse-providers-detail", kwargs={"pk": provider_id})
        )
        assert get_resp.status_code == status.HTTP_200_OK
        masked = get_resp.json()["data"]["attributes"]["credentials"]["api_key"]
        assert masked == ("*" * len(valid_key))

        # Fields filter should return decrypted credentials structure
        get_full = authenticated_client.get(
            reverse("lighthouse-providers-detail", kwargs={"pk": provider_id})
            + "?fields[lighthouse-providers]=credentials"
        )
        assert get_full.status_code == status.HTTP_200_OK
        creds = get_full.json()["data"]["attributes"]["credentials"]
        assert creds["api_key"] == valid_key

<<<<<<< HEAD
    @pytest.mark.parametrize(
        "credentials",
        [
            {},  # empty credentials
            {
                "access_key_id": "AKIAIOSFODNN7EXAMPLE"
            },  # missing secret_access_key and region
            {
                "secret_access_key": "wJalrXUtnFEMI/K7MDENG/bPxRfiCYEXAMPLEKEY"
            },  # missing access_key_id and region
            {
                "access_key_id": "AKIAIOSFODNN7EXAMPLE",
                "secret_access_key": "wJalrXUtnFEMI/K7MDENG/bPxRfiCYEXAMPLEKEY",
            },  # missing region
            {  # invalid access_key_id format (not starting with AKIA)
                "access_key_id": "ABCD0123456789ABCDEF",
                "secret_access_key": "wJalrXUtnFEMI/K7MDENG/bPxRfiCYEXAMPLEKEY",
                "region": "us-east-1",
            },
            {  # invalid access_key_id format (wrong length)
                "access_key_id": "AKIAIOSFODNN7EXAMPL",
                "secret_access_key": "wJalrXUtnFEMI/K7MDENG/bPxRfiCYEXAMPLEKEY",
                "region": "us-east-1",
            },
            {  # invalid secret_access_key format (wrong length)
                "access_key_id": "AKIAIOSFODNN7EXAMPLE",
                "secret_access_key": "wJalrXUtnFEMI/K7MDENG/bPxRfiCYEXAMPLEK",
                "region": "us-east-1",
            },
            {  # invalid region format
                "access_key_id": "AKIAIOSFODNN7EXAMPLE",
                "secret_access_key": "wJalrXUtnFEMI/K7MDENG/bPxRfiCYEXAMPLEKEY",
                "region": "invalid-region",
            },
            {  # invalid region format (uppercase)
                "access_key_id": "AKIAIOSFODNN7EXAMPLE",
                "secret_access_key": "wJalrXUtnFEMI/K7MDENG/bPxRfiCYEXAMPLEKEY",
                "region": "US-EAST-1",
            },
        ],
    )
    def test_bedrock_invalid_credentials(self, authenticated_client, credentials):
        """Bedrock provider with invalid credentials should error"""
        payload = {
            "data": {
                "type": "lighthouse-providers",
                "attributes": {
                    "provider_type": "bedrock",
                    "credentials": credentials,
                },
            }
        }
        resp = authenticated_client.post(
            reverse("lighthouse-providers-list"),
            data=payload,
            content_type=API_JSON_CONTENT_TYPE,
        )
        assert resp.status_code == status.HTTP_400_BAD_REQUEST

    def test_bedrock_valid_credentials_success(self, authenticated_client):
        """Bedrock provider with valid AWS credentials should succeed and mask credentials"""
        valid_credentials = {
            "access_key_id": "AKIAIOSFODNN7EXAMPLE",
            "secret_access_key": "wJalrXUtnFEMI/K7MDENG/bPxRfiCYEXAMPLEKEY",
            "region": "us-east-1",
        }
        payload = {
            "data": {
                "type": "lighthouse-providers",
                "attributes": {
                    "provider_type": "bedrock",
                    "credentials": valid_credentials,
                },
            }
        }
        resp = authenticated_client.post(
            reverse("lighthouse-providers-list"),
            data=payload,
            content_type=API_JSON_CONTENT_TYPE,
        )
        assert resp.status_code == status.HTTP_201_CREATED
        data = resp.json()["data"]

        # Verify credentials are returned masked
        masked_creds = data["attributes"].get("credentials")
        assert masked_creds is not None
        assert "access_key_id" in masked_creds
        assert "secret_access_key" in masked_creds
        assert "region" in masked_creds
        # Verify all characters are masked with asterisks
        assert all(c == "*" for c in masked_creds["access_key_id"])
        assert all(c == "*" for c in masked_creds["secret_access_key"])

    def test_bedrock_provider_duplicate_per_tenant(self, authenticated_client):
        """Creating a second Bedrock provider for same tenant should fail"""
        valid_credentials = {
            "access_key_id": "AKIAIOSFODNN7EXAMPLE",
            "secret_access_key": "wJalrXUtnFEMI/K7MDENG/bPxRfiCYEXAMPLEKEY",
            "region": "us-west-2",
        }
        payload = {
            "data": {
                "type": "lighthouse-providers",
                "attributes": {
                    "provider_type": "bedrock",
                    "credentials": valid_credentials,
                },
            }
        }
        # First creation succeeds
        resp1 = authenticated_client.post(
            reverse("lighthouse-providers-list"),
            data=payload,
            content_type=API_JSON_CONTENT_TYPE,
        )
        assert resp1.status_code == status.HTTP_201_CREATED

        # Second creation should fail with validation error
        resp2 = authenticated_client.post(
            reverse("lighthouse-providers-list"),
            data=payload,
            content_type=API_JSON_CONTENT_TYPE,
        )
        assert resp2.status_code == status.HTTP_400_BAD_REQUEST
        assert "already exists" in str(resp2.json()).lower()

    def test_bedrock_patch_credentials_and_fields_filter(self, authenticated_client):
        """PATCH credentials and verify fields filter returns decrypted values"""
        valid_credentials = {
            "access_key_id": "AKIAIOSFODNN7EXAMPLE",
            "secret_access_key": "wJalrXUtnFEMI/K7MDENG/bPxRfiCYEXAMPLEKEY",
            "region": "eu-west-1",
        }
        create_payload = {
            "data": {
                "type": "lighthouse-providers",
                "attributes": {
                    "provider_type": "bedrock",
                    "credentials": valid_credentials,
                },
            }
        }
        create_resp = authenticated_client.post(
            reverse("lighthouse-providers-list"),
            data=create_payload,
            content_type=API_JSON_CONTENT_TYPE,
        )
        assert create_resp.status_code == status.HTTP_201_CREATED
        provider_id = create_resp.json()["data"]["id"]

        # Update credentials with new valid ones
        new_credentials = {
            "access_key_id": "AKIAZZZZZZZZZZZZZZZZ",
            "secret_access_key": "aBcDeFgHiJkLmNoPqRsTuVwXyZ0123456789+/==",
            "region": "ap-south-1",
        }
        patch_payload = {
            "data": {
                "type": "lighthouse-providers",
                "id": provider_id,
                "attributes": {
                    "credentials": new_credentials,
                    "is_active": False,
                },
            }
        }
        patch_resp = authenticated_client.patch(
            reverse("lighthouse-providers-detail", kwargs={"pk": provider_id}),
            data=patch_payload,
            content_type=API_JSON_CONTENT_TYPE,
        )
        assert patch_resp.status_code == status.HTTP_200_OK
        updated = patch_resp.json()["data"]["attributes"]
        assert updated["is_active"] is False

        # Default GET should return masked credentials
        get_resp = authenticated_client.get(
            reverse("lighthouse-providers-detail", kwargs={"pk": provider_id})
        )
        assert get_resp.status_code == status.HTTP_200_OK
        masked = get_resp.json()["data"]["attributes"]["credentials"]
        assert all(c == "*" for c in masked["access_key_id"])
        assert all(c == "*" for c in masked["secret_access_key"])

        # Fields filter should return decrypted credentials
        get_full = authenticated_client.get(
            reverse("lighthouse-providers-detail", kwargs={"pk": provider_id})
            + "?fields[lighthouse-providers]=credentials"
        )
        assert get_full.status_code == status.HTTP_200_OK
        creds = get_full.json()["data"]["attributes"]["credentials"]
        assert creds["access_key_id"] == new_credentials["access_key_id"]
        assert creds["secret_access_key"] == new_credentials["secret_access_key"]
        assert creds["region"] == new_credentials["region"]

    @pytest.mark.parametrize(
        "attributes",
        [
            pytest.param(
                {
                    "provider_type": "openai_compatible",
                    "credentials": {"api_key": "compat-key"},
                },
                id="missing",
            ),
            pytest.param(
                {
                    "provider_type": "openai_compatible",
                    "credentials": {"api_key": "compat-key"},
                    "base_url": "",
                },
                id="empty",
            ),
        ],
    )
    def test_openai_compatible_missing_base_url(self, authenticated_client, attributes):
        payload = {
            "data": {
                "type": "lighthouse-providers",
                "attributes": attributes,
            }
        }

        resp = authenticated_client.post(
            reverse("lighthouse-providers-list"),
            data=payload,
            content_type=API_JSON_CONTENT_TYPE,
        )
        assert resp.status_code == status.HTTP_400_BAD_REQUEST
        error_detail = str(resp.json()).lower()
        assert "base_url" in error_detail

    def test_openai_compatible_invalid_credentials(self, authenticated_client):
        payload = {
            "data": {
                "type": "lighthouse-providers",
                "attributes": {
                    "provider_type": "openai_compatible",
                    "base_url": "https://compat.example/v1",
                    "credentials": {"api_key": ""},
                },
            }
        }

        resp = authenticated_client.post(
            reverse("lighthouse-providers-list"),
            data=payload,
            content_type=API_JSON_CONTENT_TYPE,
        )
        assert resp.status_code == status.HTTP_400_BAD_REQUEST
        errors = resp.json().get("errors", [])
        assert any(
            error.get("source", {}).get("pointer")
            == "/data/attributes/credentials/api_key"
            for error in errors
        )
        assert any(
            "may not be blank" in error.get("detail", "").lower() for error in errors
        )

    def test_openai_compatible_patch_credentials_and_fields(self, authenticated_client):
        create_payload = {
            "data": {
                "type": "lighthouse-providers",
                "attributes": {
                    "provider_type": "openai_compatible",
                    "base_url": "https://compat.example/v1",
                    "credentials": {"api_key": "compat-key-123"},
                },
            }
        }

        create_resp = authenticated_client.post(
            reverse("lighthouse-providers-list"),
            data=create_payload,
            content_type=API_JSON_CONTENT_TYPE,
        )
        assert create_resp.status_code == status.HTTP_201_CREATED
        provider_id = create_resp.json()["data"]["id"]

        updated_base_url = "https://compat.example/v2"
        updated_api_key = "compat-key-456"
        patch_payload = {
            "data": {
                "type": "lighthouse-providers",
                "id": provider_id,
                "attributes": {
                    "base_url": updated_base_url,
                    "credentials": {"api_key": updated_api_key},
                },
            }
        }

        patch_resp = authenticated_client.patch(
            reverse("lighthouse-providers-detail", kwargs={"pk": provider_id}),
            data=patch_payload,
            content_type=API_JSON_CONTENT_TYPE,
        )
        assert patch_resp.status_code == status.HTTP_200_OK
        updated_attrs = patch_resp.json()["data"]["attributes"]
        assert updated_attrs["base_url"] == updated_base_url
        assert updated_attrs["credentials"]["api_key"] == "*" * len(updated_api_key)

        get_resp = authenticated_client.get(
            reverse("lighthouse-providers-detail", kwargs={"pk": provider_id})
        )
        assert get_resp.status_code == status.HTTP_200_OK
        masked = get_resp.json()["data"]["attributes"]["credentials"]["api_key"]
        assert masked == "*" * len(updated_api_key)

        get_full = authenticated_client.get(
            reverse("lighthouse-providers-detail", kwargs={"pk": provider_id})
            + "?fields[lighthouse-providers]=credentials"
        )
        assert get_full.status_code == status.HTTP_200_OK
        creds = get_full.json()["data"]["attributes"]["credentials"]
        assert creds["api_key"] == updated_api_key
=======
    def test_delete_provider_updates_tenant_defaults(
        self, authenticated_client, tenants_fixture
    ):
        """Deleting a provider config should clear tenant default_provider and its default_model entry."""

        tenant = tenants_fixture[0]

        # Create provider configuration to delete
        provider = LighthouseProviderConfiguration.objects.create(
            tenant_id=tenant.id,
            provider_type="openai",
            credentials=b'{"api_key":"sk-test123T3BlbkFJ"}',
            is_active=True,
        )

        # Seed tenant defaults referencing the provider we will delete
        cfg = LighthouseTenantConfiguration.objects.create(
            tenant_id=tenant.id,
            business_context="Test",
            default_provider="openai",
            default_models={"openai": "gpt-4o", "other": "model-x"},
        )

        # Delete via API and validate response
        url = reverse("lighthouse-providers-detail", kwargs={"pk": str(provider.id)})
        resp = authenticated_client.delete(url)
        assert resp.status_code in (
            status.HTTP_204_NO_CONTENT,
            status.HTTP_200_OK,
        )

        # Tenant defaults should be updated
        cfg.refresh_from_db()
        assert cfg.default_provider == ""
        assert "openai" not in cfg.default_models

        # Unrelated entries should remain untouched
        assert cfg.default_models.get("other") == "model-x"
>>>>>>> be768078
<|MERGE_RESOLUTION|>--- conflicted
+++ resolved
@@ -9148,7 +9148,45 @@
         creds = get_full.json()["data"]["attributes"]["credentials"]
         assert creds["api_key"] == valid_key
 
-<<<<<<< HEAD
+    def test_delete_provider_updates_tenant_defaults(
+        self, authenticated_client, tenants_fixture
+    ):
+        """Deleting a provider config should clear tenant default_provider and its default_model entry."""
+
+        tenant = tenants_fixture[0]
+
+        # Create provider configuration to delete
+        provider = LighthouseProviderConfiguration.objects.create(
+            tenant_id=tenant.id,
+            provider_type="openai",
+            credentials=b'{"api_key":"sk-test123T3BlbkFJ"}',
+            is_active=True,
+        )
+
+        # Seed tenant defaults referencing the provider we will delete
+        cfg = LighthouseTenantConfiguration.objects.create(
+            tenant_id=tenant.id,
+            business_context="Test",
+            default_provider="openai",
+            default_models={"openai": "gpt-4o", "other": "model-x"},
+        )
+
+        # Delete via API and validate response
+        url = reverse("lighthouse-providers-detail", kwargs={"pk": str(provider.id)})
+        resp = authenticated_client.delete(url)
+        assert resp.status_code in (
+            status.HTTP_204_NO_CONTENT,
+            status.HTTP_200_OK,
+        )
+
+        # Tenant defaults should be updated
+        cfg.refresh_from_db()
+        assert cfg.default_provider == ""
+        assert "openai" not in cfg.default_models
+
+        # Unrelated entries should remain untouched
+        assert cfg.default_models.get("other") == "model-x"
+
     @pytest.mark.parametrize(
         "credentials",
         [
@@ -9465,44 +9503,4 @@
         )
         assert get_full.status_code == status.HTTP_200_OK
         creds = get_full.json()["data"]["attributes"]["credentials"]
-        assert creds["api_key"] == updated_api_key
-=======
-    def test_delete_provider_updates_tenant_defaults(
-        self, authenticated_client, tenants_fixture
-    ):
-        """Deleting a provider config should clear tenant default_provider and its default_model entry."""
-
-        tenant = tenants_fixture[0]
-
-        # Create provider configuration to delete
-        provider = LighthouseProviderConfiguration.objects.create(
-            tenant_id=tenant.id,
-            provider_type="openai",
-            credentials=b'{"api_key":"sk-test123T3BlbkFJ"}',
-            is_active=True,
-        )
-
-        # Seed tenant defaults referencing the provider we will delete
-        cfg = LighthouseTenantConfiguration.objects.create(
-            tenant_id=tenant.id,
-            business_context="Test",
-            default_provider="openai",
-            default_models={"openai": "gpt-4o", "other": "model-x"},
-        )
-
-        # Delete via API and validate response
-        url = reverse("lighthouse-providers-detail", kwargs={"pk": str(provider.id)})
-        resp = authenticated_client.delete(url)
-        assert resp.status_code in (
-            status.HTTP_204_NO_CONTENT,
-            status.HTTP_200_OK,
-        )
-
-        # Tenant defaults should be updated
-        cfg.refresh_from_db()
-        assert cfg.default_provider == ""
-        assert "openai" not in cfg.default_models
-
-        # Unrelated entries should remain untouched
-        assert cfg.default_models.get("other") == "model-x"
->>>>>>> be768078
+        assert creds["api_key"] == updated_api_key