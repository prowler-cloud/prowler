--- conflicted
+++ resolved
@@ -5533,219 +5533,6 @@
 
 
 @pytest.mark.django_db
-<<<<<<< HEAD
-class TestLighthouseConfigViewSet:
-    @pytest.fixture
-    def valid_config_payload(self):
-        return {
-            "data": {
-                "type": "lighthouse-configurations",
-                "attributes": {
-                    "name": "OpenAI",
-                    "api_key": "sk-test1234567890T3BlbkFJtest1234567890",
-                    "model": "gpt-4o",
-                    "temperature": 0.7,
-                    "max_tokens": 4000,
-                    "business_context": "Test business context",
-                    "is_active": True,
-                },
-            }
-        }
-
-    @pytest.fixture
-    def invalid_config_payload(self):
-        return {
-            "data": {
-                "type": "lighthouse-configurations",
-                "attributes": {
-                    "name": "T",  # Too short
-                    "api_key": "invalid-key",  # Invalid format
-                    "model": "invalid-model",
-                    "temperature": 2.0,  # Invalid range
-                    "max_tokens": -1,  # Invalid value
-                },
-            }
-        }
-
-    def test_lighthouse_config_list(self, authenticated_client):
-        response = authenticated_client.get(reverse("lighthouseconfiguration-list"))
-        assert response.status_code == status.HTTP_200_OK
-        assert response.json()["data"] == []
-
-    def test_lighthouse_config_create(self, authenticated_client, valid_config_payload):
-        response = authenticated_client.post(
-            reverse("lighthouseconfiguration-list"),
-            data=valid_config_payload,
-            content_type=API_JSON_CONTENT_TYPE,
-        )
-        assert response.status_code == status.HTTP_201_CREATED
-        data = response.json()["data"]
-        assert (
-            data["attributes"]["name"]
-            == valid_config_payload["data"]["attributes"]["name"]
-        )
-        assert (
-            data["attributes"]["model"]
-            == valid_config_payload["data"]["attributes"]["model"]
-        )
-        assert (
-            data["attributes"]["temperature"]
-            == valid_config_payload["data"]["attributes"]["temperature"]
-        )
-        assert (
-            data["attributes"]["max_tokens"]
-            == valid_config_payload["data"]["attributes"]["max_tokens"]
-        )
-        assert (
-            data["attributes"]["business_context"]
-            == valid_config_payload["data"]["attributes"]["business_context"]
-        )
-        assert (
-            data["attributes"]["is_active"]
-            == valid_config_payload["data"]["attributes"]["is_active"]
-        )
-        # Check that API key is masked with asterisks only
-        masked_api_key = data["attributes"]["api_key"]
-        assert all(
-            c == "*" for c in masked_api_key
-        ), "API key should contain only asterisks"
-
-    @pytest.mark.parametrize(
-        "field_name, invalid_value",
-        [
-            ("name", "T"),  # Too short
-            ("api_key", "invalid-key"),  # Invalid format
-            ("model", "invalid-model"),  # Invalid model
-            ("temperature", 2.0),  # Out of range
-            ("max_tokens", -1),  # Invalid value
-        ],
-    )
-    def test_lighthouse_config_create_invalid_fields(
-        self, authenticated_client, valid_config_payload, field_name, invalid_value
-    ):
-        """Test that validation fails for various invalid field values"""
-        payload = valid_config_payload.copy()
-        payload["data"]["attributes"][field_name] = invalid_value
-
-        response = authenticated_client.post(
-            reverse("lighthouseconfiguration-list"),
-            data=payload,
-            content_type=API_JSON_CONTENT_TYPE,
-        )
-        assert response.status_code == status.HTTP_400_BAD_REQUEST
-        errors = response.json()["errors"]
-
-        # All field validation errors now follow the same pattern
-        assert any(field_name in error["source"]["pointer"] for error in errors)
-
-    def test_lighthouse_config_create_missing_required_fields(
-        self, authenticated_client
-    ):
-        """Test that validation fails when required fields are missing"""
-        payload = {"data": {"type": "lighthouse-configurations", "attributes": {}}}
-
-        response = authenticated_client.post(
-            reverse("lighthouseconfiguration-list"),
-            data=payload,
-            content_type=API_JSON_CONTENT_TYPE,
-        )
-        assert response.status_code == status.HTTP_400_BAD_REQUEST
-        errors = response.json()["errors"]
-        # Check for required fields
-        required_fields = ["name", "api_key", "model"]
-        for field in required_fields:
-            assert any(field in error["source"]["pointer"] for error in errors)
-
-    def test_lighthouse_config_create_duplicate(
-        self, authenticated_client, valid_config_payload
-    ):
-        # Create first config
-        response = authenticated_client.post(
-            reverse("lighthouseconfiguration-list"),
-            data=valid_config_payload,
-            content_type=API_JSON_CONTENT_TYPE,
-        )
-        assert response.status_code == status.HTTP_201_CREATED
-
-        # Try to create second config for same tenant
-        response = authenticated_client.post(
-            reverse("lighthouseconfiguration-list"),
-            data=valid_config_payload,
-            content_type=API_JSON_CONTENT_TYPE,
-        )
-        assert response.status_code == status.HTTP_400_BAD_REQUEST
-        assert (
-            "Lighthouse configuration already exists for this tenant"
-            in response.json()["errors"][0]["detail"]
-        )
-
-    def test_lighthouse_config_retrieve(
-        self, authenticated_client, lighthouse_config_fixture
-    ):
-        """Test retrieving a lighthouse config"""
-        response = authenticated_client.get(
-            reverse(
-                "lighthouseconfiguration-detail",
-                kwargs={"pk": lighthouse_config_fixture.id},
-            )
-        )
-        assert response.status_code == status.HTTP_200_OK
-        data = response.json()["data"]
-        assert data["attributes"]["name"] == lighthouse_config_fixture.name
-        assert data["attributes"]["api_key"] == "*" * len(
-            lighthouse_config_fixture.api_key
-        )
-
-    def test_lighthouse_config_update(
-        self, authenticated_client, lighthouse_config_fixture
-    ):
-        update_payload = {
-            "data": {
-                "type": "lighthouse-configurations",
-                "id": str(lighthouse_config_fixture.id),
-                "attributes": {
-                    "name": "Updated Config",
-                    "model": "gpt-4o-mini",
-                    "temperature": 0.5,
-                },
-            }
-        }
-        response = authenticated_client.patch(
-            reverse(
-                "lighthouseconfiguration-detail",
-                kwargs={"pk": lighthouse_config_fixture.id},
-            ),
-            data=update_payload,
-            content_type=API_JSON_CONTENT_TYPE,
-        )
-        assert response.status_code == status.HTTP_200_OK
-        data = response.json()["data"]
-        assert data["attributes"]["name"] == "Updated Config"
-        assert data["attributes"]["model"] == "gpt-4o-mini"
-        assert data["attributes"]["temperature"] == 0.5
-
-    @pytest.mark.parametrize(
-        "field_name, invalid_value",
-        [
-            ("model", "invalid-model"),  # Invalid model name
-            ("temperature", 2.5),  # Temperature too high
-            ("temperature", -0.5),  # Temperature too low
-            ("max_tokens", -1),  # Negative max tokens
-            ("max_tokens", 100000),  # Max tokens too high
-            ("name", "T"),  # Name too short
-            ("api_key", "invalid-key"),  # Invalid API key format
-        ],
-    )
-    def test_lighthouse_config_update_invalid(
-        self, authenticated_client, lighthouse_config_fixture, field_name, invalid_value
-    ):
-        update_payload = {
-            "data": {
-                "type": "lighthouse-configurations",
-                "id": str(lighthouse_config_fixture.id),
-                "attributes": {
-                    field_name: invalid_value,
-=======
 class TestSAMLInitiateAPIView:
     def test_valid_email_domain_and_certificates(
         self, authenticated_client, saml_setup, monkeypatch
@@ -5866,12 +5653,362 @@
         </md:IDPSSODescriptor>
         </md:EntityDescriptor>
         """
->>>>>>> c119cece
                 },
             }
         }
         response = authenticated_client.patch(
-<<<<<<< HEAD
+            reverse("saml-config-detail", kwargs={"pk": config.id}),
+            data=payload,
+            content_type="application/vnd.api+json",
+        )
+        assert response.status_code == status.HTTP_200_OK
+        config.refresh_from_db()
+        assert (
+            config.metadata_xml.strip()
+            == payload["data"]["attributes"]["metadata_xml"].strip()
+        )
+
+    def test_delete_saml_configuration(self, authenticated_client, saml_setup):
+        config = SAMLConfiguration.objects.get(
+            email_domain=saml_setup["email"].split("@")[-1]
+        )
+        response = authenticated_client.delete(
+            reverse("saml-config-detail", kwargs={"pk": config.id})
+        )
+        assert response.status_code == status.HTTP_204_NO_CONTENT
+        assert not SAMLConfiguration.objects.filter(id=config.id).exists()
+
+
+@pytest.mark.django_db
+class TestTenantFinishACSView:
+    def test_dispatch_skips_if_user_not_authenticated(self):
+        request = RequestFactory().get(
+            reverse("saml_finish_acs", kwargs={"organization_slug": "testtenant"})
+        )
+        request.user = type("Anonymous", (), {"is_authenticated": False})()
+
+        with patch(
+            "allauth.socialaccount.providers.saml.views.get_app_or_404"
+        ) as mock_get_app:
+            mock_get_app.return_value = SocialApp(
+                provider="saml",
+                client_id="testtenant",
+                name="Test App",
+                settings={},
+            )
+
+            view = TenantFinishACSView.as_view()
+            response = view(request, organization_slug="testtenant")
+
+        assert response.status_code in [200, 302]
+
+    def test_dispatch_skips_if_social_app_not_found(self, users_fixture):
+        request = RequestFactory().get(
+            reverse("saml_finish_acs", kwargs={"organization_slug": "testtenant"})
+        )
+        request.user = users_fixture[0]
+
+        with patch(
+            "allauth.socialaccount.providers.saml.views.get_app_or_404"
+        ) as mock_get_app:
+            mock_get_app.return_value = SocialApp(
+                provider="saml",
+                client_id="testtenant",
+                name="Test App",
+                settings={},
+            )
+
+            view = TenantFinishACSView.as_view()
+            response = view(request, organization_slug="testtenant")
+
+        assert isinstance(response, JsonResponse) or response.status_code in [200, 302]
+
+    def test_dispatch_sets_user_profile_and_assigns_role(
+        self, create_test_user, tenants_fixture, saml_setup
+    ):
+        user = create_test_user
+        original_email = user.email
+        original_name = user.name
+        original_company = user.company_name
+        user.email = f"doe@{saml_setup['email']}"
+
+        social_account = SocialAccount(
+            user=user,
+            provider="saml",
+            extra_data={
+                "firstName": ["John"],
+                "lastName": ["Doe"],
+                "organization": ["TestOrg"],
+                "userType": ["saml_default_role"],
+            },
+        )
+
+        request = RequestFactory().get(
+            reverse("saml_finish_acs", kwargs={"organization_slug": "testtenant"})
+        )
+        request.user = user
+
+        with (
+            patch(
+                "allauth.socialaccount.providers.saml.views.get_app_or_404"
+            ) as mock_get_app_or_404,
+            patch("allauth.socialaccount.models.SocialApp.objects.get"),
+            patch(
+                "allauth.socialaccount.models.SocialAccount.objects.get"
+            ) as mock_socialaccount_get,
+            patch("api.v1.serializers.TokenSocialLoginSerializer") as mock_serializer,
+        ):
+            mock_get_app_or_404.return_value = MagicMock(
+                provider="saml", client_id="testtenant", name="Test App", settings={}
+            )
+
+            mock_socialaccount_get.return_value = social_account
+
+            mock_instance = mock_serializer.return_value
+            mock_instance.is_valid.return_value = True
+            mock_instance.validated_data = {
+                "token": "mocktoken",
+                "refresh_token": "mockrefresh",
+            }
+
+            view = TenantFinishACSView.as_view()
+            response = view(request, organization_slug="testtenant")
+
+        assert response.status_code == 200
+        user.refresh_from_db()
+        assert user.name == "John Doe"
+        assert user.company_name == "TestOrg"
+
+        role = Role.objects.using(MainRouter.admin_db).get(name="saml_default_role")
+        assert role.tenant == tenants_fixture[0]
+
+        assert (
+            UserRoleRelationship.objects.using(MainRouter.admin_db)
+            .filter(user=user, tenant_id=tenants_fixture[0].id)
+            .exists()
+        )
+        user.email = original_email
+        user.name = original_name
+        user.company_name = original_company
+        user.save()
+
+
+@pytest.mark.django_db
+class TestLighthouseConfigViewSet:
+    @pytest.fixture
+    def valid_config_payload(self):
+        return {
+            "data": {
+                "type": "lighthouse-configurations",
+                "attributes": {
+                    "name": "OpenAI",
+                    "api_key": "sk-test1234567890T3BlbkFJtest1234567890",
+                    "model": "gpt-4o",
+                    "temperature": 0.7,
+                    "max_tokens": 4000,
+                    "business_context": "Test business context",
+                    "is_active": True,
+                },
+            }
+        }
+
+    @pytest.fixture
+    def invalid_config_payload(self):
+        return {
+            "data": {
+                "type": "lighthouse-configurations",
+                "attributes": {
+                    "name": "T",  # Too short
+                    "api_key": "invalid-key",  # Invalid format
+                    "model": "invalid-model",
+                    "temperature": 2.0,  # Invalid range
+                    "max_tokens": -1,  # Invalid value
+                },
+            }
+        }
+
+    def test_lighthouse_config_list(self, authenticated_client):
+        response = authenticated_client.get(reverse("lighthouseconfiguration-list"))
+        assert response.status_code == status.HTTP_200_OK
+        assert response.json()["data"] == []
+
+    def test_lighthouse_config_create(self, authenticated_client, valid_config_payload):
+        response = authenticated_client.post(
+            reverse("lighthouseconfiguration-list"),
+            data=valid_config_payload,
+            content_type=API_JSON_CONTENT_TYPE,
+        )
+        assert response.status_code == status.HTTP_201_CREATED
+        data = response.json()["data"]
+        assert (
+            data["attributes"]["name"]
+            == valid_config_payload["data"]["attributes"]["name"]
+        )
+        assert (
+            data["attributes"]["model"]
+            == valid_config_payload["data"]["attributes"]["model"]
+        )
+        assert (
+            data["attributes"]["temperature"]
+            == valid_config_payload["data"]["attributes"]["temperature"]
+        )
+        assert (
+            data["attributes"]["max_tokens"]
+            == valid_config_payload["data"]["attributes"]["max_tokens"]
+        )
+        assert (
+            data["attributes"]["business_context"]
+            == valid_config_payload["data"]["attributes"]["business_context"]
+        )
+        assert (
+            data["attributes"]["is_active"]
+            == valid_config_payload["data"]["attributes"]["is_active"]
+        )
+        # Check that API key is masked with asterisks only
+        masked_api_key = data["attributes"]["api_key"]
+        assert all(
+            c == "*" for c in masked_api_key
+        ), "API key should contain only asterisks"
+
+    @pytest.mark.parametrize(
+        "field_name, invalid_value",
+        [
+            ("name", "T"),  # Too short
+            ("api_key", "invalid-key"),  # Invalid format
+            ("model", "invalid-model"),  # Invalid model
+            ("temperature", 2.0),  # Out of range
+            ("max_tokens", -1),  # Invalid value
+        ],
+    )
+    def test_lighthouse_config_create_invalid_fields(
+        self, authenticated_client, valid_config_payload, field_name, invalid_value
+    ):
+        """Test that validation fails for various invalid field values"""
+        payload = valid_config_payload.copy()
+        payload["data"]["attributes"][field_name] = invalid_value
+
+        response = authenticated_client.post(
+            reverse("lighthouseconfiguration-list"),
+            data=payload,
+            content_type=API_JSON_CONTENT_TYPE,
+        )
+        assert response.status_code == status.HTTP_400_BAD_REQUEST
+        errors = response.json()["errors"]
+
+        # All field validation errors now follow the same pattern
+        assert any(field_name in error["source"]["pointer"] for error in errors)
+
+    def test_lighthouse_config_create_missing_required_fields(
+        self, authenticated_client
+    ):
+        """Test that validation fails when required fields are missing"""
+        payload = {"data": {"type": "lighthouse-configurations", "attributes": {}}}
+
+        response = authenticated_client.post(
+            reverse("lighthouseconfiguration-list"),
+            data=payload,
+            content_type=API_JSON_CONTENT_TYPE,
+        )
+        assert response.status_code == status.HTTP_400_BAD_REQUEST
+        errors = response.json()["errors"]
+        # Check for required fields
+        required_fields = ["name", "api_key", "model"]
+        for field in required_fields:
+            assert any(field in error["source"]["pointer"] for error in errors)
+
+    def test_lighthouse_config_create_duplicate(
+        self, authenticated_client, valid_config_payload
+    ):
+        # Create first config
+        response = authenticated_client.post(
+            reverse("lighthouseconfiguration-list"),
+            data=valid_config_payload,
+            content_type=API_JSON_CONTENT_TYPE,
+        )
+        assert response.status_code == status.HTTP_201_CREATED
+
+        # Try to create second config for same tenant
+        response = authenticated_client.post(
+            reverse("lighthouseconfiguration-list"),
+            data=valid_config_payload,
+            content_type=API_JSON_CONTENT_TYPE,
+        )
+        assert response.status_code == status.HTTP_400_BAD_REQUEST
+        assert (
+            "Lighthouse configuration already exists for this tenant"
+            in response.json()["errors"][0]["detail"]
+        )
+
+    def test_lighthouse_config_retrieve(
+        self, authenticated_client, lighthouse_config_fixture
+    ):
+        """Test retrieving a lighthouse config"""
+        response = authenticated_client.get(
+            reverse(
+                "lighthouseconfiguration-detail",
+                kwargs={"pk": lighthouse_config_fixture.id},
+            )
+        )
+        assert response.status_code == status.HTTP_200_OK
+        data = response.json()["data"]
+        assert data["attributes"]["name"] == lighthouse_config_fixture.name
+        assert data["attributes"]["api_key"] == "*" * len(
+            lighthouse_config_fixture.api_key
+        )
+
+    def test_lighthouse_config_update(
+        self, authenticated_client, lighthouse_config_fixture
+    ):
+        update_payload = {
+            "data": {
+                "type": "lighthouse-configurations",
+                "id": str(lighthouse_config_fixture.id),
+                "attributes": {
+                    "name": "Updated Config",
+                    "model": "gpt-4o-mini",
+                    "temperature": 0.5,
+                },
+            }
+        }
+        response = authenticated_client.patch(
+            reverse(
+                "lighthouseconfiguration-detail",
+                kwargs={"pk": lighthouse_config_fixture.id},
+            ),
+            data=update_payload,
+            content_type=API_JSON_CONTENT_TYPE,
+        )
+        assert response.status_code == status.HTTP_200_OK
+        data = response.json()["data"]
+        assert data["attributes"]["name"] == "Updated Config"
+        assert data["attributes"]["model"] == "gpt-4o-mini"
+        assert data["attributes"]["temperature"] == 0.5
+
+    @pytest.mark.parametrize(
+        "field_name, invalid_value",
+        [
+            ("model", "invalid-model"),  # Invalid model name
+            ("temperature", 2.5),  # Temperature too high
+            ("temperature", -0.5),  # Temperature too low
+            ("max_tokens", -1),  # Negative max tokens
+            ("max_tokens", 100000),  # Max tokens too high
+            ("name", "T"),  # Name too short
+            ("api_key", "invalid-key"),  # Invalid API key format
+        ],
+    )
+    def test_lighthouse_config_update_invalid(
+        self, authenticated_client, lighthouse_config_fixture, field_name, invalid_value
+    ):
+        update_payload = {
+            "data": {
+                "type": "lighthouse-configurations",
+                "id": str(lighthouse_config_fixture.id),
+                "attributes": {
+                    field_name: invalid_value,
+                },
+            }
+        }
+        response = authenticated_client.patch(
             reverse(
                 "lighthouseconfiguration-detail",
                 kwargs={"pk": lighthouse_config_fixture.id},
@@ -6017,140 +6154,4 @@
         response = authenticated_client.post(
             reverse("lighthouseconfiguration-connection", kwargs={"pk": "random_id"})
         )
-        assert response.status_code == status.HTTP_404_NOT_FOUND
-=======
-            reverse("saml-config-detail", kwargs={"pk": config.id}),
-            data=payload,
-            content_type="application/vnd.api+json",
-        )
-        assert response.status_code == status.HTTP_200_OK
-        config.refresh_from_db()
-        assert (
-            config.metadata_xml.strip()
-            == payload["data"]["attributes"]["metadata_xml"].strip()
-        )
-
-    def test_delete_saml_configuration(self, authenticated_client, saml_setup):
-        config = SAMLConfiguration.objects.get(
-            email_domain=saml_setup["email"].split("@")[-1]
-        )
-        response = authenticated_client.delete(
-            reverse("saml-config-detail", kwargs={"pk": config.id})
-        )
-        assert response.status_code == status.HTTP_204_NO_CONTENT
-        assert not SAMLConfiguration.objects.filter(id=config.id).exists()
-
-
-@pytest.mark.django_db
-class TestTenantFinishACSView:
-    def test_dispatch_skips_if_user_not_authenticated(self):
-        request = RequestFactory().get(
-            reverse("saml_finish_acs", kwargs={"organization_slug": "testtenant"})
-        )
-        request.user = type("Anonymous", (), {"is_authenticated": False})()
-
-        with patch(
-            "allauth.socialaccount.providers.saml.views.get_app_or_404"
-        ) as mock_get_app:
-            mock_get_app.return_value = SocialApp(
-                provider="saml",
-                client_id="testtenant",
-                name="Test App",
-                settings={},
-            )
-
-            view = TenantFinishACSView.as_view()
-            response = view(request, organization_slug="testtenant")
-
-        assert response.status_code in [200, 302]
-
-    def test_dispatch_skips_if_social_app_not_found(self, users_fixture):
-        request = RequestFactory().get(
-            reverse("saml_finish_acs", kwargs={"organization_slug": "testtenant"})
-        )
-        request.user = users_fixture[0]
-
-        with patch(
-            "allauth.socialaccount.providers.saml.views.get_app_or_404"
-        ) as mock_get_app:
-            mock_get_app.return_value = SocialApp(
-                provider="saml",
-                client_id="testtenant",
-                name="Test App",
-                settings={},
-            )
-
-            view = TenantFinishACSView.as_view()
-            response = view(request, organization_slug="testtenant")
-
-        assert isinstance(response, JsonResponse) or response.status_code in [200, 302]
-
-    def test_dispatch_sets_user_profile_and_assigns_role(
-        self, create_test_user, tenants_fixture, saml_setup
-    ):
-        user = create_test_user
-        original_email = user.email
-        original_name = user.name
-        original_company = user.company_name
-        user.email = f"doe@{saml_setup['email']}"
-
-        social_account = SocialAccount(
-            user=user,
-            provider="saml",
-            extra_data={
-                "firstName": ["John"],
-                "lastName": ["Doe"],
-                "organization": ["TestOrg"],
-                "userType": ["saml_default_role"],
-            },
-        )
-
-        request = RequestFactory().get(
-            reverse("saml_finish_acs", kwargs={"organization_slug": "testtenant"})
-        )
-        request.user = user
-
-        with (
-            patch(
-                "allauth.socialaccount.providers.saml.views.get_app_or_404"
-            ) as mock_get_app_or_404,
-            patch("allauth.socialaccount.models.SocialApp.objects.get"),
-            patch(
-                "allauth.socialaccount.models.SocialAccount.objects.get"
-            ) as mock_socialaccount_get,
-            patch("api.v1.serializers.TokenSocialLoginSerializer") as mock_serializer,
-        ):
-            mock_get_app_or_404.return_value = MagicMock(
-                provider="saml", client_id="testtenant", name="Test App", settings={}
-            )
-
-            mock_socialaccount_get.return_value = social_account
-
-            mock_instance = mock_serializer.return_value
-            mock_instance.is_valid.return_value = True
-            mock_instance.validated_data = {
-                "token": "mocktoken",
-                "refresh_token": "mockrefresh",
-            }
-
-            view = TenantFinishACSView.as_view()
-            response = view(request, organization_slug="testtenant")
-
-        assert response.status_code == 200
-        user.refresh_from_db()
-        assert user.name == "John Doe"
-        assert user.company_name == "TestOrg"
-
-        role = Role.objects.using(MainRouter.admin_db).get(name="saml_default_role")
-        assert role.tenant == tenants_fixture[0]
-
-        assert (
-            UserRoleRelationship.objects.using(MainRouter.admin_db)
-            .filter(user=user, tenant_id=tenants_fixture[0].id)
-            .exists()
-        )
-        user.email = original_email
-        user.name = original_name
-        user.company_name = original_company
-        user.save()
->>>>>>> c119cece
+        assert response.status_code == status.HTTP_404_NOT_FOUND