--- conflicted
+++ resolved
@@ -39,12 +39,6 @@
 from api.compliance import get_compliance_frameworks
 from api.db_router import MainRouter
 from api.models import (
-<<<<<<< HEAD
-    AttackPathsScan,
-    ComplianceOverviewSummary,
-    ComplianceRequirementOverview,
-=======
->>>>>>> 30975135
     Finding,
     Integration,
     Invitation,
