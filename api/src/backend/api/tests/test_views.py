--- conflicted
+++ resolved
@@ -5858,7 +5858,6 @@
             assert "requirements_failed" in attributes
             assert "requirements_manual" in attributes
             assert "total_requirements" in attributes
-<<<<<<< HEAD
         mock_backfill_task.assert_called_once()
         _, kwargs = mock_backfill_task.call_args
         assert kwargs["scan_id"] == scan_id
@@ -5943,8 +5942,6 @@
         assert response.status_code == status.HTTP_200_OK
         assert len(response.json()["data"]) >= 1
         mock_backfill_task.assert_not_called()
-=======
->>>>>>> dc9e91ac
 
     def test_compliance_overview_metadata(
         self, authenticated_client, compliance_requirements_overviews_fixture
