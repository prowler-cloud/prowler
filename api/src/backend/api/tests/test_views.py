import glob
import io
import json
import os
import tempfile
from datetime import datetime, timedelta, timezone
from decimal import Decimal
from pathlib import Path
from types import SimpleNamespace
from unittest.mock import ANY, MagicMock, Mock, patch
from urllib.parse import parse_qs, urlparse
from uuid import uuid4

import jwt
import pytest
from allauth.account.models import EmailAddress
from allauth.socialaccount.models import SocialAccount, SocialApp
from botocore.exceptions import ClientError, NoCredentialsError
from conftest import (
    API_JSON_CONTENT_TYPE,
    TEST_PASSWORD,
    TEST_USER,
    TODAY,
    today_after_n_days,
)
from django.conf import settings
from django.db.models import Count
from django.http import JsonResponse
from django.test import RequestFactory
from django.urls import reverse
from django_celery_results.models import TaskResult
from rest_framework import status
from rest_framework.response import Response

from api.compliance import get_compliance_frameworks
from api.db_router import MainRouter
from api.models import (
    AttackSurfaceOverview,
<<<<<<< HEAD
    DailyFindingsSeverity,
=======
    ComplianceOverviewSummary,
    ComplianceRequirementOverview,
>>>>>>> a4e12a94
    Finding,
    Integration,
    Invitation,
    LighthouseProviderConfiguration,
    LighthouseProviderModels,
    LighthouseTenantConfiguration,
    Membership,
    Processor,
    Provider,
    ProviderGroup,
    ProviderGroupMembership,
    ProviderSecret,
    Resource,
    Role,
    RoleProviderGroupRelationship,
    SAMLConfiguration,
    SAMLToken,
    Scan,
    ScanSummary,
    StateChoices,
    StatusChoices,
    Task,
    TenantAPIKey,
    ThreatScoreSnapshot,
    User,
    UserRoleRelationship,
)
from api.rls import Tenant
from api.v1.serializers import TokenSerializer
from api.v1.views import ComplianceOverviewViewSet, TenantFinishACSView
from prowler.lib.check.models import Severity
from prowler.lib.outputs.finding import Status


class TestViewSet:
    def test_security_headers(self, client):
        response = client.get("/")
        assert response.headers["X-Content-Type-Options"] == "nosniff"
        assert response.headers["X-Frame-Options"] == "DENY"
        assert response.headers["Referrer-Policy"] == "strict-origin-when-cross-origin"


@pytest.mark.django_db
class TestUserViewSet:
    def test_users_list(self, authenticated_client, create_test_user):
        user = create_test_user
        user.refresh_from_db()
        response = authenticated_client.get(reverse("user-list"))
        assert response.status_code == status.HTTP_200_OK
        assert len(response.json()["data"]) == 1
        assert response.json()["data"][0]["attributes"]["email"] == user.email
        assert response.json()["data"][0]["attributes"]["name"] == user.name
        assert (
            response.json()["data"][0]["attributes"]["company_name"]
            == user.company_name
        )

    def test_users_retrieve(self, authenticated_client, create_test_user):
        response = authenticated_client.get(
            reverse("user-detail", kwargs={"pk": create_test_user.id})
        )
        assert response.status_code == status.HTTP_200_OK

    def test_users_me(self, authenticated_client, create_test_user):
        response = authenticated_client.get(reverse("user-me"))
        assert response.status_code == status.HTTP_200_OK
        assert response.json()["data"]["attributes"]["email"] == create_test_user.email

    def test_users_create(self, client):
        valid_user_payload = {
            "name": "test",
            "password": "NewPassword123!",
            "email": "NeWuSeR@example.com",
        }
        response = client.post(
            reverse("user-list"), data=valid_user_payload, format="json"
        )
        assert response.status_code == status.HTTP_201_CREATED
        assert User.objects.filter(email__iexact=valid_user_payload["email"]).exists()
        assert (
            response.json()["data"]["attributes"]["email"]
            == valid_user_payload["email"].lower()
        )

    def test_users_create_duplicated_email(self, client):
        # Create a user
        self.test_users_create(client)

        # Try to create it again and expect a 400
        with pytest.raises(AssertionError) as assertion_error:
            self.test_users_create(client)

        assert "Response status_code=400" in str(assertion_error)

    @pytest.mark.parametrize(
        "password",
        [
            # Fails MinimumLengthValidator (too short)
            "short",
            "1234567",
            # Fails CommonPasswordValidator (common passwords)
            "password",
            "12345678",
            "qwerty",
            "abc123",
            # Fails NumericPasswordValidator (entirely numeric)
            "12345678",
            "00000000",
            # Fails multiple validators
            "password1",  # Common password and too similar to a common password
            "dev12345",  # Similar to username
            ("querty12" * 9) + "a",  # Too long, 73 characters
            "NewPassword123",  # No special character
            "newpassword123@",  # No uppercase letter
            "NEWPASSWORD123",  # No lowercase letter
            "NewPassword@",  # No number
        ],
    )
    def test_users_create_invalid_passwords(self, authenticated_client, password):
        invalid_user_payload = {
            "name": "test",
            "password": password,
            "email": "thisisafineemail@prowler.com",
        }
        response = authenticated_client.post(
            reverse("user-list"), data=invalid_user_payload, format="json"
        )
        assert response.status_code == status.HTTP_400_BAD_REQUEST
        assert (
            response.json()["errors"][0]["source"]["pointer"]
            == "/data/attributes/password"
        )

    @pytest.mark.parametrize(
        "email",
        [
            # Same email, validation error
            "nonexistentemail@prowler.com",
            # Same email with capital letters, validation error
            "NonExistentEmail@prowler.com",
        ],
    )
    def test_users_create_used_email(self, authenticated_client, email):
        # First user created; no errors should occur
        user_payload = {
            "name": "test_email_validator",
            "password": "Newpassword123@",
            "email": "nonexistentemail@prowler.com",
        }
        response = authenticated_client.post(
            reverse("user-list"), data=user_payload, format="json"
        )
        assert response.status_code == status.HTTP_201_CREATED

        user_payload = {
            "name": "test_email_validator",
            "password": "Newpassword123@",
            "email": email,
        }
        response = authenticated_client.post(
            reverse("user-list"), data=user_payload, format="json"
        )
        assert response.status_code == status.HTTP_400_BAD_REQUEST
        assert (
            response.json()["errors"][0]["source"]["pointer"]
            == "/data/attributes/email"
        )
        assert (
            response.json()["errors"][0]["detail"]
            == "Please check the email address and try again."
        )

    def test_users_partial_update(self, authenticated_client, create_test_user):
        new_company_name = "new company test"
        payload = {
            "data": {
                "type": "users",
                "id": str(create_test_user.id),
                "attributes": {"company_name": new_company_name},
            },
        }
        response = authenticated_client.patch(
            reverse("user-detail", kwargs={"pk": create_test_user.id}),
            data=payload,
            content_type="application/vnd.api+json",
        )
        assert response.status_code == status.HTTP_200_OK
        create_test_user.refresh_from_db()
        assert create_test_user.company_name == new_company_name

    def test_users_partial_update_invalid_content_type(
        self, authenticated_client, create_test_user
    ):
        response = authenticated_client.patch(
            reverse("user-detail", kwargs={"pk": create_test_user.id}), data={}
        )
        assert response.status_code == status.HTTP_415_UNSUPPORTED_MEDIA_TYPE

    def test_users_partial_update_invalid_content(
        self, authenticated_client, create_test_user
    ):
        payload = {"email": "newemail@example.com"}
        response = authenticated_client.patch(
            reverse("user-detail", kwargs={"pk": create_test_user.id}),
            data=payload,
            content_type="application/vnd.api+json",
        )
        assert response.status_code == status.HTTP_400_BAD_REQUEST

    def test_users_partial_update_invalid_user(
        self, authenticated_client, create_test_user
    ):
        another_user = User.objects.create_user(
            password="otherpassword", email="other@example.com"
        )
        new_email = "new@example.com"
        payload = {
            "data": {
                "type": "users",
                "id": str(another_user.id),
                "attributes": {"email": new_email},
            },
        }
        response = authenticated_client.patch(
            reverse("user-detail", kwargs={"pk": another_user.id}),
            data=payload,
            content_type="application/vnd.api+json",
        )
        assert response.status_code == status.HTTP_404_NOT_FOUND
        another_user.refresh_from_db()
        assert another_user.email != new_email

    @pytest.mark.parametrize(
        "password",
        [
            # Fails MinimumLengthValidator (too short)
            "short",
            "1234567",
            # Fails CommonPasswordValidator (common passwords)
            "password",
            "12345678",
            "qwerty",
            "abc123",
            # Fails NumericPasswordValidator (entirely numeric)
            "12345678",
            "00000000",
            # Fails UserAttributeSimilarityValidator (too similar to email)
            "dev12345",
            "test@prowler.com",
            "NewPassword123",  # No special character
            "newpassword123@",  # No uppercase letter
            "NEWPASSWORD123",  # No lowercase letter
            "NewPassword@",  # No number
        ],
    )
    def test_users_partial_update_invalid_password(
        self, authenticated_client, create_test_user, password
    ):
        payload = {
            "data": {
                "type": "users",
                "id": str(create_test_user.id),
                "attributes": {"password": password},
            },
        }

        response = authenticated_client.patch(
            reverse("user-detail", kwargs={"pk": str(create_test_user.id)}),
            data=payload,
            content_type="application/vnd.api+json",
        )
        assert response.status_code == status.HTTP_400_BAD_REQUEST
        assert (
            response.json()["errors"][0]["source"]["pointer"]
            == "/data/attributes/password"
        )

    def test_users_destroy(self, authenticated_client, create_test_user):
        response = authenticated_client.delete(
            reverse("user-detail", kwargs={"pk": create_test_user.id})
        )
        assert response.status_code == status.HTTP_204_NO_CONTENT
        assert not User.objects.filter(id=create_test_user.id).exists()

    def test_users_destroy_other_user(
        self, authenticated_client, create_test_user, users_fixture
    ):
        user = users_fixture[2]
        response = authenticated_client.delete(
            reverse("user-detail", kwargs={"pk": str(user.id)})
        )
        assert response.status_code == status.HTTP_400_BAD_REQUEST
        assert User.objects.filter(id=create_test_user.id).exists()

    def test_users_destroy_invalid_user(self, authenticated_client, create_test_user):
        another_user = User.objects.create_user(
            password="otherpassword", email="other@example.com"
        )
        response = authenticated_client.delete(
            reverse("user-detail", kwargs={"pk": another_user.id})
        )
        assert response.status_code == status.HTTP_400_BAD_REQUEST
        assert User.objects.filter(id=another_user.id).exists()

    def test_users_destroy_cascades_allauth_and_memberships(
        self, authenticated_client, create_test_user
    ):
        # Create related admin-side objects (email + SocialAccount)
        EmailAddress.objects.create(
            user=create_test_user,
            email=create_test_user.email,
            primary=True,
            verified=True,
        )
        SocialAccount.objects.create(
            user=create_test_user, provider="fake-provider", uid="uid-fake-provider"
        )

        # Sanity check pre-conditions
        assert EmailAddress.objects.filter(user=create_test_user).exists()
        assert SocialAccount.objects.filter(user=create_test_user).exists()
        assert Membership.objects.filter(user=create_test_user).exists()
        assert UserRoleRelationship.objects.filter(user=create_test_user).exists()

        # Delete current user
        response = authenticated_client.delete(
            reverse("user-detail", kwargs={"pk": str(create_test_user.id)})
        )
        assert response.status_code == status.HTTP_204_NO_CONTENT

        # Assert user and related objects are gone
        assert not User.objects.filter(id=create_test_user.id).exists()
        assert not EmailAddress.objects.filter(user_id=create_test_user.id).exists()
        assert not SocialAccount.objects.filter(user_id=create_test_user.id).exists()
        assert not Membership.objects.filter(user_id=create_test_user.id).exists()
        assert not UserRoleRelationship.objects.filter(
            user_id=create_test_user.id
        ).exists()

    def test_users_destroy_with_saml_configuration_and_memberships(
        self, authenticated_client, create_test_user, saml_setup
    ):
        # Ensure SAML configuration exists for tenant (from saml_setup fixture)
        domain = saml_setup["domain"]
        config = SAMLConfiguration.objects.get(email_domain=domain)

        # Attach a SAML SocialAccount to the user
        SocialAccount.objects.create(
            user=create_test_user, provider="saml", uid="uid-saml"
        )

        # Sanity check pre-conditions
        assert SocialAccount.objects.filter(
            user=create_test_user, provider="saml"
        ).exists()
        assert Membership.objects.filter(user=create_test_user).exists()
        assert UserRoleRelationship.objects.filter(user=create_test_user).exists()

        # Delete current user
        response = authenticated_client.delete(
            reverse("user-detail", kwargs={"pk": str(create_test_user.id)})
        )
        assert response.status_code == status.HTTP_204_NO_CONTENT

        # Assert user-related rows are removed
        assert not User.objects.filter(id=create_test_user.id).exists()
        assert not SocialAccount.objects.filter(user_id=create_test_user.id).exists()
        assert not Membership.objects.filter(user_id=create_test_user.id).exists()
        assert not UserRoleRelationship.objects.filter(
            user_id=create_test_user.id
        ).exists()

        # Tenant-level SAML configuration should remain intact
        assert SAMLConfiguration.objects.filter(id=config.id).exists()
        assert SocialApp.objects.filter(provider="saml", client_id=domain).exists()

    @pytest.mark.parametrize(
        "attribute_key, attribute_value, error_field",
        [
            ("password", "", "password"),
            ("email", "invalidemail", "email"),
        ],
    )
    def test_users_create_invalid_fields(
        self, client, attribute_key, attribute_value, error_field
    ):
        invalid_payload = {
            "name": "test",
            "password": "testpassword",
            "email": "test@example.com",
        }
        invalid_payload[attribute_key] = attribute_value
        response = client.post(
            reverse("user-list"), data=invalid_payload, format="json"
        )
        assert response.status_code == status.HTTP_400_BAD_REQUEST
        assert error_field in response.json()["errors"][0]["source"]["pointer"]


@pytest.mark.django_db
class TestTenantViewSet:
    @pytest.fixture
    def valid_tenant_payload(self):
        return {
            "name": "Tenant Three",
            "inserted_at": "2023-01-05",
            "updated_at": "2023-01-06",
        }

    @pytest.fixture
    def invalid_tenant_payload(self):
        return {
            "name": "",
            "inserted_at": "2023-01-05",
            "updated_at": "2023-01-06",
        }

    @pytest.fixture
    def extra_users(self, tenants_fixture):
        _, tenant2, _ = tenants_fixture
        user2 = User.objects.create_user(
            name="testing2",
            password=TEST_PASSWORD,
            email="testing2@gmail.com",
        )
        user3 = User.objects.create_user(
            name="testing3",
            password=TEST_PASSWORD,
            email="testing3@gmail.com",
        )
        membership2 = Membership.objects.create(
            user=user2,
            tenant=tenant2,
            role=Membership.RoleChoices.OWNER,
        )
        membership3 = Membership.objects.create(
            user=user3,
            tenant=tenant2,
            role=Membership.RoleChoices.MEMBER,
        )
        return (user2, membership2), (user3, membership3)

    def test_tenants_list(self, authenticated_client, tenants_fixture):
        response = authenticated_client.get(reverse("tenant-list"))
        assert response.status_code == status.HTTP_200_OK
        assert len(response.json()["data"]) == 2  # Test user belongs to 2 tenants

    def test_tenants_retrieve(self, authenticated_client, tenants_fixture):
        tenant1, *_ = tenants_fixture
        response = authenticated_client.get(
            reverse("tenant-detail", kwargs={"pk": tenant1.id})
        )
        assert response.status_code == status.HTTP_200_OK
        assert response.json()["data"]["attributes"]["name"] == tenant1.name

    def test_tenants_invalid_retrieve(self, authenticated_client):
        response = authenticated_client.get(
            reverse("tenant-detail", kwargs={"pk": "random_id"})
        )
        assert response.status_code == status.HTTP_404_NOT_FOUND

    def test_tenants_create(self, authenticated_client, valid_tenant_payload):
        response = authenticated_client.post(
            reverse("tenant-list"), data=valid_tenant_payload, format="json"
        )
        assert response.status_code == status.HTTP_201_CREATED
        # Two tenants from the fixture + the new one
        assert Tenant.objects.count() == 4
        assert (
            response.json()["data"]["attributes"]["name"]
            == valid_tenant_payload["name"]
        )

    def test_tenants_invalid_create(self, authenticated_client, invalid_tenant_payload):
        response = authenticated_client.post(
            reverse("tenant-list"),
            data=invalid_tenant_payload,
            format="json",
            content_type=API_JSON_CONTENT_TYPE,
        )
        assert response.status_code == status.HTTP_400_BAD_REQUEST

    def test_tenants_partial_update(self, authenticated_client, tenants_fixture):
        tenant1, *_ = tenants_fixture
        new_name = "This is the new name"
        payload = {
            "data": {
                "type": "tenants",
                "id": tenant1.id,
                "attributes": {"name": new_name},
            },
        }
        response = authenticated_client.patch(
            reverse("tenant-detail", kwargs={"pk": tenant1.id}),
            data=payload,
            content_type=API_JSON_CONTENT_TYPE,
        )
        assert response.status_code == status.HTTP_200_OK
        tenant1.refresh_from_db()
        assert tenant1.name == new_name

    def test_tenants_partial_update_invalid_content_type(
        self, authenticated_client, tenants_fixture
    ):
        tenant1, *_ = tenants_fixture
        response = authenticated_client.patch(
            reverse("tenant-detail", kwargs={"pk": tenant1.id}), data={}
        )
        assert response.status_code == status.HTTP_415_UNSUPPORTED_MEDIA_TYPE

    def test_tenants_partial_update_invalid_content(
        self, authenticated_client, tenants_fixture
    ):
        tenant1, *_ = tenants_fixture
        new_name = "This is the new name"
        payload = {"name": new_name}
        response = authenticated_client.patch(
            reverse("tenant-detail", kwargs={"pk": tenant1.id}),
            data=payload,
            content_type=API_JSON_CONTENT_TYPE,
        )
        assert response.status_code == status.HTTP_400_BAD_REQUEST

    @patch("api.v1.views.delete_tenant_task.apply_async")
    def test_tenants_delete(
        self, delete_tenant_mock, authenticated_client, tenants_fixture
    ):
        def _delete_tenant(kwargs):
            Tenant.objects.filter(pk=kwargs.get("tenant_id")).delete()

        delete_tenant_mock.side_effect = _delete_tenant
        tenant1, *_ = tenants_fixture
        response = authenticated_client.delete(
            reverse("tenant-detail", kwargs={"pk": tenant1.id})
        )
        assert response.status_code == status.HTTP_204_NO_CONTENT
        assert Tenant.objects.count() == len(tenants_fixture) - 1
        assert Membership.objects.filter(tenant_id=tenant1.id).count() == 0
        # User is not deleted because it has another membership
        assert User.objects.count() == 1

    def test_tenants_delete_invalid(self, authenticated_client):
        response = authenticated_client.delete(
            reverse("tenant-detail", kwargs={"pk": "random_id"})
        )
        # To change if we implement RBAC
        # (user might not have permissions to see if the tenant exists or not -> 200 empty)
        assert response.status_code == status.HTTP_404_NOT_FOUND

    def test_tenants_list_filter_search(self, authenticated_client, tenants_fixture):
        """Search is applied to tenants_fixture  name."""
        tenant1, *_ = tenants_fixture
        response = authenticated_client.get(
            reverse("tenant-list"), {"filter[search]": tenant1.name}
        )
        assert response.status_code == status.HTTP_200_OK
        assert len(response.json()["data"]) == 1
        assert response.json()["data"][0]["attributes"]["name"] == tenant1.name

    def test_tenants_list_query_param_name(self, authenticated_client, tenants_fixture):
        tenant1, *_ = tenants_fixture
        response = authenticated_client.get(
            reverse("tenant-list"), {"name": tenant1.name}
        )
        assert response.status_code == status.HTTP_400_BAD_REQUEST

    def test_tenants_list_invalid_query_param(self, authenticated_client):
        response = authenticated_client.get(reverse("tenant-list"), {"random": "value"})
        assert response.status_code == status.HTTP_400_BAD_REQUEST

    @pytest.mark.parametrize(
        "filter_name, filter_value, expected_count",
        (
            [
                ("name", "Tenant One", 1),
                ("name.icontains", "Tenant", 2),
                ("inserted_at", TODAY, 2),
                ("inserted_at.gte", "2024-01-01", 2),
                ("inserted_at.lte", "2024-01-01", 0),
                ("updated_at.gte", "2024-01-01", 2),
                ("updated_at.lte", "2024-01-01", 0),
            ]
        ),
    )
    def test_tenants_filters(
        self,
        authenticated_client,
        tenants_fixture,
        filter_name,
        filter_value,
        expected_count,
    ):
        response = authenticated_client.get(
            reverse("tenant-list"),
            {f"filter[{filter_name}]": filter_value},
        )

        assert response.status_code == status.HTTP_200_OK
        assert len(response.json()["data"]) == expected_count

    def test_tenants_list_filter_invalid(self, authenticated_client):
        response = authenticated_client.get(
            reverse("tenant-list"), {"filter[invalid]": "whatever"}
        )
        assert response.status_code == status.HTTP_400_BAD_REQUEST

    def test_tenants_list_page_size(self, authenticated_client, tenants_fixture):
        page_size = 1

        response = authenticated_client.get(
            reverse("tenant-list"), {"page[size]": page_size}
        )
        assert response.status_code == status.HTTP_200_OK
        assert len(response.json()["data"]) == page_size
        assert response.json()["meta"]["pagination"]["page"] == 1
        assert (
            response.json()["meta"]["pagination"]["pages"] == 2
        )  # Test user belongs to 2 tenants

    def test_tenants_list_page_number(self, authenticated_client, tenants_fixture):
        page_size = 1
        page_number = 2

        response = authenticated_client.get(
            reverse("tenant-list"),
            {"page[size]": page_size, "page[number]": page_number},
        )
        assert response.status_code == status.HTTP_200_OK
        assert len(response.json()["data"]) == page_size
        assert response.json()["meta"]["pagination"]["page"] == page_number
        assert response.json()["meta"]["pagination"]["pages"] == 2

    def test_tenants_list_sort_name(self, authenticated_client, tenants_fixture):
        _, tenant2, _ = tenants_fixture
        response = authenticated_client.get(reverse("tenant-list"), {"sort": "-name"})
        assert response.status_code == status.HTTP_200_OK
        assert len(response.json()["data"]) == 2
        assert response.json()["data"][0]["attributes"]["name"] == tenant2.name

    def test_tenants_list_memberships_as_owner(
        self, authenticated_client, tenants_fixture, extra_users
    ):
        _, tenant2, _ = tenants_fixture
        response = authenticated_client.get(
            reverse("tenant-membership-list", kwargs={"tenant_pk": tenant2.id})
        )
        assert response.status_code == status.HTTP_200_OK
        # Test user + 2 extra users for tenant 2
        assert len(response.json()["data"]) == 3

    @patch("api.v1.views.TenantMembersViewSet.required_permissions", [])
    def test_tenants_list_memberships_as_member(
        self, authenticated_client, tenants_fixture, extra_users
    ):
        _, tenant2, _ = tenants_fixture
        _, user3_membership = extra_users
        user3, membership3 = user3_membership
        token_response = authenticated_client.post(
            reverse("token-obtain"),
            data={"email": user3.email, "password": TEST_PASSWORD},
            format="json",
        )
        access_token = token_response.json()["data"]["attributes"]["access"]

        response = authenticated_client.get(
            reverse("tenant-membership-list", kwargs={"tenant_pk": tenant2.id}),
            headers={"Authorization": f"Bearer {access_token}"},
        )
        assert response.status_code == status.HTTP_200_OK
        # User is a member and can only see its own membership
        assert len(response.json()["data"]) == 1
        assert response.json()["data"][0]["id"] == str(membership3.id)

    def test_tenants_delete_own_membership_as_member(
        self, authenticated_client, tenants_fixture, extra_users
    ):
        tenant1, *_ = tenants_fixture
        membership = Membership.objects.get(tenant=tenant1, user__email=TEST_USER)

        response = authenticated_client.delete(
            reverse(
                "tenant-membership-detail",
                kwargs={"tenant_pk": tenant1.id, "pk": membership.id},
            )
        )
        assert response.status_code == status.HTTP_204_NO_CONTENT
        assert not Membership.objects.filter(id=membership.id).exists()

    def test_tenants_delete_own_membership_as_owner(
        self, authenticated_client, tenants_fixture, extra_users
    ):
        # With extra_users, tenant2 has 2 owners
        _, tenant2, _ = tenants_fixture
        user_membership = Membership.objects.get(tenant=tenant2, user__email=TEST_USER)
        response = authenticated_client.delete(
            reverse(
                "tenant-membership-detail",
                kwargs={"tenant_pk": tenant2.id, "pk": user_membership.id},
            )
        )
        assert response.status_code == status.HTTP_204_NO_CONTENT
        assert not Membership.objects.filter(id=user_membership.id).exists()

    def test_tenants_delete_own_membership_as_last_owner(
        self, authenticated_client, tenants_fixture
    ):
        _, tenant2, _ = tenants_fixture
        user_membership = Membership.objects.get(tenant=tenant2, user__email=TEST_USER)
        response = authenticated_client.delete(
            reverse(
                "tenant-membership-detail",
                kwargs={"tenant_pk": tenant2.id, "pk": user_membership.id},
            )
        )
        assert response.status_code == status.HTTP_403_FORBIDDEN
        assert Membership.objects.filter(id=user_membership.id).exists()

    def test_tenants_delete_another_membership_as_owner(
        self, authenticated_client, tenants_fixture, extra_users
    ):
        _, tenant2, _ = tenants_fixture
        _, user3_membership = extra_users
        user3, membership3 = user3_membership

        response = authenticated_client.delete(
            reverse(
                "tenant-membership-detail",
                kwargs={"tenant_pk": tenant2.id, "pk": membership3.id},
            )
        )
        assert response.status_code == status.HTTP_204_NO_CONTENT
        assert not Membership.objects.filter(id=membership3.id).exists()

    def test_tenants_delete_another_membership_as_member(
        self, authenticated_client, tenants_fixture, extra_users
    ):
        _, tenant2, _ = tenants_fixture
        _, user3_membership = extra_users
        user3, membership3 = user3_membership

        # Downgrade membership role manually
        user_membership = Membership.objects.get(tenant=tenant2, user__email=TEST_USER)
        user_membership.role = Membership.RoleChoices.MEMBER
        user_membership.save()

        response = authenticated_client.delete(
            reverse(
                "tenant-membership-detail",
                kwargs={"tenant_pk": tenant2.id, "pk": membership3.id},
            )
        )
        assert response.status_code == status.HTTP_403_FORBIDDEN
        assert Membership.objects.filter(id=membership3.id).exists()

    def test_tenants_list_memberships_not_member_of_tenant(self, authenticated_client):
        # Create a tenant the user is not a member of
        tenant4 = Tenant.objects.create(name="Tenant Four")

        response = authenticated_client.get(
            reverse("tenant-membership-list", kwargs={"tenant_pk": tenant4.id})
        )
        assert response.status_code == status.HTTP_404_NOT_FOUND


@pytest.mark.django_db
class TestMembershipViewSet:
    def test_memberships_list(self, authenticated_client, tenants_fixture):
        user_id = authenticated_client.user.pk
        response = authenticated_client.get(
            reverse("user-membership-list", kwargs={"user_pk": user_id}),
        )
        assert response.status_code == status.HTTP_200_OK
        assert len(response.json()["data"]) == 2

    def test_memberships_retrieve(self, authenticated_client, tenants_fixture):
        user_id = authenticated_client.user.pk
        list_response = authenticated_client.get(
            reverse("user-membership-list", kwargs={"user_pk": user_id}),
        )
        assert list_response.status_code == status.HTTP_200_OK
        membership = list_response.json()["data"][0]

        response = authenticated_client.get(
            reverse(
                "user-membership-detail",
                kwargs={"user_pk": user_id, "pk": membership["id"]},
            ),
        )
        assert response.status_code == status.HTTP_200_OK
        assert (
            response.json()["data"]["relationships"]["tenant"]["data"]["id"]
            == membership["relationships"]["tenant"]["data"]["id"]
        )
        assert (
            response.json()["data"]["relationships"]["user"]["data"]["id"]
            == membership["relationships"]["user"]["data"]["id"]
        )

    def test_memberships_invalid_retrieve(self, authenticated_client):
        user_id = authenticated_client.user.pk
        response = authenticated_client.get(
            reverse(
                "user-membership-detail",
                kwargs={
                    "user_pk": user_id,
                    "pk": "b91c5eff-13f5-469c-9fd8-917b3a3037b6",
                },
            ),
        )
        assert response.status_code == status.HTTP_404_NOT_FOUND

    @pytest.mark.parametrize(
        "filter_name, filter_value, expected_count",
        [
            ("role", "owner", 1),
            ("role", "member", 1),
            ("date_joined", TODAY, 2),
            ("date_joined.gte", "2024-01-01", 2),
            ("date_joined.lte", "2024-01-01", 0),
        ],
    )
    def test_memberships_filters(
        self,
        authenticated_client,
        tenants_fixture,
        filter_name,
        filter_value,
        expected_count,
    ):
        user_id = authenticated_client.user.pk
        response = authenticated_client.get(
            reverse("user-membership-list", kwargs={"user_pk": user_id}),
            {f"filter[{filter_name}]": filter_value},
        )
        assert response.status_code == status.HTTP_200_OK
        assert len(response.json()["data"]) == expected_count

    def test_memberships_filters_relationships(
        self, authenticated_client, tenants_fixture
    ):
        user_id = authenticated_client.user.pk
        tenant, *_ = tenants_fixture
        # No filter
        response = authenticated_client.get(
            reverse("user-membership-list", kwargs={"user_pk": user_id}),
        )
        assert response.status_code == status.HTTP_200_OK
        assert len(response.json()["data"]) == 2

        # Filter by tenant
        response = authenticated_client.get(
            reverse("user-membership-list", kwargs={"user_pk": user_id}),
            {"filter[tenant]": tenant.id},
        )
        assert response.status_code == status.HTTP_200_OK
        assert len(response.json()["data"]) == 1

    @pytest.mark.parametrize(
        "filter_name",
        [
            "role",  # Valid filter, invalid value
            "tenant",  # Valid filter, invalid value
            "invalid",  # Invalid filter
        ],
    )
    def test_memberships_filters_invalid(
        self, authenticated_client, tenants_fixture, filter_name
    ):
        user_id = authenticated_client.user.pk
        response = authenticated_client.get(
            reverse("user-membership-list", kwargs={"user_pk": user_id}),
            {f"filter[{filter_name}]": "whatever"},
        )
        assert response.status_code == status.HTTP_400_BAD_REQUEST

    @pytest.mark.parametrize(
        "sort_field",
        [
            "tenant",
            "role",
            "date_joined",
        ],
    )
    def test_memberships_sort(self, authenticated_client, tenants_fixture, sort_field):
        user_id = authenticated_client.user.pk
        response = authenticated_client.get(
            reverse("user-membership-list", kwargs={"user_pk": user_id}),
            {"sort": sort_field},
        )
        assert response.status_code == status.HTTP_200_OK

    def test_memberships_sort_invalid(self, authenticated_client, tenants_fixture):
        user_id = authenticated_client.user.pk
        response = authenticated_client.get(
            reverse("user-membership-list", kwargs={"user_pk": user_id}),
            {"sort": "invalid"},
        )
        assert response.status_code == status.HTTP_400_BAD_REQUEST


@pytest.mark.django_db
class TestProviderViewSet:
    @pytest.fixture(scope="function")
    def create_provider_group_relationship(
        self, tenants_fixture, providers_fixture, provider_groups_fixture
    ):
        tenant, *_ = tenants_fixture
        provider1, *_ = providers_fixture
        provider_group1, *_ = provider_groups_fixture
        provider_group_membership = ProviderGroupMembership.objects.create(
            tenant=tenant, provider=provider1, provider_group=provider_group1
        )
        return provider_group_membership

    def test_providers_list(self, authenticated_client, providers_fixture):
        response = authenticated_client.get(reverse("provider-list"))
        assert response.status_code == status.HTTP_200_OK
        assert len(response.json()["data"]) == len(providers_fixture)

    def test_providers_filter_provider_type(
        self, authenticated_client, providers_fixture
    ):
        response = authenticated_client.get(
            reverse("provider-list"), {"filter[provider_type]": "aws"}
        )
        assert response.status_code == status.HTTP_200_OK
        data = response.json()["data"]
        assert len(data) == 2
        assert all(item["attributes"]["provider"] == "aws" for item in data)

    def test_providers_filter_provider_type_in(
        self, authenticated_client, providers_fixture
    ):
        response = authenticated_client.get(
            reverse("provider-list"), {"filter[provider_type__in]": "aws,gcp"}
        )
        assert response.status_code == status.HTTP_200_OK
        data = response.json()["data"]
        assert len(data) == 3
        assert {"aws", "gcp"} >= {item["attributes"]["provider"] for item in data}

    def test_providers_filter_provider_type_invalid(
        self, authenticated_client, providers_fixture
    ):
        response = authenticated_client.get(
            reverse("provider-list"), {"filter[provider_type]": "invalid"}
        )
        assert response.status_code == status.HTTP_400_BAD_REQUEST

    def test_providers_disable_pagination(
        self, authenticated_client, providers_fixture, tenants_fixture
    ):
        tenant, *_ = tenants_fixture
        existing_count = Provider.objects.filter(tenant_id=tenant.id).count()
        target_total = settings.REST_FRAMEWORK["PAGE_SIZE"] + 1
        additional_needed = max(0, target_total - existing_count)

        base_uid = 200000000000
        for index in range(additional_needed):
            Provider.objects.create(
                tenant_id=tenant.id,
                provider=Provider.ProviderChoices.AWS,
                uid=f"{base_uid + index:012d}",
                alias=f"aws_extra_{index}",
            )

        total_providers = Provider.objects.filter(tenant_id=tenant.id).count()

        paginated_response = authenticated_client.get(reverse("provider-list"))
        assert paginated_response.status_code == status.HTTP_200_OK
        paginated_data = paginated_response.json()["data"]
        assert len(paginated_data) == min(
            settings.REST_FRAMEWORK["PAGE_SIZE"], total_providers
        )
        paginated_meta = paginated_response.json().get("meta", {})
        assert "pagination" in paginated_meta
        assert paginated_meta["pagination"]["count"] == total_providers

        unpaginated_response = authenticated_client.get(
            reverse("provider-list"), {"page[disable]": "true"}
        )
        assert unpaginated_response.status_code == status.HTTP_200_OK
        unpaginated_data = unpaginated_response.json()["data"]
        assert len(unpaginated_data) == total_providers
        unpaginated_meta = unpaginated_response.json().get("meta", {})
        assert "pagination" not in unpaginated_meta

    @pytest.mark.parametrize(
        "include_values, expected_resources",
        [
            ("provider_groups", ["provider-groups"]),
        ],
    )
    def test_providers_list_include(
        self,
        include_values,
        expected_resources,
        authenticated_client,
        providers_fixture,
        create_provider_group_relationship,
    ):
        response = authenticated_client.get(
            reverse("provider-list"), {"include": include_values}
        )
        assert response.status_code == status.HTTP_200_OK
        assert len(response.json()["data"]) == len(providers_fixture)
        assert "included" in response.json()

        included_data = response.json()["included"]
        for expected_type in expected_resources:
            assert any(
                d.get("type") == expected_type for d in included_data
            ), f"Expected type '{expected_type}' not found in included data"

    def test_providers_retrieve(self, authenticated_client, providers_fixture):
        provider1, *_ = providers_fixture
        response = authenticated_client.get(
            reverse("provider-detail", kwargs={"pk": provider1.id}),
        )
        assert response.status_code == status.HTTP_200_OK
        assert response.json()["data"]["attributes"]["provider"] == provider1.provider
        assert response.json()["data"]["attributes"]["uid"] == provider1.uid
        assert response.json()["data"]["attributes"]["alias"] == provider1.alias

    def test_providers_invalid_retrieve(self, authenticated_client):
        response = authenticated_client.get(
            reverse("provider-detail", kwargs={"pk": "random_id"})
        )
        assert response.status_code == status.HTTP_404_NOT_FOUND

    @pytest.mark.parametrize(
        "provider_json_payload",
        (
            [
                {"provider": "aws", "uid": "111111111111", "alias": "test"},
                {"provider": "gcp", "uid": "a12322-test54321", "alias": "test"},
                {
                    "provider": "kubernetes",
                    "uid": "kubernetes-test-123456789",
                    "alias": "test",
                },
                {
                    "provider": "kubernetes",
                    "uid": "arn:aws:eks:us-east-1:111122223333:cluster/test-cluster-long-name-123456789",
                    "alias": "EKS",
                },
                {
                    "provider": "kubernetes",
                    "uid": "gke_aaaa-dev_europe-test1_dev-aaaa-test-cluster-long-name-123456789",
                    "alias": "GKE",
                },
                {
                    "provider": "kubernetes",
                    "uid": "gke_project/cluster-name",
                    "alias": "GKE",
                },
                {
                    "provider": "kubernetes",
                    "uid": "admin@k8s-demo",
                    "alias": "test",
                },
                {
                    "provider": "azure",
                    "uid": "8851db6b-42e5-4533-aa9e-30a32d67e875",
                    "alias": "test",
                },
                {
                    "provider": "m365",
                    "uid": "TestingPro.onmicrosoft.com",
                    "alias": "test",
                },
                {
                    "provider": "m365",
                    "uid": "subdomain.domain.es",
                    "alias": "test",
                },
                {
                    "provider": "m365",
                    "uid": "microsoft.net",
                    "alias": "test",
                },
                {
                    "provider": "m365",
                    "uid": "subdomain1.subdomain2.subdomain3.subdomain4.domain.net",
                    "alias": "test",
                },
                {
                    "provider": "github",
                    "uid": "test-user",
                    "alias": "test",
                },
                {
                    "provider": "github",
                    "uid": "test-organization",
                    "alias": "GitHub Org",
                },
                {
                    "provider": "github",
                    "uid": "prowler-cloud",
                    "alias": "Prowler",
                },
                {
                    "provider": "github",
                    "uid": "microsoft",
                    "alias": "Microsoft",
                },
                {
                    "provider": "github",
                    "uid": "a12345678901234567890123456789012345678",
                    "alias": "Long Username",
                },
                {
                    "provider": "iac",
                    "uid": "https://github.com/user/repo.git",
                    "alias": "Git Repo",
                },
                {
                    "provider": "iac",
                    "uid": "https://gitlab.com/user/project",
                    "alias": "GitLab Repo",
                },
                {
                    "provider": "mongodbatlas",
                    "uid": "64b1d3c0e4b03b1234567890",
                    "alias": "Atlas Organization",
                },
            ]
        ),
    )
    def test_providers_create_valid(self, authenticated_client, provider_json_payload):
        response = authenticated_client.post(
            reverse("provider-list"), data=provider_json_payload, format="json"
        )
        assert response.status_code == status.HTTP_201_CREATED
        assert Provider.objects.count() == 1
        assert Provider.objects.get().provider == provider_json_payload["provider"]
        assert Provider.objects.get().uid == provider_json_payload["uid"]
        assert Provider.objects.get().alias == provider_json_payload["alias"]

    @pytest.mark.parametrize(
        "provider_json_payload",
        (
            [
                {"provider": "aws", "uid": "111111111111", "alias": "test"},
                {"provider": "gcp", "uid": "a12322-test54321", "alias": "test"},
                {
                    "provider": "kubernetes",
                    "uid": "kubernetes-test-123456789",
                    "alias": "test",
                },
                {
                    "provider": "kubernetes",
                    "uid": "arn:aws:eks:us-east-1:111122223333:cluster/test-cluster-long-name-123456789",
                    "alias": "EKS",
                },
                {
                    "provider": "kubernetes",
                    "uid": "gke_aaaa-dev_europe-test1_dev-aaaa-test-cluster-long-name-123456789",
                    "alias": "GKE",
                },
                {
                    "provider": "kubernetes",
                    "uid": "gke_project/cluster-name",
                    "alias": "GKE",
                },
                {
                    "provider": "kubernetes",
                    "uid": "admin@k8s-demo",
                    "alias": "test",
                },
                {
                    "provider": "azure",
                    "uid": "8851db6b-42e5-4533-aa9e-30a32d67e875",
                    "alias": "test",
                },
                {
                    "provider": "m365",
                    "uid": "TestingPro.onmicrosoft.com",
                    "alias": "test",
                },
                {
                    "provider": "m365",
                    "uid": "subdomain.domain.es",
                    "alias": "test",
                },
                {
                    "provider": "m365",
                    "uid": "microsoft.net",
                    "alias": "test",
                },
                {
                    "provider": "m365",
                    "uid": "subdomain1.subdomain2.subdomain3.subdomain4.domain.net",
                    "alias": "test",
                },
                {
                    "provider": "github",
                    "uid": "test-user",
                    "alias": "test",
                },
                {
                    "provider": "github",
                    "uid": "test-organization",
                    "alias": "GitHub Org",
                },
                {
                    "provider": "github",
                    "uid": "prowler-cloud",
                    "alias": "Prowler",
                },
                {
                    "provider": "github",
                    "uid": "microsoft",
                    "alias": "Microsoft",
                },
                {
                    "provider": "github",
                    "uid": "a12345678901234567890123456789012345678",
                    "alias": "Long Username",
                },
            ]
        ),
    )
    @patch("api.v1.views.Task.objects.get")
    @patch("api.v1.views.delete_provider_task.delay")
    def test_providers_soft_delete(
        self,
        mock_delete_task,
        mock_task_get,
        authenticated_client,
        provider_json_payload,
        tasks_fixture,
    ):
        # Mock the Celery task response
        prowler_task = tasks_fixture[0]
        task_mock = Mock()
        task_mock.id = prowler_task.id
        mock_delete_task.return_value = task_mock
        mock_task_get.return_value = prowler_task

        # 1.Create a provider
        response = authenticated_client.post(
            reverse("provider-list"), data=provider_json_payload, format="json"
        )
        assert response.status_code == status.HTTP_201_CREATED
        assert Provider.objects.count() == 1
        provider_id = response.json()["data"]["id"]

        # 2. Soft delete the provider using the actual API endpoint
        response = authenticated_client.delete(
            reverse("provider-detail", kwargs={"pk": provider_id})
        )
        assert response.status_code == status.HTTP_202_ACCEPTED
        assert Provider.objects.count() == 0
        assert Provider.all_objects.count() == 1

        mock_delete_task.assert_called_once_with(
            provider_id=str(provider_id), tenant_id=ANY
        )

        # 3. Create a provider with the same UID should succeed (since the old one is soft deleted)
        response = authenticated_client.post(
            reverse("provider-list"), data=provider_json_payload, format="json"
        )
        assert response.status_code == status.HTTP_201_CREATED
        assert Provider.objects.count() == 1
        assert Provider.all_objects.count() == 2
        provider_id = response.json()["data"]["id"]

        # 4. Creating another provider with the same UID should fail (duplicate)
        response = authenticated_client.post(
            reverse("provider-list"), data=provider_json_payload, format="json"
        )
        assert response.status_code == status.HTTP_400_BAD_REQUEST

        mock_delete_task.reset_mock()
        mock_delete_task.return_value = task_mock

        # 5. Delete the second provider
        response = authenticated_client.delete(
            reverse("provider-detail", kwargs={"pk": provider_id})
        )
        assert response.status_code == status.HTTP_202_ACCEPTED
        assert Provider.objects.count() == 0
        assert Provider.all_objects.count() == 2

        # 6. Creating a provider with the same UID should succeed again
        response = authenticated_client.post(
            reverse("provider-list"), data=provider_json_payload, format="json"
        )
        assert response.status_code == status.HTTP_201_CREATED
        assert Provider.objects.count() == 1
        assert Provider.all_objects.count() == 3

    @pytest.mark.parametrize(
        "provider_json_payload, error_code, error_pointer",
        (
            [
                (
                    {"provider": "aws", "uid": "1", "alias": "test"},
                    "min_length",
                    "uid",
                ),
                (
                    {
                        "provider": "aws",
                        "uid": "1111111111111",
                        "alias": "test",
                    },
                    "aws-uid",
                    "uid",
                ),
                (
                    {"provider": "aws", "uid": "aaaaaaaaaaaa", "alias": "test"},
                    "aws-uid",
                    "uid",
                ),
                (
                    {"provider": "gcp", "uid": "1234asdf", "alias": "test"},
                    "gcp-uid",
                    "uid",
                ),
                (
                    {
                        "provider": "kubernetes",
                        "uid": "-1234asdf",
                        "alias": "test",
                    },
                    "kubernetes-uid",
                    "uid",
                ),
                (
                    {
                        "provider": "azure",
                        "uid": "8851db6b-42e5-4533-aa9e-30a32d67e87",
                        "alias": "test",
                    },
                    "azure-uid",
                    "uid",
                ),
                (
                    {
                        "provider": "does-not-exist",
                        "uid": "8851db6b-42e5-4533-aa9e-30a32d67e87",
                        "alias": "test",
                    },
                    "invalid_choice",
                    "provider",
                ),
                (
                    {
                        "provider": "m365",
                        "uid": "https://test.com",
                        "alias": "test",
                    },
                    "m365-uid",
                    "uid",
                ),
                (
                    {
                        "provider": "m365",
                        "uid": "thisisnotadomain",
                        "alias": "test",
                    },
                    "m365-uid",
                    "uid",
                ),
                (
                    {
                        "provider": "m365",
                        "uid": "http://test.com",
                        "alias": "test",
                    },
                    "m365-uid",
                    "uid",
                ),
                (
                    {
                        "provider": "m365",
                        "uid": f"{'a' * 64}.domain.com",
                        "alias": "test",
                    },
                    "m365-uid",
                    "uid",
                ),
                (
                    {
                        "provider": "m365",
                        "uid": f"subdomain.{'a' * 64}.com",
                        "alias": "test",
                    },
                    "m365-uid",
                    "uid",
                ),
                (
                    {
                        "provider": "github",
                        "uid": "-invalid-start",
                        "alias": "test",
                    },
                    "github-uid",
                    "uid",
                ),
                (
                    {
                        "provider": "github",
                        "uid": "invalid@username",
                        "alias": "test",
                    },
                    "github-uid",
                    "uid",
                ),
                (
                    {
                        "provider": "github",
                        "uid": "invalid_username",
                        "alias": "test",
                    },
                    "github-uid",
                    "uid",
                ),
                (
                    {
                        "provider": "github",
                        "uid": "a" * 40,
                        "alias": "test",
                    },
                    "github-uid",
                    "uid",
                ),
                (
                    {
                        "provider": "iac",
                        "uid": "not-a-url",
                        "alias": "test",
                    },
                    "iac-uid",
                    "uid",
                ),
                (
                    {
                        "provider": "iac",
                        "uid": "ftp://invalid-protocol.com/repo",
                        "alias": "test",
                    },
                    "iac-uid",
                    "uid",
                ),
                (
                    {
                        "provider": "iac",
                        "uid": "http://",
                        "alias": "test",
                    },
                    "iac-uid",
                    "uid",
                ),
                (
                    {
                        "provider": "mongodbatlas",
                        "uid": "64b1d3c0e4b03b123456789g",
                        "alias": "test",
                    },
                    "mongodbatlas-uid",
                    "uid",
                ),
                (
                    {
                        "provider": "mongodbatlas",
                        "uid": "1234",
                        "alias": "test",
                    },
                    "mongodbatlas-uid",
                    "uid",
                ),
            ]
        ),
    )
    def test_providers_invalid_create(
        self,
        authenticated_client,
        provider_json_payload,
        error_code,
        error_pointer,
    ):
        response = authenticated_client.post(
            reverse("provider-list"), data=provider_json_payload, format="json"
        )
        assert response.status_code == status.HTTP_400_BAD_REQUEST
        assert response.json()["errors"][0]["code"] == error_code
        assert (
            response.json()["errors"][0]["source"]["pointer"]
            == f"/data/attributes/{error_pointer}"
        )

    def test_providers_partial_update(self, authenticated_client, providers_fixture):
        provider1, *_ = providers_fixture
        new_alias = "This is the new name"
        payload = {
            "data": {
                "type": "providers",
                "id": provider1.id,
                "attributes": {"alias": new_alias},
            },
        }
        response = authenticated_client.patch(
            reverse("provider-detail", kwargs={"pk": provider1.id}),
            data=payload,
            content_type=API_JSON_CONTENT_TYPE,
        )
        assert response.status_code == status.HTTP_200_OK
        provider1.refresh_from_db()
        assert provider1.alias == new_alias

    def test_providers_partial_update_invalid_content_type(
        self, authenticated_client, providers_fixture
    ):
        provider1, *_ = providers_fixture
        response = authenticated_client.patch(
            reverse("provider-detail", kwargs={"pk": provider1.id}),
            data={},
        )
        assert response.status_code == status.HTTP_415_UNSUPPORTED_MEDIA_TYPE

    def test_providers_partial_update_invalid_content(
        self, authenticated_client, providers_fixture
    ):
        provider1, *_ = providers_fixture
        new_name = "This is the new name"
        payload = {"alias": new_name}
        response = authenticated_client.patch(
            reverse("provider-detail", kwargs={"pk": provider1.id}),
            data=payload,
            content_type=API_JSON_CONTENT_TYPE,
        )
        assert response.status_code == status.HTTP_400_BAD_REQUEST

    @pytest.mark.parametrize(
        "attribute_key, attribute_value",
        [
            ("provider", "aws"),
            ("uid", "123456789012"),
        ],
    )
    def test_providers_partial_update_invalid_fields(
        self,
        authenticated_client,
        providers_fixture,
        attribute_key,
        attribute_value,
    ):
        provider1, *_ = providers_fixture
        payload = {
            "data": {
                "type": "providers",
                "id": provider1.id,
                "attributes": {attribute_key: attribute_value},
            },
        }
        response = authenticated_client.patch(
            reverse("provider-detail", kwargs={"pk": provider1.id}),
            data=payload,
            content_type=API_JSON_CONTENT_TYPE,
        )
        assert response.status_code == status.HTTP_400_BAD_REQUEST

    @patch("api.v1.views.Task.objects.get")
    @patch("api.v1.views.delete_provider_task.delay")
    def test_providers_delete(
        self,
        mock_delete_task,
        mock_task_get,
        authenticated_client,
        providers_fixture,
        tasks_fixture,
    ):
        prowler_task = tasks_fixture[0]
        task_mock = Mock()
        task_mock.id = prowler_task.id
        mock_delete_task.return_value = task_mock
        mock_task_get.return_value = prowler_task

        provider1, *_ = providers_fixture
        response = authenticated_client.delete(
            reverse("provider-detail", kwargs={"pk": provider1.id})
        )
        assert response.status_code == status.HTTP_202_ACCEPTED
        mock_delete_task.assert_called_once_with(
            provider_id=str(provider1.id), tenant_id=ANY
        )
        assert "Content-Location" in response.headers
        assert response.headers["Content-Location"] == f"/api/v1/tasks/{task_mock.id}"

    def test_providers_delete_invalid(self, authenticated_client):
        response = authenticated_client.delete(
            reverse("provider-detail", kwargs={"pk": "random_id"})
        )
        assert response.status_code == status.HTTP_404_NOT_FOUND

    @patch("api.v1.views.Task.objects.get")
    @patch("api.v1.views.check_provider_connection_task.delay")
    def test_providers_connection(
        self,
        mock_provider_connection,
        mock_task_get,
        authenticated_client,
        providers_fixture,
        tasks_fixture,
    ):
        prowler_task = tasks_fixture[0]
        task_mock = Mock()
        task_mock.id = prowler_task.id
        task_mock.status = "PENDING"
        mock_provider_connection.return_value = task_mock
        mock_task_get.return_value = prowler_task

        provider1, *_ = providers_fixture
        assert provider1.connected is None
        assert provider1.connection_last_checked_at is None

        response = authenticated_client.post(
            reverse("provider-connection", kwargs={"pk": provider1.id})
        )
        assert response.status_code == status.HTTP_202_ACCEPTED
        mock_provider_connection.assert_called_once_with(
            provider_id=str(provider1.id), tenant_id=ANY
        )
        assert "Content-Location" in response.headers
        assert response.headers["Content-Location"] == f"/api/v1/tasks/{task_mock.id}"

    def test_providers_connection_invalid_provider(
        self, authenticated_client, providers_fixture
    ):
        response = authenticated_client.post(
            reverse("provider-connection", kwargs={"pk": "random_id"})
        )
        assert response.status_code == status.HTTP_404_NOT_FOUND

    @pytest.mark.parametrize(
        "filter_name, filter_value, expected_count",
        (
            [
                ("provider", "aws", 2),
                ("provider.in", "azure,gcp", 2),
                ("uid", "123456789012", 1),
                (
                    "uid.icontains",
                    "1",
                    7,
                ),
                ("alias", "aws_testing_1", 1),
                ("alias.icontains", "aws", 2),
                ("inserted_at", TODAY, 8),
                (
                    "inserted_at.gte",
                    "2024-01-01",
                    8,
                ),
                ("inserted_at.lte", "2024-01-01", 0),
                (
                    "updated_at.gte",
                    "2024-01-01",
                    8,
                ),
                ("updated_at.lte", "2024-01-01", 0),
            ]
        ),
    )
    def test_providers_filters(
        self,
        authenticated_client,
        providers_fixture,
        filter_name,
        filter_value,
        expected_count,
    ):
        response = authenticated_client.get(
            reverse("provider-list"),
            {f"filter[{filter_name}]": filter_value},
        )

        assert response.status_code == status.HTTP_200_OK
        assert len(response.json()["data"]) == expected_count

    @pytest.mark.parametrize(
        "filter_name",
        (
            [
                "provider",  # Valid filter, invalid value
                "invalid",
            ]
        ),
    )
    def test_providers_filters_invalid(self, authenticated_client, filter_name):
        response = authenticated_client.get(
            reverse("provider-list"),
            {f"filter[{filter_name}]": "whatever"},
        )
        assert response.status_code == status.HTTP_400_BAD_REQUEST

    @pytest.mark.parametrize(
        "sort_field",
        (
            [
                "provider",
                "uid",
                "alias",
                "connected",
                "inserted_at",
                "updated_at",
            ]
        ),
    )
    def test_providers_sort(self, authenticated_client, sort_field):
        response = authenticated_client.get(
            reverse("provider-list"), {"sort": sort_field}
        )
        assert response.status_code == status.HTTP_200_OK

    def test_providers_sort_invalid(self, authenticated_client):
        response = authenticated_client.get(
            reverse("provider-list"), {"sort": "invalid"}
        )
        assert response.status_code == status.HTTP_400_BAD_REQUEST


@pytest.mark.django_db
class TestProviderGroupViewSet:
    def test_provider_group_list(self, authenticated_client, provider_groups_fixture):
        response = authenticated_client.get(reverse("providergroup-list"))
        assert response.status_code == status.HTTP_200_OK
        assert len(response.json()["data"]) == len(provider_groups_fixture)

    def test_provider_group_retrieve(
        self, authenticated_client, provider_groups_fixture
    ):
        provider_group = provider_groups_fixture[0]
        response = authenticated_client.get(
            reverse("providergroup-detail", kwargs={"pk": provider_group.id})
        )
        assert response.status_code == status.HTTP_200_OK
        data = response.json()["data"]
        assert data["id"] == str(provider_group.id)
        assert data["attributes"]["name"] == provider_group.name

    def test_provider_group_create(self, authenticated_client):
        data = {
            "data": {
                "type": "provider-groups",
                "attributes": {
                    "name": "Test Provider Group",
                },
            }
        }
        response = authenticated_client.post(
            reverse("providergroup-list"),
            data=json.dumps(data),
            content_type="application/vnd.api+json",
        )
        assert response.status_code == status.HTTP_201_CREATED
        response_data = response.json()["data"]
        assert response_data["attributes"]["name"] == "Test Provider Group"
        assert ProviderGroup.objects.filter(name="Test Provider Group").exists()

    def test_provider_group_create_invalid(self, authenticated_client):
        data = {
            "data": {
                "type": "provider-groups",
                "attributes": {
                    # Name is missing
                },
            }
        }
        response = authenticated_client.post(
            reverse("providergroup-list"),
            data=json.dumps(data),
            content_type="application/vnd.api+json",
        )
        assert response.status_code == status.HTTP_400_BAD_REQUEST
        errors = response.json()["errors"]
        assert errors[0]["source"]["pointer"] == "/data/attributes/name"

    def test_provider_group_partial_update(
        self, authenticated_client, provider_groups_fixture
    ):
        provider_group = provider_groups_fixture[1]
        data = {
            "data": {
                "id": str(provider_group.id),
                "type": "provider-groups",
                "attributes": {
                    "name": "Updated Provider Group Name",
                },
            }
        }
        response = authenticated_client.patch(
            reverse("providergroup-detail", kwargs={"pk": provider_group.id}),
            data=json.dumps(data),
            content_type="application/vnd.api+json",
        )
        assert response.status_code == status.HTTP_200_OK
        provider_group.refresh_from_db()
        assert provider_group.name == "Updated Provider Group Name"

    def test_provider_group_partial_update_invalid(
        self, authenticated_client, provider_groups_fixture
    ):
        provider_group = provider_groups_fixture[2]
        data = {
            "data": {
                "id": str(provider_group.id),
                "type": "provider-groups",
                "attributes": {
                    "name": "",  # Invalid name
                },
            }
        }
        response = authenticated_client.patch(
            reverse("providergroup-detail", kwargs={"pk": provider_group.id}),
            data=json.dumps(data),
            content_type="application/vnd.api+json",
        )
        assert response.status_code == status.HTTP_400_BAD_REQUEST
        errors = response.json()["errors"]
        assert errors[0]["source"]["pointer"] == "/data/attributes/name"

    def test_provider_group_destroy(
        self, authenticated_client, provider_groups_fixture
    ):
        provider_group = provider_groups_fixture[2]
        response = authenticated_client.delete(
            reverse("providergroup-detail", kwargs={"pk": provider_group.id})
        )
        assert response.status_code == status.HTTP_204_NO_CONTENT
        assert not ProviderGroup.objects.filter(id=provider_group.id).exists()

    def test_provider_group_destroy_invalid(self, authenticated_client):
        response = authenticated_client.delete(
            reverse("providergroup-detail", kwargs={"pk": "non-existent-id"})
        )
        assert response.status_code == status.HTTP_404_NOT_FOUND

    def test_provider_group_retrieve_not_found(self, authenticated_client):
        response = authenticated_client.get(
            reverse("providergroup-detail", kwargs={"pk": "non-existent-id"})
        )
        assert response.status_code == status.HTTP_404_NOT_FOUND

    def test_provider_group_list_filters(
        self, authenticated_client, provider_groups_fixture
    ):
        provider_group = provider_groups_fixture[0]
        response = authenticated_client.get(
            reverse("providergroup-list"), {"filter[name]": provider_group.name}
        )
        assert response.status_code == status.HTTP_200_OK
        data = response.json()["data"]
        assert len(data) == 1
        assert data[0]["attributes"]["name"] == provider_group.name

    def test_provider_group_list_sorting(
        self, authenticated_client, provider_groups_fixture
    ):
        response = authenticated_client.get(
            reverse("providergroup-list"), {"sort": "name"}
        )
        assert response.status_code == status.HTTP_200_OK
        data = response.json()["data"]
        names = [item["attributes"]["name"] for item in data]
        assert names == sorted(names)

    def test_provider_group_invalid_method(self, authenticated_client):
        response = authenticated_client.put(reverse("providergroup-list"))
        assert response.status_code == status.HTTP_405_METHOD_NOT_ALLOWED

    def test_provider_group_create_with_relationships(
        self, authenticated_client, providers_fixture, roles_fixture
    ):
        provider1, provider2, *_ = providers_fixture
        role1, role2, *_ = roles_fixture

        data = {
            "data": {
                "type": "provider-groups",
                "attributes": {"name": "Test Provider Group with relationships"},
                "relationships": {
                    "providers": {
                        "data": [
                            {"type": "providers", "id": str(provider1.id)},
                            {"type": "providers", "id": str(provider2.id)},
                        ]
                    },
                    "roles": {
                        "data": [
                            {"type": "roles", "id": str(role1.id)},
                            {"type": "roles", "id": str(role2.id)},
                        ]
                    },
                },
            }
        }

        response = authenticated_client.post(
            reverse("providergroup-list"),
            data=json.dumps(data),
            content_type="application/vnd.api+json",
        )

        assert response.status_code == status.HTTP_201_CREATED
        response_data = response.json()["data"]
        group = ProviderGroup.objects.get(id=response_data["id"])
        assert group.name == "Test Provider Group with relationships"
        assert set(group.providers.all()) == {provider1, provider2}
        assert set(group.roles.all()) == {role1, role2}

    def test_provider_group_update_relationships(
        self,
        authenticated_client,
        provider_groups_fixture,
        providers_fixture,
        roles_fixture,
    ):
        group = provider_groups_fixture[0]
        provider3 = providers_fixture[2]
        provider4 = providers_fixture[3]
        role3 = roles_fixture[2]
        role4 = roles_fixture[3]

        data = {
            "data": {
                "id": str(group.id),
                "type": "provider-groups",
                "relationships": {
                    "providers": {
                        "data": [
                            {"type": "providers", "id": str(provider3.id)},
                            {"type": "providers", "id": str(provider4.id)},
                        ]
                    },
                    "roles": {
                        "data": [
                            {"type": "roles", "id": str(role3.id)},
                            {"type": "roles", "id": str(role4.id)},
                        ]
                    },
                },
            }
        }

        response = authenticated_client.patch(
            reverse("providergroup-detail", kwargs={"pk": group.id}),
            data=json.dumps(data),
            content_type="application/vnd.api+json",
        )

        assert response.status_code == status.HTTP_200_OK
        group.refresh_from_db()
        assert set(group.providers.all()) == {provider3, provider4}
        assert set(group.roles.all()) == {role3, role4}

    def test_provider_group_clear_relationships(
        self, authenticated_client, providers_fixture, provider_groups_fixture
    ):
        group = provider_groups_fixture[0]
        provider3 = providers_fixture[2]
        provider4 = providers_fixture[3]

        data = {
            "data": {
                "id": str(group.id),
                "type": "provider-groups",
                "relationships": {
                    "providers": {
                        "data": [
                            {"type": "providers", "id": str(provider3.id)},
                            {"type": "providers", "id": str(provider4.id)},
                        ]
                    }
                },
            }
        }

        response = authenticated_client.patch(
            reverse("providergroup-detail", kwargs={"pk": group.id}),
            data=json.dumps(data),
            content_type="application/vnd.api+json",
        )

        assert response.status_code == status.HTTP_200_OK

        data = {
            "data": {
                "id": str(group.id),
                "type": "provider-groups",
                "relationships": {
                    "providers": {"data": []},  # Removing all providers
                    "roles": {"data": []},  # Removing all roles
                },
            }
        }

        response = authenticated_client.patch(
            reverse("providergroup-detail", kwargs={"pk": group.id}),
            data=json.dumps(data),
            content_type="application/vnd.api+json",
        )

        assert response.status_code == status.HTTP_200_OK
        group.refresh_from_db()
        assert group.providers.count() == 0
        assert group.roles.count() == 0

    def test_provider_group_create_with_invalid_relationships(
        self, authenticated_client
    ):
        invalid_provider_id = "non-existent-id"
        data = {
            "data": {
                "type": "provider-groups",
                "attributes": {"name": "Invalid relationships test"},
                "relationships": {
                    "providers": {
                        "data": [{"type": "providers", "id": invalid_provider_id}]
                    }
                },
            }
        }

        response = authenticated_client.post(
            reverse("providergroup-list"),
            data=json.dumps(data),
            content_type="application/vnd.api+json",
        )
        assert response.status_code in [status.HTTP_400_BAD_REQUEST]


@pytest.mark.django_db
class TestProviderSecretViewSet:
    def test_provider_secrets_list(self, authenticated_client, provider_secret_fixture):
        response = authenticated_client.get(reverse("providersecret-list"))
        assert response.status_code == status.HTTP_200_OK
        assert len(response.json()["data"]) == len(provider_secret_fixture)

    def test_provider_secrets_retrieve(
        self, authenticated_client, provider_secret_fixture
    ):
        provider_secret1, *_ = provider_secret_fixture
        response = authenticated_client.get(
            reverse("providersecret-detail", kwargs={"pk": provider_secret1.id}),
        )
        assert response.status_code == status.HTTP_200_OK
        assert response.json()["data"]["attributes"]["name"] == provider_secret1.name
        assert (
            response.json()["data"]["attributes"]["secret_type"]
            == provider_secret1.secret_type
        )

    def test_provider_secrets_invalid_retrieve(self, authenticated_client):
        response = authenticated_client.get(
            reverse(
                "providersecret-detail",
                kwargs={"pk": "f498b103-c760-4785-9a3e-e23fafbb7b02"},
            )
        )
        assert response.status_code == status.HTTP_404_NOT_FOUND

    @pytest.mark.parametrize(
        "provider_type, secret_type, secret_data",
        [
            # AWS with STATIC secret
            (
                Provider.ProviderChoices.AWS.value,
                ProviderSecret.TypeChoices.STATIC,
                {
                    "aws_access_key_id": "value",
                    "aws_secret_access_key": "value",
                    "aws_session_token": "value",
                },
            ),
            # AWS with ROLE secret
            (
                Provider.ProviderChoices.AWS.value,
                ProviderSecret.TypeChoices.ROLE,
                {
                    "role_arn": "arn:aws:iam::123456789012:role/example-role",
                    # Optional fields
                    "external_id": "external-id",
                    "role_session_name": "session-name",
                    "session_duration": 3600,
                    "aws_access_key_id": "value",
                    "aws_secret_access_key": "value",
                    "aws_session_token": "value",
                },
            ),
            # Azure with STATIC secret
            (
                Provider.ProviderChoices.AZURE.value,
                ProviderSecret.TypeChoices.STATIC,
                {
                    "client_id": "client-id",
                    "client_secret": "client-secret",
                    "tenant_id": "tenant-id",
                },
            ),
            # GCP with STATIC secret
            (
                Provider.ProviderChoices.GCP.value,
                ProviderSecret.TypeChoices.STATIC,
                {
                    "client_id": "client-id",
                    "client_secret": "client-secret",
                    "refresh_token": "refresh-token",
                },
            ),
            # GCP with Service Account Key secret
            (
                Provider.ProviderChoices.GCP.value,
                ProviderSecret.TypeChoices.SERVICE_ACCOUNT,
                {
                    "service_account_key": {
                        "type": "service_account",
                        "project_id": "project-id",
                        "private_key_id": "private-key-id",
                        "private_key": "private-key",
                        "client_email": "client-email",
                        "client_id": "client-id",
                        "auth_uri": "auth-uri",
                        "token_uri": "token-uri",
                        "auth_provider_x509_cert_url": "auth-provider-x509-cert-url",
                        "client_x509_cert_url": "client-x509-cert-url",
                        "universe_domain": "universe-domain",
                    },
                },
            ),
            # Kubernetes with STATIC secret
            (
                Provider.ProviderChoices.KUBERNETES.value,
                ProviderSecret.TypeChoices.STATIC,
                {
                    "kubeconfig_content": "kubeconfig-content",
                },
            ),
            # M365 client secret credentials
            (
                Provider.ProviderChoices.M365.value,
                ProviderSecret.TypeChoices.STATIC,
                {
                    "client_id": "client-id",
                    "client_secret": "client-secret",
                    "tenant_id": "tenant-id",
                    "user": "test@domain.com",
                    "password": "supersecret",
                },
            ),
            # M365 certificate credentials (valid base64)
            (
                Provider.ProviderChoices.M365.value,
                ProviderSecret.TypeChoices.STATIC,
                {
                    "client_id": "client-id",
                    "tenant_id": "tenant-id",
                    "certificate_content": "VGVzdCBjZXJ0aWZpY2F0ZSBjb250ZW50",
                    "user": "test@domain.com",
                    "password": "supersecret",
                },
            ),
            # OCI with API key credentials (with key_content)
            (
                Provider.ProviderChoices.ORACLECLOUD.value,
                ProviderSecret.TypeChoices.STATIC,
                {
                    "user": "ocid1.user.oc1..aaaaaaaakldibrbov4ubh25aqdeiroklxjngwka7u6w7no3glmdq3n5sxtkq",
                    "fingerprint": "aa:bb:cc:dd:ee:ff:00:11:22:33:44:55:66:77:88:99",
                    "key_content": "-----BEGIN RSA PRIVATE KEY-----\ntest-key-content\n-----END RSA PRIVATE KEY-----",
                    "tenancy": "ocid1.tenancy.oc1..aaaaaaaa3dwoazoox4q7wrvriywpokp5grlhgnkwtyt6dmwyou7no6mdmzda",
                    "region": "us-ashburn-1",
                },
            ),
            # OCI with API key credentials (with key_file)
            (
                Provider.ProviderChoices.ORACLECLOUD.value,
                ProviderSecret.TypeChoices.STATIC,
                {
                    "user": "ocid1.user.oc1..aaaaaaaakldibrbov4ubh25aqdeiroklxjngwka7u6w7no3glmdq3n5sxtkq",
                    "fingerprint": "aa:bb:cc:dd:ee:ff:00:11:22:33:44:55:66:77:88:99",
                    "key_file": "/path/to/oci_api_key.pem",
                    "tenancy": "ocid1.tenancy.oc1..aaaaaaaa3dwoazoox4q7wrvriywpokp5grlhgnkwtyt6dmwyou7no6mdmzda",
                    "region": "us-ashburn-1",
                },
            ),
            # OCI with API key credentials (with passphrase)
            (
                Provider.ProviderChoices.ORACLECLOUD.value,
                ProviderSecret.TypeChoices.STATIC,
                {
                    "user": "ocid1.user.oc1..aaaaaaaakldibrbov4ubh25aqdeiroklxjngwka7u6w7no3glmdq3n5sxtkq",
                    "fingerprint": "aa:bb:cc:dd:ee:ff:00:11:22:33:44:55:66:77:88:99",
                    "key_content": "-----BEGIN RSA PRIVATE KEY-----\ntest-encrypted-key\n-----END RSA PRIVATE KEY-----",
                    "tenancy": "ocid1.tenancy.oc1..aaaaaaaa3dwoazoox4q7wrvriywpokp5grlhgnkwtyt6dmwyou7no6mdmzda",
                    "region": "us-ashburn-1",
                    "pass_phrase": "my-secure-passphrase",
                },
            ),
            # MongoDB Atlas credentials
            (
                Provider.ProviderChoices.MONGODBATLAS.value,
                ProviderSecret.TypeChoices.STATIC,
                {
                    "atlas_public_key": "public-key",
                    "atlas_private_key": "private-key",
                },
            ),
        ],
    )
    def test_provider_secrets_create_valid(
        self,
        authenticated_client,
        providers_fixture,
        provider_type,
        secret_type,
        secret_data,
    ):
        # Get the provider from the fixture and set its type
        try:
            provider = Provider.objects.filter(provider=provider_type)[0]
        except IndexError:
            print(f"Provider {provider_type} not found")

        data = {
            "data": {
                "type": "provider-secrets",
                "attributes": {
                    "name": "My Secret",
                    "secret_type": secret_type,
                    "secret": secret_data,
                },
                "relationships": {
                    "provider": {"data": {"type": "providers", "id": str(provider.id)}}
                },
            }
        }
        response = authenticated_client.post(
            reverse("providersecret-list"),
            data=json.dumps(data),
            content_type="application/vnd.api+json",
        )
        assert response.status_code == status.HTTP_201_CREATED
        assert ProviderSecret.objects.count() == 1
        provider_secret = ProviderSecret.objects.first()
        assert provider_secret.name == data["data"]["attributes"]["name"]
        assert provider_secret.secret_type == data["data"]["attributes"]["secret_type"]
        assert (
            str(provider_secret.provider.id)
            == data["data"]["relationships"]["provider"]["data"]["id"]
        )

    @pytest.mark.parametrize(
        "attributes, error_code, error_pointer",
        (
            [
                (
                    {
                        "name": "testing",
                        "secret_type": "static",
                        "secret": {"invalid": "test"},
                    },
                    "required",
                    "secret/aws_access_key_id",
                ),
                (
                    {
                        "name": "testing",
                        "secret_type": "invalid",
                        "secret": {"invalid": "test"},
                    },
                    "invalid_choice",
                    "secret_type",
                ),
                (
                    {
                        "name": "a" * 151,
                        "secret_type": "static",
                        "secret": {
                            "aws_access_key_id": "value",
                            "aws_secret_access_key": "value",
                            "aws_session_token": "value",
                        },
                    },
                    "max_length",
                    "name",
                ),
            ]
        ),
    )
    def test_provider_secrets_invalid_create(
        self,
        providers_fixture,
        authenticated_client,
        attributes,
        error_code,
        error_pointer,
    ):
        provider, *_ = providers_fixture
        data = {
            "data": {
                "type": "provider-secrets",
                "attributes": attributes,
                "relationships": {
                    "provider": {"data": {"type": "providers", "id": str(provider.id)}}
                },
            }
        }
        response = authenticated_client.post(
            reverse("providersecret-list"),
            data=json.dumps(data),
            content_type="application/vnd.api+json",
        )
        assert response.status_code == status.HTTP_400_BAD_REQUEST
        assert response.json()["errors"][0]["code"] == error_code
        assert (
            response.json()["errors"][0]["source"]["pointer"]
            == f"/data/attributes/{error_pointer}"
        )

    def test_provider_secrets_partial_update(
        self, authenticated_client, provider_secret_fixture
    ):
        provider_secret, *_ = provider_secret_fixture
        data = {
            "data": {
                "type": "provider-secrets",
                "id": str(provider_secret.id),
                "attributes": {
                    "name": "new_name",
                    "secret": {
                        "aws_access_key_id": "new_value",
                        "aws_secret_access_key": "new_value",
                        "aws_session_token": "new_value",
                    },
                },
                "relationships": {
                    "provider": {
                        "data": {
                            "type": "providers",
                            "id": str(provider_secret.provider.id),
                        }
                    }
                },
            }
        }
        response = authenticated_client.patch(
            reverse("providersecret-detail", kwargs={"pk": provider_secret.id}),
            data=json.dumps(data),
            content_type="application/vnd.api+json",
        )
        assert response.status_code == status.HTTP_200_OK
        provider_secret.refresh_from_db()
        assert provider_secret.name == "new_name"
        for value in provider_secret.secret.values():
            assert value == "new_value"

    def test_provider_secrets_partial_update_invalid_content_type(
        self, authenticated_client, provider_secret_fixture
    ):
        provider_secret, *_ = provider_secret_fixture
        response = authenticated_client.patch(
            reverse("providersecret-detail", kwargs={"pk": provider_secret.id}),
            data={},
        )
        assert response.status_code == status.HTTP_415_UNSUPPORTED_MEDIA_TYPE

    def test_provider_secrets_partial_update_invalid_content(
        self, authenticated_client, provider_secret_fixture
    ):
        provider_secret, *_ = provider_secret_fixture
        data = {
            "data": {
                "type": "provider-secrets",
                "id": str(provider_secret.id),
                "attributes": {"invalid_secret": "value"},
                "relationships": {
                    "provider": {
                        "data": {
                            "type": "providers",
                            "id": str(provider_secret.provider.id),
                        }
                    }
                },
            }
        }
        response = authenticated_client.patch(
            reverse("providersecret-detail", kwargs={"pk": provider_secret.id}),
            data=json.dumps(data),
            content_type="application/vnd.api+json",
        )
        assert response.status_code == status.HTTP_400_BAD_REQUEST

    def test_provider_secrets_delete(
        self,
        authenticated_client,
        provider_secret_fixture,
    ):
        provider_secret, *_ = provider_secret_fixture
        response = authenticated_client.delete(
            reverse("providersecret-detail", kwargs={"pk": provider_secret.id})
        )
        assert response.status_code == status.HTTP_204_NO_CONTENT

    def test_provider_secrets_delete_invalid(self, authenticated_client):
        response = authenticated_client.delete(
            reverse(
                "providersecret-detail",
                kwargs={"pk": "e67d0283-440f-48d1-b5f8-38d0763474f4"},
            )
        )
        assert response.status_code == status.HTTP_404_NOT_FOUND

    @pytest.mark.parametrize(
        "filter_name, filter_value, expected_count",
        (
            [
                ("name", "aws_testing_1", 1),
                ("name.icontains", "aws", 2),
            ]
        ),
    )
    def test_provider_secrets_filters(
        self,
        authenticated_client,
        provider_secret_fixture,
        filter_name,
        filter_value,
        expected_count,
    ):
        response = authenticated_client.get(
            reverse("providersecret-list"),
            {f"filter[{filter_name}]": filter_value},
        )

        assert response.status_code == status.HTTP_200_OK
        assert len(response.json()["data"]) == expected_count

    @pytest.mark.parametrize(
        "filter_name",
        (
            [
                "invalid",
            ]
        ),
    )
    def test_provider_secrets_filters_invalid(self, authenticated_client, filter_name):
        response = authenticated_client.get(
            reverse("providersecret-list"),
            {f"filter[{filter_name}]": "whatever"},
        )
        assert response.status_code == status.HTTP_400_BAD_REQUEST

    @pytest.mark.parametrize(
        "sort_field",
        (
            [
                "name",
                "inserted_at",
                "updated_at",
            ]
        ),
    )
    def test_provider_secrets_sort(self, authenticated_client, sort_field):
        response = authenticated_client.get(
            reverse("providersecret-list"), {"sort": sort_field}
        )
        assert response.status_code == status.HTTP_200_OK

    def test_provider_secrets_sort_invalid(self, authenticated_client):
        response = authenticated_client.get(
            reverse("providersecret-list"), {"sort": "invalid"}
        )
        assert response.status_code == status.HTTP_400_BAD_REQUEST

    def test_provider_secrets_partial_update_with_secret_type(
        self, authenticated_client, provider_secret_fixture
    ):
        provider_secret, *_ = provider_secret_fixture
        data = {
            "data": {
                "type": "provider-secrets",
                "id": str(provider_secret.id),
                "attributes": {
                    "name": "new_name",
                    "secret": {
                        "service_account_key": {},
                    },
                    "secret_type": "service_account",
                },
                "relationships": {
                    "provider": {
                        "data": {
                            "type": "providers",
                            "id": str(provider_secret.provider.id),
                        }
                    }
                },
            }
        }
        response = authenticated_client.patch(
            reverse("providersecret-detail", kwargs={"pk": provider_secret.id}),
            data=json.dumps(data),
            content_type="application/vnd.api+json",
        )
        assert response.status_code == status.HTTP_200_OK
        provider_secret.refresh_from_db()
        assert provider_secret.name == "new_name"
        assert provider_secret.secret == {"service_account_key": {}}

    def test_provider_secrets_partial_update_with_invalid_secret_type(
        self, authenticated_client, provider_secret_fixture
    ):
        provider_secret, *_ = provider_secret_fixture
        data = {
            "data": {
                "type": "provider-secrets",
                "id": str(provider_secret.id),
                "attributes": {
                    "name": "new_name",
                    "secret": {
                        "service_account_key": {},
                    },
                    "secret_type": "static",
                },
                "relationships": {
                    "provider": {
                        "data": {
                            "type": "providers",
                            "id": str(provider_secret.provider.id),
                        }
                    }
                },
            }
        }
        response = authenticated_client.patch(
            reverse("providersecret-detail", kwargs={"pk": provider_secret.id}),
            data=json.dumps(data),
            content_type="application/vnd.api+json",
        )
        assert response.status_code == status.HTTP_400_BAD_REQUEST

    def test_provider_secrets_partial_update_without_secret_type_but_different(
        self, authenticated_client, provider_secret_fixture
    ):
        provider_secret, *_ = provider_secret_fixture
        data = {
            "data": {
                "type": "provider-secrets",
                "id": str(provider_secret.id),
                "attributes": {
                    "name": "new_name",
                    "secret": {
                        "service_account_key": {},
                    },
                },
                "relationships": {
                    "provider": {
                        "data": {
                            "type": "providers",
                            "id": str(provider_secret.provider.id),
                        }
                    }
                },
            }
        }
        response = authenticated_client.patch(
            reverse("providersecret-detail", kwargs={"pk": provider_secret.id}),
            data=json.dumps(data),
            content_type="application/vnd.api+json",
        )
        assert response.status_code == status.HTTP_400_BAD_REQUEST

    def test_m365_provider_secrets_invalid_certificate_base64(
        self, authenticated_client, providers_fixture
    ):
        """Test M365 provider secret creation with invalid base64 certificate content"""
        # Find M365 provider from fixture
        m365_provider = None
        for provider in providers_fixture:
            if provider.provider == Provider.ProviderChoices.M365.value:
                m365_provider = provider
                break

        assert m365_provider is not None, "M365 provider not found in fixture"

        data = {
            "data": {
                "type": "provider-secrets",
                "attributes": {
                    "name": "M365 Certificate Invalid Base64",
                    "secret_type": "static",
                    "secret": {
                        "client_id": "client-id",
                        "tenant_id": "tenant-id",
                        "certificate_content": "invalid-base64-content!@#$%",
                        "user": "test@domain.com",
                        "password": "supersecret",
                    },
                },
                "relationships": {
                    "provider": {
                        "data": {"type": "providers", "id": str(m365_provider.id)}
                    }
                },
            }
        }
        response = authenticated_client.post(
            reverse("providersecret-list"),
            data=json.dumps(data),
            content_type="application/vnd.api+json",
        )
        assert response.status_code == status.HTTP_400_BAD_REQUEST
        assert "certificate content is not valid base64 encoded data" in str(
            response.json()
        )


@pytest.mark.django_db
class TestScanViewSet:
    def test_scans_list(self, authenticated_client, scans_fixture):
        response = authenticated_client.get(reverse("scan-list"))
        assert response.status_code == status.HTTP_200_OK
        assert len(response.json()["data"]) == len(scans_fixture)

    def test_scans_retrieve(self, authenticated_client, scans_fixture):
        scan1, *_ = scans_fixture
        response = authenticated_client.get(
            reverse("scan-detail", kwargs={"pk": scan1.id})
        )
        assert response.status_code == status.HTTP_200_OK
        assert response.json()["data"]["attributes"]["name"] == scan1.name
        assert response.json()["data"]["relationships"]["provider"]["data"][
            "id"
        ] == str(scan1.provider.id)

    def test_scans_invalid_retrieve(self, authenticated_client):
        response = authenticated_client.get(
            reverse("scan-detail", kwargs={"pk": "random_id"})
        )
        assert response.status_code == status.HTTP_404_NOT_FOUND

    @pytest.mark.parametrize(
        "scan_json_payload, expected_scanner_args",
        [
            # Case 1: No scanner_args in payload (should use provider's scanner_args)
            (
                {
                    "data": {
                        "type": "scans",
                        "attributes": {
                            "name": "New Scan",
                        },
                        "relationships": {
                            "provider": {
                                "data": {"type": "providers", "id": "provider-id-1"}
                            }
                        },
                    }
                },
                {"key1": "value1", "key2": {"key21": "value21"}},
            ),
            (
                {
                    "data": {
                        "type": "scans",
                        "attributes": {
                            "name": "New Scan",
                            "scanner_args": {
                                "key2": {"key21": "test21"},
                                "key3": "test3",
                            },
                        },
                        "relationships": {
                            "provider": {
                                "data": {"type": "providers", "id": "provider-id-1"}
                            }
                        },
                    }
                },
                {"key1": "value1", "key2": {"key21": "test21"}, "key3": "test3"},
            ),
        ],
    )
    @patch("api.v1.views.Task.objects.get")
    @patch("api.v1.views.perform_scan_task.apply_async")
    def test_scans_create_valid(
        self,
        mock_perform_scan_task,
        mock_task_get,
        authenticated_client,
        scan_json_payload,
        expected_scanner_args,
        providers_fixture,
        tasks_fixture,
    ):
        prowler_task = tasks_fixture[0]
        mock_perform_scan_task.return_value.id = prowler_task.id
        mock_task_get.return_value = prowler_task
        *_, provider5 = providers_fixture
        # Provider5 has these scanner_args
        # scanner_args={"key1": "value1", "key2": {"key21": "value21"}}

        # scanner_args will be disabled in the first release
        scan_json_payload["data"]["attributes"].pop("scanner_args", None)

        scan_json_payload["data"]["relationships"]["provider"]["data"]["id"] = str(
            provider5.id
        )

        response = authenticated_client.post(
            reverse("scan-list"),
            data=scan_json_payload,
            content_type=API_JSON_CONTENT_TYPE,
        )

        assert response.status_code == status.HTTP_202_ACCEPTED
        assert Scan.objects.count() == 1

        scan = Scan.objects.get()
        assert scan.name == scan_json_payload["data"]["attributes"]["name"]
        assert scan.provider == provider5
        assert scan.trigger == Scan.TriggerChoices.MANUAL
        # assert scan.scanner_args == expected_scanner_args

    @pytest.mark.parametrize(
        "scan_json_payload, error_code",
        [
            (
                {
                    "data": {
                        "type": "scans",
                        "attributes": {
                            "name": "a",
                            "trigger": Scan.TriggerChoices.MANUAL,
                        },
                        "relationships": {
                            "provider": {
                                "data": {"type": "providers", "id": "provider-id-1"}
                            }
                        },
                    }
                },
                "min_length",
            ),
        ],
    )
    def test_scans_invalid_create(
        self,
        authenticated_client,
        scan_json_payload,
        providers_fixture,
        error_code,
    ):
        provider1, *_ = providers_fixture
        scan_json_payload["data"]["relationships"]["provider"]["data"]["id"] = str(
            provider1.id
        )
        response = authenticated_client.post(
            reverse("scan-list"),
            data=scan_json_payload,
            content_type=API_JSON_CONTENT_TYPE,
        )
        assert response.status_code == status.HTTP_400_BAD_REQUEST
        assert response.json()["errors"][0]["code"] == error_code
        assert (
            response.json()["errors"][0]["source"]["pointer"] == "/data/attributes/name"
        )

    def test_scans_partial_update(self, authenticated_client, scans_fixture):
        scan1, *_ = scans_fixture
        new_name = "Updated Scan Name"
        payload = {
            "data": {
                "type": "scans",
                "id": scan1.id,
                "attributes": {"name": new_name},
            },
        }
        response = authenticated_client.patch(
            reverse("scan-detail", kwargs={"pk": scan1.id}),
            data=payload,
            content_type=API_JSON_CONTENT_TYPE,
        )
        assert response.status_code == status.HTTP_200_OK
        scan1.refresh_from_db()
        assert scan1.name == new_name

    def test_scans_partial_update_invalid_content_type(
        self, authenticated_client, scans_fixture
    ):
        scan1, *_ = scans_fixture
        response = authenticated_client.patch(
            reverse("scan-detail", kwargs={"pk": scan1.id}),
            data={},
        )
        assert response.status_code == status.HTTP_415_UNSUPPORTED_MEDIA_TYPE

    def test_scans_partial_update_invalid_content(
        self, authenticated_client, scans_fixture
    ):
        scan1, *_ = scans_fixture
        new_name = "Updated Scan Name"
        payload = {"name": new_name}
        response = authenticated_client.patch(
            reverse("scan-detail", kwargs={"pk": scan1.id}),
            data=payload,
            content_type=API_JSON_CONTENT_TYPE,
        )
        assert response.status_code == status.HTTP_400_BAD_REQUEST

    @pytest.mark.parametrize(
        "filter_name, filter_value, expected_count",
        (
            [
                ("provider_type", "aws", 3),
                ("provider_type.in", "gcp,azure", 0),
                ("provider_uid", "123456789012", 2),
                ("provider_uid.icontains", "1", 3),
                ("provider_uid.in", "123456789012,123456789013", 3),
                ("provider_alias", "aws_testing_1", 2),
                ("provider_alias.icontains", "aws", 3),
                ("provider_alias.in", "aws_testing_1,aws_testing_2", 3),
                ("name", "Scan 1", 1),
                ("name.icontains", "Scan", 3),
                ("started_at", "2024-01-02", 3),
                ("started_at.gte", "2024-01-01", 3),
                ("started_at.lte", "2024-01-01", 0),
                ("trigger", Scan.TriggerChoices.MANUAL, 1),
                ("state", StateChoices.AVAILABLE, 1),
                ("state", StateChoices.FAILED, 1),
                ("state.in", f"{StateChoices.FAILED},{StateChoices.AVAILABLE}", 2),
                ("trigger", Scan.TriggerChoices.MANUAL, 1),
            ]
        ),
    )
    def test_scans_filters(
        self,
        authenticated_client,
        scans_fixture,
        filter_name,
        filter_value,
        expected_count,
    ):
        response = authenticated_client.get(
            reverse("scan-list"),
            {f"filter[{filter_name}]": filter_value},
        )

        assert response.status_code == status.HTTP_200_OK
        assert len(response.json()["data"]) == expected_count

    @pytest.mark.parametrize(
        "filter_name",
        [
            "provider",  # Valid filter, invalid value
            "invalid",
        ],
    )
    def test_scans_filters_invalid(self, authenticated_client, filter_name):
        response = authenticated_client.get(
            reverse("scan-list"),
            {f"filter[{filter_name}]": "invalid_value"},
        )
        assert response.status_code == status.HTTP_400_BAD_REQUEST

    def test_scan_filter_by_provider_id_exact(
        self, authenticated_client, scans_fixture
    ):
        response = authenticated_client.get(
            reverse("scan-list"),
            {"filter[provider]": scans_fixture[0].provider.id},
        )
        assert response.status_code == status.HTTP_200_OK
        assert len(response.json()["data"]) == 2

    def test_scan_filter_by_provider_id_in(self, authenticated_client, scans_fixture):
        response = authenticated_client.get(
            reverse("scan-list"),
            {
                "filter[provider.in]": [
                    scans_fixture[0].provider.id,
                    scans_fixture[1].provider.id,
                ]
            },
        )
        assert response.status_code == status.HTTP_200_OK
        assert len(response.json()["data"]) == 2

    @pytest.mark.parametrize(
        "sort_field",
        [
            "name",
            "trigger",
            "inserted_at",
            "updated_at",
        ],
    )
    def test_scans_sort(self, authenticated_client, sort_field):
        response = authenticated_client.get(reverse("scan-list"), {"sort": sort_field})
        assert response.status_code == status.HTTP_200_OK

    def test_scans_sort_invalid(self, authenticated_client):
        response = authenticated_client.get(reverse("scan-list"), {"sort": "invalid"})
        assert response.status_code == status.HTTP_400_BAD_REQUEST

    def test_report_executing(self, authenticated_client, scans_fixture):
        """
        When the scan is still executing (state == EXECUTING), the view should return
        the task data with HTTP 202 and a Content-Location header.
        """
        scan = scans_fixture[0]
        scan.state = StateChoices.EXECUTING
        scan.save()

        task = Task.objects.create(tenant_id=scan.tenant_id)
        dummy_task_data = {"id": str(task.id), "state": StateChoices.EXECUTING}

        scan.task = task
        scan.save()

        with patch(
            "api.v1.views.TaskSerializer",
            return_value=type("DummySerializer", (), {"data": dummy_task_data}),
        ):
            url = reverse("scan-report", kwargs={"pk": scan.id})
            response = authenticated_client.get(url)
            assert response.status_code == status.HTTP_202_ACCEPTED
            assert "Content-Location" in response
            assert dummy_task_data["id"] in response["Content-Location"]

    def test_report_celery_task_executing(self, authenticated_client, scans_fixture):
        """
        When the scan is not executing but a related celery task exists and is running,
        the view should return that task data with HTTP 202.
        """
        scan = scans_fixture[0]
        scan.state = StateChoices.COMPLETED
        scan.output_location = "dummy"
        scan.save()

        dummy_task = Task.objects.create(tenant_id=scan.tenant_id)
        dummy_task.id = "dummy-task-id"
        dummy_task_data = {"id": dummy_task.id, "state": StateChoices.EXECUTING}

        with (
            patch("api.v1.views.Task.objects.get", return_value=dummy_task),
            patch(
                "api.v1.views.TaskSerializer",
                return_value=type("DummySerializer", (), {"data": dummy_task_data}),
            ),
        ):
            url = reverse("scan-report", kwargs={"pk": scan.id})
            response = authenticated_client.get(url)
            assert response.status_code == status.HTTP_202_ACCEPTED
            assert "Content-Location" in response
            assert dummy_task_data["id"] in response["Content-Location"]

    def test_report_no_output_location(self, authenticated_client, scans_fixture):
        """
        If the scan does not have an output_location, the view should return a 404.
        """
        scan = scans_fixture[0]
        scan.state = StateChoices.COMPLETED
        scan.output_location = ""
        scan.save()

        url = reverse("scan-report", kwargs={"pk": scan.id})
        response = authenticated_client.get(url)
        assert response.status_code == status.HTTP_404_NOT_FOUND
        assert (
            response.json()["errors"]["detail"]
            == "The scan has no reports, or the report generation task has not started yet."
        )

    def test_report_s3_no_credentials(
        self, authenticated_client, scans_fixture, monkeypatch
    ):
        """
        When output_location is an S3 URL and get_s3_client() raises a credentials exception,
        the view should return HTTP 403 with the proper error message.
        """
        scan = scans_fixture[0]
        bucket = "test-bucket"
        key = "report.zip"
        scan.output_location = f"s3://{bucket}/{key}"
        scan.state = StateChoices.COMPLETED
        scan.save()

        def fake_get_s3_client():
            raise NoCredentialsError()

        monkeypatch.setattr("api.v1.views.get_s3_client", fake_get_s3_client)

        url = reverse("scan-report", kwargs={"pk": scan.id})
        response = authenticated_client.get(url)
        assert response.status_code == status.HTTP_403_FORBIDDEN
        assert (
            response.json()["errors"]["detail"]
            == "There is a problem with credentials."
        )

    @patch("api.v1.views.ScanViewSet._get_task_status")
    @patch("api.v1.views.get_s3_client")
    @patch("api.v1.views.env.str")
    def test_threatscore_s3_wildcard(
        self,
        mock_env_str,
        mock_get_s3_client,
        mock_get_task_status,
        authenticated_client,
        scans_fixture,
    ):
        """
        When the threatscore endpoint is called with an S3 output_location,
        the view should list objects in S3 using wildcard pattern matching,
        retrieve the matching PDF file, and return it with HTTP 200 and proper headers.
        """
        scan = scans_fixture[0]
        scan.state = StateChoices.COMPLETED
        bucket = "test-bucket"
        zip_key = "tenant-id/scan-id/prowler-output-foo.zip"
        scan.output_location = f"s3://{bucket}/{zip_key}"
        scan.save()

        pdf_key = os.path.join(
            os.path.dirname(zip_key),
            "threatscore",
            "prowler-output-123_threatscore_report.pdf",
        )

        mock_s3_client = Mock()
        mock_s3_client.list_objects_v2.return_value = {"Contents": [{"Key": pdf_key}]}
        mock_s3_client.get_object.return_value = {"Body": io.BytesIO(b"pdf-bytes")}

        mock_env_str.return_value = bucket
        mock_get_s3_client.return_value = mock_s3_client
        mock_get_task_status.return_value = None

        url = reverse("scan-threatscore", kwargs={"pk": scan.id})
        response = authenticated_client.get(url)

        assert response.status_code == status.HTTP_200_OK
        assert response["Content-Type"] == "application/pdf"
        assert response["Content-Disposition"].endswith(
            '"prowler-output-123_threatscore_report.pdf"'
        )
        assert response.content == b"pdf-bytes"
        mock_s3_client.list_objects_v2.assert_called_once()
        mock_s3_client.get_object.assert_called_once_with(Bucket=bucket, Key=pdf_key)

    def test_report_s3_success(self, authenticated_client, scans_fixture, monkeypatch):
        """
        When output_location is an S3 URL and the S3 client returns the file successfully,
        the view should return the ZIP file with HTTP 200 and proper headers.
        """
        scan = scans_fixture[0]
        bucket = "test-bucket"
        key = "report.zip"
        scan.output_location = f"s3://{bucket}/{key}"
        scan.state = StateChoices.COMPLETED
        scan.save()

        monkeypatch.setattr(
            "api.v1.views.env",
            type("env", (), {"str": lambda self, *args, **kwargs: "test-bucket"})(),
        )

        class FakeS3Client:
            def get_object(self, Bucket, Key):
                assert Bucket == bucket
                assert Key == key
                return {"Body": io.BytesIO(b"s3 zip content")}

        monkeypatch.setattr("api.v1.views.get_s3_client", lambda: FakeS3Client())

        url = reverse("scan-report", kwargs={"pk": scan.id})
        response = authenticated_client.get(url)
        assert response.status_code == 200
        expected_filename = os.path.basename("report.zip")
        content_disposition = response.get("Content-Disposition")
        assert content_disposition.startswith('attachment; filename="')
        assert f'filename="{expected_filename}"' in content_disposition
        assert response.content == b"s3 zip content"

    def test_report_s3_success_no_local_files(
        self, authenticated_client, scans_fixture, monkeypatch
    ):
        """
        When output_location is a local path and glob.glob returns an empty list,
        the view should return HTTP 404 with detail "The scan has no reports, or the report generation task has not started yet."
        """
        scan = scans_fixture[0]
        scan.output_location = "/tmp/nonexistent_report_pattern.zip"
        scan.state = StateChoices.COMPLETED
        scan.save()
        monkeypatch.setattr("api.v1.views.glob.glob", lambda pattern: [])

        url = reverse("scan-report", kwargs={"pk": scan.id})
        response = authenticated_client.get(url)

        assert response.status_code == 404
        assert (
            response.json()["errors"]["detail"]
            == "The scan has no reports, or the report generation task has not started yet."
        )

    def test_report_local_file(self, authenticated_client, scans_fixture, monkeypatch):
        scan = scans_fixture[0]
        with tempfile.TemporaryDirectory() as tmp:
            tmp_path = Path(tmp)
            base_tmp = tmp_path / "report_local_file"
            base_tmp.mkdir(parents=True, exist_ok=True)

            file_content = b"local zip file content"
            file_path = base_tmp / "report.zip"
            file_path.write_bytes(file_content)

            scan.output_location = str(file_path)
            scan.state = StateChoices.COMPLETED
            scan.save()

            monkeypatch.setattr(
                glob,
                "glob",
                lambda pattern: [str(file_path)] if pattern == str(file_path) else [],
            )

            url = reverse("scan-report", kwargs={"pk": scan.id})
            response = authenticated_client.get(url)
            assert response.status_code == 200
            assert response.content == file_content
            content_disposition = response.get("Content-Disposition")
            assert content_disposition.startswith('attachment; filename="')
            assert f'filename="{file_path.name}"' in content_disposition

    def test_compliance_invalid_framework(self, authenticated_client, scans_fixture):
        scan = scans_fixture[0]
        scan.state = StateChoices.COMPLETED
        scan.output_location = "dummy"
        scan.save()

        url = reverse("scan-compliance", kwargs={"pk": scan.id, "name": "invalid"})
        resp = authenticated_client.get(url)
        assert resp.status_code == status.HTTP_404_NOT_FOUND
        assert resp.json()["errors"]["detail"] == "Compliance 'invalid' not found."

    def test_compliance_executing(
        self, authenticated_client, scans_fixture, monkeypatch
    ):
        scan = scans_fixture[0]
        scan.state = StateChoices.EXECUTING
        scan.save()
        task = Task.objects.create(tenant_id=scan.tenant_id)
        scan.task = task
        scan.save()
        dummy = {"id": str(task.id), "state": StateChoices.EXECUTING}

        monkeypatch.setattr(
            "api.v1.views.TaskSerializer",
            lambda *args, **kwargs: type("S", (), {"data": dummy}),
        )

        framework = get_compliance_frameworks(scan.provider.provider)[0]
        url = reverse("scan-compliance", kwargs={"pk": scan.id, "name": framework})
        resp = authenticated_client.get(url)
        assert resp.status_code == status.HTTP_202_ACCEPTED
        assert "Content-Location" in resp
        assert dummy["id"] in resp["Content-Location"]

    def test_compliance_no_output(self, authenticated_client, scans_fixture):
        scan = scans_fixture[0]
        scan.state = StateChoices.COMPLETED
        scan.output_location = ""
        scan.save()

        framework = get_compliance_frameworks(scan.provider.provider)[0]
        url = reverse("scan-compliance", kwargs={"pk": scan.id, "name": framework})
        resp = authenticated_client.get(url)
        assert resp.status_code == status.HTTP_404_NOT_FOUND
        assert (
            resp.json()["errors"]["detail"]
            == "The scan has no reports, or the report generation task has not started yet."
        )

    def test_compliance_s3_no_credentials(
        self, authenticated_client, scans_fixture, monkeypatch
    ):
        scan = scans_fixture[0]
        bucket = "bucket"
        key = "file.zip"
        scan.output_location = f"s3://{bucket}/{key}"
        scan.state = StateChoices.COMPLETED
        scan.save()

        monkeypatch.setattr(
            "api.v1.views.get_s3_client",
            lambda: (_ for _ in ()).throw(NoCredentialsError()),
        )

        framework = get_compliance_frameworks(scan.provider.provider)[0]
        url = reverse("scan-compliance", kwargs={"pk": scan.id, "name": framework})
        resp = authenticated_client.get(url)
        assert resp.status_code == status.HTTP_403_FORBIDDEN
        assert resp.json()["errors"]["detail"] == "There is a problem with credentials."

    def test_compliance_s3_success(
        self, authenticated_client, scans_fixture, monkeypatch
    ):
        scan = scans_fixture[0]
        bucket = "bucket"
        prefix = "path/scan.zip"
        scan.output_location = f"s3://{bucket}/{prefix}"
        scan.state = StateChoices.COMPLETED
        scan.save()

        monkeypatch.setattr(
            "api.v1.views.env",
            type("env", (), {"str": lambda self, *args, **kwargs: "test-bucket"})(),
        )

        match_key = "path/compliance/mitre_attack_aws.csv"

        class FakeS3Client:
            def list_objects_v2(self, Bucket, Prefix):
                return {"Contents": [{"Key": match_key}]}

            def get_object(self, Bucket, Key):
                return {"Body": io.BytesIO(b"ignored")}

        monkeypatch.setattr("api.v1.views.get_s3_client", lambda: FakeS3Client())

        framework = match_key.split("/")[-1].split(".")[0]
        url = reverse("scan-compliance", kwargs={"pk": scan.id, "name": framework})
        resp = authenticated_client.get(url)
        assert resp.status_code == status.HTTP_200_OK
        cd = resp["Content-Disposition"]
        assert cd.startswith('attachment; filename="')
        assert cd.endswith('filename="mitre_attack_aws.csv"')

    def test_compliance_s3_not_found(
        self, authenticated_client, scans_fixture, monkeypatch
    ):
        scan = scans_fixture[0]
        bucket = "bucket"
        scan.output_location = f"s3://{bucket}/x/scan.zip"
        scan.state = StateChoices.COMPLETED
        scan.save()

        monkeypatch.setattr(
            "api.v1.views.env",
            type("env", (), {"str": lambda self, *args, **kwargs: "test-bucket"})(),
        )

        class FakeS3Client:
            def list_objects_v2(self, Bucket, Prefix):
                return {"Contents": []}

            def get_object(self, Bucket, Key):
                return {"Body": io.BytesIO(b"ignored")}

        monkeypatch.setattr("api.v1.views.get_s3_client", lambda: FakeS3Client())

        url = reverse("scan-compliance", kwargs={"pk": scan.id, "name": "cis_1.4_aws"})
        resp = authenticated_client.get(url)
        assert resp.status_code == status.HTTP_404_NOT_FOUND
        assert (
            resp.json()["errors"]["detail"]
            == "No compliance file found for name 'cis_1.4_aws'."
        )

    def test_compliance_local_file(
        self, authenticated_client, scans_fixture, monkeypatch
    ):
        scan = scans_fixture[0]
        scan.state = StateChoices.COMPLETED

        with tempfile.TemporaryDirectory() as tmp:
            tmp_path = Path(tmp)
            base = tmp_path / "reports"
            comp_dir = base / "compliance"
            comp_dir.mkdir(parents=True, exist_ok=True)
            fname = comp_dir / "scan_cis.csv"
            fname.write_bytes(b"ignored")

            scan.output_location = str(base / "scan.zip")
            scan.save()

            monkeypatch.setattr(
                glob,
                "glob",
                lambda p: [str(fname)] if p.endswith("*_cis_1.4_aws.csv") else [],
            )

            url = reverse(
                "scan-compliance", kwargs={"pk": scan.id, "name": "cis_1.4_aws"}
            )
            resp = authenticated_client.get(url)
            assert resp.status_code == status.HTTP_200_OK
            cd = resp["Content-Disposition"]
            assert cd.startswith('attachment; filename="')
            assert cd.endswith(f'filename="{fname.name}"')

    @patch("api.v1.views.Task.objects.get")
    @patch("api.v1.views.TaskSerializer")
    def test__get_task_status_returns_none_if_task_not_executing(
        self, mock_task_serializer, mock_task_get, authenticated_client, scans_fixture
    ):
        scan = scans_fixture[0]
        scan.state = StateChoices.COMPLETED
        scan.output_location = "dummy"
        scan.save()

        task = Task.objects.create(tenant_id=scan.tenant_id)
        mock_task_get.return_value = task
        mock_task_serializer.return_value.data = {
            "id": str(task.id),
            "state": StateChoices.COMPLETED,
        }

        url = reverse("scan-report", kwargs={"pk": scan.id})
        response = authenticated_client.get(url)

        assert response.status_code == status.HTTP_404_NOT_FOUND

    @patch("api.v1.views.TaskSerializer")
    def test__get_task_status_finds_task_using_kwargs(
        self, mock_task_serializer, authenticated_client, scans_fixture
    ):
        scan = scans_fixture[0]
        scan.state = StateChoices.COMPLETED
        scan.output_location = "dummy"
        scan.save()

        task_result = TaskResult.objects.create(
            task_name="scan-report",
            task_kwargs={"scan_id": str(scan.id)},
        )

        task = Task.objects.create(
            tenant_id=scan.tenant_id,
            task_runner_task=task_result,
        )

        mock_task_serializer.return_value.data = {
            "id": str(task.id),
            "state": StateChoices.EXECUTING,
        }

        url = reverse("scan-report", kwargs={"pk": scan.id})
        response = authenticated_client.get(url)

        assert response.status_code == status.HTTP_202_ACCEPTED
        assert response.data["id"] == str(task.id)

    @patch("api.v1.views.get_s3_client")
    @patch("api.v1.views.sentry_sdk.capture_exception")
    def test_compliance_list_objects_client_error(
        self,
        mock_sentry_capture,
        mock_get_s3_client,
        authenticated_client,
        scans_fixture,
    ):
        scan = scans_fixture[0]
        scan.output_location = "s3://test-bucket/path/to/scan.zip"
        scan.state = StateChoices.COMPLETED
        scan.save()

        fake_client = MagicMock()
        fake_client.list_objects_v2.side_effect = ClientError(
            {"Error": {"Code": "InternalError"}}, "ListObjectsV2"
        )
        mock_get_s3_client.return_value = fake_client

        framework = get_compliance_frameworks(scan.provider.provider)[0]
        url = reverse("scan-compliance", kwargs={"pk": scan.id, "name": framework})
        response = authenticated_client.get(url)

        assert response.status_code == status.HTTP_502_BAD_GATEWAY
        assert (
            response.json()["errors"]["detail"]
            == "Unable to list compliance files in S3: encountered an AWS error."
        )
        mock_sentry_capture.assert_called()

    @patch("api.v1.views.get_s3_client")
    def test_report_s3_nosuchkey(
        self, mock_get_s3_client, authenticated_client, scans_fixture
    ):
        scan = scans_fixture[0]
        scan.output_location = "s3://test-bucket/report.zip"
        scan.state = StateChoices.COMPLETED
        scan.save()

        fake_client = MagicMock()
        fake_client.get_object.side_effect = ClientError(
            {"Error": {"Code": "NoSuchKey"}}, "GetObject"
        )
        mock_get_s3_client.return_value = fake_client

        url = reverse("scan-report", kwargs={"pk": scan.id})
        response = authenticated_client.get(url)

        assert response.status_code == status.HTTP_404_NOT_FOUND
        assert (
            response.json()["errors"]["detail"]
            == "The scan has no reports, or the report generation task has not started yet."
        )

    @patch("api.v1.views.get_s3_client")
    def test_report_s3_client_error_other(
        self, mock_get_s3_client, authenticated_client, scans_fixture
    ):
        scan = scans_fixture[0]
        scan.output_location = "s3://test-bucket/report.zip"
        scan.state = StateChoices.COMPLETED
        scan.save()

        fake_client = MagicMock()
        fake_client.get_object.side_effect = ClientError(
            {"Error": {"Code": "AccessDenied"}}, "GetObject"
        )
        mock_get_s3_client.return_value = fake_client

        url = reverse("scan-report", kwargs={"pk": scan.id})
        response = authenticated_client.get(url)

        assert response.status_code == status.HTTP_403_FORBIDDEN
        assert (
            response.json()["errors"]["detail"]
            == "There is a problem with credentials."
        )


@pytest.mark.django_db
class TestTaskViewSet:
    def test_tasks_list(self, authenticated_client, tasks_fixture):
        response = authenticated_client.get(reverse("task-list"))
        assert response.status_code == status.HTTP_200_OK
        assert len(response.json()["data"]) == len(tasks_fixture)

    def test_tasks_retrieve(self, authenticated_client, tasks_fixture):
        task1, *_ = tasks_fixture
        response = authenticated_client.get(
            reverse("task-detail", kwargs={"pk": task1.id}),
        )
        assert response.status_code == status.HTTP_200_OK
        assert (
            response.json()["data"]["attributes"]["name"]
            == task1.task_runner_task.task_name
        )

    def test_tasks_invalid_retrieve(self, authenticated_client):
        response = authenticated_client.get(
            reverse("task-detail", kwargs={"pk": "invalid_id"})
        )
        assert response.status_code == status.HTTP_404_NOT_FOUND

    @patch("api.v1.views.AsyncResult", return_value=Mock())
    def test_tasks_revoke(self, mock_async_result, authenticated_client, tasks_fixture):
        _, task2 = tasks_fixture
        response = authenticated_client.delete(
            reverse("task-detail", kwargs={"pk": task2.id})
        )
        assert response.status_code == status.HTTP_202_ACCEPTED
        assert response.headers["Content-Location"] == f"/api/v1/tasks/{task2.id}"
        mock_async_result.return_value.revoke.assert_called_once()

    def test_tasks_invalid_revoke(self, authenticated_client):
        response = authenticated_client.delete(
            reverse("task-detail", kwargs={"pk": "invalid_id"})
        )
        assert response.status_code == status.HTTP_404_NOT_FOUND

    def test_tasks_revoke_invalid_status(self, authenticated_client, tasks_fixture):
        task1, _ = tasks_fixture
        response = authenticated_client.delete(
            reverse("task-detail", kwargs={"pk": task1.id})
        )
        # Task status is SUCCESS
        assert response.status_code == status.HTTP_400_BAD_REQUEST


@pytest.mark.django_db
class TestResourceViewSet:
    def test_resources_list_none(self, authenticated_client):
        response = authenticated_client.get(
            reverse("resource-list"), {"filter[updated_at]": TODAY}
        )
        assert response.status_code == status.HTTP_200_OK
        assert len(response.json()["data"]) == 0

    def test_resources_list_no_date_filter(self, authenticated_client):
        response = authenticated_client.get(reverse("resource-list"))
        assert response.status_code == status.HTTP_400_BAD_REQUEST
        assert response.json()["errors"][0]["code"] == "required"

    def test_resources_list(self, authenticated_client, resources_fixture):
        response = authenticated_client.get(
            reverse("resource-list"), {"filter[updated_at]": TODAY}
        )
        assert response.status_code == status.HTTP_200_OK
        assert len(response.json()["data"]) == len(resources_fixture)
        assert "metadata" in response.json()["data"][0]["attributes"]
        assert "details" in response.json()["data"][0]["attributes"]
        assert "partition" in response.json()["data"][0]["attributes"]

    @pytest.mark.parametrize(
        "include_values, expected_resources",
        [
            ("provider", ["providers"]),
            ("findings", ["findings"]),
            ("provider,findings", ["providers", "findings"]),
        ],
    )
    def test_resources_list_include(
        self,
        include_values,
        expected_resources,
        authenticated_client,
        resources_fixture,
        findings_fixture,
    ):
        response = authenticated_client.get(
            reverse("resource-list"),
            {"include": include_values, "filter[updated_at]": TODAY},
        )
        assert response.status_code == status.HTTP_200_OK
        assert len(response.json()["data"]) == len(resources_fixture)
        assert "included" in response.json()

        included_data = response.json()["included"]
        for expected_type in expected_resources:
            assert any(
                d.get("type") == expected_type for d in included_data
            ), f"Expected type '{expected_type}' not found in included data"

    @pytest.mark.parametrize(
        "filter_name, filter_value, expected_count",
        (
            [
                (
                    "uid",
                    "arn:aws:ec2:us-east-1:123456789012:instance/i-1234567890abcdef0",
                    1,
                ),
                ("uid.icontains", "i-1234567890abcdef", 3),
                ("name", "My Instance 2", 1),
                ("name.icontains", "ce 2", 1),
                ("region", "eu-west-1", 1),
                ("region.icontains", "west", 1),
                ("service", "ec2", 2),
                ("service.icontains", "ec", 2),
                ("inserted_at.gte", today_after_n_days(-1), 3),
                ("updated_at.gte", today_after_n_days(-1), 3),
                ("updated_at.lte", today_after_n_days(1), 3),
                ("type.icontains", "prowler", 2),
                # provider filters
                ("provider_type", "aws", 3),
                ("provider_type.in", "azure,gcp", 0),
                ("provider_uid", "123456789012", 2),
                ("provider_uid.in", "123456789012", 2),
                ("provider_uid.in", "123456789012,123456789012", 2),
                ("provider_uid.icontains", "1", 3),
                ("provider_alias", "aws_testing_1", 2),
                ("provider_alias.icontains", "aws", 3),
                # tags searching
                ("tag", "key3:value:value", 0),
                ("tag_key", "key3", 1),
                ("tag_value", "value2", 2),
                ("tag", "key3:multi word value3", 1),
                ("tags", "key3:multi word value3", 1),
                ("tags", "multi word", 1),
                # full text search on resource
                ("search", "arn", 3),
                # To improve search efficiency, full text search is not fully applicable
                # ("search", "def1", 1),
                # full text search on resource tags
                ("search", "multi word", 1),
                ("search", "key2", 2),
            ]
        ),
    )
    def test_resource_filters(
        self,
        authenticated_client,
        resources_fixture,
        filter_name,
        filter_value,
        expected_count,
    ):
        filters = {f"filter[{filter_name}]": filter_value}
        if "updated_at" not in filter_name:
            filters["filter[updated_at]"] = TODAY
        response = authenticated_client.get(
            reverse("resource-list"),
            filters,
        )

        assert response.status_code == status.HTTP_200_OK
        assert len(response.json()["data"]) == expected_count

    def test_resource_filter_by_scan_id(
        self, authenticated_client, resources_fixture, scans_fixture
    ):
        response = authenticated_client.get(
            reverse("resource-list"),
            {"filter[scan]": scans_fixture[0].id},
        )
        assert response.status_code == status.HTTP_200_OK
        assert len(response.json()["data"]) == 2

    def test_resource_filter_by_scan_id_in(
        self, authenticated_client, resources_fixture, scans_fixture
    ):
        response = authenticated_client.get(
            reverse("resource-list"),
            {
                "filter[scan.in]": [
                    scans_fixture[0].id,
                    scans_fixture[1].id,
                ]
            },
        )
        assert response.status_code == status.HTTP_200_OK
        assert len(response.json()["data"]) == 2

    def test_resource_filter_by_provider_id_in(
        self, authenticated_client, resources_fixture
    ):
        response = authenticated_client.get(
            reverse("resource-list"),
            {
                "filter[provider.in]": [
                    resources_fixture[0].provider.id,
                    resources_fixture[1].provider.id,
                ],
                "filter[updated_at]": TODAY,
            },
        )
        assert response.status_code == status.HTTP_200_OK
        assert len(response.json()["data"]) == 2

    @pytest.mark.parametrize(
        "filter_name",
        (
            [
                "resource",  # Invalid filter name
                "invalid",
            ]
        ),
    )
    def test_resources_filters_invalid(self, authenticated_client, filter_name):
        response = authenticated_client.get(
            reverse("resource-list"),
            {f"filter[{filter_name}]": "whatever"},
        )
        assert response.status_code == status.HTTP_400_BAD_REQUEST

    @pytest.mark.parametrize(
        "sort_field",
        [
            "uid",
            "uid",
            "name",
            "region",
            "service",
            "type",
            "inserted_at",
            "updated_at",
        ],
    )
    def test_resources_sort(self, authenticated_client, sort_field):
        response = authenticated_client.get(
            reverse("resource-list"), {"filter[updated_at]": TODAY, "sort": sort_field}
        )
        assert response.status_code == status.HTTP_200_OK

    def test_resources_sort_invalid(self, authenticated_client):
        response = authenticated_client.get(
            reverse("resource-list"), {"filter[updated_at]": TODAY, "sort": "invalid"}
        )
        assert response.status_code == status.HTTP_400_BAD_REQUEST
        assert response.json()["errors"][0]["code"] == "invalid"
        assert response.json()["errors"][0]["source"]["pointer"] == "/data"
        assert (
            response.json()["errors"][0]["detail"] == "invalid sort parameter: invalid"
        )

    def test_resources_retrieve(
        self, authenticated_client, tenants_fixture, resources_fixture
    ):
        tenant = tenants_fixture[0]
        resource_1, *_ = resources_fixture
        response = authenticated_client.get(
            reverse("resource-detail", kwargs={"pk": resource_1.id}),
        )
        assert response.status_code == status.HTTP_200_OK
        assert response.json()["data"]["attributes"]["uid"] == resource_1.uid
        assert response.json()["data"]["attributes"]["name"] == resource_1.name
        assert response.json()["data"]["attributes"]["region"] == resource_1.region
        assert response.json()["data"]["attributes"]["service"] == resource_1.service
        assert response.json()["data"]["attributes"]["type"] == resource_1.type
        assert response.json()["data"]["attributes"]["tags"] == resource_1.get_tags(
            tenant_id=str(tenant.id)
        )

    def test_resources_invalid_retrieve(self, authenticated_client):
        response = authenticated_client.get(
            reverse("resource-detail", kwargs={"pk": "random_id"}),
        )
        assert response.status_code == status.HTTP_404_NOT_FOUND

    def test_resources_metadata_retrieve(
        self, authenticated_client, resources_fixture, backfill_scan_metadata_fixture
    ):
        resource_1, *_ = resources_fixture
        response = authenticated_client.get(
            reverse("resource-metadata"),
            {"filter[updated_at]": resource_1.updated_at.strftime("%Y-%m-%d")},
        )
        data = response.json()

        expected_services = {"ec2", "s3"}
        expected_regions = {"us-east-1", "eu-west-1"}
        expected_resource_types = {"prowler-test"}

        assert data["data"]["type"] == "resources-metadata"
        assert data["data"]["id"] is None
        assert set(data["data"]["attributes"]["services"]) == expected_services
        assert set(data["data"]["attributes"]["regions"]) == expected_regions
        assert set(data["data"]["attributes"]["types"]) == expected_resource_types

    def test_resources_metadata_resource_filter_retrieve(
        self, authenticated_client, resources_fixture, backfill_scan_metadata_fixture
    ):
        resource_1, *_ = resources_fixture
        response = authenticated_client.get(
            reverse("resource-metadata"),
            {
                "filter[region]": "eu-west-1",
                "filter[updated_at]": resource_1.updated_at.strftime("%Y-%m-%d"),
            },
        )
        data = response.json()

        expected_services = {"s3"}
        expected_regions = {"eu-west-1"}
        expected_resource_types = {"prowler-test"}

        assert data["data"]["type"] == "resources-metadata"
        assert data["data"]["id"] is None
        assert set(data["data"]["attributes"]["services"]) == expected_services
        assert set(data["data"]["attributes"]["regions"]) == expected_regions
        assert set(data["data"]["attributes"]["types"]) == expected_resource_types

    def test_resources_metadata_future_date(self, authenticated_client):
        response = authenticated_client.get(
            reverse("resource-metadata"),
            {"filter[updated_at]": "2048-01-01"},
        )
        data = response.json()
        assert data["data"]["type"] == "resources-metadata"
        assert data["data"]["id"] is None
        assert data["data"]["attributes"]["services"] == []
        assert data["data"]["attributes"]["regions"] == []
        assert data["data"]["attributes"]["types"] == []

    def test_resources_metadata_invalid_date(self, authenticated_client):
        response = authenticated_client.get(
            reverse("resource-metadata"),
            {"filter[updated_at]": "2048-01-011"},
        )
        assert response.json() == {
            "errors": [
                {
                    "detail": "Enter a valid date.",
                    "status": "400",
                    "source": {"pointer": "/data/attributes/updated_at"},
                    "code": "invalid",
                }
            ]
        }

    def test_resources_latest(self, authenticated_client, latest_scan_resource):
        response = authenticated_client.get(
            reverse("resource-latest"),
        )
        assert response.status_code == status.HTTP_200_OK
        assert len(response.json()["data"]) == 1
        assert (
            response.json()["data"][0]["attributes"]["uid"] == latest_scan_resource.uid
        )

    def test_resources_metadata_latest(
        self, authenticated_client, latest_scan_resource
    ):
        response = authenticated_client.get(
            reverse("resource-metadata_latest"),
        )
        assert response.status_code == status.HTTP_200_OK
        attributes = response.json()["data"]["attributes"]

        assert attributes["services"] == [latest_scan_resource.service]
        assert attributes["regions"] == [latest_scan_resource.region]
        assert attributes["types"] == [latest_scan_resource.type]


@pytest.mark.django_db
class TestFindingViewSet:
    def test_findings_list_none(self, authenticated_client):
        response = authenticated_client.get(
            reverse("finding-list"), {"filter[inserted_at]": TODAY}
        )
        assert response.status_code == status.HTTP_200_OK
        assert len(response.json()["data"]) == 0

    def test_findings_list_no_date_filter(self, authenticated_client):
        response = authenticated_client.get(reverse("finding-list"))
        assert response.status_code == status.HTTP_400_BAD_REQUEST
        assert response.json()["errors"][0]["code"] == "required"

    def test_findings_date_range_too_large(self, authenticated_client):
        response = authenticated_client.get(
            reverse("finding-list"),
            {
                "filter[inserted_at.lte]": today_after_n_days(
                    -(settings.FINDINGS_MAX_DAYS_IN_RANGE + 1)
                ),
            },
        )
        assert response.status_code == status.HTTP_400_BAD_REQUEST
        assert response.json()["errors"][0]["code"] == "invalid"

    def test_findings_list(self, authenticated_client, findings_fixture):
        response = authenticated_client.get(
            reverse("finding-list"), {"filter[inserted_at]": TODAY}
        )
        assert response.status_code == status.HTTP_200_OK
        assert len(response.json()["data"]) == len(findings_fixture)
        assert (
            response.json()["data"][0]["attributes"]["status"]
            == findings_fixture[0].status
        )

    @pytest.mark.parametrize(
        "include_values, expected_resources",
        [
            ("resources", ["resources"]),
            ("scan", ["scans"]),
            ("resources,scan.provider", ["resources", "scans", "providers"]),
        ],
    )
    def test_findings_list_include(
        self, include_values, expected_resources, authenticated_client, findings_fixture
    ):
        response = authenticated_client.get(
            reverse("finding-list"),
            {"include": include_values, "filter[inserted_at]": TODAY},
        )
        assert response.status_code == status.HTTP_200_OK
        assert len(response.json()["data"]) == len(findings_fixture)
        assert "included" in response.json()

        included_data = response.json()["included"]
        for expected_type in expected_resources:
            assert any(
                d.get("type") == expected_type for d in included_data
            ), f"Expected type '{expected_type}' not found in included data"

    @pytest.mark.parametrize(
        "filter_name, filter_value, expected_count",
        (
            [
                ("delta", "new", 1),
                ("provider_type", "aws", 2),
                ("provider_uid", "123456789012", 2),
                (
                    "resource_uid",
                    "arn:aws:ec2:us-east-1:123456789012:instance/i-1234567890abcdef0",
                    1,
                ),
                ("resource_uid.icontains", "i-1234567890abcdef", 2),
                ("resource_name", "My Instance 2", 1),
                ("resource_name.icontains", "ce 2", 1),
                ("region", "eu-west-1", 1),
                ("region.in", "eu-west-1,eu-west-2", 1),
                ("region.icontains", "east", 1),
                ("service", "ec2", 1),
                ("service.in", "ec2,s3", 2),
                ("service.icontains", "ec", 1),
                ("inserted_at", "2024-01-01", 0),
                ("inserted_at.date", "2024-01-01", 0),
                ("inserted_at.gte", today_after_n_days(-1), 2),
                (
                    "inserted_at.lte",
                    today_after_n_days(1),
                    2,
                ),
                ("updated_at.lte", today_after_n_days(-1), 0),
                ("resource_type.icontains", "prowler", 2),
                # full text search on finding
                ("search", "dev-qa", 1),
                ("search", "orange juice", 1),
                # full text search on resource
                ("search", "ec2", 1),
                # full text search on finding tags (disabled for now)
                # ("search", "value2", 2),
                # Temporary disabled until we implement tag filtering in the UI
                # ("resource_tag_key", "key", 2),
                # ("resource_tag_key__in", "key,key2", 2),
                # ("resource_tag_key__icontains", "key", 2),
                # ("resource_tag_value", "value", 2),
                # ("resource_tag_value__in", "value,value2", 2),
                # ("resource_tag_value__icontains", "value", 2),
                # ("resource_tags", "key:value", 2),
                # ("resource_tags", "not:exists", 0),
                # ("resource_tags", "not:exists,key:value", 2),
                ("muted", True, 1),
                ("muted", False, 1),
            ]
        ),
    )
    def test_finding_filters(
        self,
        authenticated_client,
        findings_fixture,
        filter_name,
        filter_value,
        expected_count,
    ):
        filters = {f"filter[{filter_name}]": filter_value}
        if "inserted_at" not in filter_name:
            filters["filter[inserted_at]"] = TODAY

        response = authenticated_client.get(
            reverse("finding-list"),
            filters,
        )

        assert response.status_code == status.HTTP_200_OK
        assert len(response.json()["data"]) == expected_count

    def test_finding_filter_by_scan_id(self, authenticated_client, findings_fixture):
        response = authenticated_client.get(
            reverse("finding-list"),
            {"filter[scan]": findings_fixture[0].scan.id},
        )
        assert response.status_code == status.HTTP_200_OK
        assert len(response.json()["data"]) == 2

    def test_finding_filter_by_scan_id_in(self, authenticated_client, findings_fixture):
        response = authenticated_client.get(
            reverse("finding-list"),
            {
                "filter[scan.in]": [
                    findings_fixture[0].scan.id,
                    findings_fixture[1].scan.id,
                ]
            },
        )
        assert response.status_code == status.HTTP_200_OK
        assert len(response.json()["data"]) == 2

    def test_finding_filter_by_provider(self, authenticated_client, findings_fixture):
        response = authenticated_client.get(
            reverse("finding-list"),
            {
                "filter[provider]": findings_fixture[0].scan.provider.id,
                "filter[inserted_at]": TODAY,
            },
        )
        assert response.status_code == status.HTTP_200_OK
        assert len(response.json()["data"]) == 2

    def test_finding_filter_by_provider_id_in(
        self, authenticated_client, findings_fixture
    ):
        response = authenticated_client.get(
            reverse("finding-list"),
            {
                "filter[provider.in]": [
                    findings_fixture[0].scan.provider.id,
                    findings_fixture[1].scan.provider.id,
                ],
                "filter[inserted_at]": TODAY,
            },
        )
        assert response.status_code == status.HTTP_200_OK
        assert len(response.json()["data"]) == 2

    @pytest.mark.parametrize(
        "filter_name",
        (
            [
                "finding",  # Invalid filter name
                "invalid",
            ]
        ),
    )
    def test_findings_filters_invalid(self, authenticated_client, filter_name):
        response = authenticated_client.get(
            reverse("finding-list"),
            {f"filter[{filter_name}]": "whatever"},
        )
        assert response.status_code == status.HTTP_400_BAD_REQUEST

    @pytest.mark.parametrize(
        "sort_field",
        [
            "status",
            "severity",
            "check_id",
            "inserted_at",
            "updated_at",
        ],
    )
    def test_findings_sort(self, authenticated_client, sort_field):
        response = authenticated_client.get(
            reverse("finding-list"), {"sort": sort_field, "filter[inserted_at]": TODAY}
        )
        assert response.status_code == status.HTTP_200_OK

    def test_findings_sort_invalid(self, authenticated_client):
        response = authenticated_client.get(
            reverse("finding-list"), {"sort": "invalid", "filter[inserted_at]": TODAY}
        )
        assert response.status_code == status.HTTP_400_BAD_REQUEST
        assert response.json()["errors"][0]["code"] == "invalid"
        assert response.json()["errors"][0]["source"]["pointer"] == "/data"
        assert (
            response.json()["errors"][0]["detail"] == "invalid sort parameter: invalid"
        )

    def test_findings_retrieve(self, authenticated_client, findings_fixture):
        finding_1, *_ = findings_fixture
        response = authenticated_client.get(
            reverse("finding-detail", kwargs={"pk": finding_1.id}),
        )
        assert response.status_code == status.HTTP_200_OK
        assert response.json()["data"]["attributes"]["status"] == finding_1.status
        assert (
            response.json()["data"]["attributes"]["status_extended"]
            == finding_1.status_extended
        )
        assert response.json()["data"]["attributes"]["severity"] == finding_1.severity
        assert response.json()["data"]["attributes"]["check_id"] == finding_1.check_id

        assert response.json()["data"]["relationships"]["scan"]["data"]["id"] == str(
            finding_1.scan.id
        )

        assert response.json()["data"]["relationships"]["resources"]["data"][0][
            "id"
        ] == str(finding_1.resources.first().id)

    def test_findings_invalid_retrieve(self, authenticated_client):
        response = authenticated_client.get(
            reverse("finding-detail", kwargs={"pk": "random_id"}),
        )
        assert response.status_code == status.HTTP_404_NOT_FOUND

    def test_findings_metadata_retrieve(
        self, authenticated_client, findings_fixture, backfill_scan_metadata_fixture
    ):
        finding_1, *_ = findings_fixture
        response = authenticated_client.get(
            reverse("finding-metadata"),
            {"filter[inserted_at]": finding_1.updated_at.strftime("%Y-%m-%d")},
        )
        data = response.json()

        expected_services = {"ec2", "s3"}
        expected_regions = {"eu-west-1", "us-east-1"}
        # Temporarily disabled until we implement tag filtering in the UI
        # expected_tags = {"key": ["value"], "key2": ["value2"]}
        expected_resource_types = {"prowler-test"}

        assert data["data"]["type"] == "findings-metadata"
        assert data["data"]["id"] is None
        assert set(data["data"]["attributes"]["services"]) == expected_services
        assert set(data["data"]["attributes"]["regions"]) == expected_regions
        assert (
            set(data["data"]["attributes"]["resource_types"]) == expected_resource_types
        )
        # assert data["data"]["attributes"]["tags"] == expected_tags

    def test_findings_metadata_resource_filter_retrieve(
        self, authenticated_client, findings_fixture, backfill_scan_metadata_fixture
    ):
        finding_1, *_ = findings_fixture
        response = authenticated_client.get(
            reverse("finding-metadata"),
            {
                "filter[region]": "eu-west-1",
                "filter[inserted_at]": finding_1.inserted_at.strftime("%Y-%m-%d"),
            },
        )
        data = response.json()

        expected_services = {"s3"}
        expected_regions = {"eu-west-1"}
        # Temporary disabled until we implement tag filtering in the UI
        # expected_tags = {"key": ["value"], "key2": ["value2"]}
        expected_resource_types = {"prowler-test"}

        assert data["data"]["type"] == "findings-metadata"
        assert data["data"]["id"] is None
        assert set(data["data"]["attributes"]["services"]) == expected_services
        assert set(data["data"]["attributes"]["regions"]) == expected_regions
        assert (
            set(data["data"]["attributes"]["resource_types"]) == expected_resource_types
        )
        # assert data["data"]["attributes"]["tags"] == expected_tags

    def test_findings_metadata_future_date(self, authenticated_client):
        response = authenticated_client.get(
            reverse("finding-metadata"),
            {"filter[inserted_at]": "2048-01-01"},
        )
        data = response.json()
        assert data["data"]["type"] == "findings-metadata"
        assert data["data"]["id"] is None
        assert data["data"]["attributes"]["services"] == []
        assert data["data"]["attributes"]["regions"] == []
        # Temporary disabled until we implement tag filtering in the UI
        # assert data["data"]["attributes"]["tags"] == {}
        assert data["data"]["attributes"]["resource_types"] == []

    def test_findings_metadata_invalid_date(self, authenticated_client):
        response = authenticated_client.get(
            reverse("finding-metadata"),
            {"filter[inserted_at]": "2048-01-011"},
        )
        assert response.json() == {
            "errors": [
                {
                    "detail": "Enter a valid date.",
                    "status": "400",
                    "source": {"pointer": "/data/attributes/inserted_at"},
                    "code": "invalid",
                }
            ]
        }

    def test_findings_metadata_backfill(
        self, authenticated_client, scans_fixture, findings_fixture
    ):
        scan = scans_fixture[0]
        scan.unique_resource_count = 1
        scan.save()

        with patch(
            "api.v1.views.backfill_scan_resource_summaries_task.apply_async"
        ) as mock_backfill_task:
            response = authenticated_client.get(
                reverse("finding-metadata"),
                {"filter[scan]": str(scan.id)},
            )
        assert response.status_code == status.HTTP_200_OK
        mock_backfill_task.assert_called()

    def test_findings_metadata_backfill_no_resources(
        self, authenticated_client, scans_fixture
    ):
        scan_id = str(scans_fixture[0].id)
        with patch(
            "api.v1.views.backfill_scan_resource_summaries_task.apply_async"
        ) as mock_backfill_task:
            response = authenticated_client.get(
                reverse("finding-metadata"),
                {"filter[scan]": scan_id},
            )
        assert response.status_code == status.HTTP_200_OK
        mock_backfill_task.assert_not_called()

    def test_findings_metadata_latest_backfill(
        self, authenticated_client, scans_fixture, findings_fixture
    ):
        scan = scans_fixture[0]
        scan.unique_resource_count = 1
        scan.save()

        with patch(
            "api.v1.views.backfill_scan_resource_summaries_task.apply_async"
        ) as mock_backfill_task:
            response = authenticated_client.get(reverse("finding-metadata_latest"))
        assert response.status_code == status.HTTP_200_OK
        mock_backfill_task.assert_called()

    def test_findings_metadata_latest_backfill_no_resources(
        self, authenticated_client, scans_fixture
    ):
        with patch(
            "api.v1.views.backfill_scan_resource_summaries_task.apply_async"
        ) as mock_backfill_task:
            response = authenticated_client.get(reverse("finding-metadata_latest"))
        assert response.status_code == status.HTTP_200_OK
        mock_backfill_task.assert_not_called()

    def test_findings_latest(self, authenticated_client, latest_scan_finding):
        response = authenticated_client.get(
            reverse("finding-latest"),
        )
        assert response.status_code == status.HTTP_200_OK
        # The latest scan only has one finding, in comparison with `GET /findings`
        assert len(response.json()["data"]) == 1
        assert (
            response.json()["data"][0]["attributes"]["status"]
            == latest_scan_finding.status
        )

    def test_findings_metadata_latest(self, authenticated_client, latest_scan_finding):
        response = authenticated_client.get(
            reverse("finding-metadata_latest"),
        )
        assert response.status_code == status.HTTP_200_OK
        attributes = response.json()["data"]["attributes"]

        assert attributes["services"] == latest_scan_finding.resource_services
        assert attributes["regions"] == latest_scan_finding.resource_regions
        assert attributes["resource_types"] == latest_scan_finding.resource_types


@pytest.mark.django_db
class TestJWTFields:
    def test_jwt_fields(self, authenticated_client, create_test_user):
        data = {"type": "tokens", "email": TEST_USER, "password": TEST_PASSWORD}
        response = authenticated_client.post(
            reverse("token-obtain"), data, format="json"
        )

        assert (
            response.status_code == status.HTTP_200_OK
        ), f"Unexpected status code: {response.status_code}"

        access_token = response.data["attributes"]["access"]
        payload = jwt.decode(access_token, options={"verify_signature": False})

        expected_fields = {
            "typ": "access",
            "aud": "https://api.prowler.com",
            "iss": "https://api.prowler.com",
        }

        # Verify expected fields
        for field in expected_fields:
            assert field in payload, f"The field '{field}' is not in the JWT"
            assert (
                payload[field] == expected_fields[field]
            ), f"The value of '{field}' does not match"

        # Verify time fields are integers
        for time_field in ["exp", "iat", "nbf"]:
            assert time_field in payload, f"The field '{time_field}' is not in the JWT"
            assert isinstance(
                payload[time_field], int
            ), f"The field '{time_field}' is not an integer"

        # Verify identification fields are non-empty strings
        for id_field in ["jti", "sub", "tenant_id"]:
            assert id_field in payload, f"The field '{id_field}' is not in the JWT"
            assert (
                isinstance(payload[id_field], str) and payload[id_field]
            ), f"The field '{id_field}' is not a valid string"


@pytest.mark.django_db
class TestInvitationViewSet:
    TOMORROW = datetime.now(timezone.utc) + timedelta(days=1, hours=1)
    TOMORROW_ISO = TOMORROW.isoformat()

    def test_invitations_list(self, authenticated_client, invitations_fixture):
        response = authenticated_client.get(reverse("invitation-list"))
        assert response.status_code == status.HTTP_200_OK
        assert len(response.json()["data"]) == len(invitations_fixture)

    def test_invitations_retrieve(self, authenticated_client, invitations_fixture):
        invitation1, _ = invitations_fixture
        response = authenticated_client.get(
            reverse(
                "invitation-detail",
                kwargs={"pk": invitation1.id},
            ),
        )
        assert response.status_code == status.HTTP_200_OK
        assert response.json()["data"]["attributes"]["email"] == invitation1.email
        assert response.json()["data"]["attributes"]["state"] == invitation1.state
        assert response.json()["data"]["attributes"]["token"] == invitation1.token
        assert response.json()["data"]["relationships"]["inviter"]["data"]["id"] == str(
            invitation1.inviter.id
        )

    def test_invitations_invalid_retrieve(self, authenticated_client):
        response = authenticated_client.get(
            reverse(
                "invitation-detail",
                kwargs={
                    "pk": "f498b103-c760-4785-9a3e-e23fafbb7b02",
                },
            ),
        )
        assert response.status_code == status.HTTP_404_NOT_FOUND

    def test_invitations_create_valid(
        self, authenticated_client, create_test_user, roles_fixture
    ):
        user = create_test_user
        data = {
            "data": {
                "type": "invitations",
                "attributes": {
                    "email": "any_email@prowler.com",
                    "expires_at": self.TOMORROW_ISO,
                },
                "relationships": {
                    "roles": {
                        "data": [{"type": "roles", "id": str(roles_fixture[0].id)}]
                    }
                },
            }
        }
        response = authenticated_client.post(
            reverse("invitation-list"),
            data=json.dumps(data),
            content_type="application/vnd.api+json",
        )
        assert response.status_code == status.HTTP_201_CREATED
        assert Invitation.objects.count() == 1
        assert (
            response.json()["data"]["attributes"]["email"]
            == data["data"]["attributes"]["email"]
        )
        assert response.json()["data"]["attributes"]["expires_at"] == data["data"][
            "attributes"
        ]["expires_at"].replace("+00:00", "Z")
        assert (
            response.json()["data"]["attributes"]["state"]
            == Invitation.State.PENDING.value
        )
        assert response.json()["data"]["relationships"]["inviter"]["data"]["id"] == str(
            user.id
        )

    @pytest.mark.parametrize(
        "email",
        [
            "invalid_email",
            "invalid_email@",
            # There is a pending invitation with this email
            "testing@prowler.com",
            # User is already a member of the tenant
            TEST_USER,
        ],
    )
    def test_invitations_create_invalid_email(
        self, email, authenticated_client, invitations_fixture
    ):
        data = {
            "data": {
                "type": "invitations",
                "attributes": {
                    "email": email,
                    "expires_at": self.TOMORROW_ISO,
                },
            }
        }
        response = authenticated_client.post(
            reverse("invitation-list"),
            data=json.dumps(data),
            content_type="application/vnd.api+json",
        )
        assert response.status_code == status.HTTP_400_BAD_REQUEST
        assert response.json()["errors"][0]["code"] == "invalid"
        assert (
            response.json()["errors"][0]["source"]["pointer"]
            == "/data/attributes/email"
        )
        assert response.json()["errors"][1]["code"] == "required"
        assert (
            response.json()["errors"][1]["source"]["pointer"]
            == "/data/relationships/roles"
        )

    def test_invitations_create_invalid_expires_at(
        self, authenticated_client, invitations_fixture
    ):
        data = {
            "data": {
                "type": "invitations",
                "attributes": {
                    "email": "thisisarandomemail@prowler.com",
                    "expires_at": (
                        datetime.now(timezone.utc) + timedelta(hours=23)
                    ).isoformat(),
                },
            }
        }
        response = authenticated_client.post(
            reverse("invitation-list"),
            data=json.dumps(data),
            content_type="application/vnd.api+json",
        )
        assert response.status_code == status.HTTP_400_BAD_REQUEST
        assert response.json()["errors"][0]["code"] == "invalid"
        assert (
            response.json()["errors"][0]["source"]["pointer"]
            == "/data/attributes/expires_at"
        )
        assert response.json()["errors"][1]["code"] == "required"
        assert (
            response.json()["errors"][1]["source"]["pointer"]
            == "/data/relationships/roles"
        )

    def test_invitations_partial_update_valid(
        self, authenticated_client, invitations_fixture, roles_fixture
    ):
        invitation, *_ = invitations_fixture
        role1, role2, *_ = roles_fixture
        new_email = "new_email@prowler.com"
        new_expires_at = datetime.now(timezone.utc) + timedelta(days=7)
        new_expires_at_iso = new_expires_at.isoformat()
        data = {
            "data": {
                "id": str(invitation.id),
                "type": "invitations",
                "attributes": {
                    "email": new_email,
                    "expires_at": new_expires_at_iso,
                },
                "relationships": {
                    "roles": {
                        "data": [
                            {"type": "roles", "id": str(role1.id)},
                            {"type": "roles", "id": str(role2.id)},
                        ]
                    },
                },
            }
        }
        assert invitation.email != new_email
        assert invitation.expires_at != new_expires_at

        response = authenticated_client.patch(
            reverse(
                "invitation-detail",
                kwargs={"pk": str(invitation.id)},
            ),
            data=json.dumps(data),
            content_type="application/vnd.api+json",
        )
        assert response.status_code == status.HTTP_200_OK
        invitation.refresh_from_db()

        assert invitation.email == new_email
        assert invitation.expires_at == new_expires_at
        assert invitation.roles.count() == 2

    @pytest.mark.parametrize(
        "email",
        [
            "invalid_email",
            "invalid_email@",
            # There is a pending invitation with this email
            "testing@prowler.com",
            # User is already a member of the tenant
            TEST_USER,
        ],
    )
    def test_invitations_partial_update_invalid_email(
        self, email, authenticated_client, invitations_fixture
    ):
        invitation, *_ = invitations_fixture
        data = {
            "data": {
                "id": str(invitation.id),
                "type": "invitations",
                "attributes": {
                    "email": email,
                    "expires_at": self.TOMORROW_ISO,
                },
            }
        }
        response = authenticated_client.patch(
            reverse(
                "invitation-detail",
                kwargs={"pk": str(invitation.id)},
            ),
            data=json.dumps(data),
            content_type="application/vnd.api+json",
        )
        assert response.status_code == status.HTTP_400_BAD_REQUEST
        assert response.json()["errors"][0]["code"] == "invalid"
        assert (
            response.json()["errors"][0]["source"]["pointer"]
            == "/data/attributes/email"
        )

    def test_invitations_partial_update_invalid_expires_at(
        self, authenticated_client, invitations_fixture
    ):
        invitation, *_ = invitations_fixture
        data = {
            "data": {
                "id": str(invitation.id),
                "type": "invitations",
                "attributes": {
                    "expires_at": (
                        datetime.now(timezone.utc) + timedelta(hours=23)
                    ).isoformat(),
                },
            }
        }
        response = authenticated_client.patch(
            reverse(
                "invitation-detail",
                kwargs={"pk": str(invitation.id)},
            ),
            data=json.dumps(data),
            content_type="application/vnd.api+json",
        )
        assert response.status_code == status.HTTP_400_BAD_REQUEST
        assert response.json()["errors"][0]["code"] == "invalid"
        assert (
            response.json()["errors"][0]["source"]["pointer"]
            == "/data/attributes/expires_at"
        )

    def test_invitations_partial_update_invalid_content_type(
        self, authenticated_client, invitations_fixture
    ):
        invitation, *_ = invitations_fixture
        response = authenticated_client.patch(
            reverse(
                "invitation-detail",
                kwargs={"pk": str(invitation.id)},
            ),
            data={},
        )
        assert response.status_code == status.HTTP_415_UNSUPPORTED_MEDIA_TYPE

    def test_invitations_partial_update_invalid_content(
        self, authenticated_client, invitations_fixture
    ):
        invitation, *_ = invitations_fixture
        response = authenticated_client.patch(
            reverse(
                "invitation-detail",
                kwargs={"pk": str(invitation.id)},
            ),
            data={"email": "invalid_email"},
            content_type="application/vnd.api+json",
        )
        assert response.status_code == status.HTTP_400_BAD_REQUEST

    def test_invitations_partial_update_invalid_invitation(self, authenticated_client):
        response = authenticated_client.patch(
            reverse(
                "invitation-detail",
                kwargs={"pk": "54611fc8-b02e-4cc1-aaaa-34acae625629"},
            ),
            data={},
            content_type="application/vnd.api+json",
        )
        assert response.status_code == status.HTTP_404_NOT_FOUND

    def test_invitations_delete(self, authenticated_client, invitations_fixture):
        invitation, *_ = invitations_fixture
        assert invitation.state == Invitation.State.PENDING.value

        response = authenticated_client.delete(
            reverse(
                "invitation-detail",
                kwargs={"pk": str(invitation.id)},
            )
        )
        invitation.refresh_from_db()
        assert response.status_code == status.HTTP_204_NO_CONTENT
        assert invitation.state == Invitation.State.REVOKED.value

    def test_invitations_invalid_delete(self, authenticated_client):
        response = authenticated_client.delete(
            reverse(
                "invitation-detail",
                kwargs={"pk": "54611fc8-b02e-4cc1-aaaa-34acae625629"},
            )
        )
        assert response.status_code == status.HTTP_404_NOT_FOUND

    def test_invitations_invalid_delete_invalid_state(
        self, authenticated_client, invitations_fixture
    ):
        invitation, *_ = invitations_fixture
        invitation.state = Invitation.State.ACCEPTED.value
        invitation.save()

        response = authenticated_client.delete(
            reverse(
                "invitation-detail",
                kwargs={"pk": str(invitation.id)},
            )
        )
        assert response.status_code == status.HTTP_400_BAD_REQUEST
        assert response.json()["errors"][0]["code"] == "invalid"
        assert response.json()["errors"][0]["source"]["pointer"] == "/data"
        assert (
            response.json()["errors"][0]["detail"]
            == "This invitation cannot be revoked."
        )

    def test_invitations_accept_invitation_new_user(self, client, invitations_fixture):
        invitation, *_ = invitations_fixture

        data = {
            "name": "test",
            "password": "Newpassword123@",
            "email": invitation.email,
        }
        assert invitation.state == Invitation.State.PENDING.value
        assert not User.objects.filter(email__iexact=invitation.email).exists()

        response = client.post(
            reverse("user-list") + f"?invitation_token={invitation.token}",
            data=data,
            format="json",
        )

        invitation.refresh_from_db()
        assert response.status_code == status.HTTP_201_CREATED
        assert User.objects.filter(email__iexact=invitation.email).exists()
        assert invitation.state == Invitation.State.ACCEPTED.value
        assert Membership.objects.filter(
            user__email__iexact=invitation.email, tenant=invitation.tenant
        ).exists()

    def test_invitations_accept_invitation_existing_user(
        self, authenticated_client, create_test_user, tenants_fixture
    ):
        *_, tenant = tenants_fixture
        user = create_test_user

        invitation = Invitation.objects.create(
            tenant=tenant,
            email=TEST_USER,
            inviter=user,
            expires_at=self.TOMORROW,
        )

        data = {
            "invitation_token": invitation.token,
        }

        assert not Membership.objects.filter(
            user__email__iexact=user.email, tenant=tenant
        ).exists()

        response = authenticated_client.post(
            reverse("invitation-accept"), data=data, format="json"
        )
        assert response.status_code == status.HTTP_201_CREATED
        invitation.refresh_from_db()
        assert Membership.objects.filter(
            user__email__iexact=user.email, tenant=tenant
        ).exists()
        assert invitation.state == Invitation.State.ACCEPTED.value

    def test_invitations_accept_invitation_invalid_token(self, authenticated_client):
        data = {
            "invitation_token": "invalid_token",
        }

        response = authenticated_client.post(
            reverse("invitation-accept"), data=data, format="json"
        )

        assert response.status_code == status.HTTP_404_NOT_FOUND
        assert response.json()["errors"][0]["code"] == "not_found"

    def test_invitations_accept_invitation_invalid_token_expired(
        self, authenticated_client, invitations_fixture
    ):
        invitation, *_ = invitations_fixture
        invitation.expires_at = datetime.now(timezone.utc) - timedelta(days=1)
        invitation.email = TEST_USER
        invitation.save()

        data = {
            "invitation_token": invitation.token,
        }

        response = authenticated_client.post(
            reverse("invitation-accept"), data=data, format="json"
        )

        assert response.status_code == status.HTTP_410_GONE

    def test_invitations_accept_invitation_invalid_token_expired_new_user(
        self, client, invitations_fixture
    ):
        new_email = "new_email@prowler.com"
        invitation, *_ = invitations_fixture
        invitation.expires_at = datetime.now(timezone.utc) - timedelta(days=1)
        invitation.email = new_email
        invitation.save()

        data = {
            "name": "test",
            "password": "Newpassword123@",
            "email": new_email,
        }

        response = client.post(
            reverse("user-list") + f"?invitation_token={invitation.token}",
            data=data,
            format="json",
        )

        assert response.status_code == status.HTTP_410_GONE

    def test_invitations_accept_invitation_invalid_token_accepted(
        self, authenticated_client, invitations_fixture
    ):
        invitation, *_ = invitations_fixture
        invitation.state = Invitation.State.ACCEPTED.value
        invitation.email = TEST_USER
        invitation.save()

        data = {
            "invitation_token": invitation.token,
        }

        response = authenticated_client.post(
            reverse("invitation-accept"), data=data, format="json"
        )

        assert response.status_code == status.HTTP_400_BAD_REQUEST
        assert response.json()["errors"][0]["code"] == "invalid"
        assert (
            response.json()["errors"][0]["detail"]
            == "This invitation is no longer valid."
        )

    def test_invitations_accept_invitation_invalid_token_revoked(
        self, authenticated_client, invitations_fixture
    ):
        invitation, *_ = invitations_fixture
        invitation.state = Invitation.State.REVOKED.value
        invitation.email = TEST_USER
        invitation.save()

        data = {
            "invitation_token": invitation.token,
        }

        response = authenticated_client.post(
            reverse("invitation-accept"), data=data, format="json"
        )

        assert response.status_code == status.HTTP_400_BAD_REQUEST
        assert (
            response.json()["errors"][0]["detail"]
            == "This invitation is no longer valid."
        )

    @pytest.mark.parametrize(
        "filter_name, filter_value, expected_count",
        (
            [
                ("inserted_at", TODAY, 2),
                ("inserted_at.gte", "2024-01-01", 2),
                ("inserted_at.lte", "2024-01-01", 0),
                ("updated_at.gte", "2024-01-01", 2),
                ("updated_at.lte", "2024-01-01", 0),
                ("expires_at.gte", TODAY, 1),
                ("expires_at.lte", TODAY, 1),
                ("expires_at", TODAY, 0),
                ("email", "testing@prowler.com", 2),
                ("email.icontains", "testing", 2),
                ("inviter", "", 2),
            ]
        ),
    )
    def test_invitations_filters(
        self,
        authenticated_client,
        create_test_user,
        invitations_fixture,
        filter_name,
        filter_value,
        expected_count,
    ):
        user = create_test_user
        response = authenticated_client.get(
            reverse("invitation-list"),
            {
                f"filter[{filter_name}]": (
                    filter_value if filter_name != "inviter" else str(user.id)
                )
            },
        )

        assert response.status_code == status.HTTP_200_OK
        assert len(response.json()["data"]) == expected_count

    def test_invitations_list_filter_invalid(self, authenticated_client):
        response = authenticated_client.get(
            reverse("invitation-list"),
            {"filter[invalid]": "whatever"},
        )
        assert response.status_code == status.HTTP_400_BAD_REQUEST

    @pytest.mark.parametrize(
        "sort_field",
        [
            "inserted_at",
            "updated_at",
            "expires_at",
            "state",
            "inviter",
        ],
    )
    def test_invitations_sort(self, authenticated_client, sort_field):
        response = authenticated_client.get(
            reverse("invitation-list"),
            {"sort": sort_field},
        )
        assert response.status_code == status.HTTP_200_OK

    def test_invitations_sort_invalid(self, authenticated_client):
        response = authenticated_client.get(
            reverse("invitation-list"),
            {"sort": "invalid"},
        )
        assert response.status_code == status.HTTP_400_BAD_REQUEST


@pytest.mark.django_db
class TestRoleViewSet:
    def test_role_list(self, authenticated_client, roles_fixture):
        response = authenticated_client.get(reverse("role-list"))
        assert response.status_code == status.HTTP_200_OK
        assert (
            len(response.json()["data"]) == len(roles_fixture) + 1
        )  # 1 default admin role

    def test_role_retrieve(self, authenticated_client, roles_fixture):
        role = roles_fixture[0]
        response = authenticated_client.get(
            reverse("role-detail", kwargs={"pk": role.id})
        )
        assert response.status_code == status.HTTP_200_OK
        data = response.json()["data"]
        assert data["id"] == str(role.id)
        assert data["attributes"]["name"] == role.name

    @pytest.mark.parametrize(
        ("permission_state", "index"),
        [("limited", 0), ("unlimited", 2), ("none", 3)],
    )
    def test_role_retrieve_permission_state(
        self, authenticated_client, roles_fixture, permission_state, index
    ):
        role = roles_fixture[index]
        response = authenticated_client.get(
            reverse("role-detail", kwargs={"pk": role.id}),
            {"filter[permission_state]": permission_state},
        )
        assert response.status_code == status.HTTP_200_OK
        data = response.json()["data"]
        assert data["id"] == str(role.id)
        assert data["attributes"]["name"] == role.name
        assert data["attributes"]["permission_state"] == permission_state

    def test_role_create(self, authenticated_client):
        data = {
            "data": {
                "type": "roles",
                "attributes": {
                    "name": "Test Role",
                    "manage_users": "false",
                    "manage_account": "false",
                    "manage_providers": "true",
                    "manage_scans": "true",
                    "unlimited_visibility": "true",
                },
                "relationships": {"provider_groups": {"data": []}},
            }
        }
        response = authenticated_client.post(
            reverse("role-list"),
            data=json.dumps(data),
            content_type="application/vnd.api+json",
        )
        assert response.status_code == status.HTTP_201_CREATED
        response_data = response.json()["data"]
        assert response_data["attributes"]["name"] == "Test Role"
        assert Role.objects.filter(name="Test Role").exists()

    def test_role_provider_groups_create(
        self, authenticated_client, provider_groups_fixture
    ):
        data = {
            "data": {
                "type": "roles",
                "attributes": {
                    "name": "Test Role",
                    "manage_users": "false",
                    "manage_account": "false",
                    "manage_providers": "true",
                    "manage_scans": "true",
                    "unlimited_visibility": "true",
                },
                "relationships": {
                    "provider_groups": {
                        "data": [
                            {"type": "provider-groups", "id": str(provider_group.id)}
                            for provider_group in provider_groups_fixture[:2]
                        ]
                    }
                },
            }
        }
        response = authenticated_client.post(
            reverse("role-list"),
            data=json.dumps(data),
            content_type="application/vnd.api+json",
        )
        assert response.status_code == status.HTTP_201_CREATED
        response_data = response.json()["data"]
        assert response_data["attributes"]["name"] == "Test Role"
        assert Role.objects.filter(name="Test Role").exists()
        relationships = (
            Role.objects.filter(name="Test Role").first().provider_groups.all()
        )
        assert relationships.count() == 2
        for relationship in relationships:
            assert relationship.id in [pg.id for pg in provider_groups_fixture[:2]]

    def test_role_create_invalid(self, authenticated_client):
        data = {
            "data": {
                "type": "roles",
                "attributes": {
                    # Name is missing
                },
            }
        }
        response = authenticated_client.post(
            reverse("role-list"),
            data=json.dumps(data),
            content_type="application/vnd.api+json",
        )
        assert response.status_code == status.HTTP_400_BAD_REQUEST
        errors = response.json()["errors"]
        assert errors[0]["source"]["pointer"] == "/data/attributes/name"

    def test_admin_role_partial_update(self, authenticated_client, admin_role_fixture):
        role = admin_role_fixture
        data = {
            "data": {
                "id": str(role.id),
                "type": "roles",
                "attributes": {
                    "name": "Updated Role",
                },
            }
        }
        response = authenticated_client.patch(
            reverse("role-detail", kwargs={"pk": role.id}),
            data=json.dumps(data),
            content_type="application/vnd.api+json",
        )
        assert response.status_code == status.HTTP_400_BAD_REQUEST
        role.refresh_from_db()
        assert role.name != "Updated Role"

    def test_role_partial_update(self, authenticated_client, roles_fixture):
        role = roles_fixture[1]
        data = {
            "data": {
                "id": str(role.id),
                "type": "roles",
                "attributes": {
                    "name": "Updated Role",
                },
            }
        }
        response = authenticated_client.patch(
            reverse("role-detail", kwargs={"pk": role.id}),
            data=json.dumps(data),
            content_type="application/vnd.api+json",
        )
        assert response.status_code == status.HTTP_200_OK
        role.refresh_from_db()
        assert role.name == "Updated Role"

    def test_role_partial_update_invalid(self, authenticated_client, roles_fixture):
        role = roles_fixture[2]
        data = {
            "data": {
                "id": str(role.id),
                "type": "roles",
                "attributes": {
                    "name": "",  # Invalid name
                },
            }
        }
        response = authenticated_client.patch(
            reverse("role-detail", kwargs={"pk": role.id}),
            data=json.dumps(data),
            content_type="application/vnd.api+json",
        )
        assert response.status_code == status.HTTP_400_BAD_REQUEST
        errors = response.json()["errors"]
        assert errors[0]["source"]["pointer"] == "/data/attributes/name"

    def test_role_destroy_admin(self, authenticated_client, admin_role_fixture):
        role = admin_role_fixture
        response = authenticated_client.delete(
            reverse("role-detail", kwargs={"pk": role.id})
        )
        assert response.status_code == status.HTTP_400_BAD_REQUEST
        assert Role.objects.filter(id=role.id).exists()

    def test_role_destroy(self, authenticated_client, roles_fixture):
        role = roles_fixture[2]
        response = authenticated_client.delete(
            reverse("role-detail", kwargs={"pk": role.id})
        )
        assert response.status_code == status.HTTP_204_NO_CONTENT
        assert not Role.objects.filter(id=role.id).exists()

    def test_role_destroy_invalid(self, authenticated_client):
        response = authenticated_client.delete(
            reverse("role-detail", kwargs={"pk": "non-existent-id"})
        )
        assert response.status_code == status.HTTP_404_NOT_FOUND

    def test_role_retrieve_not_found(self, authenticated_client):
        response = authenticated_client.get(
            reverse("role-detail", kwargs={"pk": "non-existent-id"})
        )
        assert response.status_code == status.HTTP_404_NOT_FOUND

    def test_role_list_filters(self, authenticated_client, roles_fixture):
        role = roles_fixture[0]
        response = authenticated_client.get(
            reverse("role-list"), {"filter[name]": role.name}
        )
        assert response.status_code == status.HTTP_200_OK
        data = response.json()["data"]
        assert len(data) == 1
        assert data[0]["attributes"]["name"] == role.name

    def test_role_list_sorting(self, authenticated_client, roles_fixture):
        response = authenticated_client.get(reverse("role-list"), {"sort": "name"})
        assert response.status_code == status.HTTP_200_OK
        data = response.json()["data"]
        names = [
            item["attributes"]["name"]
            for item in data
            if item["attributes"]["name"] != "admin"
        ]
        assert names == sorted(names, key=lambda v: v.lower())

    def test_role_invalid_method(self, authenticated_client):
        response = authenticated_client.put(reverse("role-list"))
        assert response.status_code == status.HTTP_405_METHOD_NOT_ALLOWED

    def test_role_create_with_users_and_provider_groups(
        self, authenticated_client, users_fixture, provider_groups_fixture
    ):
        user1, user2, *_ = users_fixture
        pg1, pg2, *_ = provider_groups_fixture

        data = {
            "data": {
                "type": "roles",
                "attributes": {
                    "name": "Role with Users and PGs",
                    "manage_users": "true",
                    "manage_account": "false",
                    "manage_providers": "true",
                    "manage_scans": "false",
                    "unlimited_visibility": "false",
                },
                "relationships": {
                    "users": {
                        "data": [
                            {"type": "users", "id": str(user1.id)},
                            {"type": "users", "id": str(user2.id)},
                        ]
                    },
                    "provider_groups": {
                        "data": [
                            {"type": "provider-groups", "id": str(pg1.id)},
                            {"type": "provider-groups", "id": str(pg2.id)},
                        ]
                    },
                },
            }
        }

        response = authenticated_client.post(
            reverse("role-list"),
            data=json.dumps(data),
            content_type="application/vnd.api+json",
        )
        assert response.status_code == status.HTTP_201_CREATED
        created_role = Role.objects.get(name="Role with Users and PGs")

        assert created_role.users.count() == 2
        assert set(created_role.users.all()) == {user1, user2}

        assert created_role.provider_groups.count() == 2
        assert set(created_role.provider_groups.all()) == {pg1, pg2}

    def test_role_update_relationships(
        self,
        authenticated_client,
        roles_fixture,
        users_fixture,
        provider_groups_fixture,
    ):
        role = roles_fixture[0]
        user3 = users_fixture[2]
        pg3 = provider_groups_fixture[2]

        data = {
            "data": {
                "id": str(role.id),
                "type": "roles",
                "relationships": {
                    "users": {
                        "data": [
                            {"type": "users", "id": str(user3.id)},
                        ]
                    },
                    "provider_groups": {
                        "data": [
                            {"type": "provider-groups", "id": str(pg3.id)},
                        ]
                    },
                },
            }
        }

        response = authenticated_client.patch(
            reverse("role-detail", kwargs={"pk": role.id}),
            data=json.dumps(data),
            content_type="application/vnd.api+json",
        )
        assert response.status_code == status.HTTP_200_OK
        role.refresh_from_db()

        assert role.users.count() == 1
        assert role.users.first() == user3
        assert role.provider_groups.count() == 1
        assert role.provider_groups.first() == pg3

    def test_role_clear_relationships(self, authenticated_client, roles_fixture):
        role = roles_fixture[0]
        data = {
            "data": {
                "id": str(role.id),
                "type": "roles",
                "relationships": {
                    "users": {"data": []},  # Clearing all users
                    "provider_groups": {"data": []},  # Clearing all provider groups
                },
            }
        }

        response = authenticated_client.patch(
            reverse("role-detail", kwargs={"pk": role.id}),
            data=json.dumps(data),
            content_type="application/vnd.api+json",
        )
        assert response.status_code == status.HTTP_200_OK
        role.refresh_from_db()
        assert role.users.count() == 0
        assert role.provider_groups.count() == 0

    def test_cannot_remove_own_assignment_via_role_update(
        self, authenticated_client, roles_fixture
    ):
        role = roles_fixture[0]
        # Ensure the authenticated user is assigned to this role
        user = User.objects.get(email=TEST_USER)
        if not UserRoleRelationship.objects.filter(user=user, role=role).exists():
            UserRoleRelationship.objects.create(
                user=user, role=role, tenant_id=role.tenant_id
            )

        # Attempt to update role users to exclude the current user
        data = {
            "data": {
                "id": str(role.id),
                "type": "roles",
                "relationships": {"users": {"data": []}},
            }
        }
        response = authenticated_client.patch(
            reverse("role-detail", kwargs={"pk": role.id}),
            data=json.dumps(data),
            content_type="application/vnd.api+json",
        )
        assert response.status_code == status.HTTP_400_BAD_REQUEST
        assert (
            "cannot remove their own role"
            in response.json()["errors"][0]["detail"].lower()
        )

    def test_role_create_with_invalid_user_relationship(
        self, authenticated_client, provider_groups_fixture
    ):
        invalid_user_id = "non-existent-user-id"
        pg = provider_groups_fixture[0]

        data = {
            "data": {
                "type": "roles",
                "attributes": {
                    "name": "Invalid Users Role",
                    "manage_users": "false",
                    "manage_account": "false",
                    "manage_providers": "true",
                    "manage_scans": "true",
                    "unlimited_visibility": "true",
                },
                "relationships": {
                    "users": {"data": [{"type": "users", "id": invalid_user_id}]},
                    "provider_groups": {
                        "data": [{"type": "provider-groups", "id": str(pg.id)}]
                    },
                },
            }
        }

        response = authenticated_client.post(
            reverse("role-list"),
            data=json.dumps(data),
            content_type="application/vnd.api+json",
        )

        assert response.status_code in [status.HTTP_400_BAD_REQUEST]


@pytest.mark.django_db
class TestUserRoleRelationshipViewSet:
    def test_create_relationship(
        self, authenticated_client, roles_fixture, create_test_user
    ):
        data = {
            "data": [
                {"type": "roles", "id": str(role.id)} for role in roles_fixture[:2]
            ]
        }
        response = authenticated_client.post(
            reverse("user-roles-relationship", kwargs={"pk": create_test_user.id}),
            data=data,
            content_type="application/vnd.api+json",
        )
        assert response.status_code == status.HTTP_204_NO_CONTENT
        relationships = UserRoleRelationship.objects.filter(user=create_test_user.id)
        assert relationships.count() == 4
        for relationship in relationships[2:]:  # Skip admin role
            assert relationship.role.id in [r.id for r in roles_fixture[:2]]

    def test_create_relationship_already_exists(
        self, authenticated_client, roles_fixture, create_test_user
    ):
        # Only add Role One (which has manage_account=True) to ensure
        # the second request has permission to add roles
        data = {
            "data": [
                {"type": "roles", "id": str(roles_fixture[0].id)},
            ]
        }
        authenticated_client.post(
            reverse("user-roles-relationship", kwargs={"pk": create_test_user.id}),
            data=data,
            content_type="application/vnd.api+json",
        )

        data = {
            "data": [
                {"type": "roles", "id": str(roles_fixture[0].id)},
            ]
        }
        response = authenticated_client.post(
            reverse("user-roles-relationship", kwargs={"pk": create_test_user.id}),
            data=data,
            content_type="application/vnd.api+json",
        )
        assert response.status_code == status.HTTP_400_BAD_REQUEST
        errors = response.json()["errors"]["detail"]
        assert "already associated" in errors

    def test_partial_update_relationship(
        self, authenticated_client, roles_fixture, create_test_user
    ):
        data = {
            "data": [
                {"type": "roles", "id": str(roles_fixture[2].id)},
            ]
        }
        response = authenticated_client.patch(
            reverse("user-roles-relationship", kwargs={"pk": create_test_user.id}),
            data=data,
            content_type="application/vnd.api+json",
        )
        assert response.status_code == status.HTTP_204_NO_CONTENT
        relationships = UserRoleRelationship.objects.filter(user=create_test_user.id)
        assert relationships.count() == 1
        assert {rel.role.id for rel in relationships} == {roles_fixture[2].id}

        data = {
            "data": [
                {"type": "roles", "id": str(roles_fixture[1].id)},
                {"type": "roles", "id": str(roles_fixture[2].id)},
            ]
        }
        response = authenticated_client.patch(
            reverse("user-roles-relationship", kwargs={"pk": create_test_user.id}),
            data=data,
            content_type="application/vnd.api+json",
        )
        assert response.status_code == status.HTTP_204_NO_CONTENT
        relationships = UserRoleRelationship.objects.filter(user=create_test_user.id)
        assert relationships.count() == 2
        assert {rel.role.id for rel in relationships} == {
            roles_fixture[1].id,
            roles_fixture[2].id,
        }

    def test_destroy_relationship_other_user(
        self, authenticated_client, roles_fixture, create_test_user, tenants_fixture
    ):
        # Create another user in same tenant and assign a role
        tenant = tenants_fixture[0]
        other_user = User.objects.create_user(
            name="other",
            email="other_user@prowler.com",
            password="TmpPass123@",
        )
        Membership.objects.create(user=other_user, tenant=tenant)
        UserRoleRelationship.objects.create(
            user=other_user, role=roles_fixture[0], tenant_id=tenant.id
        )

        # Delete roles for the other user (allowed)
        response = authenticated_client.delete(
            reverse("user-roles-relationship", kwargs={"pk": other_user.id}),
        )
        assert response.status_code == status.HTTP_204_NO_CONTENT
        relationships = UserRoleRelationship.objects.filter(user=other_user.id)
        assert relationships.count() == 0

    def test_cannot_delete_own_roles(self, authenticated_client, create_test_user):
        # Attempt to delete own roles should be forbidden
        response = authenticated_client.delete(
            reverse("user-roles-relationship", kwargs={"pk": create_test_user.id}),
        )
        assert response.status_code == status.HTTP_400_BAD_REQUEST

    def test_prevent_removing_last_manage_account_on_patch(
        self, authenticated_client, roles_fixture, create_test_user, tenants_fixture
    ):
        # roles_fixture[1] has manage_account=False
        limited_role = roles_fixture[1]

        # Ensure there is no other user with MANAGE_ACCOUNT in the tenant
        tenant = tenants_fixture[0]
        # Create a secondary user without MANAGE_ACCOUNT
        user2 = User.objects.create_user(
            name="limited_user",
            email="limited_user@prowler.com",
            password="TmpPass123@",
        )
        Membership.objects.create(user=user2, tenant=tenant)
        UserRoleRelationship.objects.create(
            user=user2, role=limited_role, tenant_id=tenant.id
        )

        # Attempt to switch the only MANAGE_ACCOUNT user to a role without it
        data = {"data": [{"type": "roles", "id": str(limited_role.id)}]}
        response = authenticated_client.patch(
            reverse("user-roles-relationship", kwargs={"pk": create_test_user.id}),
            data=data,
            content_type="application/vnd.api+json",
        )
        assert response.status_code == status.HTTP_400_BAD_REQUEST
        assert "MANAGE_ACCOUNT" in response.json()["errors"][0]["detail"]

    def test_allow_role_change_when_other_user_has_manage_account_on_patch(
        self, authenticated_client, roles_fixture, create_test_user, tenants_fixture
    ):
        # roles_fixture[1] has manage_account=False, roles_fixture[0] has manage_account=True
        limited_role = roles_fixture[1]
        ma_role = roles_fixture[0]

        tenant = tenants_fixture[0]
        # Create another user with MANAGE_ACCOUNT
        user2 = User.objects.create_user(
            name="ma_user",
            email="ma_user@prowler.com",
            password="TmpPass123@",
        )
        Membership.objects.create(user=user2, tenant=tenant)
        UserRoleRelationship.objects.create(
            user=user2, role=ma_role, tenant_id=tenant.id
        )

        # Now changing the first user's roles to a non-MA role should succeed
        data = {"data": [{"type": "roles", "id": str(limited_role.id)}]}
        response = authenticated_client.patch(
            reverse("user-roles-relationship", kwargs={"pk": create_test_user.id}),
            data=data,
            content_type="application/vnd.api+json",
        )
        assert response.status_code == status.HTTP_204_NO_CONTENT

    def test_role_destroy_only_manage_account_blocked(
        self, authenticated_client, tenants_fixture
    ):
        # Use a tenant without default admin role (tenant3)
        tenant = tenants_fixture[2]
        user = User.objects.get(email=TEST_USER)
        # Add membership for this tenant
        Membership.objects.create(user=user, tenant=tenant)

        # Create a single MANAGE_ACCOUNT role in this tenant
        only_role = Role.objects.create(
            name="only_ma",
            tenant=tenant,
            manage_users=True,
            manage_account=True,
            manage_billing=False,
            manage_providers=False,
            manage_integrations=False,
            manage_scans=False,
            unlimited_visibility=False,
        )

        # Switch token to this tenant
        serializer = TokenSerializer(
            data={
                "type": "tokens",
                "email": TEST_USER,
                "password": TEST_PASSWORD,
                "tenant_id": str(tenant.id),
            }
        )
        serializer.is_valid(raise_exception=True)
        access_token = serializer.validated_data["access"]
        authenticated_client.defaults["HTTP_AUTHORIZATION"] = f"Bearer {access_token}"

        # Attempt to delete the only MANAGE_ACCOUNT role
        response = authenticated_client.delete(
            reverse("role-detail", kwargs={"pk": only_role.id})
        )
        assert response.status_code == status.HTTP_400_BAD_REQUEST
        assert Role.objects.filter(id=only_role.id).exists()

    def test_invalid_provider_group_id(self, authenticated_client, create_test_user):
        invalid_id = "non-existent-id"
        data = {"data": [{"type": "provider-groups", "id": invalid_id}]}
        response = authenticated_client.post(
            reverse("user-roles-relationship", kwargs={"pk": create_test_user.id}),
            data=data,
            content_type="application/vnd.api+json",
        )
        assert response.status_code == status.HTTP_400_BAD_REQUEST
        errors = response.json()["errors"][0]["detail"]
        assert "valid UUID" in errors


@pytest.mark.django_db
class TestRoleProviderGroupRelationshipViewSet:
    def test_create_relationship(
        self, authenticated_client, roles_fixture, provider_groups_fixture
    ):
        data = {
            "data": [
                {"type": "provider-groups", "id": str(provider_group.id)}
                for provider_group in provider_groups_fixture[:2]
            ]
        }
        response = authenticated_client.post(
            reverse(
                "role-provider-groups-relationship", kwargs={"pk": roles_fixture[0].id}
            ),
            data=data,
            content_type="application/vnd.api+json",
        )
        assert response.status_code == status.HTTP_204_NO_CONTENT
        relationships = RoleProviderGroupRelationship.objects.filter(
            role=roles_fixture[0].id
        )
        assert relationships.count() == 2
        for relationship in relationships:
            assert relationship.provider_group.id in [
                pg.id for pg in provider_groups_fixture[:2]
            ]

    def test_create_relationship_already_exists(
        self, authenticated_client, roles_fixture, provider_groups_fixture
    ):
        data = {
            "data": [
                {"type": "provider-groups", "id": str(provider_group.id)}
                for provider_group in provider_groups_fixture[:2]
            ]
        }
        authenticated_client.post(
            reverse(
                "role-provider-groups-relationship", kwargs={"pk": roles_fixture[0].id}
            ),
            data=data,
            content_type="application/vnd.api+json",
        )

        data = {
            "data": [
                {"type": "provider-groups", "id": str(provider_groups_fixture[0].id)},
            ]
        }
        response = authenticated_client.post(
            reverse(
                "role-provider-groups-relationship", kwargs={"pk": roles_fixture[0].id}
            ),
            data=data,
            content_type="application/vnd.api+json",
        )
        assert response.status_code == status.HTTP_400_BAD_REQUEST
        errors = response.json()["errors"]["detail"]
        assert "already associated" in errors

    def test_partial_update_relationship(
        self, authenticated_client, roles_fixture, provider_groups_fixture
    ):
        data = {
            "data": [
                {"type": "provider-groups", "id": str(provider_groups_fixture[1].id)},
            ]
        }
        response = authenticated_client.patch(
            reverse(
                "role-provider-groups-relationship", kwargs={"pk": roles_fixture[2].id}
            ),
            data=data,
            content_type="application/vnd.api+json",
        )
        assert response.status_code == status.HTTP_204_NO_CONTENT
        relationships = RoleProviderGroupRelationship.objects.filter(
            role=roles_fixture[2].id
        )
        assert relationships.count() == 1
        assert {rel.provider_group.id for rel in relationships} == {
            provider_groups_fixture[1].id
        }

        data = {
            "data": [
                {"type": "provider-groups", "id": str(provider_groups_fixture[1].id)},
                {"type": "provider-groups", "id": str(provider_groups_fixture[2].id)},
            ]
        }
        response = authenticated_client.patch(
            reverse(
                "role-provider-groups-relationship", kwargs={"pk": roles_fixture[2].id}
            ),
            data=data,
            content_type="application/vnd.api+json",
        )
        assert response.status_code == status.HTTP_204_NO_CONTENT
        relationships = RoleProviderGroupRelationship.objects.filter(
            role=roles_fixture[2].id
        )
        assert relationships.count() == 2
        assert {rel.provider_group.id for rel in relationships} == {
            provider_groups_fixture[1].id,
            provider_groups_fixture[2].id,
        }

    def test_destroy_relationship(
        self, authenticated_client, roles_fixture, provider_groups_fixture
    ):
        response = authenticated_client.delete(
            reverse(
                "role-provider-groups-relationship", kwargs={"pk": roles_fixture[0].id}
            ),
        )
        assert response.status_code == status.HTTP_204_NO_CONTENT
        relationships = RoleProviderGroupRelationship.objects.filter(
            role=roles_fixture[0].id
        )
        assert relationships.count() == 0

    def test_invalid_provider_group_id(self, authenticated_client, roles_fixture):
        invalid_id = "non-existent-id"
        data = {"data": [{"type": "provider-groups", "id": invalid_id}]}
        response = authenticated_client.post(
            reverse(
                "role-provider-groups-relationship", kwargs={"pk": roles_fixture[1].id}
            ),
            data=data,
            content_type="application/vnd.api+json",
        )
        assert response.status_code == status.HTTP_400_BAD_REQUEST
        errors = response.json()["errors"][0]["detail"]
        assert "valid UUID" in errors


@pytest.mark.django_db
class TestProviderGroupMembershipViewSet:
    def test_create_relationship(
        self, authenticated_client, providers_fixture, provider_groups_fixture
    ):
        provider_group, *_ = provider_groups_fixture
        data = {
            "data": [
                {"type": "provider", "id": str(provider.id)}
                for provider in providers_fixture[:2]
            ]
        }
        response = authenticated_client.post(
            reverse(
                "provider_group-providers-relationship",
                kwargs={"pk": provider_group.id},
            ),
            data=data,
            content_type="application/vnd.api+json",
        )
        assert response.status_code == status.HTTP_204_NO_CONTENT
        relationships = ProviderGroupMembership.objects.filter(
            provider_group=provider_group.id
        )
        assert relationships.count() == 2
        for relationship in relationships:
            assert relationship.provider.id in [p.id for p in providers_fixture[:2]]

    def test_create_relationship_already_exists(
        self, authenticated_client, providers_fixture, provider_groups_fixture
    ):
        provider_group, *_ = provider_groups_fixture
        data = {
            "data": [
                {"type": "provider", "id": str(provider.id)}
                for provider in providers_fixture[:2]
            ]
        }
        authenticated_client.post(
            reverse(
                "provider_group-providers-relationship",
                kwargs={"pk": provider_group.id},
            ),
            data=data,
            content_type="application/vnd.api+json",
        )

        data = {
            "data": [
                {"type": "provider", "id": str(providers_fixture[0].id)},
            ]
        }
        response = authenticated_client.post(
            reverse(
                "provider_group-providers-relationship",
                kwargs={"pk": provider_group.id},
            ),
            data=data,
            content_type="application/vnd.api+json",
        )
        assert response.status_code == status.HTTP_400_BAD_REQUEST
        errors = response.json()["errors"]["detail"]
        assert "already associated" in errors

    def test_partial_update_relationship(
        self, authenticated_client, providers_fixture, provider_groups_fixture
    ):
        provider_group, *_ = provider_groups_fixture
        data = {
            "data": [
                {"type": "provider", "id": str(providers_fixture[1].id)},
            ]
        }
        response = authenticated_client.patch(
            reverse(
                "provider_group-providers-relationship",
                kwargs={"pk": provider_group.id},
            ),
            data=data,
            content_type="application/vnd.api+json",
        )
        assert response.status_code == status.HTTP_204_NO_CONTENT
        relationships = ProviderGroupMembership.objects.filter(
            provider_group=provider_group.id
        )
        assert relationships.count() == 1
        assert {rel.provider.id for rel in relationships} == {providers_fixture[1].id}

        data = {
            "data": [
                {"type": "provider", "id": str(providers_fixture[1].id)},
                {"type": "provider", "id": str(providers_fixture[2].id)},
            ]
        }
        response = authenticated_client.patch(
            reverse(
                "provider_group-providers-relationship",
                kwargs={"pk": provider_group.id},
            ),
            data=data,
            content_type="application/vnd.api+json",
        )
        assert response.status_code == status.HTTP_204_NO_CONTENT
        relationships = ProviderGroupMembership.objects.filter(
            provider_group=provider_group.id
        )
        assert relationships.count() == 2
        assert {rel.provider.id for rel in relationships} == {
            providers_fixture[1].id,
            providers_fixture[2].id,
        }

    def test_destroy_relationship(
        self, authenticated_client, providers_fixture, provider_groups_fixture
    ):
        provider_group, *_ = provider_groups_fixture
        data = {
            "data": [
                {"type": "provider", "id": str(provider.id)}
                for provider in providers_fixture[:2]
            ]
        }
        response = authenticated_client.post(
            reverse(
                "provider_group-providers-relationship",
                kwargs={"pk": provider_group.id},
            ),
            data=data,
            content_type="application/vnd.api+json",
        )
        assert response.status_code == status.HTTP_204_NO_CONTENT
        response = authenticated_client.delete(
            reverse(
                "provider_group-providers-relationship",
                kwargs={"pk": provider_group.id},
            ),
        )
        assert response.status_code == status.HTTP_204_NO_CONTENT
        relationships = ProviderGroupMembership.objects.filter(
            provider_group=providers_fixture[0].id
        )
        assert relationships.count() == 0

    def test_invalid_provider_group_id(
        self, authenticated_client, provider_groups_fixture
    ):
        provider_group, *_ = provider_groups_fixture
        invalid_id = "non-existent-id"
        data = {"data": [{"type": "provider-groups", "id": invalid_id}]}
        response = authenticated_client.post(
            reverse(
                "provider_group-providers-relationship",
                kwargs={"pk": provider_group.id},
            ),
            data=data,
            content_type="application/vnd.api+json",
        )
        assert response.status_code == status.HTTP_400_BAD_REQUEST
        errors = response.json()["errors"][0]["detail"]
        assert "valid UUID" in errors


@pytest.mark.django_db
class TestComplianceOverviewViewSet:
    @pytest.fixture(autouse=True)
    def mock_backfill_task(self):
        with patch("api.v1.views.backfill_compliance_summaries_task.delay") as mock:
            yield mock

    def test_compliance_overview_list_none(
        self,
        authenticated_client,
        tenants_fixture,
        providers_fixture,
        mock_backfill_task,
    ):
        tenant = tenants_fixture[0]
        provider = providers_fixture[0]
        scan = Scan.objects.create(
            name="empty-compliance-scan",
            provider=provider,
            trigger=Scan.TriggerChoices.MANUAL,
            state=StateChoices.COMPLETED,
            tenant=tenant,
        )

        response = authenticated_client.get(
            reverse("complianceoverview-list"),
            {"filter[scan_id]": str(scan.id)},
        )
        assert response.status_code == status.HTTP_200_OK
        assert len(response.json()["data"]) == 0
        mock_backfill_task.assert_called_once()
        _, kwargs = mock_backfill_task.call_args
        assert kwargs["scan_id"] == str(scan.id)
        assert str(kwargs["tenant_id"]) == str(tenant.id)

    def test_compliance_overview_list(
        self,
        authenticated_client,
        compliance_requirements_overviews_fixture,
        mock_backfill_task,
    ):
        # List compliance overviews with existing data
        requirement_overview1 = compliance_requirements_overviews_fixture[0]
        scan_id = str(requirement_overview1.scan.id)

        response = authenticated_client.get(
            reverse("complianceoverview-list"),
            {"filter[scan_id]": scan_id},
        )
        assert response.status_code == status.HTTP_200_OK
        data = response.json()["data"]
        assert len(data) == 3  # Three compliance frameworks

        # Check that we get aggregated data for each compliance framework
        framework_ids = [item["id"] for item in data]
        assert "aws_account_security_onboarding_aws" in framework_ids
        assert "cis_1.4_aws" in framework_ids
        assert "mitre_attack_aws" in framework_ids
        # Check structure of response
        for item in data:
            assert "id" in item
            assert "attributes" in item
            attributes = item["attributes"]
            assert "framework" in attributes
            assert "version" in attributes
            assert "requirements_passed" in attributes
            assert "requirements_failed" in attributes
            assert "requirements_manual" in attributes
            assert "total_requirements" in attributes
        mock_backfill_task.assert_called_once()
        _, kwargs = mock_backfill_task.call_args
        assert kwargs["scan_id"] == scan_id

    def test_compliance_overview_list_uses_preaggregated_summaries(
        self,
        authenticated_client,
        tenants_fixture,
        providers_fixture,
        mock_backfill_task,
    ):
        tenant = tenants_fixture[0]
        provider = providers_fixture[0]
        scan = Scan.objects.create(
            name="preaggregated-scan",
            provider=provider,
            trigger=Scan.TriggerChoices.MANUAL,
            state=StateChoices.COMPLETED,
            tenant=tenant,
        )

        ComplianceRequirementOverview.objects.create(
            tenant=tenant,
            scan=scan,
            compliance_id="cis_1.4_aws",
            framework="CIS-1.4-AWS",
            version="1.4",
            description="CIS AWS Foundations Benchmark v1.4.0",
            region="eu-west-1",
            requirement_id="framework-metadata",
            requirement_status=StatusChoices.PASS,
            passed_checks=1,
            failed_checks=0,
            total_checks=1,
        )

        ComplianceOverviewSummary.objects.create(
            tenant=tenant,
            scan=scan,
            compliance_id="cis_1.4_aws",
            requirements_passed=5,
            requirements_failed=1,
            requirements_manual=2,
            total_requirements=8,
        )

        response = authenticated_client.get(
            reverse("complianceoverview-list"),
            {"filter[scan_id]": str(scan.id)},
        )

        assert response.status_code == status.HTTP_200_OK
        data = response.json()["data"]
        assert len(data) == 1
        overview = data[0]
        assert overview["id"] == "cis_1.4_aws"
        assert overview["attributes"]["requirements_passed"] == 5
        assert overview["attributes"]["requirements_failed"] == 1
        assert overview["attributes"]["requirements_manual"] == 2
        assert overview["attributes"]["total_requirements"] == 8
        assert "framework" in overview["attributes"]
        assert "version" in overview["attributes"]
        mock_backfill_task.assert_not_called()

    def test_compliance_overview_region_filter_skips_backfill(
        self,
        authenticated_client,
        compliance_requirements_overviews_fixture,
        mock_backfill_task,
    ):
        requirement_overview = compliance_requirements_overviews_fixture[0]
        scan_id = str(requirement_overview.scan.id)

        response = authenticated_client.get(
            reverse("complianceoverview-list"),
            {
                "filter[scan_id]": scan_id,
                "filter[region]": requirement_overview.region,
            },
        )

        assert response.status_code == status.HTTP_200_OK
        assert len(response.json()["data"]) >= 1
        mock_backfill_task.assert_not_called()

    def test_compliance_overview_metadata(
        self, authenticated_client, compliance_requirements_overviews_fixture
    ):
        requirement_overview1 = compliance_requirements_overviews_fixture[0]
        scan_id = str(requirement_overview1.scan.id)

        response = authenticated_client.get(
            reverse("complianceoverview-metadata"),
            {"filter[scan_id]": scan_id},
        )
        assert response.status_code == status.HTTP_200_OK
        data = response.json()["data"]
        assert "attributes" in data
        assert "regions" in data["attributes"]
        assert isinstance(data["attributes"]["regions"], list)

    def test_compliance_overview_requirements(
        self, authenticated_client, compliance_requirements_overviews_fixture
    ):
        requirement_overview1 = compliance_requirements_overviews_fixture[0]
        scan_id = str(requirement_overview1.scan.id)
        compliance_id = requirement_overview1.compliance_id

        response = authenticated_client.get(
            reverse("complianceoverview-requirements"),
            {
                "filter[scan_id]": scan_id,
                "filter[compliance_id]": compliance_id,
            },
        )
        assert response.status_code == status.HTTP_200_OK
        data = response.json()["data"]
        assert len(data) > 0

        # Check structure of requirements response
        for item in data:
            assert "id" in item
            assert "attributes" in item
            attributes = item["attributes"]
            assert "framework" in attributes
            assert "version" in attributes
            assert "description" in attributes
            assert "status" in attributes

    # TODO: This test may fail randomly because requirements are not ordered
    @pytest.mark.xfail
    def test_compliance_overview_requirements_manual(
        self, authenticated_client, compliance_requirements_overviews_fixture
    ):
        scan_id = str(compliance_requirements_overviews_fixture[0].scan.id)
        # Compliance with a manual requirement
        compliance_id = "aws_account_security_onboarding_aws"

        response = authenticated_client.get(
            reverse("complianceoverview-requirements"),
            {
                "filter[scan_id]": scan_id,
                "filter[compliance_id]": compliance_id,
            },
        )
        assert response.status_code == status.HTTP_200_OK
        data = response.json()["data"]
        assert data[-1]["attributes"]["status"] == "MANUAL"

    def test_compliance_overview_requirements_missing_scan_id(
        self, authenticated_client
    ):
        response = authenticated_client.get(
            reverse("complianceoverview-requirements"),
            {"filter[compliance_id]": "aws_account_security_onboarding_aws"},
        )
        assert response.status_code == status.HTTP_400_BAD_REQUEST

    def test_compliance_overview_requirements_missing_compliance_id(
        self, authenticated_client, compliance_requirements_overviews_fixture
    ):
        requirement_overview1 = compliance_requirements_overviews_fixture[0]
        scan_id = str(requirement_overview1.scan.id)

        response = authenticated_client.get(
            reverse("complianceoverview-requirements"),
            {"filter[scan_id]": scan_id},
        )
        assert response.status_code == status.HTTP_400_BAD_REQUEST

    def test_compliance_overview_attributes(self, authenticated_client):
        response = authenticated_client.get(
            reverse("complianceoverview-attributes"),
            {"filter[compliance_id]": "aws_account_security_onboarding_aws"},
        )
        assert response.status_code == status.HTTP_200_OK
        data = response.json()["data"]
        assert len(data) > 0

        # Check structure of attributes response
        for item in data:
            assert "id" in item
            assert "attributes" in item
            attributes = item["attributes"]
            assert "framework" in attributes
            assert "version" in attributes
            assert "description" in attributes
            assert "attributes" in attributes
            assert "metadata" in attributes["attributes"]
            assert "check_ids" in attributes["attributes"]
            assert "technique_details" not in attributes["attributes"]

    def test_compliance_overview_attributes_technique_details(
        self, authenticated_client
    ):
        response = authenticated_client.get(
            reverse("complianceoverview-attributes"),
            {"filter[compliance_id]": "mitre_attack_aws"},
        )
        assert response.status_code == status.HTTP_200_OK
        data = response.json()["data"]
        assert len(data) > 0

        # Check structure of attributes response
        for item in data:
            assert "id" in item
            assert "attributes" in item
            attributes = item["attributes"]
            assert "framework" in attributes
            assert "version" in attributes
            assert "description" in attributes
            assert "attributes" in attributes
            assert "metadata" in attributes["attributes"]
            assert "check_ids" in attributes["attributes"]
            assert "technique_details" in attributes["attributes"]
            assert "tactics" in attributes["attributes"]["technique_details"]
            assert "subtechniques" in attributes["attributes"]["technique_details"]
            assert "platforms" in attributes["attributes"]["technique_details"]
            assert "technique_url" in attributes["attributes"]["technique_details"]

    def test_compliance_overview_attributes_missing_compliance_id(
        self, authenticated_client
    ):
        response = authenticated_client.get(
            reverse("complianceoverview-attributes"),
        )
        assert response.status_code == status.HTTP_400_BAD_REQUEST

    def test_compliance_overview_task_management_integration(
        self, authenticated_client, compliance_requirements_overviews_fixture
    ):
        """Test that task management mixin is properly integrated"""
        from unittest.mock import patch

        requirement_overview1 = compliance_requirements_overviews_fixture[0]
        scan_id = str(requirement_overview1.scan.id)

        # Remove existing compliance data so the view falls back to task checks
        scan = requirement_overview1.scan
        ComplianceOverviewSummary.objects.filter(scan=scan).delete()
        ComplianceRequirementOverview.objects.filter(scan=scan).delete()

        # Mock a running task
        with patch.object(
            ComplianceOverviewViewSet, "get_task_response_if_running"
        ) as mock_task_response:
            mock_response = Response(
                {"detail": "Task is running"}, status=status.HTTP_202_ACCEPTED
            )
            mock_task_response.return_value = mock_response

            response = authenticated_client.get(
                reverse("complianceoverview-list"),
                {"filter[scan_id]": scan_id},
            )
            assert response.status_code == status.HTTP_202_ACCEPTED
            mock_task_response.assert_called_once()

    def test_compliance_overview_task_failed_exception(
        self, authenticated_client, compliance_requirements_overviews_fixture
    ):
        """Test handling of TaskFailedException"""
        from unittest.mock import patch

        from api.exceptions import TaskFailedException

        requirement_overview1 = compliance_requirements_overviews_fixture[0]
        scan_id = str(requirement_overview1.scan.id)

        # Remove existing compliance data so the view falls back to task checks
        scan = requirement_overview1.scan
        ComplianceOverviewSummary.objects.filter(scan=scan).delete()
        ComplianceRequirementOverview.objects.filter(scan=scan).delete()

        # Mock a failed task
        with patch.object(
            ComplianceOverviewViewSet, "get_task_response_if_running"
        ) as mock_task_response:
            mock_task_response.side_effect = TaskFailedException("Task failed")

            response = authenticated_client.get(
                reverse("complianceoverview-list"),
                {"filter[scan_id]": scan_id},
            )
            assert response.status_code == status.HTTP_500_INTERNAL_SERVER_ERROR
            assert "Task failed to generate compliance overview data" in str(
                response.data
            )

    @pytest.mark.parametrize(
        "filter_name, filter_value_attr, expected_count_min",
        [
            ("scan_id", "scan.id", 1),
            ("compliance_id", "compliance_id", 1),
            ("framework", "framework", 1),
            ("version", "version", 1),
            ("region", "region", 1),
            ("region__in", "region", 1),
            ("region.in", "region", 1),
        ],
    )
    def test_compliance_overview_filters(
        self,
        authenticated_client,
        compliance_requirements_overviews_fixture,
        filter_name,
        filter_value_attr,
        expected_count_min,
    ):
        requirement_overview = compliance_requirements_overviews_fixture[0]
        scan_id = str(requirement_overview.scan.id)

        filter_value = requirement_overview
        for attr in filter_value_attr.split("."):
            filter_value = getattr(filter_value, attr)

        filter_value = str(filter_value)

        query_params = {
            "filter[scan_id]": scan_id,
            f"filter[{filter_name}]": filter_value,
        }

        if filter_name == "scan_id":
            query_params = {"filter[scan_id]": filter_value}

        response = authenticated_client.get(
            reverse("complianceoverview-list"),
            query_params,
        )

        assert response.status_code == status.HTTP_200_OK
        response_data = response.json()

        assert len(response_data["data"]) >= expected_count_min

        if response_data["data"]:
            first_item = response_data["data"][0]
            assert "id" in first_item
            assert "type" in first_item
            assert first_item["type"] == "compliance-overviews"
            assert "attributes" in first_item

            attributes = first_item["attributes"]
            assert "framework" in attributes
            assert "version" in attributes
            assert "requirements_passed" in attributes
            assert "requirements_failed" in attributes
            assert "requirements_manual" in attributes
            assert "total_requirements" in attributes

            if filter_name == "compliance_id":
                assert first_item["id"] == filter_value
            elif filter_name == "framework":
                assert attributes["framework"] == filter_value
            elif filter_name == "version":
                assert attributes["version"] == filter_value


@pytest.mark.django_db
class TestOverviewViewSet:
    def test_overview_list_invalid_method(self, authenticated_client):
        response = authenticated_client.put(reverse("overview-list"))
        assert response.status_code == status.HTTP_405_METHOD_NOT_ALLOWED

    def test_overview_providers_list(
        self, authenticated_client, scan_summaries_fixture, resources_fixture
    ):
        response = authenticated_client.get(reverse("overview-providers"))
        assert response.status_code == status.HTTP_200_OK
        assert len(response.json()["data"]) == 1
        assert response.json()["data"][0]["attributes"]["findings"]["total"] == 9
        assert response.json()["data"][0]["attributes"]["findings"]["pass"] == 2
        assert response.json()["data"][0]["attributes"]["findings"]["fail"] == 1
        assert response.json()["data"][0]["attributes"]["findings"]["muted"] == 6
        # Aggregated resources include all AWS providers present in the tenant
        assert response.json()["data"][0]["attributes"]["resources"]["total"] == 3

    def test_overview_providers_aggregates_same_provider_type(
        self,
        authenticated_client,
        scan_summaries_fixture,
        resources_fixture,
        providers_fixture,
        tenants_fixture,
    ):
        tenant = tenants_fixture[0]
        _provider1, provider2, *_ = providers_fixture

        scan = Scan.objects.create(
            name="overview scan aws account 2",
            provider=provider2,
            trigger=Scan.TriggerChoices.MANUAL,
            state=StateChoices.COMPLETED,
            tenant=tenant,
        )

        ScanSummary.objects.create(
            tenant=tenant,
            scan=scan,
            check_id="check-aws-two",
            service="service-extra",
            severity="medium",
            region="region-extra",
            _pass=3,
            fail=2,
            muted=1,
            total=6,
        )

        Resource.objects.create(
            tenant_id=tenant.id,
            provider=provider2,
            uid="arn:aws:ec2:us-west-2:123456789013:instance/i-aggregation",
            name="Aggregated Instance",
            region="us-west-2",
            service="ec2",
            type="prowler-test",
        )

        response = authenticated_client.get(reverse("overview-providers"))
        assert response.status_code == status.HTTP_200_OK
        data = response.json()["data"]
        assert len(data) == 1
        attributes = data[0]["attributes"]

        assert attributes["findings"]["total"] == 15
        assert attributes["findings"]["pass"] == 5
        assert attributes["findings"]["fail"] == 3
        assert attributes["findings"]["muted"] == 7
        assert attributes["resources"]["total"] == 4

    def test_overview_providers_count(
        self,
        authenticated_client,
        scan_summaries_fixture,
        resources_fixture,
        providers_fixture,
        tenants_fixture,
    ):
        tenant = tenants_fixture[0]

        default_response = authenticated_client.get(reverse("overview-providers"))
        assert default_response.status_code == status.HTTP_200_OK
        default_data = default_response.json()["data"]
        assert len(default_data) == 1
        assert all("count" not in item["attributes"] for item in default_data)
        grouped_response = authenticated_client.get(reverse("overview-providers-count"))
        assert grouped_response.status_code == status.HTTP_200_OK
        grouped_data = grouped_response.json()["data"]
        assert len(grouped_data) >= 1

        aggregated = {
            entry["id"]: entry["attributes"]["count"] for entry in grouped_data
        }
        db_counts = (
            Provider.objects.filter(tenant_id=tenant.id, is_deleted=False)
            .values("provider")
            .annotate(count=Count("id"))
        )
        expected = {row["provider"]: row["count"] for row in db_counts}

        assert aggregated == expected
        for entry in grouped_data:
            assert "findings" not in entry["attributes"]

    def _create_scan(self, tenant, provider, name, started_at=None):
        scan_started = started_at or datetime.now(timezone.utc) - timedelta(hours=1)
        return Scan.objects.create(
            tenant=tenant,
            provider=provider,
            name=name,
            trigger=Scan.TriggerChoices.MANUAL,
            state=StateChoices.COMPLETED,
            started_at=scan_started,
            completed_at=scan_started + timedelta(minutes=30),
        )

    def _create_threatscore_snapshot(
        self,
        tenant,
        scan,
        provider,
        *,
        compliance_id,
        overall_score,
        score_delta,
        section_scores,
        critical_requirements,
        total_requirements,
        passed_requirements,
        failed_requirements,
        manual_requirements,
        total_findings,
        passed_findings,
        failed_findings,
    ):
        return ThreatScoreSnapshot.objects.create(
            tenant=tenant,
            scan=scan,
            provider=provider,
            compliance_id=compliance_id,
            overall_score=Decimal(overall_score),
            score_delta=Decimal(score_delta) if score_delta is not None else None,
            section_scores=section_scores,
            critical_requirements=critical_requirements,
            total_requirements=total_requirements,
            passed_requirements=passed_requirements,
            failed_requirements=failed_requirements,
            manual_requirements=manual_requirements,
            total_findings=total_findings,
            passed_findings=passed_findings,
            failed_findings=failed_findings,
        )

    def test_overview_threatscore_returns_weighted_aggregate_snapshot(
        self, authenticated_client, tenants_fixture, providers_fixture
    ):
        tenant = tenants_fixture[0]
        provider1, provider2, *_ = providers_fixture

        scan1 = self._create_scan(tenant, provider1, "agg-scan-one")
        scan2 = self._create_scan(tenant, provider2, "agg-scan-two")

        snapshot1 = self._create_threatscore_snapshot(
            tenant,
            scan1,
            provider1,
            compliance_id="prowler_threatscore_aws",
            overall_score="80.00",
            score_delta="5.00",
            section_scores={"1. IAM": "70.00", "2. Attack Surface": "60.00"},
            critical_requirements=[
                {
                    "requirement_id": "req_shared",
                    "title": "Shared requirement (preferred)",
                    "section": "1. IAM",
                    "subsection": "Sub IAM",
                    "risk_level": 5,
                    "weight": 150,
                    "passed_findings": 14,
                    "total_findings": 20,
                    "description": "Higher risk duplicate",
                },
                {
                    "requirement_id": "req_unique_one",
                    "title": "Unique provider one",
                    "section": "2. Attack Surface",
                    "subsection": "Sub Attack",
                    "risk_level": 4,
                    "weight": 90,
                    "passed_findings": 20,
                    "total_findings": 30,
                    "description": "Lower risk",
                },
            ],
            total_requirements=120,
            passed_requirements=90,
            failed_requirements=30,
            manual_requirements=0,
            total_findings=100,
            passed_findings=70,
            failed_findings=30,
        )

        snapshot2 = self._create_threatscore_snapshot(
            tenant,
            scan2,
            provider2,
            compliance_id="prowler_threatscore_aws",
            overall_score="20.00",
            score_delta="-2.00",
            section_scores={
                "1. IAM": "10.00",
                "2. Attack Surface": "40.00",
                "3. Logging": "30.00",
            },
            critical_requirements=[
                {
                    "requirement_id": "req_shared",
                    "title": "Shared requirement (secondary)",
                    "section": "1. IAM",
                    "subsection": "Sub IAM",
                    "risk_level": 4,
                    "weight": 120,
                    "passed_findings": 8,
                    "total_findings": 12,
                    "description": "Lower risk duplicate",
                },
                {
                    "requirement_id": "req_unique_two",
                    "title": "Unique provider two",
                    "section": "3. Logging",
                    "subsection": "Sub Logging",
                    "risk_level": 5,
                    "weight": 110,
                    "passed_findings": 6,
                    "total_findings": 10,
                    "description": "Another critical requirement",
                },
            ],
            total_requirements=80,
            passed_requirements=30,
            failed_requirements=50,
            manual_requirements=0,
            total_findings=50,
            passed_findings=15,
            failed_findings=35,
        )

        older_inserted = datetime(2025, 1, 1, 12, 0, tzinfo=timezone.utc)
        newer_inserted = datetime(2025, 1, 2, 12, 0, tzinfo=timezone.utc)
        ThreatScoreSnapshot.objects.filter(id=snapshot1.id).update(
            inserted_at=older_inserted
        )
        ThreatScoreSnapshot.objects.filter(id=snapshot2.id).update(
            inserted_at=newer_inserted
        )
        snapshot2.refresh_from_db()

        response = authenticated_client.get(reverse("overview-threatscore"))

        assert response.status_code == status.HTTP_200_OK
        body = response.json()
        assert len(body["data"]) == 1
        aggregated = body["data"][0]

        assert aggregated["id"] == "n/a"
        assert aggregated["relationships"]["scan"]["data"] is None
        assert aggregated["relationships"]["provider"]["data"] is None

        attrs = aggregated["attributes"]
        assert Decimal(attrs["overall_score"]) == Decimal("60.00")
        assert Decimal(attrs["score_delta"]) == Decimal("2.67")
        assert attrs["inserted_at"] == snapshot2.inserted_at.isoformat().replace(
            "+00:00", "Z"
        )
        assert attrs["total_findings"] == 150
        assert attrs["passed_findings"] == 85
        assert attrs["failed_findings"] == 65
        assert attrs["total_requirements"] == 200
        assert attrs["passed_requirements"] == 120
        assert attrs["failed_requirements"] == 80
        assert attrs["manual_requirements"] == 0

        assert attrs["section_scores"] == {
            "1. IAM": "50.00",
            "2. Attack Surface": "53.33",
            "3. Logging": "30.00",
        }

        expected_critical = [
            {
                "requirement_id": "req_shared",
                "title": "Shared requirement (preferred)",
                "section": "1. IAM",
                "subsection": "Sub IAM",
                "risk_level": 5,
                "weight": 150,
                "passed_findings": 14,
                "total_findings": 20,
                "description": "Higher risk duplicate",
            },
            {
                "requirement_id": "req_unique_two",
                "title": "Unique provider two",
                "section": "3. Logging",
                "subsection": "Sub Logging",
                "risk_level": 5,
                "weight": 110,
                "passed_findings": 6,
                "total_findings": 10,
                "description": "Another critical requirement",
            },
            {
                "requirement_id": "req_unique_one",
                "title": "Unique provider one",
                "section": "2. Attack Surface",
                "subsection": "Sub Attack",
                "risk_level": 4,
                "weight": 90,
                "passed_findings": 20,
                "total_findings": 30,
                "description": "Lower risk",
            },
        ]
        assert attrs["critical_requirements"] == expected_critical

    def test_overview_threatscore_weight_fallback_to_requirements(
        self, authenticated_client, tenants_fixture, providers_fixture
    ):
        tenant = tenants_fixture[0]
        provider1, provider2, *_ = providers_fixture

        scan1 = self._create_scan(tenant, provider1, "fallback-scan-1")
        scan2 = self._create_scan(tenant, provider2, "fallback-scan-2")

        self._create_threatscore_snapshot(
            tenant,
            scan1,
            provider1,
            compliance_id="prowler_threatscore_aws",
            overall_score="90.00",
            score_delta="4.00",
            section_scores={"1. IAM": "90.00"},
            critical_requirements=[],
            total_requirements=10,
            passed_requirements=8,
            failed_requirements=0,
            manual_requirements=2,
            total_findings=0,
            passed_findings=0,
            failed_findings=0,
        )
        self._create_threatscore_snapshot(
            tenant,
            scan2,
            provider2,
            compliance_id="prowler_threatscore_aws",
            overall_score="50.00",
            score_delta="1.00",
            section_scores={"1. IAM": "40.00"},
            critical_requirements=[],
            total_requirements=12,
            passed_requirements=5,
            failed_requirements=7,
            manual_requirements=0,
            total_findings=10,
            passed_findings=4,
            failed_findings=6,
        )

        response = authenticated_client.get(reverse("overview-threatscore"))
        assert response.status_code == status.HTTP_200_OK
        aggregate = response.json()["data"][0]["attributes"]

        assert Decimal(aggregate["overall_score"]) == Decimal("67.78")
        assert Decimal(aggregate["score_delta"]) == Decimal("2.33")
        assert aggregate["total_findings"] == 10
        assert aggregate["total_requirements"] == 22
        assert aggregate["manual_requirements"] == 2
        assert aggregate["section_scores"] == {"1. IAM": "62.22"}

    def test_overview_threatscore_filter_by_scan_id_returns_snapshot(
        self, authenticated_client, tenants_fixture, providers_fixture
    ):
        tenant = tenants_fixture[0]
        provider1, *_ = providers_fixture
        scan = self._create_scan(tenant, provider1, "filter-scan")

        snapshot = self._create_threatscore_snapshot(
            tenant,
            scan,
            provider1,
            compliance_id="prowler_threatscore_aws",
            overall_score="75.00",
            score_delta="3.00",
            section_scores={"1. IAM": "70.00"},
            critical_requirements=[],
            total_requirements=50,
            passed_requirements=30,
            failed_requirements=20,
            manual_requirements=0,
            total_findings=25,
            passed_findings=15,
            failed_findings=10,
        )

        response = authenticated_client.get(
            reverse("overview-threatscore"), {"filter[scan_id]": str(scan.id)}
        )

        assert response.status_code == status.HTTP_200_OK
        body = response.json()
        assert len(body["data"]) == 1
        assert body["data"][0]["id"] == str(snapshot.id)
        assert body["data"][0]["attributes"]["overall_score"] == "75.00"

    def test_overview_threatscore_snapshot_id_returns_specific_snapshot(
        self, authenticated_client, tenants_fixture, providers_fixture
    ):
        tenant = tenants_fixture[0]
        provider1, *_ = providers_fixture
        scan = self._create_scan(tenant, provider1, "snapshot-id-scan")

        snapshot = self._create_threatscore_snapshot(
            tenant,
            scan,
            provider1,
            compliance_id="prowler_threatscore_aws",
            overall_score="88.50",
            score_delta=None,
            section_scores={"1. IAM": "80.00"},
            critical_requirements=[],
            total_requirements=60,
            passed_requirements=45,
            failed_requirements=15,
            manual_requirements=0,
            total_findings=30,
            passed_findings=25,
            failed_findings=5,
        )

        response = authenticated_client.get(
            reverse("overview-threatscore"), {"snapshot_id": str(snapshot.id)}
        )

        assert response.status_code == status.HTTP_200_OK
        data = response.json()
        assert data["data"]["id"] == str(snapshot.id)
        assert data["data"]["attributes"]["score_delta"] is None

    def test_overview_threatscore_provider_filter_returns_unaggregated_snapshot(
        self, authenticated_client, tenants_fixture, providers_fixture
    ):
        tenant = tenants_fixture[0]
        provider1, provider2, *_ = providers_fixture

        scan1 = self._create_scan(tenant, provider1, "provider-filter-scan-1")
        scan2 = self._create_scan(tenant, provider2, "provider-filter-scan-2")

        snapshot1 = self._create_threatscore_snapshot(
            tenant,
            scan1,
            provider1,
            compliance_id="prowler_threatscore_aws",
            overall_score="55.55",
            score_delta="1.10",
            section_scores={"1. IAM": "50.00"},
            critical_requirements=[],
            total_requirements=40,
            passed_requirements=25,
            failed_requirements=15,
            manual_requirements=0,
            total_findings=12,
            passed_findings=7,
            failed_findings=5,
        )
        self._create_threatscore_snapshot(
            tenant,
            scan2,
            provider2,
            compliance_id="prowler_threatscore_aws",
            overall_score="44.44",
            score_delta="0.80",
            section_scores={"1. IAM": "40.00"},
            critical_requirements=[],
            total_requirements=30,
            passed_requirements=18,
            failed_requirements=12,
            manual_requirements=0,
            total_findings=10,
            passed_findings=6,
            failed_findings=4,
        )

        response = authenticated_client.get(
            reverse("overview-threatscore"),
            {"filter[provider_id__in]": str(provider1.id)},
        )

        assert response.status_code == status.HTTP_200_OK
        data = response.json()["data"]
        assert len(data) == 1
        assert data[0]["id"] == str(snapshot1.id)
        assert data[0]["attributes"]["overall_score"] == "55.55"

    def test_overview_services_list_no_required_filters(
        self, authenticated_client, scan_summaries_fixture
    ):
        response = authenticated_client.get(reverse("overview-services"))
        assert response.status_code == status.HTTP_200_OK
        # Should return services from latest scans
        assert len(response.json()["data"]) == 2

    def test_overview_regions_list(self, authenticated_client, scan_summaries_fixture):
        response = authenticated_client.get(
            reverse("overview-regions"), {"filter[inserted_at]": TODAY}
        )
        assert response.status_code == status.HTTP_200_OK
        # Only two different regions in the fixture (region1, region2)
        assert len(response.json()["data"]) == 2

        data = response.json()["data"]
        regions = {item["id"]: item["attributes"] for item in data}

        assert "aws:region1" in regions
        assert "aws:region2" in regions

        # region1 has 5 findings (2 pass, 0 fail, 3 muted)
        assert regions["aws:region1"]["total"] == 5
        assert regions["aws:region1"]["pass"] == 2
        assert regions["aws:region1"]["fail"] == 0
        assert regions["aws:region1"]["muted"] == 3

        # region2 has 4 findings (0 pass, 1 fail, 3 muted)
        assert regions["aws:region2"]["total"] == 4
        assert regions["aws:region2"]["pass"] == 0
        assert regions["aws:region2"]["fail"] == 1
        assert regions["aws:region2"]["muted"] == 3

    def test_overview_services_list(self, authenticated_client, scan_summaries_fixture):
        response = authenticated_client.get(
            reverse("overview-services"), {"filter[inserted_at]": TODAY}
        )
        assert response.status_code == status.HTTP_200_OK
        # Only two different services
        assert len(response.json()["data"]) == 2
        # Fixed data from the fixture
        service1_data = response.json()["data"][0]
        service2_data = response.json()["data"][1]
        assert service1_data["id"] == "service1"
        assert service2_data["id"] == "service2"

        assert service1_data["attributes"]["total"] == 7
        assert service2_data["attributes"]["total"] == 2

        assert service1_data["attributes"]["pass"] == 1
        assert service2_data["attributes"]["pass"] == 1

        assert service1_data["attributes"]["fail"] == 1
        assert service2_data["attributes"]["fail"] == 0

        assert service1_data["attributes"]["muted"] == 5
        assert service2_data["attributes"]["muted"] == 1

    def test_overview_findings_provider_id_in_filter(
        self, authenticated_client, tenants_fixture, providers_fixture
    ):
        tenant = tenants_fixture[0]
        provider1, provider2, *_ = providers_fixture

        scan1 = Scan.objects.create(
            name="scan-one",
            provider=provider1,
            trigger=Scan.TriggerChoices.MANUAL,
            state=StateChoices.COMPLETED,
            tenant=tenant,
        )
        scan2 = Scan.objects.create(
            name="scan-two",
            provider=provider2,
            trigger=Scan.TriggerChoices.MANUAL,
            state=StateChoices.COMPLETED,
            tenant=tenant,
        )

        ScanSummary.objects.create(
            tenant=tenant,
            scan=scan1,
            check_id="check-provider-one",
            service="service-a",
            severity="high",
            region="region-a",
            _pass=5,
            fail=1,
            muted=2,
            total=8,
            new=5,
            changed=2,
            unchanged=1,
            fail_new=1,
            fail_changed=0,
            pass_new=3,
            pass_changed=2,
            muted_new=1,
            muted_changed=1,
        )

        ScanSummary.objects.create(
            tenant=tenant,
            scan=scan2,
            check_id="check-provider-two",
            service="service-b",
            severity="medium",
            region="region-b",
            _pass=2,
            fail=3,
            muted=1,
            total=6,
            new=3,
            changed=2,
            unchanged=1,
            fail_new=2,
            fail_changed=1,
            pass_new=1,
            pass_changed=1,
            muted_new=1,
            muted_changed=0,
        )

        single_response = authenticated_client.get(
            reverse("overview-findings"),
            {"filter[provider_id__in]": str(provider1.id)},
        )
        assert single_response.status_code == status.HTTP_200_OK
        single_attributes = single_response.json()["data"]["attributes"]
        assert single_attributes["pass"] == 5
        assert single_attributes["fail"] == 1
        assert single_attributes["muted"] == 2
        assert single_attributes["total"] == 8

        combined_response = authenticated_client.get(
            reverse("overview-findings"),
            {"filter[provider_id__in]": f"{provider1.id},{provider2.id}"},
        )
        assert combined_response.status_code == status.HTTP_200_OK
        combined_attributes = combined_response.json()["data"]["attributes"]
        assert combined_attributes["pass"] == 7
        assert combined_attributes["fail"] == 4
        assert combined_attributes["muted"] == 3
        assert combined_attributes["total"] == 14

    def test_overview_findings_severity_provider_id_in_filter(
        self, authenticated_client, tenants_fixture, providers_fixture
    ):
        tenant = tenants_fixture[0]
        provider1, provider2, *_ = providers_fixture

        scan1 = Scan.objects.create(
            name="severity-scan-one",
            provider=provider1,
            trigger=Scan.TriggerChoices.MANUAL,
            state=StateChoices.COMPLETED,
            tenant=tenant,
        )
        scan2 = Scan.objects.create(
            name="severity-scan-two",
            provider=provider2,
            trigger=Scan.TriggerChoices.MANUAL,
            state=StateChoices.COMPLETED,
            tenant=tenant,
        )

        # Muted findings should be excluded from severity counts
        ScanSummary.objects.create(
            tenant=tenant,
            scan=scan1,
            check_id="severity-check-one",
            service="service-a",
            severity="high",
            region="region-a",
            _pass=4,
            fail=4,
            muted=3,
            total=11,
        )
        ScanSummary.objects.create(
            tenant=tenant,
            scan=scan1,
            check_id="severity-check-two",
            service="service-a",
            severity="medium",
            region="region-b",
            _pass=2,
            fail=2,
            muted=2,
            total=6,
        )
        ScanSummary.objects.create(
            tenant=tenant,
            scan=scan2,
            check_id="severity-check-three",
            service="service-b",
            severity="critical",
            region="region-c",
            _pass=1,
            fail=2,
            muted=5,
            total=8,
        )

        single_response = authenticated_client.get(
            reverse("overview-findings_severity"),
            {"filter[provider_id__in]": str(provider1.id)},
        )
        assert single_response.status_code == status.HTTP_200_OK
        single_attributes = single_response.json()["data"]["attributes"]
        # Should only count pass + fail, excluding muted (3 muted in high, 2 in medium)
        assert single_attributes["high"] == 8
        assert single_attributes["medium"] == 4
        assert single_attributes["critical"] == 0

        combined_response = authenticated_client.get(
            reverse("overview-findings_severity"),
            {"filter[provider_id__in]": f"{provider1.id},{provider2.id}"},
        )
        assert combined_response.status_code == status.HTTP_200_OK
        combined_attributes = combined_response.json()["data"]["attributes"]
        # Should only count pass + fail, excluding muted (5 muted in critical)
        assert combined_attributes["high"] == 8
        assert combined_attributes["medium"] == 4
        assert combined_attributes["critical"] == 3

    def test_overview_findings_severity_over_time_requires_date_from(
        self, authenticated_client
    ):
        response = authenticated_client.get(
            reverse("overview-findings_severity_over_time")
        )
        assert response.status_code == status.HTTP_400_BAD_REQUEST
        assert "date_from" in response.json()["errors"][0]["source"]["pointer"]

    def test_overview_findings_severity_over_time_invalid_date_format(
        self, authenticated_client
    ):
        response = authenticated_client.get(
            reverse("overview-findings_severity_over_time"),
            {"filter[date_from]": "invalid-date"},
        )
        assert response.status_code == status.HTTP_400_BAD_REQUEST
        assert "Invalid date format" in response.json()["errors"][0]["detail"]

    def test_overview_findings_severity_over_time_empty_data(
        self, authenticated_client
    ):
        response = authenticated_client.get(
            reverse("overview-findings_severity_over_time"),
            {
                "filter[date_from]": "2024-01-01",
                "filter[date_to]": "2024-01-03",
            },
        )
        assert response.status_code == status.HTTP_200_OK
        data = response.json()["data"]
        # Should return 3 days with fill-forward (all zeros since no data)
        assert len(data) == 3
        for item in data:
            assert item["attributes"]["critical"] == 0
            assert item["attributes"]["high"] == 0
            assert item["attributes"]["medium"] == 0
            assert item["attributes"]["low"] == 0
            assert item["attributes"]["informational"] == 0
            assert item["attributes"]["muted"] == 0

    def test_overview_findings_severity_over_time_with_data(
        self, authenticated_client, tenants_fixture, providers_fixture
    ):
        from datetime import date

        tenant = tenants_fixture[0]
        provider1, provider2, *_ = providers_fixture

        scan1 = Scan.objects.create(
            name="severity-over-time-scan-1",
            provider=provider1,
            trigger=Scan.TriggerChoices.MANUAL,
            state=StateChoices.COMPLETED,
            tenant=tenant,
        )

        # Create daily severity data for 3 days
        DailyFindingsSeverity.objects.create(
            tenant=tenant,
            provider=provider1,
            scan=scan1,
            provider_type="aws",
            date=date(2024, 1, 1),
            critical=10,
            high=20,
            medium=30,
            low=40,
            informational=50,
            muted=5,
        )
        DailyFindingsSeverity.objects.create(
            tenant=tenant,
            provider=provider1,
            scan=scan1,
            provider_type="aws",
            date=date(2024, 1, 3),
            critical=15,
            high=25,
            medium=35,
            low=45,
            informational=55,
            muted=10,
        )

        response = authenticated_client.get(
            reverse("overview-findings_severity_over_time"),
            {
                "filter[date_from]": "2024-01-01",
                "filter[date_to]": "2024-01-03",
            },
        )
        assert response.status_code == status.HTTP_200_OK
        data = response.json()["data"]
        assert len(data) == 3

        # Day 1 - actual data
        assert data[0]["attributes"]["date"] == "2024-01-01"
        assert data[0]["attributes"]["critical"] == 10
        assert data[0]["attributes"]["high"] == 20

        # Day 2 - fill forward from day 1 (no data for this day)
        assert data[1]["attributes"]["date"] == "2024-01-02"
        assert data[1]["attributes"]["critical"] == 10
        assert data[1]["attributes"]["high"] == 20

        # Day 3 - actual data
        assert data[2]["attributes"]["date"] == "2024-01-03"
        assert data[2]["attributes"]["critical"] == 15
        assert data[2]["attributes"]["high"] == 25

    def test_overview_findings_severity_over_time_aggregates_providers(
        self, authenticated_client, tenants_fixture, providers_fixture
    ):
        from datetime import date

        tenant = tenants_fixture[0]
        provider1, provider2, *_ = providers_fixture

        scan1 = Scan.objects.create(
            name="severity-over-time-scan-p1",
            provider=provider1,
            trigger=Scan.TriggerChoices.MANUAL,
            state=StateChoices.COMPLETED,
            tenant=tenant,
        )
        scan2 = Scan.objects.create(
            name="severity-over-time-scan-p2",
            provider=provider2,
            trigger=Scan.TriggerChoices.MANUAL,
            state=StateChoices.COMPLETED,
            tenant=tenant,
        )

        # Same day, different providers
        DailyFindingsSeverity.objects.create(
            tenant=tenant,
            provider=provider1,
            scan=scan1,
            provider_type="aws",
            date=date(2024, 2, 1),
            critical=10,
            high=20,
            medium=30,
            low=40,
            informational=50,
            muted=5,
        )
        DailyFindingsSeverity.objects.create(
            tenant=tenant,
            provider=provider2,
            scan=scan2,
            provider_type="aws",
            date=date(2024, 2, 1),
            critical=5,
            high=10,
            medium=15,
            low=20,
            informational=25,
            muted=3,
        )

        response = authenticated_client.get(
            reverse("overview-findings_severity_over_time"),
            {
                "filter[date_from]": "2024-02-01",
                "filter[date_to]": "2024-02-01",
            },
        )
        assert response.status_code == status.HTTP_200_OK
        data = response.json()["data"]
        assert len(data) == 1

        # Should aggregate both providers
        assert data[0]["attributes"]["critical"] == 15  # 10 + 5
        assert data[0]["attributes"]["high"] == 30  # 20 + 10
        assert data[0]["attributes"]["medium"] == 45  # 30 + 15
        assert data[0]["attributes"]["low"] == 60  # 40 + 20
        assert data[0]["attributes"]["informational"] == 75  # 50 + 25
        assert data[0]["attributes"]["muted"] == 8  # 5 + 3

    def test_overview_findings_severity_over_time_provider_filter(
        self, authenticated_client, tenants_fixture, providers_fixture
    ):
        from datetime import date

        tenant = tenants_fixture[0]
        provider1, provider2, *_ = providers_fixture

        scan1 = Scan.objects.create(
            name="severity-over-time-filter-scan-p1",
            provider=provider1,
            trigger=Scan.TriggerChoices.MANUAL,
            state=StateChoices.COMPLETED,
            tenant=tenant,
        )
        scan2 = Scan.objects.create(
            name="severity-over-time-filter-scan-p2",
            provider=provider2,
            trigger=Scan.TriggerChoices.MANUAL,
            state=StateChoices.COMPLETED,
            tenant=tenant,
        )

        DailyFindingsSeverity.objects.create(
            tenant=tenant,
            provider=provider1,
            scan=scan1,
            provider_type="aws",
            date=date(2024, 3, 1),
            critical=100,
            high=0,
            medium=0,
            low=0,
            informational=0,
            muted=0,
        )
        DailyFindingsSeverity.objects.create(
            tenant=tenant,
            provider=provider2,
            scan=scan2,
            provider_type="aws",
            date=date(2024, 3, 1),
            critical=50,
            high=0,
            medium=0,
            low=0,
            informational=0,
            muted=0,
        )

        # Filter by provider1 only
        response = authenticated_client.get(
            reverse("overview-findings_severity_over_time"),
            {
                "filter[date_from]": "2024-03-01",
                "filter[date_to]": "2024-03-01",
                "filter[provider_id]": str(provider1.id),
            },
        )
        assert response.status_code == status.HTTP_200_OK
        data = response.json()["data"]
        assert len(data) == 1
        assert data[0]["attributes"]["critical"] == 100  # Only provider1

    def test_overview_attack_surface_no_data(self, authenticated_client):
        response = authenticated_client.get(reverse("overview-attack-surface"))
        assert response.status_code == status.HTTP_200_OK
        data = response.json()["data"]
        assert len(data) == 4
        for item in data:
            assert item["attributes"]["total_findings"] == 0
            assert item["attributes"]["failed_findings"] == 0
            assert item["attributes"]["muted_failed_findings"] == 0
            assert item["attributes"]["check_ids"] == []

    def test_overview_attack_surface_with_data(
        self,
        authenticated_client,
        tenants_fixture,
        providers_fixture,
        create_attack_surface_overview,
    ):
        tenant = tenants_fixture[0]
        provider = providers_fixture[0]

        mapping = {
            "internet-exposed": {"aws-check-1", "aws-check-2"},
            "secrets": {"aws-secret-check"},
            "privilege-escalation": {"aws-priv-check"},
            "ec2-imdsv1": {"aws-imdsv1-check"},
        }

        scan = Scan.objects.create(
            name="attack-surface-scan",
            provider=provider,
            trigger=Scan.TriggerChoices.MANUAL,
            state=StateChoices.COMPLETED,
            tenant=tenant,
        )

        create_attack_surface_overview(
            tenant,
            scan,
            AttackSurfaceOverview.AttackSurfaceTypeChoices.INTERNET_EXPOSED,
            total=20,
            failed=10,
            muted_failed=3,
        )
        create_attack_surface_overview(
            tenant,
            scan,
            AttackSurfaceOverview.AttackSurfaceTypeChoices.SECRETS,
            total=15,
            failed=8,
            muted_failed=2,
        )

        with patch(
            "api.v1.views._get_attack_surface_mapping_from_provider",
            return_value=mapping,
        ):
            response = authenticated_client.get(reverse("overview-attack-surface"))
        assert response.status_code == status.HTTP_200_OK
        data = response.json()["data"]
        assert len(data) == 4

        results_by_type = {item["id"]: item["attributes"] for item in data}
        assert results_by_type["internet-exposed"]["total_findings"] == 20
        assert results_by_type["internet-exposed"]["failed_findings"] == 10
        assert set(results_by_type["internet-exposed"]["check_ids"]) == {
            "aws-check-1",
            "aws-check-2",
        }
        assert results_by_type["secrets"]["total_findings"] == 15
        assert results_by_type["secrets"]["failed_findings"] == 8
        assert set(results_by_type["secrets"]["check_ids"]) == {"aws-secret-check"}
        assert results_by_type["privilege-escalation"]["total_findings"] == 0
        assert set(results_by_type["privilege-escalation"]["check_ids"]) == {
            "aws-priv-check"
        }
        assert results_by_type["ec2-imdsv1"]["total_findings"] == 0
        assert set(results_by_type["ec2-imdsv1"]["check_ids"]) == {"aws-imdsv1-check"}

    def test_overview_attack_surface_provider_filter(
        self,
        authenticated_client,
        tenants_fixture,
        providers_fixture,
        create_attack_surface_overview,
    ):
        tenant = tenants_fixture[0]
        provider1, provider2, *_ = providers_fixture

        scan1 = Scan.objects.create(
            name="attack-surface-scan-1",
            provider=provider1,
            trigger=Scan.TriggerChoices.MANUAL,
            state=StateChoices.COMPLETED,
            tenant=tenant,
        )
        scan2 = Scan.objects.create(
            name="attack-surface-scan-2",
            provider=provider2,
            trigger=Scan.TriggerChoices.MANUAL,
            state=StateChoices.COMPLETED,
            tenant=tenant,
        )

        mapping = {
            "internet-exposed": {"shared-check", "shared-check"},
            "secrets": set(),
            "privilege-escalation": {"priv-check"},
            "ec2-imdsv1": {"imdsv1-check"},
        }

        create_attack_surface_overview(
            tenant,
            scan1,
            AttackSurfaceOverview.AttackSurfaceTypeChoices.INTERNET_EXPOSED,
            total=10,
            failed=5,
            muted_failed=1,
        )
        create_attack_surface_overview(
            tenant,
            scan2,
            AttackSurfaceOverview.AttackSurfaceTypeChoices.INTERNET_EXPOSED,
            total=20,
            failed=15,
            muted_failed=3,
        )

        with patch(
            "api.v1.views._get_attack_surface_mapping_from_provider",
            return_value=mapping,
        ):
            response = authenticated_client.get(
                reverse("overview-attack-surface"),
                {"filter[provider_id]": str(provider1.id)},
            )
        assert response.status_code == status.HTTP_200_OK
        data = response.json()["data"]
        results_by_type = {item["id"]: item["attributes"] for item in data}
        assert results_by_type["internet-exposed"]["total_findings"] == 10
        assert results_by_type["internet-exposed"]["failed_findings"] == 5
        assert results_by_type["internet-exposed"]["check_ids"] == ["shared-check"]

    def test_overview_services_region_filter(
        self, authenticated_client, scan_summaries_fixture
    ):
        response = authenticated_client.get(
            reverse("overview-services"),
            {"filter[region]": "region1"},
        )
        assert response.status_code == status.HTTP_200_OK
        data = response.json()["data"]
        assert len(data) == 2
        service_ids = {item["id"] for item in data}
        assert service_ids == {"service1", "service2"}

    def test_overview_services_provider_type_filter(
        self, authenticated_client, tenants_fixture, providers_fixture
    ):
        tenant = tenants_fixture[0]
        aws_provider, _, gcp_provider, *_ = providers_fixture

        aws_scan = Scan.objects.create(
            name="aws-scan",
            provider=aws_provider,
            trigger=Scan.TriggerChoices.MANUAL,
            state=StateChoices.COMPLETED,
            tenant=tenant,
        )
        gcp_scan = Scan.objects.create(
            name="gcp-scan",
            provider=gcp_provider,
            trigger=Scan.TriggerChoices.MANUAL,
            state=StateChoices.COMPLETED,
            tenant=tenant,
        )

        ScanSummary.objects.create(
            tenant=tenant,
            scan=aws_scan,
            check_id="aws-check",
            service="aws-service",
            severity="high",
            region="us-east-1",
            _pass=5,
            fail=2,
            muted=1,
            total=8,
        )
        ScanSummary.objects.create(
            tenant=tenant,
            scan=gcp_scan,
            check_id="gcp-check",
            service="gcp-service",
            severity="medium",
            region="us-central1",
            _pass=3,
            fail=1,
            muted=0,
            total=4,
        )

        response = authenticated_client.get(
            reverse("overview-services"),
            {"filter[provider_type]": "aws"},
        )
        assert response.status_code == status.HTTP_200_OK
        data = response.json()["data"]
        service_ids = [item["id"] for item in data]
        assert "aws-service" in service_ids
        assert "gcp-service" not in service_ids

    @pytest.mark.parametrize(
        "status_filter,field_to_check",
        [
            ("FAIL", "fail"),
            ("PASS", "_pass"),
        ],
    )
    def test_overview_findings_severity_status_filter(
        self,
        authenticated_client,
        tenants_fixture,
        providers_fixture,
        status_filter,
        field_to_check,
    ):
        tenant = tenants_fixture[0]
        provider = providers_fixture[0]

        scan = Scan.objects.create(
            name="status-filter-scan",
            provider=provider,
            trigger=Scan.TriggerChoices.MANUAL,
            state=StateChoices.COMPLETED,
            tenant=tenant,
        )

        ScanSummary.objects.create(
            tenant=tenant,
            scan=scan,
            check_id="status-check-high",
            service="service-a",
            severity="high",
            region="us-east-1",
            _pass=10,
            fail=5,
            muted=3,
            total=18,
        )
        ScanSummary.objects.create(
            tenant=tenant,
            scan=scan,
            check_id="status-check-medium",
            service="service-a",
            severity="medium",
            region="us-east-1",
            _pass=8,
            fail=2,
            muted=1,
            total=11,
        )

        response = authenticated_client.get(
            reverse("overview-findings_severity"),
            {
                "filter[provider_id]": str(provider.id),
                "filter[status]": status_filter,
            },
        )
        assert response.status_code == status.HTTP_200_OK
        attrs = response.json()["data"]["attributes"]
        if status_filter == "FAIL":
            assert attrs["high"] == 5
            assert attrs["medium"] == 2
        else:
            assert attrs["high"] == 10
            assert attrs["medium"] == 8

    def test_overview_threatscore_compliance_id_filter(
        self, authenticated_client, tenants_fixture, providers_fixture
    ):
        tenant = tenants_fixture[0]
        provider = providers_fixture[0]
        scan = self._create_scan(tenant, provider, "compliance-filter-scan")

        self._create_threatscore_snapshot(
            tenant,
            scan,
            provider,
            compliance_id="prowler_threatscore_aws",
            overall_score="75.00",
            score_delta="2.00",
            section_scores={"1. IAM": "70.00"},
            critical_requirements=[],
            total_requirements=50,
            passed_requirements=35,
            failed_requirements=15,
            manual_requirements=0,
            total_findings=30,
            passed_findings=20,
            failed_findings=10,
        )
        self._create_threatscore_snapshot(
            tenant,
            scan,
            provider,
            compliance_id="cis_1.4_aws",
            overall_score="65.00",
            score_delta="1.00",
            section_scores={"1. IAM": "60.00"},
            critical_requirements=[],
            total_requirements=40,
            passed_requirements=25,
            failed_requirements=15,
            manual_requirements=0,
            total_findings=25,
            passed_findings=15,
            failed_findings=10,
        )

        response = authenticated_client.get(
            reverse("overview-threatscore"),
            {"filter[compliance_id]": "prowler_threatscore_aws"},
        )
        assert response.status_code == status.HTTP_200_OK
        data = response.json()["data"]
        assert len(data) == 1
        assert data[0]["attributes"]["overall_score"] == "75.00"
        assert data[0]["attributes"]["compliance_id"] == "prowler_threatscore_aws"

    def test_overview_threatscore_provider_type_filter(
        self, authenticated_client, tenants_fixture, providers_fixture
    ):
        tenant = tenants_fixture[0]
        aws_provider, _, gcp_provider, *_ = providers_fixture

        aws_scan = self._create_scan(tenant, aws_provider, "aws-threatscore-scan")
        gcp_scan = self._create_scan(tenant, gcp_provider, "gcp-threatscore-scan")

        self._create_threatscore_snapshot(
            tenant,
            aws_scan,
            aws_provider,
            compliance_id="prowler_threatscore_aws",
            overall_score="80.00",
            score_delta="3.00",
            section_scores={"1. IAM": "75.00"},
            critical_requirements=[],
            total_requirements=60,
            passed_requirements=45,
            failed_requirements=15,
            manual_requirements=0,
            total_findings=40,
            passed_findings=30,
            failed_findings=10,
        )
        self._create_threatscore_snapshot(
            tenant,
            gcp_scan,
            gcp_provider,
            compliance_id="prowler_threatscore_gcp",
            overall_score="70.00",
            score_delta="2.00",
            section_scores={"1. IAM": "65.00"},
            critical_requirements=[],
            total_requirements=50,
            passed_requirements=35,
            failed_requirements=15,
            manual_requirements=0,
            total_findings=35,
            passed_findings=25,
            failed_findings=10,
        )

        response = authenticated_client.get(
            reverse("overview-threatscore"),
            {"filter[provider_type]": "aws"},
        )
        assert response.status_code == status.HTTP_200_OK
        data = response.json()["data"]
        assert len(data) == 1
        assert data[0]["attributes"]["overall_score"] == "80.00"


@pytest.mark.django_db
class TestScheduleViewSet:
    @pytest.mark.parametrize("method", ["get", "post"])
    def test_schedule_invalid_method_list(self, method, authenticated_client):
        response = getattr(authenticated_client, method)(reverse("schedule-list"))
        assert response.status_code == status.HTTP_405_METHOD_NOT_ALLOWED

    @patch("api.v1.views.Task.objects.get")
    @patch("api.v1.views.schedule_provider_scan")
    def test_schedule_daily(
        self,
        mock_schedule_scan,
        mock_task_get,
        authenticated_client,
        providers_fixture,
        tasks_fixture,
    ):
        provider, *_ = providers_fixture
        prowler_task = tasks_fixture[0]
        mock_schedule_scan.return_value.id = prowler_task.id
        mock_task_get.return_value = prowler_task
        json_payload = {
            "provider_id": str(provider.id),
        }
        response = authenticated_client.post(
            reverse("schedule-daily"), data=json_payload, format="json"
        )
        assert response.status_code == status.HTTP_202_ACCEPTED

    def test_schedule_daily_provider_does_not_exist(self, authenticated_client):
        json_payload = {
            "provider_id": "4846c2f9-84b2-442b-94dd-3082e8eb9584",
        }
        response = authenticated_client.post(
            reverse("schedule-daily"), data=json_payload, format="json"
        )
        assert response.status_code == status.HTTP_404_NOT_FOUND

    @patch("tasks.beat.perform_scheduled_scan_task.apply_async")
    @patch("api.v1.views.Task.objects.get")
    def test_schedule_daily_already_scheduled(
        self,
        mock_task_get,
        mock_apply_async,
        authenticated_client,
        providers_fixture,
        tasks_fixture,
    ):
        provider, *_ = providers_fixture
        prowler_task = tasks_fixture[0]
        mock_task_get.return_value = prowler_task
        mock_apply_async.return_value.id = prowler_task.id
        json_payload = {
            "provider_id": str(provider.id),
        }
        response = authenticated_client.post(
            reverse("schedule-daily"), data=json_payload, format="json"
        )
        assert response.status_code == status.HTTP_202_ACCEPTED

        response = authenticated_client.post(
            reverse("schedule-daily"), data=json_payload, format="json"
        )
        assert response.status_code == status.HTTP_409_CONFLICT


@pytest.mark.django_db
class TestIntegrationViewSet:
    def test_integrations_list(self, authenticated_client, integrations_fixture):
        response = authenticated_client.get(reverse("integration-list"))
        assert response.status_code == status.HTTP_200_OK
        assert len(response.json()["data"]) == len(integrations_fixture)

    def test_integrations_retrieve(self, authenticated_client, integrations_fixture):
        integration1, *_ = integrations_fixture
        response = authenticated_client.get(
            reverse("integration-detail", kwargs={"pk": integration1.id}),
        )
        assert response.status_code == status.HTTP_200_OK
        assert response.json()["data"]["id"] == str(integration1.id)
        assert (
            response.json()["data"]["attributes"]["configuration"]
            == integration1.configuration
        )

    def test_integrations_invalid_retrieve(self, authenticated_client):
        response = authenticated_client.get(
            reverse(
                "integration-detail",
                kwargs={"pk": "f498b103-c760-4785-9a3e-e23fafbb7b02"},
            )
        )
        assert response.status_code == status.HTTP_404_NOT_FOUND

    @pytest.mark.parametrize(
        "include_values, expected_resources",
        [
            ("providers", ["providers"]),
        ],
    )
    def test_integrations_list_include(
        self,
        include_values,
        expected_resources,
        authenticated_client,
        integrations_fixture,
    ):
        response = authenticated_client.get(
            reverse("integration-list"), {"include": include_values}
        )
        assert response.status_code == status.HTTP_200_OK
        assert len(response.json()["data"]) == len(integrations_fixture)
        assert "included" in response.json()

        included_data = response.json()["included"]
        for expected_type in expected_resources:
            assert any(
                d.get("type") == expected_type for d in included_data
            ), f"Expected type '{expected_type}' not found in included data"

    @pytest.mark.parametrize(
        "integration_type, configuration, credentials",
        [
            # Amazon S3 - AWS credentials
            (
                Integration.IntegrationChoices.AMAZON_S3,
                {
                    "bucket_name": "bucket-name",
                    "output_directory": "output-directory",
                },
                {
                    "role_arn": "arn:aws",
                    "external_id": "external-id",
                },
            ),
            # Amazon S3 - No credentials (AWS self-hosted)
            (
                Integration.IntegrationChoices.AMAZON_S3,
                {
                    "bucket_name": "bucket-name",
                    "output_directory": "output-directory",
                },
                {},
            ),
        ],
    )
    def test_integrations_create_valid(
        self,
        authenticated_client,
        providers_fixture,
        integration_type,
        configuration,
        credentials,
    ):
        provider = Provider.objects.first()

        data = {
            "data": {
                "type": "integrations",
                "attributes": {
                    "integration_type": integration_type,
                    "configuration": configuration,
                    "credentials": credentials,
                    "enabled": True,
                },
                "relationships": {
                    "providers": {
                        "data": [{"type": "providers", "id": str(provider.id)}]
                    }
                },
            }
        }
        response = authenticated_client.post(
            reverse("integration-list"),
            data=json.dumps(data),
            content_type="application/vnd.api+json",
        )
        assert response.status_code == status.HTTP_201_CREATED
        assert Integration.objects.count() == 1
        integration = Integration.objects.first()
        assert integration.configuration == data["data"]["attributes"]["configuration"]
        assert integration.enabled == data["data"]["attributes"]["enabled"]
        assert (
            integration.integration_type
            == data["data"]["attributes"]["integration_type"]
        )
        assert "credentials" not in response.json()["data"]["attributes"]
        assert (
            str(provider.id)
            == data["data"]["relationships"]["providers"]["data"][0]["id"]
        )

    def test_integrations_create_valid_jira(
        self,
        authenticated_client,
    ):
        """Jira integrations are special"""
        data = {
            "data": {
                "type": "integrations",
                "attributes": {
                    "integration_type": Integration.IntegrationChoices.JIRA,
                    "configuration": {},
                    "credentials": {
                        "domain": "prowlerdomain",
                        "api_token": "this-is-an-api-token-for-jira-that-works-for-sure",
                        "user_mail": "testing@prowler.com",
                    },
                    "enabled": True,
                },
            }
        }
        response = authenticated_client.post(
            reverse("integration-list"),
            data=json.dumps(data),
            content_type="application/vnd.api+json",
        )
        assert response.status_code == status.HTTP_201_CREATED
        assert Integration.objects.count() == 1
        integration = Integration.objects.first()
        integration_configuration = response.json()["data"]["attributes"][
            "configuration"
        ]
        assert "projects" in integration_configuration
        assert "issue_types" in integration_configuration
        assert "domain" in integration_configuration
        assert integration.enabled == data["data"]["attributes"]["enabled"]
        assert (
            integration.integration_type
            == data["data"]["attributes"]["integration_type"]
        )
        assert "credentials" not in response.json()["data"]["attributes"]

    def test_integrations_create_valid_relationships(
        self,
        authenticated_client,
        providers_fixture,
    ):
        provider1, provider2, *_ = providers_fixture

        data = {
            "data": {
                "type": "integrations",
                "attributes": {
                    "integration_type": Integration.IntegrationChoices.AMAZON_S3,
                    "configuration": {
                        "bucket_name": "bucket-name",
                        "output_directory": "output-directory",
                    },
                    "credentials": {
                        "role_arn": "arn:aws",
                        "external_id": "external-id",
                    },
                },
                "relationships": {
                    "providers": {
                        "data": [
                            {"type": "providers", "id": str(provider1.id)},
                            {"type": "providers", "id": str(provider2.id)},
                        ]
                    }
                },
            }
        }
        response = authenticated_client.post(
            reverse("integration-list"),
            data=json.dumps(data),
            content_type="application/vnd.api+json",
        )
        assert response.status_code == status.HTTP_201_CREATED
        assert Integration.objects.first().providers.count() == 2

    @pytest.mark.parametrize(
        "attributes, error_code, error_pointer",
        (
            [
                (
                    {
                        "integration_type": "whatever",
                        "configuration": {
                            "bucket_name": "bucket-name",
                            "output_directory": "output-directory",
                        },
                        "credentials": {
                            "role_arn": "arn:aws",
                            "external_id": "external-id",
                        },
                    },
                    "invalid_choice",
                    "integration_type",
                ),
                (
                    {
                        "integration_type": "amazon_s3",
                        "configuration": {},
                        "credentials": {
                            "role_arn": "arn:aws",
                            "external_id": "external-id",
                        },
                    },
                    "required",
                    "bucket_name",
                ),
                (
                    {
                        "integration_type": "amazon_s3",
                        "configuration": {
                            "bucket_name": "bucket_name",
                            "output_directory": "output_directory",
                            "invalid_key": "invalid_value",
                        },
                        "credentials": {
                            "role_arn": "arn:aws",
                            "external_id": "external-id",
                        },
                    },
                    "invalid",
                    None,
                ),
                (
                    {
                        "integration_type": "amazon_s3",
                        "configuration": {
                            "bucket_name": "bucket_name",
                            "output_directory": "output_directory",
                        },
                        "credentials": {"invalid_key": "invalid_key"},
                    },
                    "invalid",
                    None,
                ),
                (
                    {
                        "integration_type": "jira",
                        "configuration": {
                            "projects": ["JIRA"],
                        },
                        "credentials": {"domain": "prowlerdomain"},
                    },
                    "invalid",
                    "configuration",
                ),
                (
                    {
                        "integration_type": "jira",
                        "credentialss": {
                            "domain": "prowlerdomain",
                            "api_token": "api-token",
                            "user_mail": "test@prowler.com",
                        },
                    },
                    "required",
                    "configuration",
                ),
                (
                    {
                        "integration_type": "jira",
                        "configuration": {},
                    },
                    "required",
                    "credentials",
                ),
                (
                    {
                        "integration_type": "jira",
                        "configuration": {},
                        "credentials": {"api_token": "api-token"},
                    },
                    "invalid",
                    "credentials",
                ),
            ]
        ),
    )
    def test_integrations_invalid_create(
        self,
        authenticated_client,
        attributes,
        error_code,
        error_pointer,
    ):
        data = {
            "data": {
                "type": "integrations",
                "attributes": attributes,
            }
        }
        response = authenticated_client.post(
            reverse("integration-list"),
            data=json.dumps(data),
            content_type="application/vnd.api+json",
        )
        assert response.status_code == status.HTTP_400_BAD_REQUEST
        assert response.json()["errors"][0]["code"] == error_code
        assert (
            response.json()["errors"][0]["source"]["pointer"]
            == f"/data/attributes/{error_pointer}"
            if error_pointer
            else "/data"
        )

    def test_integrations_partial_update(
        self, authenticated_client, integrations_fixture
    ):
        integration, *_ = integrations_fixture
        data = {
            "data": {
                "type": "integrations",
                "id": str(integration.id),
                "attributes": {
                    "credentials": {
                        "aws_access_key_id": "new_value",
                    },
                    # integration_type is `amazon_s3`
                    "configuration": {
                        "bucket_name": "new_bucket_name",
                        "output_directory": "new_output_directory",
                    },
                },
            }
        }
        response = authenticated_client.patch(
            reverse("integration-detail", kwargs={"pk": integration.id}),
            data=json.dumps(data),
            content_type="application/vnd.api+json",
        )
        assert response.status_code == status.HTTP_200_OK
        integration.refresh_from_db()
        assert integration.credentials["aws_access_key_id"] == "new_value"
        assert integration.configuration["bucket_name"] == "new_bucket_name"
        assert integration.configuration["output_directory"] == "new_output_directory"

    def test_integrations_partial_update_relationships(
        self, authenticated_client, integrations_fixture
    ):
        integration, *_ = integrations_fixture
        data = {
            "data": {
                "type": "integrations",
                "id": str(integration.id),
                "attributes": {
                    "credentials": {
                        "aws_access_key_id": "new_value",
                    },
                    # integration_type is `amazon_s3`
                    "configuration": {
                        "bucket_name": "new_bucket_name",
                        "output_directory": "new_output_directory",
                    },
                },
                "relationships": {"providers": {"data": []}},
            }
        }

        assert integration.providers.count() > 0
        response = authenticated_client.patch(
            reverse("integration-detail", kwargs={"pk": integration.id}),
            data=json.dumps(data),
            content_type="application/vnd.api+json",
        )
        assert response.status_code == status.HTTP_200_OK
        integration.refresh_from_db()
        assert integration.providers.count() == 0

    def test_integrations_partial_update_invalid_content_type(
        self, authenticated_client, integrations_fixture
    ):
        integration, *_ = integrations_fixture
        response = authenticated_client.patch(
            reverse("integration-detail", kwargs={"pk": integration.id}),
            data={},
        )
        assert response.status_code == status.HTTP_415_UNSUPPORTED_MEDIA_TYPE

    def test_integrations_partial_update_invalid_content(
        self, authenticated_client, integrations_fixture
    ):
        integration, *_ = integrations_fixture
        data = {
            "data": {
                "type": "integrations",
                "id": str(integration.id),
                "attributes": {"invalid_config": "value"},
            }
        }
        response = authenticated_client.patch(
            reverse("integration-detail", kwargs={"pk": integration.id}),
            data=json.dumps(data),
            content_type="application/vnd.api+json",
        )
        assert response.status_code == status.HTTP_400_BAD_REQUEST

    def test_integrations_delete(
        self,
        authenticated_client,
        integrations_fixture,
    ):
        integration, *_ = integrations_fixture
        response = authenticated_client.delete(
            reverse("integration-detail", kwargs={"pk": integration.id})
        )
        assert response.status_code == status.HTTP_204_NO_CONTENT

    def test_integrations_delete_invalid(self, authenticated_client):
        response = authenticated_client.delete(
            reverse(
                "integration-detail",
                kwargs={"pk": "e67d0283-440f-48d1-b5f8-38d0763474f4"},
            )
        )
        assert response.status_code == status.HTTP_404_NOT_FOUND

    @pytest.mark.parametrize(
        "filter_name, filter_value, expected_count",
        (
            [
                ("inserted_at", TODAY, 2),
                ("inserted_at.gte", "2024-01-01", 2),
                ("inserted_at.lte", "2024-01-01", 0),
                ("integration_type", Integration.IntegrationChoices.AMAZON_S3, 2),
                ("integration_type", Integration.IntegrationChoices.SLACK, 0),
                (
                    "integration_type__in",
                    f"{Integration.IntegrationChoices.AMAZON_S3},{Integration.IntegrationChoices.SLACK}",
                    2,
                ),
            ]
        ),
    )
    def test_integrations_filters(
        self,
        authenticated_client,
        integrations_fixture,
        filter_name,
        filter_value,
        expected_count,
    ):
        response = authenticated_client.get(
            reverse("integration-list"),
            {f"filter[{filter_name}]": filter_value},
        )

        assert response.status_code == status.HTTP_200_OK
        assert len(response.json()["data"]) == expected_count

    @pytest.mark.parametrize(
        "filter_name",
        (
            [
                "invalid",
            ]
        ),
    )
    def test_integrations_filters_invalid(self, authenticated_client, filter_name):
        response = authenticated_client.get(
            reverse("integration-list"),
            {f"filter[{filter_name}]": "whatever"},
        )
        assert response.status_code == status.HTTP_400_BAD_REQUEST

    def test_integrations_create_duplicate_amazon_s3(
        self, authenticated_client, providers_fixture
    ):
        provider = providers_fixture[0]

        # Create first S3 integration
        data = {
            "data": {
                "type": "integrations",
                "attributes": {
                    "integration_type": Integration.IntegrationChoices.AMAZON_S3,
                    "configuration": {
                        "bucket_name": "test-bucket",
                        "output_directory": "test-output",
                    },
                    "credentials": {
                        "role_arn": "arn:aws:iam::123456789012:role/test-role",
                        "external_id": "test-external-id",
                    },
                    "enabled": True,
                },
                "relationships": {
                    "providers": {
                        "data": [{"type": "providers", "id": str(provider.id)}]
                    }
                },
            }
        }

        # First creation should succeed
        response = authenticated_client.post(
            reverse("integration-list"),
            data=json.dumps(data),
            content_type="application/vnd.api+json",
        )
        assert response.status_code == status.HTTP_201_CREATED

        # Attempt to create duplicate should return 409
        response = authenticated_client.post(
            reverse("integration-list"),
            data=json.dumps(data),
            content_type="application/vnd.api+json",
        )
        assert response.status_code == status.HTTP_409_CONFLICT
        assert (
            "This integration already exists" in response.json()["errors"][0]["detail"]
        )
        assert (
            response.json()["errors"][0]["source"]["pointer"]
            == "/data/attributes/configuration"
        )

    def test_integrations_create_duplicate_jira(self, authenticated_client):
        # Create first JIRA integration
        data = {
            "data": {
                "type": "integrations",
                "attributes": {
                    "integration_type": Integration.IntegrationChoices.JIRA,
                    "configuration": {},
                    "credentials": {
                        "user_mail": "test@example.com",
                        "api_token": "test-api-token",
                        "domain": "prowlerdomain",
                    },
                    "enabled": True,
                },
            }
        }

        # First creation should succeed
        response = authenticated_client.post(
            reverse("integration-list"),
            data=json.dumps(data),
            content_type="application/vnd.api+json",
        )
        assert response.status_code == status.HTTP_201_CREATED

        # Attempt to create duplicate should return 409
        response = authenticated_client.post(
            reverse("integration-list"),
            data=json.dumps(data),
            content_type="application/vnd.api+json",
        )
        assert response.status_code == status.HTTP_409_CONFLICT
        assert (
            "This integration already exists" in response.json()["errors"][0]["detail"]
        )
        assert (
            response.json()["errors"][0]["source"]["pointer"]
            == "/data/attributes/configuration"
        )

    def test_integrations_update_jira_configuration_readonly(
        self, authenticated_client
    ):
        # Create JIRA integration first
        create_data = {
            "data": {
                "type": "integrations",
                "attributes": {
                    "integration_type": Integration.IntegrationChoices.JIRA,
                    "configuration": {},
                    "credentials": {
                        "user_mail": "test@example.com",
                        "api_token": "test-api-token",
                        "domain": "initial-domain",
                    },
                    "enabled": True,
                },
            }
        }

        # Create the integration
        response = authenticated_client.post(
            reverse("integration-list"),
            data=json.dumps(create_data),
            content_type="application/vnd.api+json",
        )
        assert response.status_code == status.HTTP_201_CREATED
        integration_id = response.json()["data"]["id"]

        # Attempt to update configuration - should be ignored/not allowed
        update_data = {
            "data": {
                "type": "integrations",
                "id": integration_id,
                "attributes": {
                    "configuration": {
                        "projects": {"NEW_PROJECT": "New Project"},
                        "issue_types": ["Epic", "Story"],
                        "domain": "malicious-domain",
                    }
                },
            }
        }

        response = authenticated_client.patch(
            reverse("integration-detail", kwargs={"pk": integration_id}),
            data=json.dumps(update_data),
            content_type="application/vnd.api+json",
        )
        assert response.status_code == status.HTTP_400_BAD_REQUEST

    def test_integrations_update_jira_credentials_domain_reflects_in_configuration(
        self, authenticated_client
    ):
        # Create JIRA integration first
        create_data = {
            "data": {
                "type": "integrations",
                "attributes": {
                    "integration_type": Integration.IntegrationChoices.JIRA,
                    "configuration": {},
                    "credentials": {
                        "user_mail": "test@example.com",
                        "api_token": "test-api-token",
                        "domain": "original-domain",
                    },
                    "enabled": True,
                },
            }
        }

        # Create the integration
        response = authenticated_client.post(
            reverse("integration-list"),
            data=json.dumps(create_data),
            content_type="application/vnd.api+json",
        )
        assert response.status_code == status.HTTP_201_CREATED
        integration_id = response.json()["data"]["id"]

        # Verify initial domain in configuration
        initial_integration = response.json()["data"]
        assert (
            initial_integration["attributes"]["configuration"]["domain"]
            == "original-domain"
        )

        # Update credentials with new domain
        update_data = {
            "data": {
                "type": "integrations",
                "id": integration_id,
                "attributes": {
                    "credentials": {
                        "user_mail": "updated@example.com",
                        "api_token": "updated-api-token",
                        "domain": "updated-domain",
                    }
                },
            }
        }

        response = authenticated_client.patch(
            reverse("integration-detail", kwargs={"pk": integration_id}),
            data=json.dumps(update_data),
            content_type="application/vnd.api+json",
        )
        assert response.status_code == status.HTTP_200_OK

        # Verify the new domain is reflected in configuration
        updated_integration = response.json()["data"]
        configuration = updated_integration["attributes"]["configuration"]
        assert configuration["domain"] == "updated-domain"

        # Verify other configuration fields are preserved
        assert "projects" in configuration
        assert "issue_types" in configuration


@pytest.mark.django_db
class TestSAMLTokenValidation:
    def test_valid_token_returns_tokens(self, authenticated_client, create_test_user):
        user = create_test_user
        valid_token_data = {
            "access": "mock_access_token",
            "refresh": "mock_refresh_token",
        }
        saml_token = SAMLToken.objects.create(
            token=valid_token_data,
            user=user,
            expires_at=datetime.now(timezone.utc) + timedelta(seconds=10),
        )

        url = reverse("token-saml")
        response = authenticated_client.post(f"{url}?id={saml_token.id}")

        assert response.status_code == status.HTTP_200_OK
        assert response.json() == {"data": valid_token_data}
        assert not SAMLToken.objects.filter(id=saml_token.id).exists()

    def test_invalid_token_id_returns_404(self, authenticated_client):
        url = reverse("token-saml")
        response = authenticated_client.post(f"{url}?id={str(uuid4())}")

        assert response.status_code == status.HTTP_404_NOT_FOUND
        assert response.json()["errors"]["detail"] == "Invalid token ID."

    def test_expired_token_returns_400(self, authenticated_client, create_test_user):
        user = create_test_user
        expired_token_data = {
            "access": "expired_access_token",
            "refresh": "expired_refresh_token",
        }
        saml_token = SAMLToken.objects.create(
            token=expired_token_data,
            user=user,
            expires_at=datetime.now(timezone.utc) - timedelta(seconds=1),
        )

        url = reverse("token-saml")
        response = authenticated_client.post(f"{url}?id={saml_token.id}")

        assert response.status_code == status.HTTP_400_BAD_REQUEST
        assert response.json()["errors"]["detail"] == "Token expired."
        assert SAMLToken.objects.filter(id=saml_token.id).exists()

    def test_token_can_be_used_only_once(self, authenticated_client, create_test_user):
        user = create_test_user
        token_data = {
            "access": "single_use_token",
            "refresh": "single_use_refresh",
        }
        saml_token = SAMLToken.objects.create(
            token=token_data,
            user=user,
            expires_at=datetime.now(timezone.utc) + timedelta(seconds=10),
        )

        url = reverse("token-saml")

        # First use: should succeed
        response1 = authenticated_client.post(f"{url}?id={saml_token.id}")
        assert response1.status_code == status.HTTP_200_OK

        # Second use: should fail (already deleted)
        response2 = authenticated_client.post(f"{url}?id={saml_token.id}")
        assert response2.status_code == status.HTTP_404_NOT_FOUND


@pytest.mark.django_db
class TestSAMLInitiateAPIView:
    def test_valid_email_domain_and_certificates(
        self, authenticated_client, saml_setup, monkeypatch
    ):
        monkeypatch.setenv("SAML_PUBLIC_CERT", "fake_cert")
        monkeypatch.setenv("SAML_PRIVATE_KEY", "fake_key")

        url = reverse("api_saml_initiate")
        payload = {"email_domain": saml_setup["email"]}

        response = authenticated_client.post(url, data=payload, format="json")

        assert response.status_code == status.HTTP_302_FOUND
        assert (
            reverse("saml_login", kwargs={"organization_slug": saml_setup["domain"]})
            in response.url
        )
        assert "SAMLRequest" not in response.url

    def test_invalid_email_domain(self, authenticated_client):
        url = reverse("api_saml_initiate")
        payload = {"email_domain": "user@unauthorized.com"}

        response = authenticated_client.post(url, data=payload, format="json")

        assert response.status_code == status.HTTP_403_FORBIDDEN
        assert response.json()["errors"]["detail"] == "Unauthorized domain."


@pytest.mark.django_db
class TestSAMLConfigurationViewSet:
    def test_list_saml_configurations(self, authenticated_client, saml_setup):
        config = SAMLConfiguration.objects.get(
            email_domain=saml_setup["email"].split("@")[-1]
        )
        response = authenticated_client.get(reverse("saml-config-list"))
        assert response.status_code == status.HTTP_200_OK
        assert (
            response.json()["data"][0]["attributes"]["email_domain"]
            == config.email_domain
        )

    def test_retrieve_saml_configuration(self, authenticated_client, saml_setup):
        config = SAMLConfiguration.objects.get(
            email_domain=saml_setup["email"].split("@")[-1]
        )
        response = authenticated_client.get(
            reverse("saml-config-detail", kwargs={"pk": config.id})
        )
        assert response.status_code == status.HTTP_200_OK
        assert (
            response.json()["data"]["attributes"]["metadata_xml"] == config.metadata_xml
        )

    def test_create_saml_configuration(self, authenticated_client, tenants_fixture):
        payload = {
            "email_domain": "newdomain.com",
            "metadata_xml": """<?xml version='1.0' encoding='UTF-8'?>
                <md:EntityDescriptor entityID='TEST' xmlns:md='urn:oasis:names:tc:SAML:2.0:metadata'>
                <md:IDPSSODescriptor WantAuthnRequestsSigned='false' protocolSupportEnumeration='urn:oasis:names:tc:SAML:2.0:protocol'>
                    <md:KeyDescriptor use='signing'>
                    <ds:KeyInfo xmlns:ds='http://www.w3.org/2000/09/xmldsig#'>
                        <ds:X509Data>
                        <ds:X509Certificate>TEST</ds:X509Certificate>
                        </ds:X509Data>
                    </ds:KeyInfo>
                    </md:KeyDescriptor>
                    <md:NameIDFormat>urn:oasis:names:tc:SAML:1.1:nameid-format:emailAddress</md:NameIDFormat>
                    <md:SingleSignOnService Binding='urn:oasis:names:tc:SAML:2.0:bindings:HTTP-POST' Location='https://TEST/sso/saml'/>
                    <md:SingleSignOnService Binding='urn:oasis:names:tc:SAML:2.0:bindings:HTTP-Redirect' Location='https://TEST/sso/saml'/>
                </md:IDPSSODescriptor>
                </md:EntityDescriptor>
            """,
        }
        response = authenticated_client.post(
            reverse("saml-config-list"), data=payload, format="json"
        )
        assert response.status_code == status.HTTP_201_CREATED
        assert SAMLConfiguration.objects.filter(email_domain="newdomain.com").exists()

    def test_update_saml_configuration(self, authenticated_client, saml_setup):
        config = SAMLConfiguration.objects.get(
            email_domain=saml_setup["email"].split("@")[-1]
        )
        payload = {
            "data": {
                "type": "saml-configurations",
                "id": str(config.id),
                "attributes": {
                    "metadata_xml": """<?xml version='1.0' encoding='UTF-8'?>
        <md:EntityDescriptor entityID='TEST' xmlns:md='urn:oasis:names:tc:SAML:2.0:metadata'>
        <md:IDPSSODescriptor WantAuthnRequestsSigned='false' protocolSupportEnumeration='urn:oasis:names:tc:SAML:2.0:protocol'>
            <md:KeyDescriptor use='signing'>
            <ds:KeyInfo xmlns:ds='http://www.w3.org/2000/09/xmldsig#'>
                <ds:X509Data>
                <ds:X509Certificate>TEST2</ds:X509Certificate>
                </ds:X509Data>
            </ds:KeyInfo>
            </md:KeyDescriptor>
            <md:NameIDFormat>urn:oasis:names:tc:SAML:1.1:nameid-format:emailAddress</md:NameIDFormat>
            <md:SingleSignOnService Binding='urn:oasis:names:tc:SAML:2.0:bindings:HTTP-POST' Location='https://TEST/sso/saml'/>
            <md:SingleSignOnService Binding='urn:oasis:names:tc:SAML:2.0:bindings:HTTP-Redirect' Location='https://TEST/sso/saml'/>
        </md:IDPSSODescriptor>
        </md:EntityDescriptor>
        """
                },
            }
        }
        response = authenticated_client.patch(
            reverse("saml-config-detail", kwargs={"pk": config.id}),
            data=payload,
            content_type="application/vnd.api+json",
        )
        assert response.status_code == status.HTTP_200_OK
        config.refresh_from_db()
        assert (
            config.metadata_xml.strip()
            == payload["data"]["attributes"]["metadata_xml"].strip()
        )

    def test_delete_saml_configuration(self, authenticated_client, saml_setup):
        config = SAMLConfiguration.objects.get(
            email_domain=saml_setup["email"].split("@")[-1]
        )
        response = authenticated_client.delete(
            reverse("saml-config-detail", kwargs={"pk": config.id})
        )
        assert response.status_code == status.HTTP_204_NO_CONTENT
        assert not SAMLConfiguration.objects.filter(id=config.id).exists()


@pytest.mark.django_db
class TestTenantFinishACSView:
    def test_dispatch_skips_if_user_not_authenticated(self, monkeypatch):
        monkeypatch.setenv("AUTH_URL", "http://localhost")
        request = RequestFactory().get(
            reverse("saml_finish_acs", kwargs={"organization_slug": "testtenant"})
        )
        request.user = type("Anonymous", (), {"is_authenticated": False})()
        request.session = {}

        with patch(
            "allauth.socialaccount.providers.saml.views.get_app_or_404"
        ) as mock_get_app:
            mock_get_app.return_value = SocialApp(
                provider="saml",
                client_id="testtenant",
                name="Test App",
                settings={},
            )

            view = TenantFinishACSView.as_view()
            response = view(request, organization_slug="testtenant")

        assert response.status_code in [200, 302]

    def test_dispatch_skips_if_social_app_not_found(self, users_fixture, monkeypatch):
        monkeypatch.setenv("AUTH_URL", "http://localhost")
        request = RequestFactory().get(
            reverse("saml_finish_acs", kwargs={"organization_slug": "testtenant"})
        )
        request.user = users_fixture[0]
        request.session = {}

        with patch(
            "allauth.socialaccount.providers.saml.views.get_app_or_404"
        ) as mock_get_app:
            mock_get_app.return_value = SocialApp(
                provider="saml",
                client_id="testtenant",
                name="Test App",
                settings={},
            )

            view = TenantFinishACSView.as_view()
            response = view(request, organization_slug="testtenant")

        assert isinstance(response, JsonResponse) or response.status_code in [200, 302]

    def test_dispatch_sets_user_profile_and_assigns_role_and_creates_token(
        self, create_test_user, tenants_fixture, saml_setup, settings, monkeypatch
    ):
        monkeypatch.setenv("SAML_SSO_CALLBACK_URL", "http://localhost/sso-complete")
        user = create_test_user
        original_name = user.name
        original_company = user.company_name
        user.company_name = "testing_company"
        user.is_authenticate = True

        social_account = SocialAccount(
            user=user,
            provider="saml",
            extra_data={
                "firstName": ["John"],
                "lastName": ["Doe"],
                "organization": ["testing_company"],
                "userType": ["no_permissions"],
            },
        )

        request = RequestFactory().get(
            reverse("saml_finish_acs", kwargs={"organization_slug": "testtenant"})
        )
        request.user = user
        request.session = {}

        with (
            patch(
                "allauth.socialaccount.providers.saml.views.get_app_or_404"
            ) as mock_get_app_or_404,
            patch(
                "allauth.socialaccount.models.SocialApp.objects.get"
            ) as mock_socialapp_get,
            patch(
                "allauth.socialaccount.models.SocialAccount.objects.get"
            ) as mock_sa_get,
            patch("api.models.SAMLDomainIndex.objects.get") as mock_saml_domain_get,
            patch("api.models.SAMLConfiguration.objects.get") as mock_saml_config_get,
            patch("api.models.User.objects.get") as mock_user_get,
        ):
            mock_get_app_or_404.return_value = MagicMock(
                provider="saml", client_id="testtenant", name="Test App", settings={}
            )
            mock_sa_get.return_value = social_account
            mock_socialapp_get.return_value = MagicMock(provider_id="saml")
            mock_saml_domain_get.return_value = SimpleNamespace(
                tenant_id=tenants_fixture[0].id
            )
            mock_saml_config_get.return_value = MagicMock()
            mock_user_get.return_value = user

            view = TenantFinishACSView.as_view()
            response = view(request, organization_slug="testtenant")

        assert response.status_code == 302

        expected_callback_host = "localhost"
        parsed_url = urlparse(response.url)
        assert parsed_url.netloc == expected_callback_host
        query_params = parse_qs(parsed_url.query)
        assert "id" in query_params

        token_id = query_params["id"][0]
        token_obj = SAMLToken.objects.get(id=token_id)
        assert token_obj.user == user
        assert not token_obj.is_expired()

        user.refresh_from_db()
        assert user.name == "John Doe"
        assert user.company_name == "testing_company"

        role = Role.objects.using(MainRouter.admin_db).get(name="no_permissions")
        assert role.tenant == tenants_fixture[0]

        assert (
            UserRoleRelationship.objects.using(MainRouter.admin_db)
            .filter(user=user, tenant_id=tenants_fixture[0].id)
            .exists()
        )

        membership = Membership.objects.using(MainRouter.admin_db).get(
            user=user, tenant=tenants_fixture[0]
        )
        assert membership.role == Membership.RoleChoices.MEMBER
        assert membership.user == user
        assert membership.tenant == tenants_fixture[0]

        user.name = original_name
        user.company_name = original_company
        user.save()

    def test_rollback_saml_user_when_error_occurs(self, users_fixture, monkeypatch):
        """Test that a user is properly deleted when created during SAML flow and an error occurs"""
        monkeypatch.setenv("AUTH_URL", "http://localhost")

        # Create a test user to simulate one created during SAML flow
        test_user = User.objects.using(MainRouter.admin_db).create(
            email="testuser@example.com", name="Test User"
        )

        request = RequestFactory().get(
            reverse("saml_finish_acs", kwargs={"organization_slug": "testtenant"})
        )
        request.user = users_fixture[0]
        request.session = {"saml_user_created": test_user.id}

        # Force an exception to trigger rollback
        with patch(
            "allauth.socialaccount.providers.saml.views.get_app_or_404"
        ) as mock_get_app:
            mock_get_app.side_effect = Exception("Test error")

            view = TenantFinishACSView.as_view()
            response = view(request, organization_slug="testtenant")

            # Verify the user was deleted
            assert (
                not User.objects.using(MainRouter.admin_db)
                .filter(id=test_user.id)
                .exists()
            )

            # Verify session was cleaned up
            assert "saml_user_created" not in request.session

            # Verify proper redirect
            assert response.status_code == 302
            assert "sso_saml_failed=true" in response.url

    def test_dispatch_skips_role_mapping_when_single_manage_account_user(
        self, create_test_user, tenants_fixture, saml_setup, settings, monkeypatch
    ):
        """Test that role mapping is skipped when tenant has only one user with MANAGE_ACCOUNT role"""
        monkeypatch.setenv("SAML_SSO_CALLBACK_URL", "http://localhost/sso-complete")
        user = create_test_user
        tenant = tenants_fixture[0]

        # Create a single role with manage_account=True for the user
        admin_role = Role.objects.using(MainRouter.admin_db).create(
            name="admin",
            tenant=tenant,
            manage_account=True,
            manage_users=True,
            manage_billing=True,
            manage_providers=True,
            manage_integrations=True,
            manage_scans=True,
            unlimited_visibility=True,
        )
        UserRoleRelationship.objects.using(MainRouter.admin_db).create(
            user=user, role=admin_role, tenant_id=tenant.id
        )

        social_account = SocialAccount(
            user=user,
            provider="saml",
            extra_data={
                "firstName": ["John"],
                "lastName": ["Doe"],
                "organization": ["testing_company"],
                "userType": ["no_permissions"],  # This should be ignored
            },
        )

        request = RequestFactory().get(
            reverse("saml_finish_acs", kwargs={"organization_slug": "testtenant"})
        )
        request.user = user
        request.session = {}

        with (
            patch(
                "allauth.socialaccount.providers.saml.views.get_app_or_404"
            ) as mock_get_app_or_404,
            patch(
                "allauth.socialaccount.models.SocialApp.objects.get"
            ) as mock_socialapp_get,
            patch(
                "allauth.socialaccount.models.SocialAccount.objects.get"
            ) as mock_sa_get,
            patch("api.models.SAMLDomainIndex.objects.get") as mock_saml_domain_get,
            patch("api.models.SAMLConfiguration.objects.get") as mock_saml_config_get,
            patch("api.models.User.objects.get") as mock_user_get,
        ):
            mock_get_app_or_404.return_value = MagicMock(
                provider="saml", client_id="testtenant", name="Test App", settings={}
            )
            mock_sa_get.return_value = social_account
            mock_socialapp_get.return_value = MagicMock(provider_id="saml")
            mock_saml_domain_get.return_value = SimpleNamespace(tenant_id=tenant.id)
            mock_saml_config_get.return_value = MagicMock()
            mock_user_get.return_value = user

            view = TenantFinishACSView.as_view()
            response = view(request, organization_slug="testtenant")

        assert response.status_code == 302

        # Verify the admin role is still assigned (not changed to no_permissions)
        assert (
            UserRoleRelationship.objects.using(MainRouter.admin_db)
            .filter(user=user, role=admin_role, tenant_id=tenant.id)
            .exists()
        )

        # Verify no_permissions role was NOT created in the database
        assert (
            not Role.objects.using(MainRouter.admin_db)
            .filter(name="no_permissions", tenant=tenant)
            .exists()
        )

        # Verify no_permissions role was NOT assigned to the user
        assert not (
            UserRoleRelationship.objects.using(MainRouter.admin_db)
            .filter(user=user, role__name="no_permissions", tenant_id=tenant.id)
            .exists()
        )

    def test_dispatch_applies_role_mapping_when_multiple_manage_account_users(
        self, create_test_user, tenants_fixture, saml_setup, settings, monkeypatch
    ):
        """Test that role mapping is applied when tenant has multiple users with MANAGE_ACCOUNT role"""
        monkeypatch.setenv("SAML_SSO_CALLBACK_URL", "http://localhost/sso-complete")
        user = create_test_user
        tenant = tenants_fixture[0]

        # Create a second user with manage_account=True
        second_admin = User.objects.using(MainRouter.admin_db).create(
            email="admin2@prowler.com", name="Second Admin"
        )
        admin_role = Role.objects.using(MainRouter.admin_db).create(
            name="admin",
            tenant=tenant,
            manage_account=True,
            manage_users=True,
            manage_billing=True,
            manage_providers=True,
            manage_integrations=True,
            manage_scans=True,
            unlimited_visibility=True,
        )
        UserRoleRelationship.objects.using(MainRouter.admin_db).create(
            user=user, role=admin_role, tenant_id=tenant.id
        )
        UserRoleRelationship.objects.using(MainRouter.admin_db).create(
            user=second_admin, role=admin_role, tenant_id=tenant.id
        )

        social_account = SocialAccount(
            user=user,
            provider="saml",
            extra_data={
                "firstName": ["John"],
                "lastName": ["Doe"],
                "organization": ["testing_company"],
                "userType": ["viewer"],  # This SHOULD be applied
            },
        )

        request = RequestFactory().get(
            reverse("saml_finish_acs", kwargs={"organization_slug": "testtenant"})
        )
        request.user = user
        request.session = {}

        with (
            patch(
                "allauth.socialaccount.providers.saml.views.get_app_or_404"
            ) as mock_get_app_or_404,
            patch(
                "allauth.socialaccount.models.SocialApp.objects.get"
            ) as mock_socialapp_get,
            patch(
                "allauth.socialaccount.models.SocialAccount.objects.get"
            ) as mock_sa_get,
            patch("api.models.SAMLDomainIndex.objects.get") as mock_saml_domain_get,
            patch("api.models.SAMLConfiguration.objects.get") as mock_saml_config_get,
            patch("api.models.User.objects.get") as mock_user_get,
        ):
            mock_get_app_or_404.return_value = MagicMock(
                provider="saml", client_id="testtenant", name="Test App", settings={}
            )
            mock_sa_get.return_value = social_account
            mock_socialapp_get.return_value = MagicMock(provider_id="saml")
            mock_saml_domain_get.return_value = SimpleNamespace(tenant_id=tenant.id)
            mock_saml_config_get.return_value = MagicMock()
            mock_user_get.return_value = user

            view = TenantFinishACSView.as_view()
            response = view(request, organization_slug="testtenant")

        assert response.status_code == 302

        # Verify the viewer role was created and assigned (role mapping was applied)
        viewer_role = Role.objects.using(MainRouter.admin_db).get(
            name="viewer", tenant=tenant
        )
        assert (
            UserRoleRelationship.objects.using(MainRouter.admin_db)
            .filter(user=user, role=viewer_role, tenant_id=tenant.id)
            .exists()
        )

        # Verify the admin role was removed (replaced by viewer)
        assert not (
            UserRoleRelationship.objects.using(MainRouter.admin_db)
            .filter(user=user, role=admin_role, tenant_id=tenant.id)
            .exists()
        )


@pytest.mark.django_db
class TestLighthouseConfigViewSet:
    @pytest.fixture
    def valid_config_payload(self):
        return {
            "data": {
                "type": "lighthouse-configurations",
                "attributes": {
                    "name": "OpenAI",
                    "api_key": "sk-test1234567890T3BlbkFJtest1234567890",
                    "model": "gpt-4o",
                    "temperature": 0.7,
                    "max_tokens": 4000,
                    "business_context": "Test business context",
                    "is_active": True,
                },
            }
        }

    @pytest.fixture
    def invalid_config_payload(self):
        return {
            "data": {
                "type": "lighthouse-configurations",
                "attributes": {
                    "name": "T",  # Too short
                    "api_key": "invalid-key",  # Invalid format
                    "model": "invalid-model",
                    "temperature": 2.0,  # Invalid range
                    "max_tokens": -1,  # Invalid value
                },
            }
        }

    def test_lighthouse_config_list(self, authenticated_client):
        response = authenticated_client.get(reverse("lighthouseconfiguration-list"))
        assert response.status_code == status.HTTP_200_OK
        assert response.json()["data"] == []

    def test_lighthouse_config_create(self, authenticated_client, valid_config_payload):
        response = authenticated_client.post(
            reverse("lighthouseconfiguration-list"),
            data=valid_config_payload,
            content_type=API_JSON_CONTENT_TYPE,
        )
        assert response.status_code == status.HTTP_201_CREATED
        data = response.json()["data"]
        assert (
            data["attributes"]["name"]
            == valid_config_payload["data"]["attributes"]["name"]
        )
        assert (
            data["attributes"]["model"]
            == valid_config_payload["data"]["attributes"]["model"]
        )
        assert (
            data["attributes"]["temperature"]
            == valid_config_payload["data"]["attributes"]["temperature"]
        )
        assert (
            data["attributes"]["max_tokens"]
            == valid_config_payload["data"]["attributes"]["max_tokens"]
        )
        assert (
            data["attributes"]["business_context"]
            == valid_config_payload["data"]["attributes"]["business_context"]
        )
        assert (
            data["attributes"]["is_active"]
            == valid_config_payload["data"]["attributes"]["is_active"]
        )
        # Check that API key is masked with asterisks only
        masked_api_key = data["attributes"]["api_key"]
        assert all(
            c == "*" for c in masked_api_key
        ), "API key should contain only asterisks"

    @pytest.mark.parametrize(
        "field_name, invalid_value",
        [
            ("name", "T"),  # Too short
            ("api_key", "invalid-key"),  # Invalid format
            ("model", "invalid-model"),  # Invalid model
            ("temperature", 2.0),  # Out of range
            ("max_tokens", -1),  # Invalid value
        ],
    )
    def test_lighthouse_config_create_invalid_fields(
        self, authenticated_client, valid_config_payload, field_name, invalid_value
    ):
        """Test that validation fails for various invalid field values"""
        payload = valid_config_payload.copy()
        payload["data"]["attributes"][field_name] = invalid_value

        response = authenticated_client.post(
            reverse("lighthouseconfiguration-list"),
            data=payload,
            content_type=API_JSON_CONTENT_TYPE,
        )
        assert response.status_code == status.HTTP_400_BAD_REQUEST
        errors = response.json()["errors"]

        # All field validation errors now follow the same pattern
        assert any(field_name in error["source"]["pointer"] for error in errors)

    def test_lighthouse_config_create_missing_required_fields(
        self, authenticated_client
    ):
        """Test that validation fails when required fields are missing"""
        payload = {"data": {"type": "lighthouse-configurations", "attributes": {}}}

        response = authenticated_client.post(
            reverse("lighthouseconfiguration-list"),
            data=payload,
            content_type=API_JSON_CONTENT_TYPE,
        )
        assert response.status_code == status.HTTP_400_BAD_REQUEST
        errors = response.json()["errors"]
        # Check for required fields
        required_fields = ["name", "api_key"]
        for field in required_fields:
            assert any(field in error["source"]["pointer"] for error in errors)

    def test_lighthouse_config_create_duplicate(
        self, authenticated_client, valid_config_payload
    ):
        # Create first config
        response = authenticated_client.post(
            reverse("lighthouseconfiguration-list"),
            data=valid_config_payload,
            content_type=API_JSON_CONTENT_TYPE,
        )
        assert response.status_code == status.HTTP_201_CREATED

        # Try to create second config for same tenant
        response = authenticated_client.post(
            reverse("lighthouseconfiguration-list"),
            data=valid_config_payload,
            content_type=API_JSON_CONTENT_TYPE,
        )
        assert response.status_code == status.HTTP_400_BAD_REQUEST
        assert (
            "Lighthouse configuration already exists for this tenant"
            in response.json()["errors"][0]["detail"]
        )

    def test_lighthouse_config_update(
        self, authenticated_client, lighthouse_config_fixture
    ):
        update_payload = {
            "data": {
                "type": "lighthouse-configurations",
                "id": str(lighthouse_config_fixture.id),
                "attributes": {
                    "name": "Updated Config",
                    "model": "gpt-4o-mini",
                    "temperature": 0.5,
                },
            }
        }
        response = authenticated_client.patch(
            reverse(
                "lighthouseconfiguration-detail",
                kwargs={"pk": lighthouse_config_fixture.id},
            ),
            data=update_payload,
            content_type=API_JSON_CONTENT_TYPE,
        )
        assert response.status_code == status.HTTP_200_OK
        data = response.json()["data"]
        assert data["attributes"]["name"] == "Updated Config"
        assert data["attributes"]["model"] == "gpt-4o-mini"
        assert data["attributes"]["temperature"] == 0.5

    @pytest.mark.parametrize(
        "field_name, invalid_value",
        [
            ("model", "invalid-model"),  # Invalid model name
            ("temperature", 2.5),  # Temperature too high
            ("temperature", -0.5),  # Temperature too low
            ("max_tokens", -1),  # Negative max tokens
            ("max_tokens", 100000),  # Max tokens too high
            ("name", "T"),  # Name too short
            ("api_key", "invalid-key"),  # Invalid API key format
        ],
    )
    def test_lighthouse_config_update_invalid(
        self, authenticated_client, lighthouse_config_fixture, field_name, invalid_value
    ):
        update_payload = {
            "data": {
                "type": "lighthouse-configurations",
                "id": str(lighthouse_config_fixture.id),
                "attributes": {
                    field_name: invalid_value,
                },
            }
        }
        response = authenticated_client.patch(
            reverse(
                "lighthouseconfiguration-detail",
                kwargs={"pk": lighthouse_config_fixture.id},
            ),
            data=update_payload,
            content_type=API_JSON_CONTENT_TYPE,
        )
        assert response.status_code == status.HTTP_400_BAD_REQUEST
        errors = response.json()["errors"]
        assert any(field_name in error["source"]["pointer"] for error in errors)

    def test_lighthouse_config_delete(
        self, authenticated_client, lighthouse_config_fixture
    ):
        config_id = lighthouse_config_fixture.id
        response = authenticated_client.delete(
            reverse("lighthouseconfiguration-detail", kwargs={"pk": config_id})
        )
        assert response.status_code == status.HTTP_204_NO_CONTENT

        # Verify deletion by checking list endpoint returns no items
        response = authenticated_client.get(reverse("lighthouseconfiguration-list"))
        assert response.status_code == status.HTTP_200_OK
        assert len(response.json()["data"]) == 0

    def test_lighthouse_config_list_masked_api_key_default(
        self, authenticated_client, lighthouse_config_fixture
    ):
        """Test that list view returns all fields with masked API key by default"""
        response = authenticated_client.get(reverse("lighthouseconfiguration-list"))
        assert response.status_code == status.HTTP_200_OK
        data = response.json()["data"]
        assert len(data) == 1
        config = data[0]["attributes"]

        # All fields should be present
        assert "name" in config
        assert "model" in config
        assert "temperature" in config
        assert "max_tokens" in config
        assert "business_context" in config
        assert "api_key" in config

        # API key should be masked (asterisks)
        api_key = config["api_key"]
        assert api_key.startswith("*")
        assert all(c == "*" for c in api_key)

    def test_lighthouse_config_unmasked_api_key_single_field(
        self, authenticated_client, lighthouse_config_fixture, valid_config_payload
    ):
        """Test that specifying api_key in fields param returns all fields with unmasked API key"""
        expected_api_key = valid_config_payload["data"]["attributes"]["api_key"]
        response = authenticated_client.get(
            reverse("lighthouseconfiguration-list")
            + "?fields[lighthouse-config]=api_key"
        )
        assert response.status_code == status.HTTP_200_OK
        data = response.json()["data"]
        assert len(data) == 1
        config = data[0]["attributes"]

        # All fields should still be present
        assert "name" in config
        assert "model" in config
        assert "temperature" in config
        assert "max_tokens" in config
        assert "business_context" in config
        assert "api_key" in config

        # API key should be unmasked
        assert config["api_key"] == expected_api_key

    @pytest.mark.parametrize(
        "sort_field, expected_count",
        [
            ("name", 1),  # Test sorting by name
            ("-inserted_at", 1),  # Test sorting by inserted_at
        ],
    )
    def test_lighthouse_config_sorting(
        self,
        authenticated_client,
        lighthouse_config_fixture,
        sort_field,
        expected_count,
    ):
        """Test sorting lighthouse configurations by various fields"""
        response = authenticated_client.get(
            reverse("lighthouseconfiguration-list") + f"?sort={sort_field}"
        )
        assert response.status_code == status.HTTP_200_OK
        assert len(response.json()["data"]) == expected_count

    @patch("api.v1.views.Task.objects.get")
    @patch("api.v1.views.check_lighthouse_connection_task.delay")
    def test_lighthouse_config_connection(
        self,
        mock_lighthouse_connection,
        mock_task_get,
        authenticated_client,
        lighthouse_config_fixture,
        tasks_fixture,
    ):
        prowler_task = tasks_fixture[0]
        task_mock = Mock()
        task_mock.id = prowler_task.id
        task_mock.status = "PENDING"
        mock_lighthouse_connection.return_value = task_mock
        mock_task_get.return_value = prowler_task

        config_id = lighthouse_config_fixture.id
        assert lighthouse_config_fixture.is_active is True

        response = authenticated_client.post(
            reverse("lighthouseconfiguration-connection", kwargs={"pk": config_id})
        )
        assert response.status_code == status.HTTP_202_ACCEPTED
        mock_lighthouse_connection.assert_called_once_with(
            lighthouse_config_id=str(config_id), tenant_id=ANY
        )
        assert "Content-Location" in response.headers
        assert response.headers["Content-Location"] == f"/api/v1/tasks/{task_mock.id}"

    def test_lighthouse_config_connection_invalid_config(
        self, authenticated_client, lighthouse_config_fixture
    ):
        response = authenticated_client.post(
            reverse("lighthouseconfiguration-connection", kwargs={"pk": "random_id"})
        )
        assert response.status_code == status.HTTP_404_NOT_FOUND


@pytest.mark.django_db
class TestProcessorViewSet:
    valid_mutelist_configuration = """Mutelist:
    Accounts:
      '*':
        Checks:
            iam_user_hardware_mfa_enabled:
                Regions:
                    - '*'
                Resources:
                    - '*'
    """

    def test_list_processors(self, authenticated_client, processor_fixture):
        response = authenticated_client.get(reverse("processor-list"))
        assert response.status_code == status.HTTP_200_OK
        assert len(response.json()["data"]) == 1

    def test_retrieve_processor(self, authenticated_client, processor_fixture):
        processor = processor_fixture
        response = authenticated_client.get(
            reverse("processor-detail", kwargs={"pk": processor.id})
        )
        assert response.status_code == status.HTTP_200_OK

    def test_create_processor_valid(self, authenticated_client):
        payload = {
            "data": {
                "type": "processors",
                "attributes": {
                    "processor_type": "mutelist",
                    "configuration": self.valid_mutelist_configuration,
                },
            },
        }
        response = authenticated_client.post(
            reverse("processor-list"),
            data=payload,
            content_type="application/vnd.api+json",
        )
        assert response.status_code == status.HTTP_201_CREATED

    @pytest.mark.parametrize(
        "invalid_configuration",
        [
            None,
            "",
            "invalid configuration",
            {"invalid": "configuration"},
        ],
    )
    def test_create_processor_invalid(
        self, authenticated_client, invalid_configuration
    ):
        payload = {
            "data": {
                "type": "processors",
                "attributes": {
                    "processor_type": "mutelist",
                    "configuration": invalid_configuration,
                },
            },
        }
        response = authenticated_client.post(
            reverse("processor-list"),
            data=payload,
            content_type="application/vnd.api+json",
        )
        assert response.status_code == status.HTTP_400_BAD_REQUEST

    def test_update_processor_valid(self, authenticated_client, processor_fixture):
        processor = processor_fixture
        payload = {
            "data": {
                "type": "processors",
                "id": str(processor.id),
                "attributes": {
                    "configuration": {
                        "Mutelist": {
                            "Accounts": {
                                "1234567890": {
                                    "Checks": {
                                        "iam_user_hardware_mfa_enabled": {
                                            "Regions": ["*"],
                                            "Resources": ["*"],
                                        }
                                    }
                                }
                            }
                        }
                    },
                },
            },
        }
        response = authenticated_client.patch(
            reverse("processor-detail", kwargs={"pk": processor.id}),
            data=payload,
            content_type="application/vnd.api+json",
        )
        assert response.status_code == status.HTTP_200_OK
        processor.refresh_from_db()
        assert (
            processor.configuration["Mutelist"]["Accounts"]["1234567890"]
            == payload["data"]["attributes"]["configuration"]["Mutelist"]["Accounts"][
                "1234567890"
            ]
        )

    @pytest.mark.parametrize(
        "invalid_configuration",
        [
            None,
            "",
            "invalid configuration",
            {"invalid": "configuration"},
        ],
    )
    def test_update_processor_invalid(
        self, authenticated_client, processor_fixture, invalid_configuration
    ):
        processor = processor_fixture
        payload = {
            "data": {
                "type": "processors",
                "id": str(processor.id),
                "attributes": {
                    "configuration": invalid_configuration,
                },
            },
        }
        response = authenticated_client.patch(
            reverse("processor-detail", kwargs={"pk": processor.id}),
            data=payload,
            content_type="application/vnd.api+json",
        )
        assert response.status_code == status.HTTP_400_BAD_REQUEST

    def test_delete_processor(self, authenticated_client, processor_fixture):
        processor = processor_fixture
        response = authenticated_client.delete(
            reverse("processor-detail", kwargs={"pk": processor.id})
        )
        assert response.status_code == status.HTTP_204_NO_CONTENT
        assert not Processor.objects.filter(id=processor.id).exists()

    def test_processors_filters(self, authenticated_client, processor_fixture):
        response = authenticated_client.get(
            reverse("processor-list"),
            {"filter[processor_type]": "mutelist"},
        )
        assert response.status_code == status.HTTP_200_OK
        assert len(response.json()["data"]) == 1
        assert response.json()["data"][0]["attributes"]["processor_type"] == "mutelist"

    def test_processors_filters_invalid(self, authenticated_client):
        response = authenticated_client.get(
            reverse("processor-list"),
            {"filter[processor_type]": "invalid"},
        )
        assert response.status_code == status.HTTP_400_BAD_REQUEST

    def test_processors_create_another_with_same_type(
        self, authenticated_client, processor_fixture
    ):
        pass

        payload = {
            "data": {
                "type": "processors",
                "attributes": {
                    "processor_type": "mutelist",
                    "configuration": self.valid_mutelist_configuration,
                },
            },
        }
        response = authenticated_client.post(
            reverse("processor-list"),
            data=payload,
            content_type="application/vnd.api+json",
        )
        assert response.status_code == status.HTTP_400_BAD_REQUEST


@pytest.mark.django_db
class TestTenantApiKeyViewSet:
    """Tests for TenantAPIKey endpoints."""

    def test_api_keys_list(self, authenticated_client, api_keys_fixture):
        """Test listing all API keys for the tenant."""
        response = authenticated_client.get(reverse("api-key-list"))
        assert response.status_code == status.HTTP_200_OK
        data = response.json()["data"]
        assert len(data) == len(api_keys_fixture)

    def test_api_keys_list_empty(self, authenticated_client, tenants_fixture):
        """Test listing API keys when none exist returns empty list."""
        response = authenticated_client.get(reverse("api-key-list"))
        assert response.status_code == status.HTTP_200_OK
        data = response.json()["data"]
        assert len(data) == 0
        assert isinstance(data, list)

    def test_api_keys_list_default_ordering(
        self, authenticated_client, api_keys_fixture
    ):
        """Test that API keys are ordered by -created (newest first) by default."""
        response = authenticated_client.get(reverse("api-key-list"))
        assert response.status_code == status.HTTP_200_OK
        data = response.json()["data"]

        # Verify ordering by comparing inserted_at timestamps
        # (newest should be first since ordering = ["-created"])
        if len(data) >= 2:
            first_date = data[0]["attributes"]["inserted_at"]
            second_date = data[1]["attributes"]["inserted_at"]
            assert first_date >= second_date

    def test_api_keys_list_pagination_page_size(
        self, authenticated_client, api_keys_fixture
    ):
        """Test pagination with custom page size."""
        page_size = 1
        response = authenticated_client.get(
            reverse("api-key-list"), {"page[size]": page_size}
        )
        assert response.status_code == status.HTTP_200_OK
        data = response.json()["data"]
        assert len(data) == page_size
        assert response.json()["meta"]["pagination"]["page"] == 1
        assert response.json()["meta"]["pagination"]["pages"] == 3

    def test_api_keys_list_pagination_page_number(
        self, authenticated_client, api_keys_fixture
    ):
        """Test pagination with specific page number."""
        page_size = 1
        page_number = 2
        response = authenticated_client.get(
            reverse("api-key-list"),
            {"page[size]": page_size, "page[number]": page_number},
        )
        assert response.status_code == status.HTTP_200_OK
        data = response.json()["data"]
        assert len(data) == page_size
        assert response.json()["meta"]["pagination"]["page"] == page_number

    def test_api_keys_list_pagination_invalid_page(self, authenticated_client):
        """Test pagination with invalid page number returns 404."""
        response = authenticated_client.get(
            reverse("api-key-list"), {"page[number]": 999}
        )
        assert response.status_code == status.HTTP_404_NOT_FOUND

    def test_api_keys_retrieve(self, authenticated_client, api_keys_fixture):
        """Test retrieving a single API key by ID."""
        api_key = api_keys_fixture[0]
        response = authenticated_client.get(
            reverse("api-key-detail", kwargs={"pk": api_key.id})
        )
        assert response.status_code == status.HTTP_200_OK
        data = response.json()["data"]
        assert data["id"] == str(api_key.id)
        assert data["attributes"]["name"] == api_key.name
        assert data["attributes"]["prefix"] == api_key.prefix
        assert data["attributes"]["revoked"] == api_key.revoked
        assert "expires_at" in data["attributes"]
        assert "inserted_at" in data["attributes"]
        assert "last_used_at" in data["attributes"]
        # Verify api_key field is NOT in response (only on creation)
        assert "api_key" not in data["attributes"]

    def test_api_keys_retrieve_invalid(self, authenticated_client):
        """Test retrieving non-existent API key returns 404."""
        response = authenticated_client.get(
            reverse(
                "api-key-detail",
                kwargs={"pk": "f498b103-c760-4785-9a3e-e23fafbb7b02"},
            )
        )
        assert response.status_code == status.HTTP_404_NOT_FOUND

    def test_api_keys_retrieve_field_mapping(
        self, authenticated_client, api_keys_fixture
    ):
        """Test that field names are correctly mapped (expires_at, inserted_at)."""
        api_key = api_keys_fixture[0]
        response = authenticated_client.get(
            reverse("api-key-detail", kwargs={"pk": api_key.id})
        )
        assert response.status_code == status.HTTP_200_OK
        data = response.json()["data"]["attributes"]

        # Verify field mapping: expires_at -> expiry_date
        assert "expires_at" in data
        assert "expiry_date" not in data

        # Verify field mapping: inserted_at -> created
        assert "inserted_at" in data
        assert "created" not in data

    @pytest.mark.parametrize(
        "api_key_payload",
        (
            [
                {"name": "New API Key"},
            ]
        ),
    )
    def test_api_keys_create_valid(
        self, authenticated_client, create_test_user, api_key_payload
    ):
        data = {
            "data": {
                "type": "api-keys",
                "attributes": api_key_payload,
            }
        }
        response = authenticated_client.post(
            reverse("api-key-list"),
            data=json.dumps(data),
            content_type="application/vnd.api+json",
        )
        assert response.status_code == status.HTTP_201_CREATED
        response_data = response.json()["data"]
        assert "prefix" in response_data["attributes"]
        assert "api_key" in response_data["attributes"]
        assert response_data["attributes"]["api_key"] is not None
        # Verify the raw API key is returned (only on creation)
        assert (
            response_data["attributes"]["prefix"]
            in response_data["attributes"]["api_key"]
        )
        # Verify entity is set to current user
        assert response_data["relationships"]["entity"]["data"]["id"] == str(
            create_test_user.id
        )

    @pytest.mark.parametrize(
        "api_key_payload, error_pointer",
        (
            [
                (
                    {"name": "Invalid Expiry", "expires_at": "not-a-date"},
                    "expires_at",
                ),
                (
                    {"name": ""},
                    "name",
                ),
                (
                    {},
                    "name",
                ),
                (
                    {"name": "AB"},  # Too short (min length is 3)
                    "name",
                ),
            ]
        ),
    )
    def test_api_keys_create_invalid(
        self,
        authenticated_client,
        create_test_user,
        api_key_payload,
        error_pointer,
    ):
        data = {
            "data": {
                "type": "api-keys",
                "attributes": api_key_payload,
            }
        }
        response = authenticated_client.post(
            reverse("api-key-list"),
            data=json.dumps(data),
            content_type="application/vnd.api+json",
        )
        assert response.status_code == status.HTTP_400_BAD_REQUEST
        assert "errors" in response.json()
        assert (
            response.json()["errors"][0]["source"]["pointer"]
            == f"/data/attributes/{error_pointer}"
        )

    def test_api_keys_create_duplicate_name(
        self, authenticated_client, api_keys_fixture
    ):
        """Test creating an API key with a duplicate name fails."""
        # Use the name of an existing API key
        existing_name = api_keys_fixture[0].name
        data = {
            "data": {
                "type": "api-keys",
                "attributes": {
                    "name": existing_name,
                },
            }
        }
        response = authenticated_client.post(
            reverse("api-key-list"),
            data=json.dumps(data),
            content_type="application/vnd.api+json",
        )
        assert response.status_code == status.HTTP_400_BAD_REQUEST
        assert "errors" in response.json()
        error_detail = response.json()["errors"][0]["detail"]
        assert "already exists" in error_detail.lower()

    def test_api_keys_update_duplicate_name(
        self, authenticated_client, api_keys_fixture
    ):
        """Test updating an API key with a duplicate name fails."""
        # Get two different API keys
        first_api_key = api_keys_fixture[0]
        second_api_key = api_keys_fixture[1]

        # Try to update the second API key to have the same name as the first one
        data = {
            "data": {
                "type": "api-keys",
                "id": str(second_api_key.id),
                "attributes": {
                    "name": first_api_key.name,
                },
            }
        }
        response = authenticated_client.patch(
            reverse("api-key-detail", kwargs={"pk": second_api_key.id}),
            data=json.dumps(data),
            content_type="application/vnd.api+json",
        )
        assert response.status_code == status.HTTP_400_BAD_REQUEST
        assert "errors" in response.json()
        error_detail = response.json()["errors"][0]["detail"]
        assert "already exists" in error_detail.lower()

    def test_api_keys_create_multiple_unique_prefixes(
        self, authenticated_client, api_keys_fixture
    ):
        """Test creating multiple API keys generates unique prefixes."""
        prefixes = set()
        for i in range(3):
            data = {
                "data": {
                    "type": "api-keys",
                    "attributes": {
                        "name": f"Unique Key {i}",
                    },
                }
            }
            response = authenticated_client.post(
                reverse("api-key-list"),
                data=json.dumps(data),
                content_type="application/vnd.api+json",
            )
            assert response.status_code == status.HTTP_201_CREATED
            prefix = response.json()["data"]["attributes"]["prefix"]
            prefixes.add(prefix)
        # Verify all prefixes are unique
        assert len(prefixes) == 3

    def test_api_keys_create_invalid_content_type(
        self, authenticated_client, create_test_user
    ):
        """Test creating an API key with wrong content type returns 415."""
        data = {"name": "Test Key"}
        response = authenticated_client.post(
            reverse("api-key-list"),
            data=data,
            content_type="application/json",
        )
        assert response.status_code == status.HTTP_415_UNSUPPORTED_MEDIA_TYPE

    def test_api_keys_create_malformed_json(
        self, authenticated_client, create_test_user
    ):
        """Test creating an API key with malformed JSON returns 400."""
        response = authenticated_client.post(
            reverse("api-key-list"),
            data="not valid json",
            content_type="application/vnd.api+json",
        )
        assert response.status_code == status.HTTP_400_BAD_REQUEST

    def test_api_keys_create_invalid_structure(
        self, authenticated_client, create_test_user
    ):
        """Test creating an API key with invalid JSON:API structure."""
        data = {"invalid": "structure"}
        response = authenticated_client.post(
            reverse("api-key-list"),
            data=json.dumps(data),
            content_type="application/vnd.api+json",
        )
        assert response.status_code == status.HTTP_400_BAD_REQUEST
        assert "errors" in response.json()

    def test_api_keys_revoke(self, authenticated_client, api_keys_fixture):
        """Test revoking an API key."""
        api_key = api_keys_fixture[0]  # Not revoked
        assert api_key.revoked is False

        response = authenticated_client.delete(
            reverse("api-key-revoke", kwargs={"pk": api_key.id})
        )
        assert response.status_code == status.HTTP_200_OK
        response_data = response.json()["data"]
        assert response_data["attributes"]["revoked"] is True

        # Verify in database
        api_key.refresh_from_db()
        assert api_key.revoked is True

    def test_api_keys_revoke_preserves_created_field(
        self, authenticated_client, api_keys_fixture
    ):
        """Test that revoking an API key preserves the created timestamp."""
        api_key = api_keys_fixture[0]  # Not revoked
        assert api_key.revoked is False

        # Record the original created timestamp
        original_created = api_key.created

        response = authenticated_client.delete(
            reverse("api-key-revoke", kwargs={"pk": api_key.id})
        )
        assert response.status_code == status.HTTP_200_OK

        # Verify in database
        api_key.refresh_from_db()
        assert api_key.revoked is True
        # Verify created field has not changed
        assert api_key.created == original_created

    def test_api_keys_revoke_already_revoked(
        self, authenticated_client, api_keys_fixture
    ):
        """Test revoking an already revoked API key returns validation error."""
        api_key = api_keys_fixture[2]  # Already revoked
        api_key.refresh_from_db()
        assert api_key.revoked is True

        response = authenticated_client.delete(
            reverse("api-key-revoke", kwargs={"pk": api_key.id})
        )
        assert response.status_code == status.HTTP_400_BAD_REQUEST
        assert "already revoked" in response.json()["errors"][0]["detail"]

    def test_api_keys_revoke_nonexistent(self, authenticated_client):
        """Test revoking non-existent API key returns 404."""
        response = authenticated_client.delete(
            reverse(
                "api-key-revoke",
                kwargs={"pk": "f498b103-c760-4785-9a3e-e23fafbb7b02"},
            )
        )
        assert response.status_code == status.HTTP_404_NOT_FOUND

    def test_api_keys_destroy_not_allowed(self, authenticated_client, api_keys_fixture):
        """Test that DELETE (destroy) endpoint is disabled."""
        api_key = api_keys_fixture[0]
        response = authenticated_client.delete(
            reverse("api-key-detail", kwargs={"pk": api_key.id})
        )
        assert response.status_code == status.HTTP_405_METHOD_NOT_ALLOWED

    def test_api_keys_put_not_allowed(self, authenticated_client, api_keys_fixture):
        """Test that PUT is not allowed."""
        api_key = api_keys_fixture[0]
        data = {
            "data": {
                "type": "api-keys",
                "id": str(api_key.id),
                "attributes": {
                    "name": "Updated Name",
                },
            }
        }
        response = authenticated_client.put(
            reverse("api-key-detail", kwargs={"pk": api_key.id}),
            data=json.dumps(data),
            content_type="application/vnd.api+json",
        )
        assert response.status_code == status.HTTP_405_METHOD_NOT_ALLOWED

    @pytest.mark.parametrize(
        "filter_name, filter_value, expected_min_count",
        (
            [
                ("name", "Test API Key 1", 1),
                ("name__icontains", "test", 2),
                ("revoked", "true", 1),
                ("revoked", "false", 2),
                ("inserted_at", TODAY, 1),
                ("inserted_at__gte", "2024-01-01", 3),
                ("inserted_at__lte", "2099-12-31", 3),
                ("expires_at__gte", today_after_n_days(50), 1),
            ]
        ),
    )
    def test_api_keys_filters(
        self,
        authenticated_client,
        api_keys_fixture,
        filter_name,
        filter_value,
        expected_min_count,
    ):
        response = authenticated_client.get(
            reverse("api-key-list"),
            {f"filter[{filter_name}]": filter_value},
        )

        assert response.status_code == status.HTTP_200_OK
        assert len(response.json()["data"]) >= expected_min_count

    def test_api_keys_filter_combined(self, authenticated_client, api_keys_fixture):
        """Test combining multiple filters."""
        response = authenticated_client.get(
            reverse("api-key-list"),
            {
                "filter[revoked]": "false",
                "filter[name__icontains]": "test",
            },
        )
        assert response.status_code == status.HTTP_200_OK
        data = response.json()["data"]
        assert all(item["attributes"]["revoked"] is False for item in data)
        assert all("test" in item["attributes"]["name"].lower() for item in data)

    @pytest.mark.parametrize(
        "filter_name",
        (
            [
                "invalid_field",
                "nonexistent",
            ]
        ),
    )
    def test_api_keys_filters_invalid(self, authenticated_client, filter_name):
        response = authenticated_client.get(
            reverse("api-key-list"),
            {f"filter[{filter_name}]": "whatever"},
        )
        assert response.status_code == status.HTTP_400_BAD_REQUEST

    def test_api_keys_filter_invalid_date_format(self, authenticated_client):
        """Test filtering with invalid date format returns 400."""
        response = authenticated_client.get(
            reverse("api-key-list"),
            {"filter[inserted_at]": "not-a-date"},
        )
        assert response.status_code == status.HTTP_400_BAD_REQUEST

    def test_api_keys_filter_empty_result(self, authenticated_client, api_keys_fixture):
        """Test filter that returns no results."""
        response = authenticated_client.get(
            reverse("api-key-list"),
            {"filter[name]": "NonExistent Key Name"},
        )
        assert response.status_code == status.HTTP_200_OK
        data = response.json()["data"]
        assert len(data) == 0
        assert isinstance(data, list)

    @pytest.mark.parametrize(
        "sort_field",
        (
            [
                "name",
                "prefix",
                "revoked",
                "inserted_at",
                "expires_at",
                "-name",
                "-inserted_at",
            ]
        ),
    )
    def test_api_keys_sort(self, authenticated_client, api_keys_fixture, sort_field):
        response = authenticated_client.get(
            reverse("api-key-list"), {"sort": sort_field}
        )
        assert response.status_code == status.HTTP_200_OK

    def test_api_keys_sort_invalid(self, authenticated_client):
        """Test invalid sort parameter returns 400."""
        response = authenticated_client.get(
            reverse("api-key-list"),
            {"sort": "invalid_field"},
        )
        assert response.status_code == status.HTTP_400_BAD_REQUEST

    def test_api_keys_rbac_manage_account_required(
        self, authenticated_client_rbac_manage_users_only, api_keys_fixture
    ):
        """Test that users without MANAGE_ACCOUNT permission are denied."""
        response = authenticated_client_rbac_manage_users_only.get(
            reverse("api-key-list")
        )
        assert response.status_code == status.HTTP_403_FORBIDDEN

    def test_api_keys_rbac_manage_account_allowed(
        self, authenticated_client_rbac_manage_account, tenants_fixture
    ):
        """Test that users with MANAGE_ACCOUNT permission can access API keys."""
        response = authenticated_client_rbac_manage_account.get(reverse("api-key-list"))
        assert response.status_code == status.HTTP_200_OK

    def test_api_keys_rbac_create_requires_permission(
        self, authenticated_client_rbac_manage_users_only
    ):
        """Test that creating API keys requires MANAGE_ACCOUNT permission."""
        data = {
            "data": {
                "type": "api-keys",
                "attributes": {
                    "name": "Test Key",
                },
            }
        }
        response = authenticated_client_rbac_manage_users_only.post(
            reverse("api-key-list"),
            data=json.dumps(data),
            content_type="application/vnd.api+json",
        )
        assert response.status_code == status.HTTP_403_FORBIDDEN

    def test_api_keys_rbac_revoke_requires_permission(
        self, authenticated_client_rbac_manage_users_only, api_keys_fixture
    ):
        """Test that revoking API keys requires MANAGE_ACCOUNT permission."""
        api_key = api_keys_fixture[0]
        response = authenticated_client_rbac_manage_users_only.delete(
            reverse("api-key-revoke", kwargs={"pk": api_key.id})
        )
        assert response.status_code == status.HTTP_403_FORBIDDEN

    def test_api_keys_tenant_isolation(
        self, authenticated_client, api_keys_fixture, tenants_fixture
    ):
        """Test that API keys are isolated by tenant (RLS enforcement)."""
        # Create a second tenant with different user

        tenant2 = Tenant.objects.create(name="Another Tenant")
        user2 = User.objects.create_user(
            name="Another User",
            email="another@example.com",
            password=TEST_PASSWORD,
        )
        Membership.objects.create(
            user=user2,
            tenant=tenant2,
            role=Membership.RoleChoices.OWNER,
        )

        # Create API key for tenant2
        TenantAPIKey.objects.create_api_key(
            name="Tenant 2 Key",
            tenant_id=tenant2.id,
            entity=user2,
        )

        # Authenticate as user from tenant 1
        response = authenticated_client.get(reverse("api-key-list"))
        assert response.status_code == status.HTTP_200_OK
        data = response.json()["data"]

        # Should only see keys from tenant 1
        assert len(data) == len(api_keys_fixture)
        assert all(item["attributes"]["name"] != "Tenant 2 Key" for item in data)

    def test_api_keys_tenant_isolation_retrieve(
        self, authenticated_client, tenants_fixture
    ):
        """Test that retrieving API key from another tenant returns 404."""
        # Create a second tenant with API key
        tenant2 = Tenant.objects.create(name="Another Tenant")
        user2 = User.objects.create_user(
            name="Another User",
            email="another2@example.com",
            password=TEST_PASSWORD,
        )
        Membership.objects.create(
            user=user2,
            tenant=tenant2,
            role=Membership.RoleChoices.OWNER,
        )

        api_key2, _ = TenantAPIKey.objects.create_api_key(
            name="Tenant 2 Key",
            tenant_id=tenant2.id,
            entity=user2,
        )

        # Try to retrieve tenant2's API key as tenant1 user
        response = authenticated_client.get(
            reverse("api-key-detail", kwargs={"pk": api_key2.id})
        )
        # Should return 404 due to RLS filtering
        assert response.status_code == status.HTTP_404_NOT_FOUND

    def test_api_keys_tenant_isolation_revoke(
        self, authenticated_client, tenants_fixture
    ):
        """Test that revoking API key from another tenant returns 404."""
        # Create a second tenant with API key
        tenant2 = Tenant.objects.create(name="Another Tenant")
        user2 = User.objects.create_user(
            name="Another User",
            email="another3@example.com",
            password=TEST_PASSWORD,
        )
        Membership.objects.create(
            user=user2,
            tenant=tenant2,
            role=Membership.RoleChoices.OWNER,
        )

        api_key2, _ = TenantAPIKey.objects.create_api_key(
            name="Tenant 2 Key",
            tenant_id=tenant2.id,
            entity=user2,
        )

        # Try to revoke tenant2's API key as tenant1 user
        response = authenticated_client.delete(
            reverse("api-key-revoke", kwargs={"pk": api_key2.id})
        )
        # Should return 404 due to RLS filtering
        assert response.status_code == status.HTTP_404_NOT_FOUND

    def test_api_keys_read_only_fields_on_create(
        self, authenticated_client, create_test_user
    ):
        """Test that read-only fields are ignored during creation."""
        # Note: Fields not in serializer (like 'prefix', 'revoked') will cause 400
        # So we only test that the response has correct read-only values
        data = {
            "data": {
                "type": "api-keys",
                "attributes": {
                    "name": "Test Read-Only",
                },
            }
        }
        response = authenticated_client.post(
            reverse("api-key-list"),
            data=json.dumps(data),
            content_type="application/vnd.api+json",
        )
        assert response.status_code == status.HTTP_201_CREATED
        response_data = response.json()["data"]

        # Verify read-only fields have correct default/auto-generated values
        # Prefix should be auto-generated (not empty, not None)
        assert response_data["attributes"]["prefix"] is not None
        assert len(response_data["attributes"]["prefix"]) > 0

        # Revoked should be False (default)
        assert response_data["attributes"]["revoked"] is False

        # Entity should be set to current user (auto-assigned)
        assert response_data["relationships"]["entity"]["data"]["id"] == str(
            create_test_user.id
        )

    def test_api_keys_entity_relationship_included(
        self, authenticated_client, api_keys_fixture
    ):
        """Test that entity (user) relationship is included correctly."""
        api_key = api_keys_fixture[0]
        response = authenticated_client.get(
            reverse("api-key-detail", kwargs={"pk": api_key.id})
        )
        assert response.status_code == status.HTTP_200_OK
        data = response.json()["data"]
        assert "entity" in data["relationships"]
        assert data["relationships"]["entity"]["data"]["type"] == "users"
        assert data["relationships"]["entity"]["data"]["id"] == str(api_key.entity.id)

    def test_api_keys_retrieve_with_entity_include(
        self, authenticated_client, api_keys_fixture
    ):
        """Test retrieving API key with ?include=entity returns user data without memberships."""
        api_key = api_keys_fixture[0]
        response = authenticated_client.get(
            reverse("api-key-detail", kwargs={"pk": api_key.id}),
            {"include": "entity"},
        )
        assert response.status_code == status.HTTP_200_OK
        response_data = response.json()

        # Verify the main data contains the entity relationship
        data = response_data["data"]
        assert "entity" in data["relationships"]
        assert data["relationships"]["entity"]["data"]["type"] == "users"
        assert data["relationships"]["entity"]["data"]["id"] == str(api_key.entity.id)

        # Verify included section exists
        assert "included" in response_data
        assert len(response_data["included"]) == 1

        # Verify included user data
        included_user = response_data["included"][0]
        assert included_user["type"] == "users"
        assert included_user["id"] == str(api_key.entity.id)

        # Refresh entity from database to get current state
        # (in case other tests modified the shared session-scoped user fixture)
        api_key.entity.refresh_from_db()

        # Verify UserIncludeSerializer fields are present
        user_attrs = included_user["attributes"]
        assert "name" in user_attrs
        assert "email" in user_attrs
        assert "company_name" in user_attrs
        assert "date_joined" in user_attrs
        assert user_attrs["name"] == api_key.entity.name
        assert user_attrs["email"] == api_key.entity.email

        # Verify memberships field is NOT included (excluded by UserIncludeSerializer)
        assert "memberships" not in user_attrs

        # Verify roles relationship is present
        assert "relationships" in included_user
        assert "roles" in included_user["relationships"]

    def test_api_keys_entity_auto_assigned_on_create(
        self, authenticated_client, create_test_user
    ):
        """Test that entity is automatically assigned to current user on creation."""
        data = {
            "data": {
                "type": "api-keys",
                "attributes": {
                    "name": "Auto Entity Key",
                },
            }
        }
        response = authenticated_client.post(
            reverse("api-key-list"),
            data=json.dumps(data),
            content_type="application/vnd.api+json",
        )
        assert response.status_code == status.HTTP_201_CREATED
        response_data = response.json()["data"]

        # Entity should be set to authenticated user
        assert response_data["relationships"]["entity"]["data"]["id"] == str(
            create_test_user.id
        )

        # Verify in database
        api_key_id = response_data["id"]
        api_key = TenantAPIKey.objects.get(id=api_key_id)
        assert api_key.entity.id == create_test_user.id

    def test_api_keys_list_response_structure(
        self, authenticated_client, api_keys_fixture
    ):
        """Test that list response follows JSON:API structure."""
        response = authenticated_client.get(reverse("api-key-list"))
        assert response.status_code == status.HTTP_200_OK
        response_data = response.json()

        # Verify top-level structure
        assert "data" in response_data
        assert "meta" in response_data
        assert isinstance(response_data["data"], list)

        # Verify pagination meta
        assert "pagination" in response_data["meta"]
        assert "count" in response_data["meta"]["pagination"]
        assert "page" in response_data["meta"]["pagination"]
        assert "pages" in response_data["meta"]["pagination"]

    def test_api_keys_retrieve_response_structure(
        self, authenticated_client, api_keys_fixture
    ):
        """Test that retrieve response follows JSON:API structure."""
        api_key = api_keys_fixture[0]
        response = authenticated_client.get(
            reverse("api-key-detail", kwargs={"pk": api_key.id})
        )
        assert response.status_code == status.HTTP_200_OK
        response_data = response.json()

        # Verify top-level structure
        assert "data" in response_data
        data = response_data["data"]

        # Verify resource object structure
        assert "type" in data
        assert data["type"] == "api-keys"
        assert "id" in data
        assert "attributes" in data
        assert "relationships" in data

    def test_api_keys_create_response_structure(
        self, authenticated_client, create_test_user
    ):
        """Test that create response follows JSON:API structure."""
        data = {
            "data": {
                "type": "api-keys",
                "attributes": {
                    "name": "Structure Test Key",
                },
            }
        }
        response = authenticated_client.post(
            reverse("api-key-list"),
            data=json.dumps(data),
            content_type="application/vnd.api+json",
        )
        assert response.status_code == status.HTTP_201_CREATED
        response_data = response.json()

        # Verify top-level structure
        assert "data" in response_data
        data = response_data["data"]

        # Verify resource object structure
        assert "type" in data
        assert data["type"] == "api-keys"
        assert "id" in data
        assert "attributes" in data
        assert "relationships" in data

        # Verify api_key is included in creation response only
        assert "api_key" in data["attributes"]
        assert data["attributes"]["api_key"] is not None

    def test_api_keys_error_response_structure(self, authenticated_client):
        """Test that error responses follow JSON:API structure."""
        response = authenticated_client.get(
            reverse(
                "api-key-detail",
                kwargs={"pk": "f498b103-c760-4785-9a3e-e23fafbb7b02"},
            )
        )
        assert response.status_code == status.HTTP_404_NOT_FOUND
        response_data = response.json()

        # Verify error structure
        assert "errors" in response_data
        assert isinstance(response_data["errors"], list)
        assert len(response_data["errors"]) > 0

        # Verify error object structure
        error = response_data["errors"][0]
        assert "detail" in error or "title" in error


@pytest.mark.django_db
class TestLighthouseTenantConfigViewSet:
    """Test Lighthouse tenant configuration endpoint (singleton pattern)"""

    def test_lighthouse_tenant_config_create_via_patch(self, authenticated_client):
        """Test creating a tenant config successfully via PATCH (upsert)"""
        payload = {
            "data": {
                "type": "lighthouse-configurations",
                "attributes": {
                    "business_context": "Test business context for security analysis",
                    "default_provider": "",
                    "default_models": {},
                },
            }
        }
        response = authenticated_client.patch(
            reverse("lighthouse-configurations"),
            data=payload,
            content_type=API_JSON_CONTENT_TYPE,
        )
        assert response.status_code == status.HTTP_200_OK
        data = response.json()["data"]
        assert (
            data["attributes"]["business_context"]
            == "Test business context for security analysis"
        )
        assert data["attributes"]["default_provider"] == ""
        assert data["attributes"]["default_models"] == {}

    def test_lighthouse_tenant_config_upsert_behavior(self, authenticated_client):
        """Test that PATCH creates config if not exists and updates if exists (upsert)"""
        payload = {
            "data": {
                "type": "lighthouse-configurations",
                "attributes": {
                    "business_context": "First config",
                },
            }
        }

        # First PATCH creates the config
        response = authenticated_client.patch(
            reverse("lighthouse-configurations"),
            data=payload,
            content_type=API_JSON_CONTENT_TYPE,
        )
        assert response.status_code == status.HTTP_200_OK
        first_data = response.json()["data"]
        assert first_data["attributes"]["business_context"] == "First config"

        # Second PATCH updates the same config (not creating a duplicate)
        payload["data"]["attributes"]["business_context"] = "Updated config"
        response = authenticated_client.patch(
            reverse("lighthouse-configurations"),
            data=payload,
            content_type=API_JSON_CONTENT_TYPE,
        )
        assert response.status_code == status.HTTP_200_OK
        second_data = response.json()["data"]
        assert second_data["attributes"]["business_context"] == "Updated config"
        # Verify it's the same config (same ID)
        assert first_data["id"] == second_data["id"]

    @patch("openai.OpenAI")
    def test_lighthouse_tenant_config_retrieve(
        self, mock_openai_client, authenticated_client, tenants_fixture
    ):
        """Test retrieving the singleton tenant config with proper provider and model validation"""

        # Mock OpenAI client and models response
        mock_models_response = Mock()
        mock_models_response.data = [
            Mock(id="gpt-4o"),
            Mock(id="gpt-4o-mini"),
            Mock(id="gpt-5"),
        ]
        mock_openai_client.return_value.models.list.return_value = mock_models_response

        # Create OpenAI provider configuration
        provider_config = LighthouseProviderConfiguration.objects.create(
            tenant_id=tenants_fixture[0].id,
            provider_type="openai",
            credentials=b'{"api_key": "sk-test1234567890T3BlbkFJtest1234567890"}',
            is_active=True,
        )

        # Create provider models (simulating refresh)
        LighthouseProviderModels.objects.create(
            tenant_id=tenants_fixture[0].id,
            provider_configuration=provider_config,
            model_id="gpt-4o",
            default_parameters={},
        )
        LighthouseProviderModels.objects.create(
            tenant_id=tenants_fixture[0].id,
            provider_configuration=provider_config,
            model_id="gpt-4o-mini",
            default_parameters={},
        )

        # Create tenant configuration with valid provider and model
        config = LighthouseTenantConfiguration.objects.create(
            tenant_id=tenants_fixture[0].id,
            business_context="Test context",
            default_provider="openai",
            default_models={"openai": "gpt-4o"},
        )

        # Retrieve and verify the configuration
        response = authenticated_client.get(reverse("lighthouse-configurations"))
        assert response.status_code == status.HTTP_200_OK
        data = response.json()["data"]
        assert data["id"] == str(config.id)
        assert data["attributes"]["business_context"] == "Test context"
        assert data["attributes"]["default_provider"] == "openai"
        assert data["attributes"]["default_models"] == {"openai": "gpt-4o"}

    def test_lighthouse_tenant_config_retrieve_not_found(self, authenticated_client):
        """Test GET when config doesn't exist returns 404"""
        response = authenticated_client.get(reverse("lighthouse-configurations"))
        assert response.status_code == status.HTTP_404_NOT_FOUND
        assert "not found" in response.json()["errors"][0]["detail"].lower()

    def test_lighthouse_tenant_config_partial_update(
        self, authenticated_client, tenants_fixture
    ):
        """Test updating tenant config fields"""
        from api.models import LighthouseTenantConfiguration

        # Create config first
        config = LighthouseTenantConfiguration.objects.create(
            tenant_id=tenants_fixture[0].id,
            business_context="Original context",
            default_provider="",
            default_models={},
        )

        # Update it
        payload = {
            "data": {
                "type": "lighthouse-configurations",
                "attributes": {
                    "business_context": "Updated context for cloud security",
                },
            }
        }
        response = authenticated_client.patch(
            reverse("lighthouse-configurations"),
            data=payload,
            content_type=API_JSON_CONTENT_TYPE,
        )
        assert response.status_code == status.HTTP_200_OK

        # Verify update
        config.refresh_from_db()
        assert config.business_context == "Updated context for cloud security"

    def test_lighthouse_tenant_config_update_invalid_provider(
        self, authenticated_client, tenants_fixture
    ):
        """Test validation fails when default_provider is not configured and active"""
        from api.models import LighthouseTenantConfiguration

        # Create config first
        LighthouseTenantConfiguration.objects.create(
            tenant_id=tenants_fixture[0].id,
            business_context="Test",
        )

        # Try to set invalid provider
        payload = {
            "data": {
                "type": "lighthouse-configurations",
                "attributes": {
                    "default_provider": "nonexistent-provider",
                },
            }
        }
        response = authenticated_client.patch(
            reverse("lighthouse-configurations"),
            data=payload,
            content_type=API_JSON_CONTENT_TYPE,
        )
        assert response.status_code == status.HTTP_400_BAD_REQUEST
        assert "provider" in response.json()["errors"][0]["detail"].lower()

    def test_lighthouse_tenant_config_update_invalid_json_format(
        self, authenticated_client, tenants_fixture
    ):
        """Test that invalid JSON payload is rejected"""
        from api.models import LighthouseTenantConfiguration

        # Create config first
        LighthouseTenantConfiguration.objects.create(
            tenant_id=tenants_fixture[0].id,
            business_context="Test",
        )

        # Send invalid JSON
        response = authenticated_client.patch(
            reverse("lighthouse-configurations"),
            data="invalid json",
            content_type=API_JSON_CONTENT_TYPE,
        )
        assert response.status_code == status.HTTP_400_BAD_REQUEST


@pytest.mark.django_db
class TestLighthouseProviderConfigViewSet:
    """Tests for LighthouseProviderConfiguration create validations"""

    def test_invalid_provider_type(self, authenticated_client):
        """Add invalid provider (testprovider) should error"""
        payload = {
            "data": {
                "type": "lighthouse-providers",
                "attributes": {
                    "provider_type": "testprovider",
                    "credentials": {"api_key": "sk-testT3BlbkFJkey"},
                },
            }
        }
        resp = authenticated_client.post(
            reverse("lighthouse-providers-list"),
            data=payload,
            content_type=API_JSON_CONTENT_TYPE,
        )
        assert resp.status_code == status.HTTP_400_BAD_REQUEST

    def test_openai_missing_credentials(self, authenticated_client):
        """OpenAI provider without credentials should error"""
        payload = {
            "data": {
                "type": "lighthouse-providers",
                "attributes": {
                    "provider_type": "openai",
                },
            }
        }
        resp = authenticated_client.post(
            reverse("lighthouse-providers-list"),
            data=payload,
            content_type=API_JSON_CONTENT_TYPE,
        )
        assert resp.status_code == status.HTTP_400_BAD_REQUEST

    @pytest.mark.parametrize(
        "credentials",
        [
            {},  # empty credentials
            {"token": "sk-testT3BlbkFJkey"},  # wrong key name
            {"api_key": "ks-invalid-format"},  # wrong format
        ],
    )
    def test_openai_invalid_credentials(self, authenticated_client, credentials):
        """OpenAI provider with invalid credentials should error"""
        payload = {
            "data": {
                "type": "lighthouse-providers",
                "attributes": {
                    "provider_type": "openai",
                    "credentials": credentials,
                },
            }
        }
        resp = authenticated_client.post(
            reverse("lighthouse-providers-list"),
            data=payload,
            content_type=API_JSON_CONTENT_TYPE,
        )
        assert resp.status_code == status.HTTP_400_BAD_REQUEST

    def test_openai_valid_credentials_success(self, authenticated_client):
        """OpenAI provider with valid sk-xxx format should succeed"""
        valid_key = "sk-abc123T3BlbkFJxyz456"
        payload = {
            "data": {
                "type": "lighthouse-providers",
                "attributes": {
                    "provider_type": "openai",
                    "credentials": {"api_key": valid_key},
                },
            }
        }
        resp = authenticated_client.post(
            reverse("lighthouse-providers-list"),
            data=payload,
            content_type=API_JSON_CONTENT_TYPE,
        )
        assert resp.status_code == status.HTTP_201_CREATED
        data = resp.json()["data"]

        masked_creds = data["attributes"].get("credentials")
        assert masked_creds is not None
        assert "api_key" in masked_creds
        assert masked_creds["api_key"] == ("*" * len(valid_key))

    def test_openai_provider_duplicate_per_tenant(self, authenticated_client):
        """If an OpenAI provider exists for tenant, creating again should error"""
        valid_key = "sk-dup123T3BlbkFJdup456"
        payload = {
            "data": {
                "type": "lighthouse-providers",
                "attributes": {
                    "provider_type": "openai",
                    "credentials": {"api_key": valid_key},
                },
            }
        }
        # First creation succeeds
        resp1 = authenticated_client.post(
            reverse("lighthouse-providers-list"),
            data=payload,
            content_type=API_JSON_CONTENT_TYPE,
        )
        assert resp1.status_code == status.HTTP_201_CREATED

        # Second creation should fail with validation error
        resp2 = authenticated_client.post(
            reverse("lighthouse-providers-list"),
            data=payload,
            content_type=API_JSON_CONTENT_TYPE,
        )
        assert resp2.status_code == status.HTTP_400_BAD_REQUEST
        assert "already exists" in str(resp2.json()).lower()

    def test_openai_patch_base_url_and_is_active(self, authenticated_client):
        """After creating, should be able to patch base_url and is_active"""
        valid_key = "sk-patch123T3BlbkFJpatch456"
        create_payload = {
            "data": {
                "type": "lighthouse-providers",
                "attributes": {
                    "provider_type": "openai",
                    "credentials": {"api_key": valid_key},
                },
            }
        }
        create_resp = authenticated_client.post(
            reverse("lighthouse-providers-list"),
            data=create_payload,
            content_type=API_JSON_CONTENT_TYPE,
        )
        assert create_resp.status_code == status.HTTP_201_CREATED
        provider_id = create_resp.json()["data"]["id"]

        patch_payload = {
            "data": {
                "type": "lighthouse-providers",
                "id": provider_id,
                "attributes": {
                    "base_url": "https://api.example.com/v1",
                    "is_active": False,
                },
            }
        }
        patch_resp = authenticated_client.patch(
            reverse("lighthouse-providers-detail", kwargs={"pk": provider_id}),
            data=patch_payload,
            content_type=API_JSON_CONTENT_TYPE,
        )
        assert patch_resp.status_code == status.HTTP_200_OK
        updated = patch_resp.json()["data"]["attributes"]
        assert updated["base_url"] == "https://api.example.com/v1"
        assert updated["is_active"] is False

    def test_openai_patch_invalid_credentials(self, authenticated_client):
        """PATCH with invalid credentials.api_key should error (400)"""
        valid_key = "sk-ok123T3BlbkFJok456"
        create_payload = {
            "data": {
                "type": "lighthouse-providers",
                "attributes": {
                    "provider_type": "openai",
                    "credentials": {"api_key": valid_key},
                },
            }
        }
        create_resp = authenticated_client.post(
            reverse("lighthouse-providers-list"),
            data=create_payload,
            content_type=API_JSON_CONTENT_TYPE,
        )
        assert create_resp.status_code == status.HTTP_201_CREATED
        provider_id = create_resp.json()["data"]["id"]

        # Try patch with invalid api_key format
        patch_payload = {
            "data": {
                "type": "lighthouse-providers",
                "id": provider_id,
                "attributes": {
                    "credentials": {"api_key": "ks-invalid-format"},
                },
            }
        }
        patch_resp = authenticated_client.patch(
            reverse("lighthouse-providers-detail", kwargs={"pk": provider_id}),
            data=patch_payload,
            content_type=API_JSON_CONTENT_TYPE,
        )
        assert patch_resp.status_code == status.HTTP_400_BAD_REQUEST

    def test_openai_get_masking_and_fields_filter(self, authenticated_client):
        valid_key = "sk-get123T3BlbkFJget456"
        create_payload = {
            "data": {
                "type": "lighthouse-providers",
                "attributes": {
                    "provider_type": "openai",
                    "credentials": {"api_key": valid_key},
                },
            }
        }
        create_resp = authenticated_client.post(
            reverse("lighthouse-providers-list"),
            data=create_payload,
            content_type=API_JSON_CONTENT_TYPE,
        )
        assert create_resp.status_code == status.HTTP_201_CREATED
        provider_id = create_resp.json()["data"]["id"]

        # Default GET should return masked credentials
        get_resp = authenticated_client.get(
            reverse("lighthouse-providers-detail", kwargs={"pk": provider_id})
        )
        assert get_resp.status_code == status.HTTP_200_OK
        masked = get_resp.json()["data"]["attributes"]["credentials"]["api_key"]
        assert masked == ("*" * len(valid_key))

        # Fields filter should return decrypted credentials structure
        get_full = authenticated_client.get(
            reverse("lighthouse-providers-detail", kwargs={"pk": provider_id})
            + "?fields[lighthouse-providers]=credentials"
        )
        assert get_full.status_code == status.HTTP_200_OK
        creds = get_full.json()["data"]["attributes"]["credentials"]
        assert creds["api_key"] == valid_key

    def test_delete_provider_updates_tenant_defaults(
        self, authenticated_client, tenants_fixture
    ):
        """Deleting a provider config should clear tenant default_provider and its default_model entry."""

        tenant = tenants_fixture[0]

        # Create provider configuration to delete
        provider = LighthouseProviderConfiguration.objects.create(
            tenant_id=tenant.id,
            provider_type="openai",
            credentials=b'{"api_key":"sk-test123T3BlbkFJ"}',
            is_active=True,
        )

        # Seed tenant defaults referencing the provider we will delete
        cfg = LighthouseTenantConfiguration.objects.create(
            tenant_id=tenant.id,
            business_context="Test",
            default_provider="openai",
            default_models={"openai": "gpt-4o", "other": "model-x"},
        )

        # Delete via API and validate response
        url = reverse("lighthouse-providers-detail", kwargs={"pk": str(provider.id)})
        resp = authenticated_client.delete(url)
        assert resp.status_code in (
            status.HTTP_204_NO_CONTENT,
            status.HTTP_200_OK,
        )

        # Tenant defaults should be updated
        cfg.refresh_from_db()
        assert cfg.default_provider == ""
        assert "openai" not in cfg.default_models

        # Unrelated entries should remain untouched
        assert cfg.default_models.get("other") == "model-x"


@pytest.mark.django_db
class TestMuteRuleViewSet:
    """Tests for MuteRule endpoints."""

    def test_mute_rules_list(self, authenticated_client, mute_rules_fixture):
        """Test listing all mute rules for the tenant."""
        response = authenticated_client.get(reverse("mute-rule-list"))
        assert response.status_code == status.HTTP_200_OK
        data = response.json()["data"]
        assert len(data) == len(mute_rules_fixture)

    def test_mute_rules_list_empty(self, authenticated_client, tenants_fixture):
        """Test listing mute rules when none exist returns empty list."""
        response = authenticated_client.get(reverse("mute-rule-list"))
        assert response.status_code == status.HTTP_200_OK
        data = response.json()["data"]
        assert len(data) == 0
        assert isinstance(data, list)

    def test_mute_rules_list_default_ordering(
        self, authenticated_client, mute_rules_fixture
    ):
        """Test that mute rules are ordered by -inserted_at by default."""
        response = authenticated_client.get(reverse("mute-rule-list"))
        assert response.status_code == status.HTTP_200_OK
        data = response.json()["data"]

        if len(data) >= 2:
            first_date = data[0]["attributes"]["inserted_at"]
            second_date = data[1]["attributes"]["inserted_at"]
            assert first_date >= second_date

    def test_mute_rules_retrieve(self, authenticated_client, mute_rules_fixture):
        """Test retrieving a single mute rule by ID."""
        mute_rule = mute_rules_fixture[0]
        response = authenticated_client.get(
            reverse("mute-rule-detail", kwargs={"pk": mute_rule.id})
        )
        assert response.status_code == status.HTTP_200_OK
        data = response.json()["data"]
        assert data["id"] == str(mute_rule.id)
        assert data["attributes"]["name"] == mute_rule.name
        assert data["attributes"]["reason"] == mute_rule.reason
        assert data["attributes"]["enabled"] == mute_rule.enabled
        assert "finding_uids" in data["attributes"]
        assert "inserted_at" in data["attributes"]
        assert "updated_at" in data["attributes"]

    def test_mute_rules_retrieve_invalid(self, authenticated_client):
        """Test retrieving non-existent mute rule returns 404."""
        response = authenticated_client.get(
            reverse(
                "mute-rule-detail",
                kwargs={"pk": "f498b103-c760-4785-9a3e-e23fafbb7b02"},
            )
        )
        assert response.status_code == status.HTTP_404_NOT_FOUND

    @pytest.mark.parametrize(
        "filter_name, filter_value, expected_count",
        (
            [
                ("name", "Test Rule 1", 1),
                ("name.icontains", "rule", 2),
                ("reason.icontains", "security", 1),
                ("enabled", True, 1),
                ("enabled", False, 1),
            ]
        ),
    )
    def test_mute_rule_filters(
        self,
        authenticated_client,
        mute_rules_fixture,
        filter_name,
        filter_value,
        expected_count,
    ):
        """Test filtering mute rules by various fields."""
        filters = {f"filter[{filter_name}]": filter_value}
        response = authenticated_client.get(reverse("mute-rule-list"), filters)
        assert response.status_code == status.HTTP_200_OK
        assert len(response.json()["data"]) == expected_count

    def test_mute_rule_filter_by_created_by(
        self, authenticated_client, mute_rules_fixture, create_test_user
    ):
        """Test filtering mute rules by creator."""
        response = authenticated_client.get(
            reverse("mute-rule-list"),
            {"filter[created_by]": create_test_user.id},
        )
        assert response.status_code == status.HTTP_200_OK
        data = response.json()["data"]
        assert len(data) == 2

    def test_mute_rule_search(self, authenticated_client, mute_rules_fixture):
        """Test searching mute rules by name and reason."""
        response = authenticated_client.get(
            reverse("mute-rule-list"), {"filter[search]": "Rule 1"}
        )
        assert response.status_code == status.HTTP_200_OK
        assert len(response.json()["data"]) == 1

    @pytest.mark.parametrize(
        "sort_field, first_index",
        (
            [
                ("name", 0),
                ("-name", 1),
                ("inserted_at", 0),
                ("-inserted_at", 1),
            ]
        ),
    )
    def test_mute_rule_ordering(
        self, authenticated_client, mute_rules_fixture, sort_field, first_index
    ):
        """Test ordering mute rules by various fields."""
        response = authenticated_client.get(
            reverse("mute-rule-list"), {"sort": sort_field}
        )
        assert response.status_code == status.HTTP_200_OK
        data = response.json()["data"]
        assert len(data) == 2
        assert data[0]["id"] == str(mute_rules_fixture[first_index].id)

    @patch("tasks.tasks.mute_historical_findings_task.apply_async")
    def test_mute_rules_create_valid(
        self,
        mock_task,
        authenticated_client,
        findings_fixture,
        create_test_user,
    ):
        """Test creating a valid mute rule."""
        finding_ids = [str(findings_fixture[0].id)]
        data = {
            "data": {
                "type": "mute-rules",
                "attributes": {
                    "name": "New Mute Rule",
                    "reason": "Security exception approved",
                    "finding_ids": finding_ids,
                },
            }
        }
        response = authenticated_client.post(
            reverse("mute-rule-list"),
            data=json.dumps(data),
            content_type="application/vnd.api+json",
        )
        assert response.status_code == status.HTTP_201_CREATED

        # Verify response contains the created mute rule
        response_data = response.json()["data"]
        assert response_data["type"] == "mute-rules"
        assert response_data["attributes"]["name"] == "New Mute Rule"
        assert response_data["attributes"]["reason"] == "Security exception approved"

        # Verify the finding was immediately muted
        from api.models import Finding

        finding = Finding.objects.get(id=findings_fixture[0].id)
        assert finding.muted is True
        assert finding.muted_at is not None
        assert finding.muted_reason == "Security exception approved"

        # Verify background task was called
        mock_task.assert_called_once()

    @patch("tasks.tasks.mute_historical_findings_task.apply_async")
    def test_mute_rules_create_converts_finding_ids_to_uids(
        self,
        mock_task,
        authenticated_client,
        findings_fixture,
    ):
        """Test that finding_ids are converted to finding UIDs."""
        finding_ids = [str(findings_fixture[0].id), str(findings_fixture[1].id)]
        data = {
            "data": {
                "type": "mute-rules",
                "attributes": {
                    "name": "UID Conversion Test",
                    "reason": "Testing UID conversion",
                    "finding_ids": finding_ids,
                },
            }
        }
        response = authenticated_client.post(
            reverse("mute-rule-list"),
            data=json.dumps(data),
            content_type="application/vnd.api+json",
        )
        assert response.status_code == status.HTTP_201_CREATED

        # Verify finding_uids contains the UIDs, not IDs
        from api.models import MuteRule

        mute_rule = MuteRule.objects.get(name="UID Conversion Test")
        expected_uids = [
            findings_fixture[0].uid,
            findings_fixture[1].uid,
        ]
        assert set(mute_rule.finding_uids) == set(expected_uids)

    @patch("tasks.tasks.mute_historical_findings_task.apply_async")
    def test_mute_rules_deduplicates_uids(
        self,
        mock_task,
        authenticated_client,
        tenants_fixture,
        providers_fixture,
        scans_fixture,
    ):
        """Test that multiple findings with same UID result in only one UID in the rule."""
        tenant = tenants_fixture[0]
        scan = scans_fixture[0]

        shared_uid = "prowler-aws-dedupe-test-001"

        finding1 = Finding.objects.create(
            tenant=tenant,
            uid=shared_uid,
            scan=scan,
            status=Status.FAIL,
            status_extended="test",
            severity=Severity.high,
            impact=Severity.high,
            check_id="test_check",
            check_metadata={"CheckId": "test_check"},
            raw_result={},
        )

        finding2 = Finding.objects.create(
            tenant=tenant,
            uid=shared_uid,
            scan=scan,
            status=Status.FAIL,
            status_extended="test",
            severity=Severity.high,
            impact=Severity.high,
            check_id="test_check",
            check_metadata={"CheckId": "test_check"},
            raw_result={},
        )

        finding_ids = [str(finding1.id), str(finding2.id)]
        data = {
            "data": {
                "type": "mute-rules",
                "attributes": {
                    "name": "Dedupe Test Rule",
                    "reason": "Testing UID deduplication",
                    "finding_ids": finding_ids,
                },
            }
        }
        response = authenticated_client.post(
            reverse("mute-rule-list"),
            data=json.dumps(data),
            content_type="application/vnd.api+json",
        )
        assert response.status_code == status.HTTP_201_CREATED

        from api.models import MuteRule

        mute_rule = MuteRule.objects.get(name="Dedupe Test Rule")
        assert len(mute_rule.finding_uids) == 1
        assert mute_rule.finding_uids[0] == shared_uid

        finding1.refresh_from_db()
        finding2.refresh_from_db()
        assert finding1.muted is True
        assert finding2.muted is True

    @patch("tasks.tasks.mute_historical_findings_task.apply_async")
    def test_mute_rules_create_overlap_detection_active(
        self,
        mock_task,
        authenticated_client,
        mute_rules_fixture,
        findings_fixture,
    ):
        """Test that creating a rule with overlapping UIDs in active rule fails."""
        # mute_rules_fixture[0] is active and has findings_fixture[0] UID
        finding_ids = [str(findings_fixture[0].id)]
        data = {
            "data": {
                "type": "mute-rules",
                "attributes": {
                    "name": "Overlapping Rule",
                    "reason": "This should fail",
                    "finding_ids": finding_ids,
                },
            }
        }
        response = authenticated_client.post(
            reverse("mute-rule-list"),
            data=json.dumps(data),
            content_type="application/vnd.api+json",
        )
        assert response.status_code == status.HTTP_409_CONFLICT
        assert "errors" in response.json()
        error_detail = response.json()["errors"][0]["detail"]
        assert (
            "already muted" in error_detail.lower() or "overlap" in error_detail.lower()
        )

    @patch("tasks.tasks.mute_historical_findings_task.apply_async")
    def test_mute_rules_create_no_overlap_with_inactive(
        self,
        mock_task,
        authenticated_client,
        mute_rules_fixture,
        findings_fixture,
    ):
        """Test that disabled rules don't prevent new rules with same UIDs."""
        # mute_rules_fixture[1] is disabled
        # Disable the enabled rule first
        mute_rules_fixture[0].enabled = False
        mute_rules_fixture[0].save()

        finding_ids = [str(findings_fixture[0].id)]
        data = {
            "data": {
                "type": "mute-rules",
                "attributes": {
                    "name": "Non-overlapping Rule",
                    "reason": "Inactive rules don't block",
                    "finding_ids": finding_ids,
                },
            }
        }
        response = authenticated_client.post(
            reverse("mute-rule-list"),
            data=json.dumps(data),
            content_type="application/vnd.api+json",
        )
        assert response.status_code == status.HTTP_201_CREATED

    def test_mute_rules_create_invalid_empty_finding_ids(self, authenticated_client):
        """Test creating mute rule with empty finding_ids fails."""
        data = {
            "data": {
                "type": "mute-rules",
                "attributes": {
                    "name": "Valid",
                    "reason": "Valid",
                    "finding_ids": [],
                },
            }
        }
        response = authenticated_client.post(
            reverse("mute-rule-list"),
            data=json.dumps(data),
            content_type="application/vnd.api+json",
        )
        assert response.status_code == status.HTTP_400_BAD_REQUEST
        assert "errors" in response.json()
        assert (
            response.json()["errors"][0]["source"]["pointer"]
            == "/data/attributes/finding_ids"
        )

    @patch("tasks.tasks.mute_historical_findings_task.apply_async")
    def test_mute_rules_create_invalid_finding_ids(
        self, mock_task, authenticated_client
    ):
        """Test creating mute rule with non-existent finding IDs fails."""
        data = {
            "data": {
                "type": "mute-rules",
                "attributes": {
                    "name": "Invalid Findings",
                    "reason": "This should fail",
                    "finding_ids": ["f498b103-c760-4785-9a3e-e23fafbb7b02"],
                },
            }
        }
        response = authenticated_client.post(
            reverse("mute-rule-list"),
            data=json.dumps(data),
            content_type="application/vnd.api+json",
        )
        assert response.status_code == status.HTTP_400_BAD_REQUEST
        assert "errors" in response.json()

    def test_mute_rules_create_duplicate_name(
        self, authenticated_client, mute_rules_fixture
    ):
        """Test creating a mute rule with duplicate name fails."""
        existing_name = mute_rules_fixture[0].name
        data = {
            "data": {
                "type": "mute-rules",
                "attributes": {
                    "name": existing_name,
                    "reason": "Duplicate name test",
                    "finding_ids": ["f498b103-c760-4785-9a3e-e23fafbb7b02"],
                },
            }
        }
        response = authenticated_client.post(
            reverse("mute-rule-list"),
            data=json.dumps(data),
            content_type="application/vnd.api+json",
        )
        assert response.status_code == status.HTTP_400_BAD_REQUEST
        assert "errors" in response.json()

    def test_mute_rules_update_name(self, authenticated_client, mute_rules_fixture):
        """Test updating mute rule name."""
        mute_rule = mute_rules_fixture[0]
        data = {
            "data": {
                "type": "mute-rules",
                "id": str(mute_rule.id),
                "attributes": {
                    "name": "Updated Name",
                },
            }
        }
        response = authenticated_client.patch(
            reverse("mute-rule-detail", kwargs={"pk": mute_rule.id}),
            data=json.dumps(data),
            content_type="application/vnd.api+json",
        )
        assert response.status_code == status.HTTP_200_OK
        response_data = response.json()["data"]
        assert response_data["attributes"]["name"] == "Updated Name"

        # Verify database was updated
        mute_rule.refresh_from_db()
        assert mute_rule.name == "Updated Name"

    def test_mute_rules_update_reason(self, authenticated_client, mute_rules_fixture):
        """Test updating mute rule reason."""
        mute_rule = mute_rules_fixture[0]
        data = {
            "data": {
                "type": "mute-rules",
                "id": str(mute_rule.id),
                "attributes": {
                    "reason": "Updated reason for muting",
                },
            }
        }
        response = authenticated_client.patch(
            reverse("mute-rule-detail", kwargs={"pk": mute_rule.id}),
            data=json.dumps(data),
            content_type="application/vnd.api+json",
        )
        assert response.status_code == status.HTTP_200_OK
        response_data = response.json()["data"]
        assert response_data["attributes"]["reason"] == "Updated reason for muting"

        mute_rule.refresh_from_db()
        assert mute_rule.reason == "Updated reason for muting"

    def test_mute_rules_update_enabled(self, authenticated_client, mute_rules_fixture):
        """Test disabling a mute rule."""
        mute_rule = mute_rules_fixture[0]
        assert mute_rule.enabled is True

        data = {
            "data": {
                "type": "mute-rules",
                "id": str(mute_rule.id),
                "attributes": {
                    "enabled": False,
                },
            }
        }
        response = authenticated_client.patch(
            reverse("mute-rule-detail", kwargs={"pk": mute_rule.id}),
            data=json.dumps(data),
            content_type="application/vnd.api+json",
        )
        assert response.status_code == status.HTTP_200_OK
        response_data = response.json()["data"]
        assert response_data["attributes"]["enabled"] is False

        mute_rule.refresh_from_db()
        assert mute_rule.enabled is False

    def test_mute_rules_update_duplicate_name(
        self, authenticated_client, mute_rules_fixture
    ):
        """Test updating mute rule with duplicate name fails."""
        first_rule = mute_rules_fixture[0]
        second_rule = mute_rules_fixture[1]

        data = {
            "data": {
                "type": "mute-rules",
                "id": str(second_rule.id),
                "attributes": {
                    "name": first_rule.name,
                },
            }
        }
        response = authenticated_client.patch(
            reverse("mute-rule-detail", kwargs={"pk": second_rule.id}),
            data=json.dumps(data),
            content_type="application/vnd.api+json",
        )
        assert response.status_code == status.HTTP_400_BAD_REQUEST
        assert "errors" in response.json()

    def test_mute_rules_delete(self, authenticated_client, mute_rules_fixture):
        """Test deleting a mute rule."""
        mute_rule = mute_rules_fixture[0]
        response = authenticated_client.delete(
            reverse("mute-rule-detail", kwargs={"pk": mute_rule.id})
        )
        assert response.status_code == status.HTTP_204_NO_CONTENT

        # Verify rule was deleted
        from api.models import MuteRule

        assert not MuteRule.objects.filter(id=mute_rule.id).exists()

    def test_mute_rules_tenant_isolation(
        self, authenticated_client, mute_rules_fixture, tenants_fixture
    ):
        """Test that users can only access mute rules from their tenant."""
        # Create a second tenant with a mute rule
        from api.models import MuteRule, Tenant

        other_tenant = Tenant.objects.create(name="Other Tenant")
        other_rule = MuteRule.objects.create(
            tenant=other_tenant,
            name="Other Tenant Rule",
            reason="Should not be visible",
            finding_uids=["test-uid"],
        )

        # Try to access other tenant's rule
        response = authenticated_client.get(
            reverse("mute-rule-detail", kwargs={"pk": other_rule.id})
        )
        assert response.status_code == status.HTTP_404_NOT_FOUND

        # List should only show current tenant's rules
        response = authenticated_client.get(reverse("mute-rule-list"))
        assert response.status_code == status.HTTP_200_OK
        data = response.json()["data"]
        assert len(data) == len(mute_rules_fixture)
        for rule_data in data:
            assert rule_data["id"] != str(other_rule.id)

    @pytest.mark.parametrize(
        "credentials",
        [
            {},  # empty credentials
            {
                "access_key_id": "AKIAIOSFODNN7EXAMPLE"
            },  # missing secret_access_key and region
            {
                "secret_access_key": "wJalrXUtnFEMI/K7MDENG/bPxRfiCYEXAMPLEKEY"
            },  # missing access_key_id and region
            {
                "access_key_id": "AKIAIOSFODNN7EXAMPLE",
                "secret_access_key": "wJalrXUtnFEMI/K7MDENG/bPxRfiCYEXAMPLEKEY",
            },  # missing region
            {  # invalid access_key_id format (not starting with AKIA)
                "access_key_id": "ABCD0123456789ABCDEF",
                "secret_access_key": "wJalrXUtnFEMI/K7MDENG/bPxRfiCYEXAMPLEKEY",
                "region": "us-east-1",
            },
            {  # invalid access_key_id format (wrong length)
                "access_key_id": "AKIAIOSFODNN7EXAMPL",
                "secret_access_key": "wJalrXUtnFEMI/K7MDENG/bPxRfiCYEXAMPLEKEY",
                "region": "us-east-1",
            },
            {  # invalid secret_access_key format (wrong length)
                "access_key_id": "AKIAIOSFODNN7EXAMPLE",
                "secret_access_key": "wJalrXUtnFEMI/K7MDENG/bPxRfiCYEXAMPLEK",
                "region": "us-east-1",
            },
            {  # invalid region format
                "access_key_id": "AKIAIOSFODNN7EXAMPLE",
                "secret_access_key": "wJalrXUtnFEMI/K7MDENG/bPxRfiCYEXAMPLEKEY",
                "region": "invalid-region",
            },
            {  # invalid region format (uppercase)
                "access_key_id": "AKIAIOSFODNN7EXAMPLE",
                "secret_access_key": "wJalrXUtnFEMI/K7MDENG/bPxRfiCYEXAMPLEKEY",
                "region": "US-EAST-1",
            },
        ],
    )
    def test_bedrock_invalid_credentials(self, authenticated_client, credentials):
        """Bedrock provider with invalid credentials should error"""
        payload = {
            "data": {
                "type": "lighthouse-providers",
                "attributes": {
                    "provider_type": "bedrock",
                    "credentials": credentials,
                },
            }
        }
        resp = authenticated_client.post(
            reverse("lighthouse-providers-list"),
            data=payload,
            content_type=API_JSON_CONTENT_TYPE,
        )
        assert resp.status_code == status.HTTP_400_BAD_REQUEST

    def test_bedrock_valid_credentials_success(self, authenticated_client):
        """Bedrock provider with valid AWS credentials should succeed and mask credentials"""
        valid_credentials = {
            "access_key_id": "AKIAIOSFODNN7EXAMPLE",
            "secret_access_key": "wJalrXUtnFEMI/K7MDENG/bPxRfiCYEXAMPLEKEY",
            "region": "us-east-1",
        }
        payload = {
            "data": {
                "type": "lighthouse-providers",
                "attributes": {
                    "provider_type": "bedrock",
                    "credentials": valid_credentials,
                },
            }
        }
        resp = authenticated_client.post(
            reverse("lighthouse-providers-list"),
            data=payload,
            content_type=API_JSON_CONTENT_TYPE,
        )
        assert resp.status_code == status.HTTP_201_CREATED
        data = resp.json()["data"]

        # Verify credentials are returned masked
        masked_creds = data["attributes"].get("credentials")
        assert masked_creds is not None
        assert "access_key_id" in masked_creds
        assert "secret_access_key" in masked_creds
        assert "region" in masked_creds
        # Verify all characters are masked with asterisks
        assert all(c == "*" for c in masked_creds["access_key_id"])
        assert all(c == "*" for c in masked_creds["secret_access_key"])

    def test_bedrock_provider_duplicate_per_tenant(self, authenticated_client):
        """Creating a second Bedrock provider for same tenant should fail"""
        valid_credentials = {
            "access_key_id": "AKIAIOSFODNN7EXAMPLE",
            "secret_access_key": "wJalrXUtnFEMI/K7MDENG/bPxRfiCYEXAMPLEKEY",
            "region": "us-west-2",
        }
        payload = {
            "data": {
                "type": "lighthouse-providers",
                "attributes": {
                    "provider_type": "bedrock",
                    "credentials": valid_credentials,
                },
            }
        }
        # First creation succeeds
        resp1 = authenticated_client.post(
            reverse("lighthouse-providers-list"),
            data=payload,
            content_type=API_JSON_CONTENT_TYPE,
        )
        assert resp1.status_code == status.HTTP_201_CREATED

        # Second creation should fail with validation error
        resp2 = authenticated_client.post(
            reverse("lighthouse-providers-list"),
            data=payload,
            content_type=API_JSON_CONTENT_TYPE,
        )
        assert resp2.status_code == status.HTTP_400_BAD_REQUEST
        assert "already exists" in str(resp2.json()).lower()

    def test_bedrock_patch_credentials_and_fields_filter(self, authenticated_client):
        """PATCH credentials and verify fields filter returns decrypted values"""
        valid_credentials = {
            "access_key_id": "AKIAIOSFODNN7EXAMPLE",
            "secret_access_key": "wJalrXUtnFEMI/K7MDENG/bPxRfiCYEXAMPLEKEY",
            "region": "eu-west-1",
        }
        create_payload = {
            "data": {
                "type": "lighthouse-providers",
                "attributes": {
                    "provider_type": "bedrock",
                    "credentials": valid_credentials,
                },
            }
        }
        create_resp = authenticated_client.post(
            reverse("lighthouse-providers-list"),
            data=create_payload,
            content_type=API_JSON_CONTENT_TYPE,
        )
        assert create_resp.status_code == status.HTTP_201_CREATED
        provider_id = create_resp.json()["data"]["id"]

        # Update credentials with new valid ones
        new_credentials = {
            "access_key_id": "AKIAZZZZZZZZZZZZZZZZ",
            "secret_access_key": "aBcDeFgHiJkLmNoPqRsTuVwXyZ0123456789+/==",
            "region": "ap-south-1",
        }
        patch_payload = {
            "data": {
                "type": "lighthouse-providers",
                "id": provider_id,
                "attributes": {
                    "credentials": new_credentials,
                    "is_active": False,
                },
            }
        }
        patch_resp = authenticated_client.patch(
            reverse("lighthouse-providers-detail", kwargs={"pk": provider_id}),
            data=patch_payload,
            content_type=API_JSON_CONTENT_TYPE,
        )
        assert patch_resp.status_code == status.HTTP_200_OK
        updated = patch_resp.json()["data"]["attributes"]
        assert updated["is_active"] is False

        # Default GET should return masked credentials
        get_resp = authenticated_client.get(
            reverse("lighthouse-providers-detail", kwargs={"pk": provider_id})
        )
        assert get_resp.status_code == status.HTTP_200_OK
        masked = get_resp.json()["data"]["attributes"]["credentials"]
        assert all(c == "*" for c in masked["access_key_id"])
        assert all(c == "*" for c in masked["secret_access_key"])

        # Fields filter should return decrypted credentials
        get_full = authenticated_client.get(
            reverse("lighthouse-providers-detail", kwargs={"pk": provider_id})
            + "?fields[lighthouse-providers]=credentials"
        )
        assert get_full.status_code == status.HTTP_200_OK
        creds = get_full.json()["data"]["attributes"]["credentials"]
        assert creds["access_key_id"] == new_credentials["access_key_id"]
        assert creds["secret_access_key"] == new_credentials["secret_access_key"]
        assert creds["region"] == new_credentials["region"]

    def test_bedrock_partial_credential_update(self, authenticated_client):
        """Test partial update of Bedrock credentials (e.g., only region)"""
        # Create provider with full credentials
        initial_credentials = {
            "access_key_id": "AKIAIOSFODNN7EXAMPLE",
            "secret_access_key": "wJalrXUtnFEMI/K7MDENG/bPxRfiCYEXAMPLEKEY",
            "region": "us-east-1",
        }
        create_payload = {
            "data": {
                "type": "lighthouse-providers",
                "attributes": {
                    "provider_type": "bedrock",
                    "credentials": initial_credentials,
                },
            }
        }
        create_resp = authenticated_client.post(
            reverse("lighthouse-providers-list"),
            data=create_payload,
            content_type=API_JSON_CONTENT_TYPE,
        )
        assert create_resp.status_code == status.HTTP_201_CREATED
        provider_id = create_resp.json()["data"]["id"]

        # Update only the region field
        partial_update = {
            "region": "eu-west-1",
        }
        patch_payload = {
            "data": {
                "type": "lighthouse-providers",
                "id": provider_id,
                "attributes": {
                    "credentials": partial_update,
                },
            }
        }
        patch_resp = authenticated_client.patch(
            reverse("lighthouse-providers-detail", kwargs={"pk": provider_id}),
            data=patch_payload,
            content_type=API_JSON_CONTENT_TYPE,
        )
        assert patch_resp.status_code == status.HTTP_200_OK

        # Verify credentials with fields filter - region should be updated, keys preserved
        get_full = authenticated_client.get(
            reverse("lighthouse-providers-detail", kwargs={"pk": provider_id})
            + "?fields[lighthouse-providers]=credentials"
        )
        assert get_full.status_code == status.HTTP_200_OK
        creds = get_full.json()["data"]["attributes"]["credentials"]

        # Original keys should be preserved
        assert creds["access_key_id"] == initial_credentials["access_key_id"]
        assert creds["secret_access_key"] == initial_credentials["secret_access_key"]
        # Region should be updated
        assert creds["region"] == "eu-west-1"

    @pytest.mark.parametrize(
        "attributes",
        [
            pytest.param(
                {
                    "provider_type": "openai_compatible",
                    "credentials": {"api_key": "compat-key"},
                },
                id="missing",
            ),
            pytest.param(
                {
                    "provider_type": "openai_compatible",
                    "credentials": {"api_key": "compat-key"},
                    "base_url": "",
                },
                id="empty",
            ),
        ],
    )
    def test_openai_compatible_missing_base_url(self, authenticated_client, attributes):
        payload = {
            "data": {
                "type": "lighthouse-providers",
                "attributes": attributes,
            }
        }

        resp = authenticated_client.post(
            reverse("lighthouse-providers-list"),
            data=payload,
            content_type=API_JSON_CONTENT_TYPE,
        )
        assert resp.status_code == status.HTTP_400_BAD_REQUEST
        error_detail = str(resp.json()).lower()
        assert "base_url" in error_detail

    def test_openai_compatible_invalid_credentials(self, authenticated_client):
        payload = {
            "data": {
                "type": "lighthouse-providers",
                "attributes": {
                    "provider_type": "openai_compatible",
                    "base_url": "https://compat.example/v1",
                    "credentials": {"api_key": ""},
                },
            }
        }

        resp = authenticated_client.post(
            reverse("lighthouse-providers-list"),
            data=payload,
            content_type=API_JSON_CONTENT_TYPE,
        )
        assert resp.status_code == status.HTTP_400_BAD_REQUEST
        errors = resp.json().get("errors", [])
        assert any(
            error.get("source", {}).get("pointer")
            == "/data/attributes/credentials/api_key"
            for error in errors
        )
        assert any(
            "may not be blank" in error.get("detail", "").lower() for error in errors
        )

    def test_openai_compatible_patch_credentials_and_fields(self, authenticated_client):
        create_payload = {
            "data": {
                "type": "lighthouse-providers",
                "attributes": {
                    "provider_type": "openai_compatible",
                    "base_url": "https://compat.example/v1",
                    "credentials": {"api_key": "compat-key-123"},
                },
            }
        }

        create_resp = authenticated_client.post(
            reverse("lighthouse-providers-list"),
            data=create_payload,
            content_type=API_JSON_CONTENT_TYPE,
        )
        assert create_resp.status_code == status.HTTP_201_CREATED
        provider_id = create_resp.json()["data"]["id"]

        updated_base_url = "https://compat.example/v2"
        updated_api_key = "compat-key-456"
        patch_payload = {
            "data": {
                "type": "lighthouse-providers",
                "id": provider_id,
                "attributes": {
                    "base_url": updated_base_url,
                    "credentials": {"api_key": updated_api_key},
                },
            }
        }

        patch_resp = authenticated_client.patch(
            reverse("lighthouse-providers-detail", kwargs={"pk": provider_id}),
            data=patch_payload,
            content_type=API_JSON_CONTENT_TYPE,
        )
        assert patch_resp.status_code == status.HTTP_200_OK
        updated_attrs = patch_resp.json()["data"]["attributes"]
        assert updated_attrs["base_url"] == updated_base_url
        assert updated_attrs["credentials"]["api_key"] == "*" * len(updated_api_key)

        get_resp = authenticated_client.get(
            reverse("lighthouse-providers-detail", kwargs={"pk": provider_id})
        )
        assert get_resp.status_code == status.HTTP_200_OK
        masked = get_resp.json()["data"]["attributes"]["credentials"]["api_key"]
        assert masked == "*" * len(updated_api_key)

        get_full = authenticated_client.get(
            reverse("lighthouse-providers-detail", kwargs={"pk": provider_id})
            + "?fields[lighthouse-providers]=credentials"
        )
        assert get_full.status_code == status.HTTP_200_OK
        creds = get_full.json()["data"]["attributes"]["credentials"]
        assert creds["api_key"] == updated_api_key<|MERGE_RESOLUTION|>--- conflicted
+++ resolved
@@ -36,12 +36,9 @@
 from api.db_router import MainRouter
 from api.models import (
     AttackSurfaceOverview,
-<<<<<<< HEAD
-    DailyFindingsSeverity,
-=======
     ComplianceOverviewSummary,
     ComplianceRequirementOverview,
->>>>>>> a4e12a94
+    DailyFindingsSeverity,
     Finding,
     Integration,
     Invitation,
