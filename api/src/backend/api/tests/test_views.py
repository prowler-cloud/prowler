--- conflicted
+++ resolved
@@ -9397,7 +9397,560 @@
         # Unrelated entries should remain untouched
         assert cfg.default_models.get("other") == "model-x"
 
-<<<<<<< HEAD
+
+@pytest.mark.django_db
+class TestMuteRuleViewSet:
+    """Tests for MuteRule endpoints."""
+
+    def test_mute_rules_list(self, authenticated_client, mute_rules_fixture):
+        """Test listing all mute rules for the tenant."""
+        response = authenticated_client.get(reverse("mute-rule-list"))
+        assert response.status_code == status.HTTP_200_OK
+        data = response.json()["data"]
+        assert len(data) == len(mute_rules_fixture)
+
+    def test_mute_rules_list_empty(self, authenticated_client, tenants_fixture):
+        """Test listing mute rules when none exist returns empty list."""
+        response = authenticated_client.get(reverse("mute-rule-list"))
+        assert response.status_code == status.HTTP_200_OK
+        data = response.json()["data"]
+        assert len(data) == 0
+        assert isinstance(data, list)
+
+    def test_mute_rules_list_default_ordering(
+        self, authenticated_client, mute_rules_fixture
+    ):
+        """Test that mute rules are ordered by -inserted_at by default."""
+        response = authenticated_client.get(reverse("mute-rule-list"))
+        assert response.status_code == status.HTTP_200_OK
+        data = response.json()["data"]
+
+        if len(data) >= 2:
+            first_date = data[0]["attributes"]["inserted_at"]
+            second_date = data[1]["attributes"]["inserted_at"]
+            assert first_date >= second_date
+
+    def test_mute_rules_retrieve(self, authenticated_client, mute_rules_fixture):
+        """Test retrieving a single mute rule by ID."""
+        mute_rule = mute_rules_fixture[0]
+        response = authenticated_client.get(
+            reverse("mute-rule-detail", kwargs={"pk": mute_rule.id})
+        )
+        assert response.status_code == status.HTTP_200_OK
+        data = response.json()["data"]
+        assert data["id"] == str(mute_rule.id)
+        assert data["attributes"]["name"] == mute_rule.name
+        assert data["attributes"]["reason"] == mute_rule.reason
+        assert data["attributes"]["enabled"] == mute_rule.enabled
+        assert "finding_uids" in data["attributes"]
+        assert "inserted_at" in data["attributes"]
+        assert "updated_at" in data["attributes"]
+
+    def test_mute_rules_retrieve_invalid(self, authenticated_client):
+        """Test retrieving non-existent mute rule returns 404."""
+        response = authenticated_client.get(
+            reverse(
+                "mute-rule-detail",
+                kwargs={"pk": "f498b103-c760-4785-9a3e-e23fafbb7b02"},
+            )
+        )
+        assert response.status_code == status.HTTP_404_NOT_FOUND
+
+    @pytest.mark.parametrize(
+        "filter_name, filter_value, expected_count",
+        (
+            [
+                ("name", "Test Rule 1", 1),
+                ("name.icontains", "rule", 2),
+                ("reason.icontains", "security", 1),
+                ("enabled", True, 1),
+                ("enabled", False, 1),
+            ]
+        ),
+    )
+    def test_mute_rule_filters(
+        self,
+        authenticated_client,
+        mute_rules_fixture,
+        filter_name,
+        filter_value,
+        expected_count,
+    ):
+        """Test filtering mute rules by various fields."""
+        filters = {f"filter[{filter_name}]": filter_value}
+        response = authenticated_client.get(reverse("mute-rule-list"), filters)
+        assert response.status_code == status.HTTP_200_OK
+        assert len(response.json()["data"]) == expected_count
+
+    def test_mute_rule_filter_by_created_by(
+        self, authenticated_client, mute_rules_fixture, create_test_user
+    ):
+        """Test filtering mute rules by creator."""
+        response = authenticated_client.get(
+            reverse("mute-rule-list"),
+            {"filter[created_by]": create_test_user.id},
+        )
+        assert response.status_code == status.HTTP_200_OK
+        data = response.json()["data"]
+        assert len(data) == 2
+
+    def test_mute_rule_search(self, authenticated_client, mute_rules_fixture):
+        """Test searching mute rules by name and reason."""
+        response = authenticated_client.get(
+            reverse("mute-rule-list"), {"filter[search]": "Rule 1"}
+        )
+        assert response.status_code == status.HTTP_200_OK
+        assert len(response.json()["data"]) == 1
+
+    @pytest.mark.parametrize(
+        "sort_field, first_index",
+        (
+            [
+                ("name", 0),
+                ("-name", 1),
+                ("inserted_at", 0),
+                ("-inserted_at", 1),
+            ]
+        ),
+    )
+    def test_mute_rule_ordering(
+        self, authenticated_client, mute_rules_fixture, sort_field, first_index
+    ):
+        """Test ordering mute rules by various fields."""
+        response = authenticated_client.get(
+            reverse("mute-rule-list"), {"sort": sort_field}
+        )
+        assert response.status_code == status.HTTP_200_OK
+        data = response.json()["data"]
+        assert len(data) == 2
+        assert data[0]["id"] == str(mute_rules_fixture[first_index].id)
+
+    @patch("tasks.tasks.mute_historical_findings_task.apply_async")
+    def test_mute_rules_create_valid(
+        self,
+        mock_task,
+        authenticated_client,
+        findings_fixture,
+        create_test_user,
+    ):
+        """Test creating a valid mute rule."""
+        finding_ids = [str(findings_fixture[0].id)]
+        data = {
+            "data": {
+                "type": "mute-rules",
+                "attributes": {
+                    "name": "New Mute Rule",
+                    "reason": "Security exception approved",
+                    "finding_ids": finding_ids,
+                },
+            }
+        }
+        response = authenticated_client.post(
+            reverse("mute-rule-list"),
+            data=json.dumps(data),
+            content_type="application/vnd.api+json",
+        )
+        assert response.status_code == status.HTTP_201_CREATED
+
+        # Verify response contains the created mute rule
+        response_data = response.json()["data"]
+        assert response_data["type"] == "mute-rules"
+        assert response_data["attributes"]["name"] == "New Mute Rule"
+        assert response_data["attributes"]["reason"] == "Security exception approved"
+
+        # Verify the finding was immediately muted
+        from api.models import Finding
+
+        finding = Finding.objects.get(id=findings_fixture[0].id)
+        assert finding.muted is True
+        assert finding.muted_at is not None
+        assert finding.muted_reason == "Security exception approved"
+
+        # Verify background task was called
+        mock_task.assert_called_once()
+
+    @patch("tasks.tasks.mute_historical_findings_task.apply_async")
+    def test_mute_rules_create_converts_finding_ids_to_uids(
+        self,
+        mock_task,
+        authenticated_client,
+        findings_fixture,
+    ):
+        """Test that finding_ids are converted to finding UIDs."""
+        finding_ids = [str(findings_fixture[0].id), str(findings_fixture[1].id)]
+        data = {
+            "data": {
+                "type": "mute-rules",
+                "attributes": {
+                    "name": "UID Conversion Test",
+                    "reason": "Testing UID conversion",
+                    "finding_ids": finding_ids,
+                },
+            }
+        }
+        response = authenticated_client.post(
+            reverse("mute-rule-list"),
+            data=json.dumps(data),
+            content_type="application/vnd.api+json",
+        )
+        assert response.status_code == status.HTTP_201_CREATED
+
+        # Verify finding_uids contains the UIDs, not IDs
+        from api.models import MuteRule
+
+        mute_rule = MuteRule.objects.get(name="UID Conversion Test")
+        expected_uids = [
+            findings_fixture[0].uid,
+            findings_fixture[1].uid,
+        ]
+        assert set(mute_rule.finding_uids) == set(expected_uids)
+
+    @patch("tasks.tasks.mute_historical_findings_task.apply_async")
+    def test_mute_rules_deduplicates_uids(
+        self,
+        mock_task,
+        authenticated_client,
+        tenants_fixture,
+        providers_fixture,
+        scans_fixture,
+    ):
+        """Test that multiple findings with same UID result in only one UID in the rule."""
+        tenant = tenants_fixture[0]
+        scan = scans_fixture[0]
+
+        shared_uid = "prowler-aws-dedupe-test-001"
+
+        finding1 = Finding.objects.create(
+            tenant=tenant,
+            uid=shared_uid,
+            scan=scan,
+            status=Status.FAIL,
+            status_extended="test",
+            severity=Severity.high,
+            impact=Severity.high,
+            check_id="test_check",
+            check_metadata={"CheckId": "test_check"},
+            raw_result={},
+        )
+
+        finding2 = Finding.objects.create(
+            tenant=tenant,
+            uid=shared_uid,
+            scan=scan,
+            status=Status.FAIL,
+            status_extended="test",
+            severity=Severity.high,
+            impact=Severity.high,
+            check_id="test_check",
+            check_metadata={"CheckId": "test_check"},
+            raw_result={},
+        )
+
+        finding_ids = [str(finding1.id), str(finding2.id)]
+        data = {
+            "data": {
+                "type": "mute-rules",
+                "attributes": {
+                    "name": "Dedupe Test Rule",
+                    "reason": "Testing UID deduplication",
+                    "finding_ids": finding_ids,
+                },
+            }
+        }
+        response = authenticated_client.post(
+            reverse("mute-rule-list"),
+            data=json.dumps(data),
+            content_type="application/vnd.api+json",
+        )
+        assert response.status_code == status.HTTP_201_CREATED
+
+        from api.models import MuteRule
+
+        mute_rule = MuteRule.objects.get(name="Dedupe Test Rule")
+        assert len(mute_rule.finding_uids) == 1
+        assert mute_rule.finding_uids[0] == shared_uid
+
+        finding1.refresh_from_db()
+        finding2.refresh_from_db()
+        assert finding1.muted is True
+        assert finding2.muted is True
+
+    @patch("tasks.tasks.mute_historical_findings_task.apply_async")
+    def test_mute_rules_create_overlap_detection_active(
+        self,
+        mock_task,
+        authenticated_client,
+        mute_rules_fixture,
+        findings_fixture,
+    ):
+        """Test that creating a rule with overlapping UIDs in active rule fails."""
+        # mute_rules_fixture[0] is active and has findings_fixture[0] UID
+        finding_ids = [str(findings_fixture[0].id)]
+        data = {
+            "data": {
+                "type": "mute-rules",
+                "attributes": {
+                    "name": "Overlapping Rule",
+                    "reason": "This should fail",
+                    "finding_ids": finding_ids,
+                },
+            }
+        }
+        response = authenticated_client.post(
+            reverse("mute-rule-list"),
+            data=json.dumps(data),
+            content_type="application/vnd.api+json",
+        )
+        assert response.status_code == status.HTTP_409_CONFLICT
+        assert "errors" in response.json()
+        error_detail = response.json()["errors"][0]["detail"]
+        assert (
+            "already muted" in error_detail.lower() or "overlap" in error_detail.lower()
+        )
+
+    @patch("tasks.tasks.mute_historical_findings_task.apply_async")
+    def test_mute_rules_create_no_overlap_with_inactive(
+        self,
+        mock_task,
+        authenticated_client,
+        mute_rules_fixture,
+        findings_fixture,
+    ):
+        """Test that disabled rules don't prevent new rules with same UIDs."""
+        # mute_rules_fixture[1] is disabled
+        # Disable the enabled rule first
+        mute_rules_fixture[0].enabled = False
+        mute_rules_fixture[0].save()
+
+        finding_ids = [str(findings_fixture[0].id)]
+        data = {
+            "data": {
+                "type": "mute-rules",
+                "attributes": {
+                    "name": "Non-overlapping Rule",
+                    "reason": "Inactive rules don't block",
+                    "finding_ids": finding_ids,
+                },
+            }
+        }
+        response = authenticated_client.post(
+            reverse("mute-rule-list"),
+            data=json.dumps(data),
+            content_type="application/vnd.api+json",
+        )
+        assert response.status_code == status.HTTP_201_CREATED
+
+    def test_mute_rules_create_invalid_empty_finding_ids(self, authenticated_client):
+        """Test creating mute rule with empty finding_ids fails."""
+        data = {
+            "data": {
+                "type": "mute-rules",
+                "attributes": {
+                    "name": "Valid",
+                    "reason": "Valid",
+                    "finding_ids": [],
+                },
+            }
+        }
+        response = authenticated_client.post(
+            reverse("mute-rule-list"),
+            data=json.dumps(data),
+            content_type="application/vnd.api+json",
+        )
+        assert response.status_code == status.HTTP_400_BAD_REQUEST
+        assert "errors" in response.json()
+        assert (
+            response.json()["errors"][0]["source"]["pointer"]
+            == "/data/attributes/finding_ids"
+        )
+
+    @patch("tasks.tasks.mute_historical_findings_task.apply_async")
+    def test_mute_rules_create_invalid_finding_ids(
+        self, mock_task, authenticated_client
+    ):
+        """Test creating mute rule with non-existent finding IDs fails."""
+        data = {
+            "data": {
+                "type": "mute-rules",
+                "attributes": {
+                    "name": "Invalid Findings",
+                    "reason": "This should fail",
+                    "finding_ids": ["f498b103-c760-4785-9a3e-e23fafbb7b02"],
+                },
+            }
+        }
+        response = authenticated_client.post(
+            reverse("mute-rule-list"),
+            data=json.dumps(data),
+            content_type="application/vnd.api+json",
+        )
+        assert response.status_code == status.HTTP_400_BAD_REQUEST
+        assert "errors" in response.json()
+
+    def test_mute_rules_create_duplicate_name(
+        self, authenticated_client, mute_rules_fixture
+    ):
+        """Test creating a mute rule with duplicate name fails."""
+        existing_name = mute_rules_fixture[0].name
+        data = {
+            "data": {
+                "type": "mute-rules",
+                "attributes": {
+                    "name": existing_name,
+                    "reason": "Duplicate name test",
+                    "finding_ids": ["f498b103-c760-4785-9a3e-e23fafbb7b02"],
+                },
+            }
+        }
+        response = authenticated_client.post(
+            reverse("mute-rule-list"),
+            data=json.dumps(data),
+            content_type="application/vnd.api+json",
+        )
+        assert response.status_code == status.HTTP_400_BAD_REQUEST
+        assert "errors" in response.json()
+
+    def test_mute_rules_update_name(self, authenticated_client, mute_rules_fixture):
+        """Test updating mute rule name."""
+        mute_rule = mute_rules_fixture[0]
+        data = {
+            "data": {
+                "type": "mute-rules",
+                "id": str(mute_rule.id),
+                "attributes": {
+                    "name": "Updated Name",
+                },
+            }
+        }
+        response = authenticated_client.patch(
+            reverse("mute-rule-detail", kwargs={"pk": mute_rule.id}),
+            data=json.dumps(data),
+            content_type="application/vnd.api+json",
+        )
+        assert response.status_code == status.HTTP_200_OK
+        response_data = response.json()["data"]
+        assert response_data["attributes"]["name"] == "Updated Name"
+
+        # Verify database was updated
+        mute_rule.refresh_from_db()
+        assert mute_rule.name == "Updated Name"
+
+    def test_mute_rules_update_reason(self, authenticated_client, mute_rules_fixture):
+        """Test updating mute rule reason."""
+        mute_rule = mute_rules_fixture[0]
+        data = {
+            "data": {
+                "type": "mute-rules",
+                "id": str(mute_rule.id),
+                "attributes": {
+                    "reason": "Updated reason for muting",
+                },
+            }
+        }
+        response = authenticated_client.patch(
+            reverse("mute-rule-detail", kwargs={"pk": mute_rule.id}),
+            data=json.dumps(data),
+            content_type="application/vnd.api+json",
+        )
+        assert response.status_code == status.HTTP_200_OK
+        response_data = response.json()["data"]
+        assert response_data["attributes"]["reason"] == "Updated reason for muting"
+
+        mute_rule.refresh_from_db()
+        assert mute_rule.reason == "Updated reason for muting"
+
+    def test_mute_rules_update_enabled(self, authenticated_client, mute_rules_fixture):
+        """Test disabling a mute rule."""
+        mute_rule = mute_rules_fixture[0]
+        assert mute_rule.enabled is True
+
+        data = {
+            "data": {
+                "type": "mute-rules",
+                "id": str(mute_rule.id),
+                "attributes": {
+                    "enabled": False,
+                },
+            }
+        }
+        response = authenticated_client.patch(
+            reverse("mute-rule-detail", kwargs={"pk": mute_rule.id}),
+            data=json.dumps(data),
+            content_type="application/vnd.api+json",
+        )
+        assert response.status_code == status.HTTP_200_OK
+        response_data = response.json()["data"]
+        assert response_data["attributes"]["enabled"] is False
+
+        mute_rule.refresh_from_db()
+        assert mute_rule.enabled is False
+
+    def test_mute_rules_update_duplicate_name(
+        self, authenticated_client, mute_rules_fixture
+    ):
+        """Test updating mute rule with duplicate name fails."""
+        first_rule = mute_rules_fixture[0]
+        second_rule = mute_rules_fixture[1]
+
+        data = {
+            "data": {
+                "type": "mute-rules",
+                "id": str(second_rule.id),
+                "attributes": {
+                    "name": first_rule.name,
+                },
+            }
+        }
+        response = authenticated_client.patch(
+            reverse("mute-rule-detail", kwargs={"pk": second_rule.id}),
+            data=json.dumps(data),
+            content_type="application/vnd.api+json",
+        )
+        assert response.status_code == status.HTTP_400_BAD_REQUEST
+        assert "errors" in response.json()
+
+    def test_mute_rules_delete(self, authenticated_client, mute_rules_fixture):
+        """Test deleting a mute rule."""
+        mute_rule = mute_rules_fixture[0]
+        response = authenticated_client.delete(
+            reverse("mute-rule-detail", kwargs={"pk": mute_rule.id})
+        )
+        assert response.status_code == status.HTTP_204_NO_CONTENT
+
+        # Verify rule was deleted
+        from api.models import MuteRule
+
+        assert not MuteRule.objects.filter(id=mute_rule.id).exists()
+
+    def test_mute_rules_tenant_isolation(
+        self, authenticated_client, mute_rules_fixture, tenants_fixture
+    ):
+        """Test that users can only access mute rules from their tenant."""
+        # Create a second tenant with a mute rule
+        from api.models import MuteRule, Tenant
+
+        other_tenant = Tenant.objects.create(name="Other Tenant")
+        other_rule = MuteRule.objects.create(
+            tenant=other_tenant,
+            name="Other Tenant Rule",
+            reason="Should not be visible",
+            finding_uids=["test-uid"],
+        )
+
+        # Try to access other tenant's rule
+        response = authenticated_client.get(
+            reverse("mute-rule-detail", kwargs={"pk": other_rule.id})
+        )
+        assert response.status_code == status.HTTP_404_NOT_FOUND
+
+        # List should only show current tenant's rules
+        response = authenticated_client.get(reverse("mute-rule-list"))
+        assert response.status_code == status.HTTP_200_OK
+        data = response.json()["data"]
+        assert len(data) == len(mute_rules_fixture)
+        for rule_data in data:
+            assert rule_data["id"] != str(other_rule.id)
+
     @pytest.mark.parametrize(
         "credentials",
         [
@@ -9773,559 +10326,4 @@
         )
         assert get_full.status_code == status.HTTP_200_OK
         creds = get_full.json()["data"]["attributes"]["credentials"]
-        assert creds["api_key"] == updated_api_key
-=======
-
-@pytest.mark.django_db
-class TestMuteRuleViewSet:
-    """Tests for MuteRule endpoints."""
-
-    def test_mute_rules_list(self, authenticated_client, mute_rules_fixture):
-        """Test listing all mute rules for the tenant."""
-        response = authenticated_client.get(reverse("mute-rule-list"))
-        assert response.status_code == status.HTTP_200_OK
-        data = response.json()["data"]
-        assert len(data) == len(mute_rules_fixture)
-
-    def test_mute_rules_list_empty(self, authenticated_client, tenants_fixture):
-        """Test listing mute rules when none exist returns empty list."""
-        response = authenticated_client.get(reverse("mute-rule-list"))
-        assert response.status_code == status.HTTP_200_OK
-        data = response.json()["data"]
-        assert len(data) == 0
-        assert isinstance(data, list)
-
-    def test_mute_rules_list_default_ordering(
-        self, authenticated_client, mute_rules_fixture
-    ):
-        """Test that mute rules are ordered by -inserted_at by default."""
-        response = authenticated_client.get(reverse("mute-rule-list"))
-        assert response.status_code == status.HTTP_200_OK
-        data = response.json()["data"]
-
-        if len(data) >= 2:
-            first_date = data[0]["attributes"]["inserted_at"]
-            second_date = data[1]["attributes"]["inserted_at"]
-            assert first_date >= second_date
-
-    def test_mute_rules_retrieve(self, authenticated_client, mute_rules_fixture):
-        """Test retrieving a single mute rule by ID."""
-        mute_rule = mute_rules_fixture[0]
-        response = authenticated_client.get(
-            reverse("mute-rule-detail", kwargs={"pk": mute_rule.id})
-        )
-        assert response.status_code == status.HTTP_200_OK
-        data = response.json()["data"]
-        assert data["id"] == str(mute_rule.id)
-        assert data["attributes"]["name"] == mute_rule.name
-        assert data["attributes"]["reason"] == mute_rule.reason
-        assert data["attributes"]["enabled"] == mute_rule.enabled
-        assert "finding_uids" in data["attributes"]
-        assert "inserted_at" in data["attributes"]
-        assert "updated_at" in data["attributes"]
-
-    def test_mute_rules_retrieve_invalid(self, authenticated_client):
-        """Test retrieving non-existent mute rule returns 404."""
-        response = authenticated_client.get(
-            reverse(
-                "mute-rule-detail",
-                kwargs={"pk": "f498b103-c760-4785-9a3e-e23fafbb7b02"},
-            )
-        )
-        assert response.status_code == status.HTTP_404_NOT_FOUND
-
-    @pytest.mark.parametrize(
-        "filter_name, filter_value, expected_count",
-        (
-            [
-                ("name", "Test Rule 1", 1),
-                ("name.icontains", "rule", 2),
-                ("reason.icontains", "security", 1),
-                ("enabled", True, 1),
-                ("enabled", False, 1),
-            ]
-        ),
-    )
-    def test_mute_rule_filters(
-        self,
-        authenticated_client,
-        mute_rules_fixture,
-        filter_name,
-        filter_value,
-        expected_count,
-    ):
-        """Test filtering mute rules by various fields."""
-        filters = {f"filter[{filter_name}]": filter_value}
-        response = authenticated_client.get(reverse("mute-rule-list"), filters)
-        assert response.status_code == status.HTTP_200_OK
-        assert len(response.json()["data"]) == expected_count
-
-    def test_mute_rule_filter_by_created_by(
-        self, authenticated_client, mute_rules_fixture, create_test_user
-    ):
-        """Test filtering mute rules by creator."""
-        response = authenticated_client.get(
-            reverse("mute-rule-list"),
-            {"filter[created_by]": create_test_user.id},
-        )
-        assert response.status_code == status.HTTP_200_OK
-        data = response.json()["data"]
-        assert len(data) == 2
-
-    def test_mute_rule_search(self, authenticated_client, mute_rules_fixture):
-        """Test searching mute rules by name and reason."""
-        response = authenticated_client.get(
-            reverse("mute-rule-list"), {"filter[search]": "Rule 1"}
-        )
-        assert response.status_code == status.HTTP_200_OK
-        assert len(response.json()["data"]) == 1
-
-    @pytest.mark.parametrize(
-        "sort_field, first_index",
-        (
-            [
-                ("name", 0),
-                ("-name", 1),
-                ("inserted_at", 0),
-                ("-inserted_at", 1),
-            ]
-        ),
-    )
-    def test_mute_rule_ordering(
-        self, authenticated_client, mute_rules_fixture, sort_field, first_index
-    ):
-        """Test ordering mute rules by various fields."""
-        response = authenticated_client.get(
-            reverse("mute-rule-list"), {"sort": sort_field}
-        )
-        assert response.status_code == status.HTTP_200_OK
-        data = response.json()["data"]
-        assert len(data) == 2
-        assert data[0]["id"] == str(mute_rules_fixture[first_index].id)
-
-    @patch("tasks.tasks.mute_historical_findings_task.apply_async")
-    def test_mute_rules_create_valid(
-        self,
-        mock_task,
-        authenticated_client,
-        findings_fixture,
-        create_test_user,
-    ):
-        """Test creating a valid mute rule."""
-        finding_ids = [str(findings_fixture[0].id)]
-        data = {
-            "data": {
-                "type": "mute-rules",
-                "attributes": {
-                    "name": "New Mute Rule",
-                    "reason": "Security exception approved",
-                    "finding_ids": finding_ids,
-                },
-            }
-        }
-        response = authenticated_client.post(
-            reverse("mute-rule-list"),
-            data=json.dumps(data),
-            content_type="application/vnd.api+json",
-        )
-        assert response.status_code == status.HTTP_201_CREATED
-
-        # Verify response contains the created mute rule
-        response_data = response.json()["data"]
-        assert response_data["type"] == "mute-rules"
-        assert response_data["attributes"]["name"] == "New Mute Rule"
-        assert response_data["attributes"]["reason"] == "Security exception approved"
-
-        # Verify the finding was immediately muted
-        from api.models import Finding
-
-        finding = Finding.objects.get(id=findings_fixture[0].id)
-        assert finding.muted is True
-        assert finding.muted_at is not None
-        assert finding.muted_reason == "Security exception approved"
-
-        # Verify background task was called
-        mock_task.assert_called_once()
-
-    @patch("tasks.tasks.mute_historical_findings_task.apply_async")
-    def test_mute_rules_create_converts_finding_ids_to_uids(
-        self,
-        mock_task,
-        authenticated_client,
-        findings_fixture,
-    ):
-        """Test that finding_ids are converted to finding UIDs."""
-        finding_ids = [str(findings_fixture[0].id), str(findings_fixture[1].id)]
-        data = {
-            "data": {
-                "type": "mute-rules",
-                "attributes": {
-                    "name": "UID Conversion Test",
-                    "reason": "Testing UID conversion",
-                    "finding_ids": finding_ids,
-                },
-            }
-        }
-        response = authenticated_client.post(
-            reverse("mute-rule-list"),
-            data=json.dumps(data),
-            content_type="application/vnd.api+json",
-        )
-        assert response.status_code == status.HTTP_201_CREATED
-
-        # Verify finding_uids contains the UIDs, not IDs
-        from api.models import MuteRule
-
-        mute_rule = MuteRule.objects.get(name="UID Conversion Test")
-        expected_uids = [
-            findings_fixture[0].uid,
-            findings_fixture[1].uid,
-        ]
-        assert set(mute_rule.finding_uids) == set(expected_uids)
-
-    @patch("tasks.tasks.mute_historical_findings_task.apply_async")
-    def test_mute_rules_deduplicates_uids(
-        self,
-        mock_task,
-        authenticated_client,
-        tenants_fixture,
-        providers_fixture,
-        scans_fixture,
-    ):
-        """Test that multiple findings with same UID result in only one UID in the rule."""
-        tenant = tenants_fixture[0]
-        scan = scans_fixture[0]
-
-        shared_uid = "prowler-aws-dedupe-test-001"
-
-        finding1 = Finding.objects.create(
-            tenant=tenant,
-            uid=shared_uid,
-            scan=scan,
-            status=Status.FAIL,
-            status_extended="test",
-            severity=Severity.high,
-            impact=Severity.high,
-            check_id="test_check",
-            check_metadata={"CheckId": "test_check"},
-            raw_result={},
-        )
-
-        finding2 = Finding.objects.create(
-            tenant=tenant,
-            uid=shared_uid,
-            scan=scan,
-            status=Status.FAIL,
-            status_extended="test",
-            severity=Severity.high,
-            impact=Severity.high,
-            check_id="test_check",
-            check_metadata={"CheckId": "test_check"},
-            raw_result={},
-        )
-
-        finding_ids = [str(finding1.id), str(finding2.id)]
-        data = {
-            "data": {
-                "type": "mute-rules",
-                "attributes": {
-                    "name": "Dedupe Test Rule",
-                    "reason": "Testing UID deduplication",
-                    "finding_ids": finding_ids,
-                },
-            }
-        }
-        response = authenticated_client.post(
-            reverse("mute-rule-list"),
-            data=json.dumps(data),
-            content_type="application/vnd.api+json",
-        )
-        assert response.status_code == status.HTTP_201_CREATED
-
-        from api.models import MuteRule
-
-        mute_rule = MuteRule.objects.get(name="Dedupe Test Rule")
-        assert len(mute_rule.finding_uids) == 1
-        assert mute_rule.finding_uids[0] == shared_uid
-
-        finding1.refresh_from_db()
-        finding2.refresh_from_db()
-        assert finding1.muted is True
-        assert finding2.muted is True
-
-    @patch("tasks.tasks.mute_historical_findings_task.apply_async")
-    def test_mute_rules_create_overlap_detection_active(
-        self,
-        mock_task,
-        authenticated_client,
-        mute_rules_fixture,
-        findings_fixture,
-    ):
-        """Test that creating a rule with overlapping UIDs in active rule fails."""
-        # mute_rules_fixture[0] is active and has findings_fixture[0] UID
-        finding_ids = [str(findings_fixture[0].id)]
-        data = {
-            "data": {
-                "type": "mute-rules",
-                "attributes": {
-                    "name": "Overlapping Rule",
-                    "reason": "This should fail",
-                    "finding_ids": finding_ids,
-                },
-            }
-        }
-        response = authenticated_client.post(
-            reverse("mute-rule-list"),
-            data=json.dumps(data),
-            content_type="application/vnd.api+json",
-        )
-        assert response.status_code == status.HTTP_409_CONFLICT
-        assert "errors" in response.json()
-        error_detail = response.json()["errors"][0]["detail"]
-        assert (
-            "already muted" in error_detail.lower() or "overlap" in error_detail.lower()
-        )
-
-    @patch("tasks.tasks.mute_historical_findings_task.apply_async")
-    def test_mute_rules_create_no_overlap_with_inactive(
-        self,
-        mock_task,
-        authenticated_client,
-        mute_rules_fixture,
-        findings_fixture,
-    ):
-        """Test that disabled rules don't prevent new rules with same UIDs."""
-        # mute_rules_fixture[1] is disabled
-        # Disable the enabled rule first
-        mute_rules_fixture[0].enabled = False
-        mute_rules_fixture[0].save()
-
-        finding_ids = [str(findings_fixture[0].id)]
-        data = {
-            "data": {
-                "type": "mute-rules",
-                "attributes": {
-                    "name": "Non-overlapping Rule",
-                    "reason": "Inactive rules don't block",
-                    "finding_ids": finding_ids,
-                },
-            }
-        }
-        response = authenticated_client.post(
-            reverse("mute-rule-list"),
-            data=json.dumps(data),
-            content_type="application/vnd.api+json",
-        )
-        assert response.status_code == status.HTTP_201_CREATED
-
-    def test_mute_rules_create_invalid_empty_finding_ids(self, authenticated_client):
-        """Test creating mute rule with empty finding_ids fails."""
-        data = {
-            "data": {
-                "type": "mute-rules",
-                "attributes": {
-                    "name": "Valid",
-                    "reason": "Valid",
-                    "finding_ids": [],
-                },
-            }
-        }
-        response = authenticated_client.post(
-            reverse("mute-rule-list"),
-            data=json.dumps(data),
-            content_type="application/vnd.api+json",
-        )
-        assert response.status_code == status.HTTP_400_BAD_REQUEST
-        assert "errors" in response.json()
-        assert (
-            response.json()["errors"][0]["source"]["pointer"]
-            == "/data/attributes/finding_ids"
-        )
-
-    @patch("tasks.tasks.mute_historical_findings_task.apply_async")
-    def test_mute_rules_create_invalid_finding_ids(
-        self, mock_task, authenticated_client
-    ):
-        """Test creating mute rule with non-existent finding IDs fails."""
-        data = {
-            "data": {
-                "type": "mute-rules",
-                "attributes": {
-                    "name": "Invalid Findings",
-                    "reason": "This should fail",
-                    "finding_ids": ["f498b103-c760-4785-9a3e-e23fafbb7b02"],
-                },
-            }
-        }
-        response = authenticated_client.post(
-            reverse("mute-rule-list"),
-            data=json.dumps(data),
-            content_type="application/vnd.api+json",
-        )
-        assert response.status_code == status.HTTP_400_BAD_REQUEST
-        assert "errors" in response.json()
-
-    def test_mute_rules_create_duplicate_name(
-        self, authenticated_client, mute_rules_fixture
-    ):
-        """Test creating a mute rule with duplicate name fails."""
-        existing_name = mute_rules_fixture[0].name
-        data = {
-            "data": {
-                "type": "mute-rules",
-                "attributes": {
-                    "name": existing_name,
-                    "reason": "Duplicate name test",
-                    "finding_ids": ["f498b103-c760-4785-9a3e-e23fafbb7b02"],
-                },
-            }
-        }
-        response = authenticated_client.post(
-            reverse("mute-rule-list"),
-            data=json.dumps(data),
-            content_type="application/vnd.api+json",
-        )
-        assert response.status_code == status.HTTP_400_BAD_REQUEST
-        assert "errors" in response.json()
-
-    def test_mute_rules_update_name(self, authenticated_client, mute_rules_fixture):
-        """Test updating mute rule name."""
-        mute_rule = mute_rules_fixture[0]
-        data = {
-            "data": {
-                "type": "mute-rules",
-                "id": str(mute_rule.id),
-                "attributes": {
-                    "name": "Updated Name",
-                },
-            }
-        }
-        response = authenticated_client.patch(
-            reverse("mute-rule-detail", kwargs={"pk": mute_rule.id}),
-            data=json.dumps(data),
-            content_type="application/vnd.api+json",
-        )
-        assert response.status_code == status.HTTP_200_OK
-        response_data = response.json()["data"]
-        assert response_data["attributes"]["name"] == "Updated Name"
-
-        # Verify database was updated
-        mute_rule.refresh_from_db()
-        assert mute_rule.name == "Updated Name"
-
-    def test_mute_rules_update_reason(self, authenticated_client, mute_rules_fixture):
-        """Test updating mute rule reason."""
-        mute_rule = mute_rules_fixture[0]
-        data = {
-            "data": {
-                "type": "mute-rules",
-                "id": str(mute_rule.id),
-                "attributes": {
-                    "reason": "Updated reason for muting",
-                },
-            }
-        }
-        response = authenticated_client.patch(
-            reverse("mute-rule-detail", kwargs={"pk": mute_rule.id}),
-            data=json.dumps(data),
-            content_type="application/vnd.api+json",
-        )
-        assert response.status_code == status.HTTP_200_OK
-        response_data = response.json()["data"]
-        assert response_data["attributes"]["reason"] == "Updated reason for muting"
-
-        mute_rule.refresh_from_db()
-        assert mute_rule.reason == "Updated reason for muting"
-
-    def test_mute_rules_update_enabled(self, authenticated_client, mute_rules_fixture):
-        """Test disabling a mute rule."""
-        mute_rule = mute_rules_fixture[0]
-        assert mute_rule.enabled is True
-
-        data = {
-            "data": {
-                "type": "mute-rules",
-                "id": str(mute_rule.id),
-                "attributes": {
-                    "enabled": False,
-                },
-            }
-        }
-        response = authenticated_client.patch(
-            reverse("mute-rule-detail", kwargs={"pk": mute_rule.id}),
-            data=json.dumps(data),
-            content_type="application/vnd.api+json",
-        )
-        assert response.status_code == status.HTTP_200_OK
-        response_data = response.json()["data"]
-        assert response_data["attributes"]["enabled"] is False
-
-        mute_rule.refresh_from_db()
-        assert mute_rule.enabled is False
-
-    def test_mute_rules_update_duplicate_name(
-        self, authenticated_client, mute_rules_fixture
-    ):
-        """Test updating mute rule with duplicate name fails."""
-        first_rule = mute_rules_fixture[0]
-        second_rule = mute_rules_fixture[1]
-
-        data = {
-            "data": {
-                "type": "mute-rules",
-                "id": str(second_rule.id),
-                "attributes": {
-                    "name": first_rule.name,
-                },
-            }
-        }
-        response = authenticated_client.patch(
-            reverse("mute-rule-detail", kwargs={"pk": second_rule.id}),
-            data=json.dumps(data),
-            content_type="application/vnd.api+json",
-        )
-        assert response.status_code == status.HTTP_400_BAD_REQUEST
-        assert "errors" in response.json()
-
-    def test_mute_rules_delete(self, authenticated_client, mute_rules_fixture):
-        """Test deleting a mute rule."""
-        mute_rule = mute_rules_fixture[0]
-        response = authenticated_client.delete(
-            reverse("mute-rule-detail", kwargs={"pk": mute_rule.id})
-        )
-        assert response.status_code == status.HTTP_204_NO_CONTENT
-
-        # Verify rule was deleted
-        from api.models import MuteRule
-
-        assert not MuteRule.objects.filter(id=mute_rule.id).exists()
-
-    def test_mute_rules_tenant_isolation(
-        self, authenticated_client, mute_rules_fixture, tenants_fixture
-    ):
-        """Test that users can only access mute rules from their tenant."""
-        # Create a second tenant with a mute rule
-        from api.models import MuteRule, Tenant
-
-        other_tenant = Tenant.objects.create(name="Other Tenant")
-        other_rule = MuteRule.objects.create(
-            tenant=other_tenant,
-            name="Other Tenant Rule",
-            reason="Should not be visible",
-            finding_uids=["test-uid"],
-        )
-
-        # Try to access other tenant's rule
-        response = authenticated_client.get(
-            reverse("mute-rule-detail", kwargs={"pk": other_rule.id})
-        )
-        assert response.status_code == status.HTTP_404_NOT_FOUND
-
-        # List should only show current tenant's rules
-        response = authenticated_client.get(reverse("mute-rule-list"))
-        assert response.status_code == status.HTTP_200_OK
-        data = response.json()["data"]
-        assert len(data) == len(mute_rules_fixture)
-        for rule_data in data:
-            assert rule_data["id"] != str(other_rule.id)
->>>>>>> 4a364d91
+        assert creds["api_key"] == updated_api_key