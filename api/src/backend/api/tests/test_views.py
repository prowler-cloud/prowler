--- conflicted
+++ resolved
@@ -5604,420 +5604,6 @@
         assert response.status_code == status.HTTP_400_BAD_REQUEST
 
 
-<<<<<<< HEAD
-@pytest.mark.django_db
-class TestSAMLInitiateAPIView:
-    def test_valid_email_domain_and_certificates(
-        self, authenticated_client, saml_setup, monkeypatch
-    ):
-        monkeypatch.setenv("SAML_PUBLIC_CERT", "fake_cert")
-        monkeypatch.setenv("SAML_PRIVATE_KEY", "fake_key")
-
-        url = reverse("api_saml_initiate")
-        payload = {"email_domain": saml_setup["email"]}
-
-        response = authenticated_client.post(url, data=payload, format="json")
-
-        assert response.status_code == status.HTTP_302_FOUND
-        assert f"email={saml_setup['email']}" in response.url
-        assert (
-            reverse("saml_login", kwargs={"organization_slug": saml_setup["domain"]})
-            in response.url
-        )
-
-    def test_invalid_email_domain(self, authenticated_client):
-        url = reverse("api_saml_initiate")
-        payload = {"email_domain": "user@unauthorized.com"}
-
-        response = authenticated_client.post(url, data=payload, format="json")
-
-        assert response.status_code == status.HTTP_403_FORBIDDEN
-        assert response.json()["errors"]["detail"] == "Unauthorized domain."
-
-    def test_missing_certificates(self, authenticated_client, saml_setup, monkeypatch):
-        monkeypatch.setenv("SAML_PUBLIC_CERT", "")
-        monkeypatch.setenv("SAML_PRIVATE_KEY", "")
-
-        url = reverse("api_saml_initiate")
-        payload = {"email_domain": saml_setup["email"]}
-
-        response = authenticated_client.post(url, data=payload, format="json")
-
-        assert response.status_code == status.HTTP_403_FORBIDDEN
-        assert (
-            response.json()["errors"]["detail"]
-            == "SAML configuration is invalid: missing certificates."
-        )
-
-
-@pytest.mark.django_db
-class TestSAMLConfigurationViewSet:
-    def test_list_saml_configurations(self, authenticated_client, saml_setup):
-        config = SAMLConfiguration.objects.get(
-            email_domain=saml_setup["email"].split("@")[-1]
-        )
-        response = authenticated_client.get(reverse("saml-config-list"))
-        assert response.status_code == status.HTTP_200_OK
-        assert (
-            response.json()["data"][0]["attributes"]["email_domain"]
-            == config.email_domain
-        )
-
-    def test_retrieve_saml_configuration(self, authenticated_client, saml_setup):
-        config = SAMLConfiguration.objects.get(
-            email_domain=saml_setup["email"].split("@")[-1]
-        )
-        response = authenticated_client.get(
-            reverse("saml-config-detail", kwargs={"pk": config.id})
-        )
-        assert response.status_code == status.HTTP_200_OK
-        assert (
-            response.json()["data"]["attributes"]["metadata_xml"] == config.metadata_xml
-        )
-
-    def test_create_saml_configuration(self, authenticated_client, tenants_fixture):
-        payload = {
-            "email_domain": "newdomain.com",
-            "metadata_xml": """<?xml version='1.0' encoding='UTF-8'?>
-                <md:EntityDescriptor entityID='TEST' xmlns:md='urn:oasis:names:tc:SAML:2.0:metadata'>
-                <md:IDPSSODescriptor WantAuthnRequestsSigned='false' protocolSupportEnumeration='urn:oasis:names:tc:SAML:2.0:protocol'>
-                    <md:KeyDescriptor use='signing'>
-                    <ds:KeyInfo xmlns:ds='http://www.w3.org/2000/09/xmldsig#'>
-                        <ds:X509Data>
-                        <ds:X509Certificate>TEST</ds:X509Certificate>
-                        </ds:X509Data>
-                    </ds:KeyInfo>
-                    </md:KeyDescriptor>
-                    <md:NameIDFormat>urn:oasis:names:tc:SAML:1.1:nameid-format:emailAddress</md:NameIDFormat>
-                    <md:SingleSignOnService Binding='urn:oasis:names:tc:SAML:2.0:bindings:HTTP-POST' Location='https://TEST/sso/saml'/>
-                    <md:SingleSignOnService Binding='urn:oasis:names:tc:SAML:2.0:bindings:HTTP-Redirect' Location='https://TEST/sso/saml'/>
-                </md:IDPSSODescriptor>
-                </md:EntityDescriptor>
-            """,
-        }
-        response = authenticated_client.post(
-            reverse("saml-config-list"), data=payload, format="json"
-        )
-        assert response.status_code == status.HTTP_201_CREATED
-        assert SAMLConfiguration.objects.filter(email_domain="newdomain.com").exists()
-
-    def test_update_saml_configuration(self, authenticated_client, saml_setup):
-        config = SAMLConfiguration.objects.get(
-            email_domain=saml_setup["email"].split("@")[-1]
-        )
-        payload = {
-            "data": {
-                "type": "saml-configurations",
-                "id": str(config.id),
-                "attributes": {
-                    "metadata_xml": """<?xml version='1.0' encoding='UTF-8'?>
-        <md:EntityDescriptor entityID='TEST' xmlns:md='urn:oasis:names:tc:SAML:2.0:metadata'>
-        <md:IDPSSODescriptor WantAuthnRequestsSigned='false' protocolSupportEnumeration='urn:oasis:names:tc:SAML:2.0:protocol'>
-            <md:KeyDescriptor use='signing'>
-            <ds:KeyInfo xmlns:ds='http://www.w3.org/2000/09/xmldsig#'>
-                <ds:X509Data>
-                <ds:X509Certificate>TEST2</ds:X509Certificate>
-                </ds:X509Data>
-            </ds:KeyInfo>
-            </md:KeyDescriptor>
-            <md:NameIDFormat>urn:oasis:names:tc:SAML:1.1:nameid-format:emailAddress</md:NameIDFormat>
-            <md:SingleSignOnService Binding='urn:oasis:names:tc:SAML:2.0:bindings:HTTP-POST' Location='https://TEST/sso/saml'/>
-            <md:SingleSignOnService Binding='urn:oasis:names:tc:SAML:2.0:bindings:HTTP-Redirect' Location='https://TEST/sso/saml'/>
-        </md:IDPSSODescriptor>
-        </md:EntityDescriptor>
-        """
-                },
-            }
-        }
-        response = authenticated_client.patch(
-            reverse("saml-config-detail", kwargs={"pk": config.id}),
-            data=payload,
-            content_type="application/vnd.api+json",
-        )
-        assert response.status_code == status.HTTP_200_OK
-        config.refresh_from_db()
-        assert (
-            config.metadata_xml.strip()
-            == payload["data"]["attributes"]["metadata_xml"].strip()
-        )
-
-    def test_delete_saml_configuration(self, authenticated_client, saml_setup):
-        config = SAMLConfiguration.objects.get(
-            email_domain=saml_setup["email"].split("@")[-1]
-        )
-        response = authenticated_client.delete(
-            reverse("saml-config-detail", kwargs={"pk": config.id})
-        )
-        assert response.status_code == status.HTTP_204_NO_CONTENT
-        assert not SAMLConfiguration.objects.filter(id=config.id).exists()
-
-
-@pytest.mark.django_db
-class TestProcessorViewSet:
-    def test_list_processors(self, authenticated_client, processor_fixture):
-        response = authenticated_client.get(reverse("processor-list"))
-        assert response.status_code == status.HTTP_200_OK
-        assert len(response.json()["data"]) == 1
-
-    def test_retrieve_processor(self, authenticated_client, processor_fixture):
-        processor = processor_fixture
-        response = authenticated_client.get(
-            reverse("processor-detail", kwargs={"pk": processor.id})
-        )
-        assert response.status_code == status.HTTP_200_OK
-
-    def test_create_processor_valid(self, authenticated_client):
-        payload = {
-            "data": {
-                "type": "processors",
-                "attributes": {
-                    "processor_type": "mutelist",
-                    "configuration": "Mutelist:\n  Accounts:\n    '*':\n      Checks:\n        "
-                    "iam_user_hardware_mfa_enabled:\n          Regions:\n            - '*'\n          "
-                    "Resources:\n            - '*'",
-                },
-            },
-        }
-        response = authenticated_client.post(
-            reverse("processor-list"),
-            data=payload,
-            content_type="application/vnd.api+json",
-        )
-        assert response.status_code == status.HTTP_201_CREATED
-
-    @pytest.mark.parametrize(
-        "invalid_configuration",
-        [
-            None,
-            "",
-            "invalid configuration",
-            {"invalid": "configuration"},
-        ],
-    )
-    def test_create_processor_invalid(
-        self, authenticated_client, invalid_configuration
-    ):
-        payload = {
-            "data": {
-                "type": "processors",
-                "attributes": {
-                    "processor_type": "mutelist",
-                    "configuration": invalid_configuration,
-                },
-            },
-        }
-        response = authenticated_client.post(
-            reverse("processor-list"),
-            data=payload,
-            content_type="application/vnd.api+json",
-        )
-        assert response.status_code == status.HTTP_400_BAD_REQUEST
-
-    def test_update_processor_valid(self, authenticated_client, processor_fixture):
-        processor = processor_fixture
-        payload = {
-            "data": {
-                "type": "processors",
-                "id": str(processor.id),
-                "attributes": {
-                    "configuration": {
-                        "Mutelist": {
-                            "Accounts": {
-                                "1234567890": {
-                                    "Checks": {
-                                        "iam_user_hardware_mfa_enabled": {
-                                            "Regions": ["*"],
-                                            "Resources": ["*"],
-                                        }
-                                    }
-                                }
-                            }
-                        }
-                    },
-                },
-            },
-        }
-        response = authenticated_client.patch(
-            reverse("processor-detail", kwargs={"pk": processor.id}),
-            data=payload,
-            content_type="application/vnd.api+json",
-        )
-        assert response.status_code == status.HTTP_200_OK
-        processor.refresh_from_db()
-        assert (
-            processor.configuration["Mutelist"]["Accounts"]["1234567890"]
-            == payload["data"]["attributes"]["configuration"]["Mutelist"]["Accounts"][
-                "1234567890"
-            ]
-        )
-
-    @pytest.mark.parametrize(
-        "invalid_configuration",
-        [
-            None,
-            "",
-            "invalid configuration",
-            {"invalid": "configuration"},
-        ],
-    )
-    def test_update_processor_invalid(
-        self, authenticated_client, processor_fixture, invalid_configuration
-    ):
-        processor = processor_fixture
-        payload = {
-            "data": {
-                "type": "processors",
-                "id": str(processor.id),
-                "attributes": {
-                    "configuration": invalid_configuration,
-                },
-            },
-        }
-        response = authenticated_client.patch(
-            reverse("processor-detail", kwargs={"pk": processor.id}),
-            data=payload,
-            content_type="application/vnd.api+json",
-        )
-        assert response.status_code == status.HTTP_400_BAD_REQUEST
-
-    def test_delete_processor(self, authenticated_client, processor_fixture):
-        processor = processor_fixture
-        response = authenticated_client.delete(
-            reverse("processor-detail", kwargs={"pk": processor.id})
-        )
-        assert response.status_code == status.HTTP_204_NO_CONTENT
-        assert not Processor.objects.filter(id=processor.id).exists()
-
-    def test_processors_filters(self, authenticated_client, processor_fixture):
-        response = authenticated_client.get(
-            reverse("processor-list"),
-            {"filter[processor_type]": "mutelist"},
-        )
-        assert response.status_code == status.HTTP_200_OK
-        assert len(response.json()["data"]) == 1
-        assert response.json()["data"][0]["attributes"]["processor_type"] == "mutelist"
-
-    def test_processors_filters_invalid(self, authenticated_client):
-        response = authenticated_client.get(
-            reverse("processor-list"),
-            {"filter[processor_type]": "invalid"},
-        )
-        assert response.status_code == status.HTTP_400_BAD_REQUEST
-
-
-@pytest.mark.django_db
-class TestTenantFinishACSView:
-    def test_dispatch_skips_if_user_not_authenticated(self):
-        request = RequestFactory().get(
-            reverse("saml_finish_acs", kwargs={"organization_slug": "testtenant"})
-        )
-        request.user = type("Anonymous", (), {"is_authenticated": False})()
-
-        with patch(
-            "allauth.socialaccount.providers.saml.views.get_app_or_404"
-        ) as mock_get_app:
-            mock_get_app.return_value = SocialApp(
-                provider="saml",
-                client_id="testtenant",
-                name="Test App",
-                settings={},
-            )
-
-            view = TenantFinishACSView.as_view()
-            response = view(request, organization_slug="testtenant")
-
-        assert response.status_code in [200, 302]
-
-    def test_dispatch_skips_if_social_app_not_found(self, users_fixture):
-        request = RequestFactory().get(
-            reverse("saml_finish_acs", kwargs={"organization_slug": "testtenant"})
-        )
-        request.user = users_fixture[0]
-
-        with patch(
-            "allauth.socialaccount.providers.saml.views.get_app_or_404"
-        ) as mock_get_app:
-            mock_get_app.return_value = SocialApp(
-                provider="saml",
-                client_id="testtenant",
-                name="Test App",
-                settings={},
-            )
-
-            view = TenantFinishACSView.as_view()
-            response = view(request, organization_slug="testtenant")
-
-        assert isinstance(response, JsonResponse) or response.status_code in [200, 302]
-
-    def test_dispatch_sets_user_profile_and_assigns_role(
-        self, create_test_user, tenants_fixture, saml_setup
-    ):
-        user = create_test_user
-        original_email = user.email
-        original_name = user.name
-        original_company = user.company_name
-        user.email = f"doe@{saml_setup['email']}"
-
-        social_account = SocialAccount(
-            user=user,
-            provider="saml",
-            extra_data={
-                "firstName": ["John"],
-                "lastName": ["Doe"],
-                "organization": ["TestOrg"],
-                "userType": ["saml_default_role"],
-            },
-        )
-
-        request = RequestFactory().get(
-            reverse("saml_finish_acs", kwargs={"organization_slug": "testtenant"})
-        )
-        request.user = user
-
-        with (
-            patch(
-                "allauth.socialaccount.providers.saml.views.get_app_or_404"
-            ) as mock_get_app_or_404,
-            patch("allauth.socialaccount.models.SocialApp.objects.get"),
-            patch(
-                "allauth.socialaccount.models.SocialAccount.objects.get"
-            ) as mock_socialaccount_get,
-            patch("api.v1.serializers.TokenSocialLoginSerializer") as mock_serializer,
-        ):
-            mock_get_app_or_404.return_value = MagicMock(
-                provider="saml", client_id="testtenant", name="Test App", settings={}
-            )
-
-            mock_socialaccount_get.return_value = social_account
-
-            mock_instance = mock_serializer.return_value
-            mock_instance.is_valid.return_value = True
-            mock_instance.validated_data = {
-                "token": "mocktoken",
-                "refresh_token": "mockrefresh",
-            }
-
-            view = TenantFinishACSView.as_view()
-            response = view(request, organization_slug="testtenant")
-
-        assert response.status_code == 200
-        user.refresh_from_db()
-        assert user.name == "John Doe"
-        assert user.company_name == "TestOrg"
-
-        role = Role.objects.using(MainRouter.admin_db).get(name="saml_default_role")
-        assert role.tenant == tenants_fixture[0]
-
-        assert (
-            UserRoleRelationship.objects.using(MainRouter.admin_db)
-            .filter(user=user, tenant_id=tenants_fixture[0].id)
-            .exists()
-        )
-        user.email = original_email
-        user.name = original_name
-        user.company_name = original_company
-        user.save()
-=======
 # @pytest.mark.django_db
 # class TestSAMLTokenValidation:
 #     def test_valid_token_returns_tokens(self, authenticated_client, create_test_user):
@@ -6346,7 +5932,6 @@
 #         user.name = original_name
 #         user.company_name = original_company
 #         user.save()
->>>>>>> d6f26df2
 
 
 @pytest.mark.django_db
@@ -6678,4 +6263,157 @@
         response = authenticated_client.post(
             reverse("lighthouseconfiguration-connection", kwargs={"pk": "random_id"})
         )
-        assert response.status_code == status.HTTP_404_NOT_FOUND+        assert response.status_code == status.HTTP_404_NOT_FOUND
+
+
+@pytest.mark.django_db
+class TestProcessorViewSet:
+    def test_list_processors(self, authenticated_client, processor_fixture):
+        response = authenticated_client.get(reverse("processor-list"))
+        assert response.status_code == status.HTTP_200_OK
+        assert len(response.json()["data"]) == 1
+
+    def test_retrieve_processor(self, authenticated_client, processor_fixture):
+        processor = processor_fixture
+        response = authenticated_client.get(
+            reverse("processor-detail", kwargs={"pk": processor.id})
+        )
+        assert response.status_code == status.HTTP_200_OK
+
+    def test_create_processor_valid(self, authenticated_client):
+        payload = {
+            "data": {
+                "type": "processors",
+                "attributes": {
+                    "processor_type": "mutelist",
+                    "configuration": "Mutelist:\n  Accounts:\n    '*':\n      Checks:\n        "
+                    "iam_user_hardware_mfa_enabled:\n          Regions:\n            - '*'\n          "
+                    "Resources:\n            - '*'",
+                },
+            },
+        }
+        response = authenticated_client.post(
+            reverse("processor-list"),
+            data=payload,
+            content_type="application/vnd.api+json",
+        )
+        assert response.status_code == status.HTTP_201_CREATED
+
+    @pytest.mark.parametrize(
+        "invalid_configuration",
+        [
+            None,
+            "",
+            "invalid configuration",
+            {"invalid": "configuration"},
+        ],
+    )
+    def test_create_processor_invalid(
+        self, authenticated_client, invalid_configuration
+    ):
+        payload = {
+            "data": {
+                "type": "processors",
+                "attributes": {
+                    "processor_type": "mutelist",
+                    "configuration": invalid_configuration,
+                },
+            },
+        }
+        response = authenticated_client.post(
+            reverse("processor-list"),
+            data=payload,
+            content_type="application/vnd.api+json",
+        )
+        assert response.status_code == status.HTTP_400_BAD_REQUEST
+
+    def test_update_processor_valid(self, authenticated_client, processor_fixture):
+        processor = processor_fixture
+        payload = {
+            "data": {
+                "type": "processors",
+                "id": str(processor.id),
+                "attributes": {
+                    "configuration": {
+                        "Mutelist": {
+                            "Accounts": {
+                                "1234567890": {
+                                    "Checks": {
+                                        "iam_user_hardware_mfa_enabled": {
+                                            "Regions": ["*"],
+                                            "Resources": ["*"],
+                                        }
+                                    }
+                                }
+                            }
+                        }
+                    },
+                },
+            },
+        }
+        response = authenticated_client.patch(
+            reverse("processor-detail", kwargs={"pk": processor.id}),
+            data=payload,
+            content_type="application/vnd.api+json",
+        )
+        assert response.status_code == status.HTTP_200_OK
+        processor.refresh_from_db()
+        assert (
+            processor.configuration["Mutelist"]["Accounts"]["1234567890"]
+            == payload["data"]["attributes"]["configuration"]["Mutelist"]["Accounts"][
+                "1234567890"
+            ]
+        )
+
+    @pytest.mark.parametrize(
+        "invalid_configuration",
+        [
+            None,
+            "",
+            "invalid configuration",
+            {"invalid": "configuration"},
+        ],
+    )
+    def test_update_processor_invalid(
+        self, authenticated_client, processor_fixture, invalid_configuration
+    ):
+        processor = processor_fixture
+        payload = {
+            "data": {
+                "type": "processors",
+                "id": str(processor.id),
+                "attributes": {
+                    "configuration": invalid_configuration,
+                },
+            },
+        }
+        response = authenticated_client.patch(
+            reverse("processor-detail", kwargs={"pk": processor.id}),
+            data=payload,
+            content_type="application/vnd.api+json",
+        )
+        assert response.status_code == status.HTTP_400_BAD_REQUEST
+
+    def test_delete_processor(self, authenticated_client, processor_fixture):
+        processor = processor_fixture
+        response = authenticated_client.delete(
+            reverse("processor-detail", kwargs={"pk": processor.id})
+        )
+        assert response.status_code == status.HTTP_204_NO_CONTENT
+        assert not Processor.objects.filter(id=processor.id).exists()
+
+    def test_processors_filters(self, authenticated_client, processor_fixture):
+        response = authenticated_client.get(
+            reverse("processor-list"),
+            {"filter[processor_type]": "mutelist"},
+        )
+        assert response.status_code == status.HTTP_200_OK
+        assert len(response.json()["data"]) == 1
+        assert response.json()["data"][0]["attributes"]["processor_type"] == "mutelist"
+
+    def test_processors_filters_invalid(self, authenticated_client):
+        response = authenticated_client.get(
+            reverse("processor-list"),
+            {"filter[processor_type]": "invalid"},
+        )
+        assert response.status_code == status.HTTP_400_BAD_REQUEST