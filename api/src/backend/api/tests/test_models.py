--- conflicted
+++ resolved
@@ -5,12 +5,8 @@
 from allauth.socialaccount.models import SocialApp
 from django.core.exceptions import ValidationError
 
-<<<<<<< HEAD
 from api.db_router import MainRouter
-from api.models import Resource, ResourceTag, SAMLConfiguration, Tenant
-=======
-from api.models import Resource, ResourceTag, Task
->>>>>>> 4888c277
+from api.models import Resource, ResourceTag, SAMLConfiguration, Task, Tenant
 
 
 @pytest.mark.django_db
@@ -133,7 +129,6 @@
 
 
 @pytest.mark.django_db
-<<<<<<< HEAD
 class TestSAMLConfigurationModel:
     VALID_METADATA = """<?xml version='1.0' encoding='UTF-8'?>
     <md:EntityDescriptor entityID='TEST' xmlns:md='urn:oasis:names:tc:SAML:2.0:metadata'>
@@ -277,7 +272,8 @@
         errors = exc_info.value.message_dict
         assert "metadata_xml" in errors
         assert "X509Certificate" in errors["metadata_xml"][0]
-=======
+
+
 class TestTaskManager:
     def test_get_with_retry_success(self):
         task_id = uuid.uuid4()
@@ -306,5 +302,4 @@
                     non_existent_id, max_retries=3, delay_seconds=0.01
                 )
 
-        assert str(non_existent_id) in str(excinfo.value)
->>>>>>> 4888c277
+        assert str(non_existent_id) in str(excinfo.value)