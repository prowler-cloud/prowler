--- conflicted
+++ resolved
@@ -27,12 +27,8 @@
 
         sociallogin = MagicMock(spec=SocialLogin)
         sociallogin.account = MagicMock()
-<<<<<<< HEAD
-        sociallogin.account.provider = "saml"
-=======
         sociallogin.provider = MagicMock()
         sociallogin.provider.id = "saml"
->>>>>>> 89c67079
         sociallogin.account.extra_data = {}
         sociallogin.user = create_test_user
         sociallogin.connect = MagicMock()
@@ -59,43 +55,4 @@
 
         adapter.pre_social_login(rf.get("/"), sociallogin)
 
-<<<<<<< HEAD
-        sociallogin.connect.assert_not_called()
-
-    def test_save_user_saml_flow(
-        self,
-        rf,
-        saml_setup,
-        saml_sociallogin,
-    ):
-        adapter = ProwlerSocialAccountAdapter()
-        request = rf.get("/")
-        saml_sociallogin.user.email = saml_setup["email"]
-        saml_sociallogin.account.extra_data = {
-            "firstName": [],
-            "lastName": [],
-            "organization": [],
-            "userType": [],
-        }
-
-        tenant = Tenant.objects.using(MainRouter.admin_db).get(
-            id=saml_setup["tenant_id"]
-        )
-        saml_config = SAMLConfiguration.objects.using(MainRouter.admin_db).get(
-            tenant=tenant
-        )
-        assert saml_config.email_domain == saml_setup["domain"]
-
-        user = adapter.save_user(request, saml_sociallogin)
-
-        assert user.name == "N/A"
-        assert user.company_name == ""
-        assert user.email == saml_setup["email"]
-        assert (
-            Membership.objects.using(MainRouter.admin_db)
-            .filter(user=user, tenant=tenant)
-            .exists()
-        )
-=======
-        sociallogin.connect.assert_not_called()
->>>>>>> 89c67079
+        sociallogin.connect.assert_not_called()