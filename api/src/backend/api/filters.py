from datetime import date, datetime, timedelta, timezone

from dateutil.parser import parse
from django.conf import settings
from django.db.models import F, Q
from django_filters.rest_framework import (
    BaseInFilter,
    BooleanFilter,
    CharFilter,
    ChoiceFilter,
    DateFilter,
    FilterSet,
    UUIDFilter,
)
from rest_framework_json_api.django_filters.backends import DjangoFilterBackend
from rest_framework_json_api.serializers import ValidationError

from api.db_utils import (
    FindingDeltaEnumField,
    InvitationStateEnumField,
    ProviderEnumField,
    SeverityEnumField,
    StatusEnumField,
)
from api.models import (
    ComplianceRequirementOverview,
    Finding,
    Integration,
    Invitation,
    LighthouseProviderConfiguration,
    LighthouseProviderModels,
    Membership,
    MuteRule,
    OverviewStatusChoices,
    PermissionChoices,
    Processor,
    Provider,
    ProviderGroup,
    ProviderSecret,
    Resource,
    ResourceTag,
    Role,
    Scan,
    ScanSummary,
    SeverityChoices,
    StateChoices,
    StatusChoices,
    Task,
    TenantAPIKey,
    User,
)
from api.rls import Tenant
from api.uuid_utils import (
    datetime_to_uuid7,
    transform_into_uuid7,
    uuid7_end,
    uuid7_range,
    uuid7_start,
)
from api.v1.serializers import TaskBase


class CustomDjangoFilterBackend(DjangoFilterBackend):
    def to_html(self, _request, _queryset, _view):
        """Override this method to use the Browsable API in dev environments.

        This disables the HTML render for the default filter.
        """
        return None

    def get_filterset_class(self, view, queryset=None):
        # Check if the view has 'get_filterset_class' method
        if hasattr(view, "get_filterset_class"):
            return view.get_filterset_class()
        # Fallback to the default implementation
        return super().get_filterset_class(view, queryset)


class UUIDInFilter(BaseInFilter, UUIDFilter):
    pass


class CharInFilter(BaseInFilter, CharFilter):
    pass


class ChoiceInFilter(BaseInFilter, ChoiceFilter):
    pass


class CommonFindingFilters(FilterSet):
    # We filter providers from the scan in findings
    provider = UUIDFilter(field_name="scan__provider__id", lookup_expr="exact")
    provider__in = UUIDInFilter(field_name="scan__provider__id", lookup_expr="in")
    provider_type = ChoiceFilter(
        choices=Provider.ProviderChoices.choices, field_name="scan__provider__provider"
    )
    provider_type__in = ChoiceInFilter(
        choices=Provider.ProviderChoices.choices, field_name="scan__provider__provider"
    )
    provider_uid = CharFilter(field_name="scan__provider__uid", lookup_expr="exact")
    provider_uid__in = CharInFilter(field_name="scan__provider__uid", lookup_expr="in")
    provider_uid__icontains = CharFilter(
        field_name="scan__provider__uid", lookup_expr="icontains"
    )
    provider_alias = CharFilter(field_name="scan__provider__alias", lookup_expr="exact")
    provider_alias__in = CharInFilter(
        field_name="scan__provider__alias", lookup_expr="in"
    )
    provider_alias__icontains = CharFilter(
        field_name="scan__provider__alias", lookup_expr="icontains"
    )

    updated_at = DateFilter(field_name="updated_at", lookup_expr="date")

    uid = CharFilter(field_name="uid")
    delta = ChoiceFilter(choices=Finding.DeltaChoices.choices)
    status = ChoiceFilter(choices=StatusChoices.choices)
    severity = ChoiceFilter(choices=SeverityChoices)
    impact = ChoiceFilter(choices=SeverityChoices)
    muted = BooleanFilter(
        help_text="If this filter is not provided, muted and non-muted findings will be returned."
    )

    resources = UUIDInFilter(field_name="resource__id", lookup_expr="in")

    region = CharFilter(method="filter_resource_region")
    region__in = CharInFilter(field_name="resource_regions", lookup_expr="overlap")
    region__icontains = CharFilter(
        field_name="resource_regions", lookup_expr="icontains"
    )

    service = CharFilter(method="filter_resource_service")
    service__in = CharInFilter(field_name="resource_services", lookup_expr="overlap")
    service__icontains = CharFilter(
        field_name="resource_services", lookup_expr="icontains"
    )

    resource_uid = CharFilter(field_name="resources__uid")
    resource_uid__in = CharInFilter(field_name="resources__uid", lookup_expr="in")
    resource_uid__icontains = CharFilter(
        field_name="resources__uid", lookup_expr="icontains"
    )

    resource_name = CharFilter(field_name="resources__name")
    resource_name__in = CharInFilter(field_name="resources__name", lookup_expr="in")
    resource_name__icontains = CharFilter(
        field_name="resources__name", lookup_expr="icontains"
    )

    resource_type = CharFilter(method="filter_resource_type")
    resource_type__in = CharInFilter(field_name="resource_types", lookup_expr="overlap")
    resource_type__icontains = CharFilter(
        field_name="resources__type", lookup_expr="icontains"
    )

    # Temporarily disabled until we implement tag filtering in the UI
    # resource_tag_key = CharFilter(field_name="resources__tags__key")
    # resource_tag_key__in = CharInFilter(
    #     field_name="resources__tags__key", lookup_expr="in"
    # )
    # resource_tag_key__icontains = CharFilter(
    #     field_name="resources__tags__key", lookup_expr="icontains"
    # )
    # resource_tag_value = CharFilter(field_name="resources__tags__value")
    # resource_tag_value__in = CharInFilter(
    #     field_name="resources__tags__value", lookup_expr="in"
    # )
    # resource_tag_value__icontains = CharFilter(
    #     field_name="resources__tags__value", lookup_expr="icontains"
    # )
    # resource_tags = CharInFilter(
    #     method="filter_resource_tag",
    #     lookup_expr="in",
    #     help_text="Filter by resource tags `key:value` pairs.\nMultiple values may be "
    #     "separated by commas.",
    # )

    def filter_resource_service(self, queryset, name, value):
        return queryset.filter(resource_services__contains=[value])

    def filter_resource_region(self, queryset, name, value):
        return queryset.filter(resource_regions__contains=[value])

    def filter_resource_type(self, queryset, name, value):
        return queryset.filter(resource_types__contains=[value])

    def filter_resource_tag(self, queryset, name, value):
        overall_query = Q()
        for key_value_pair in value:
            tag_key, tag_value = key_value_pair.split(":", 1)
            overall_query |= Q(
                resources__tags__key__icontains=tag_key,
                resources__tags__value__icontains=tag_value,
            )
        return queryset.filter(overall_query).distinct()


class TenantFilter(FilterSet):
    inserted_at = DateFilter(field_name="inserted_at", lookup_expr="date")
    updated_at = DateFilter(field_name="updated_at", lookup_expr="date")

    class Meta:
        model = Tenant
        fields = {
            "name": ["exact", "icontains"],
            "inserted_at": ["date", "gte", "lte"],
            "updated_at": ["gte", "lte"],
        }


class MembershipFilter(FilterSet):
    date_joined = DateFilter(field_name="date_joined", lookup_expr="date")
    role = ChoiceFilter(choices=Membership.RoleChoices.choices)

    class Meta:
        model = Membership
        fields = {
            "tenant": ["exact"],
            "role": ["exact"],
            "date_joined": ["date", "gte", "lte"],
        }


class ProviderFilter(FilterSet):
    inserted_at = DateFilter(
        field_name="inserted_at",
        lookup_expr="date",
        help_text="""Filter by date when the provider was added
        (format: YYYY-MM-DD)""",
    )
    updated_at = DateFilter(
        field_name="updated_at",
        lookup_expr="date",
        help_text="""Filter by date when the provider was updated
        (format: YYYY-MM-DD)""",
    )
    connected = BooleanFilter(
        help_text="""Filter by connection status. Set to True to return only
        connected providers, or False to return only providers with failed
        connections. If not specified, both connected and failed providers are
        included. Providers with no connection attempt (status is null) are
        excluded from this filter."""
    )
    provider = ChoiceFilter(choices=Provider.ProviderChoices.choices)
    provider__in = ChoiceInFilter(
        field_name="provider",
        choices=Provider.ProviderChoices.choices,
        lookup_expr="in",
    )

    class Meta:
        model = Provider
        fields = {
            "provider": ["exact", "in"],
            "id": ["exact", "in"],
            "uid": ["exact", "icontains", "in"],
            "alias": ["exact", "icontains", "in"],
            "inserted_at": ["gte", "lte"],
            "updated_at": ["gte", "lte"],
        }
        filter_overrides = {
            ProviderEnumField: {
                "filter_class": CharFilter,
            },
        }


class ProviderRelationshipFilterSet(FilterSet):
    provider_type = ChoiceFilter(
        choices=Provider.ProviderChoices.choices, field_name="provider__provider"
    )
    provider_type__in = ChoiceInFilter(
        choices=Provider.ProviderChoices.choices, field_name="provider__provider"
    )
    provider_uid = CharFilter(field_name="provider__uid", lookup_expr="exact")
    provider_uid__in = CharInFilter(field_name="provider__uid", lookup_expr="in")
    provider_uid__icontains = CharFilter(
        field_name="provider__uid", lookup_expr="icontains"
    )
    provider_alias = CharFilter(field_name="provider__alias", lookup_expr="exact")
    provider_alias__in = CharInFilter(field_name="provider__alias", lookup_expr="in")
    provider_alias__icontains = CharFilter(
        field_name="provider__alias", lookup_expr="icontains"
    )


class ProviderGroupFilter(FilterSet):
    inserted_at = DateFilter(field_name="inserted_at", lookup_expr="date")
    updated_at = DateFilter(field_name="updated_at", lookup_expr="date")

    class Meta:
        model = ProviderGroup
        fields = {
            "id": ["exact", "in"],
            "name": ["exact", "in"],
            "inserted_at": ["gte", "lte"],
            "updated_at": ["gte", "lte"],
        }


class ScanFilter(ProviderRelationshipFilterSet):
    inserted_at = DateFilter(field_name="inserted_at", lookup_expr="date")
    completed_at = DateFilter(field_name="completed_at", lookup_expr="date")
    started_at = DateFilter(field_name="started_at", lookup_expr="date")
    next_scan_at = DateFilter(field_name="next_scan_at", lookup_expr="date")
    trigger = ChoiceFilter(choices=Scan.TriggerChoices.choices)
    state = ChoiceFilter(choices=StateChoices.choices)
    state__in = ChoiceInFilter(
        field_name="state", choices=StateChoices.choices, lookup_expr="in"
    )

    class Meta:
        model = Scan
        fields = {
            "provider": ["exact", "in"],
            "name": ["exact", "icontains"],
            "started_at": ["gte", "lte"],
            "next_scan_at": ["gte", "lte"],
            "trigger": ["exact"],
        }


class TaskFilter(FilterSet):
    name = CharFilter(field_name="task_runner_task__task_name", lookup_expr="exact")
    name__icontains = CharFilter(
        field_name="task_runner_task__task_name", lookup_expr="icontains"
    )
    state = ChoiceFilter(
        choices=StateChoices.choices, method="filter_state", lookup_expr="exact"
    )
    task_state_inverse_mapping_values = {
        v: k for k, v in TaskBase.state_mapping.items()
    }

    def filter_state(self, queryset, name, value):
        if value not in StateChoices:
            raise ValidationError(
                f"Invalid provider value: '{value}'. Valid values are: "
                f"{', '.join(StateChoices)}"
            )

        return queryset.filter(
            task_runner_task__status=self.task_state_inverse_mapping_values[value]
        )

    class Meta:
        model = Task
        fields = []


class ResourceTagFilter(FilterSet):
    class Meta:
        model = ResourceTag
        fields = {
            "key": ["exact", "icontains"],
            "value": ["exact", "icontains"],
        }
        search = ["text_search"]


class ResourceFilter(ProviderRelationshipFilterSet):
    tag_key = CharFilter(method="filter_tag_key")
    tag_value = CharFilter(method="filter_tag_value")
    tag = CharFilter(method="filter_tag")
    tags = CharFilter(method="filter_tag")
    inserted_at = DateFilter(field_name="inserted_at", lookup_expr="date")
    updated_at = DateFilter(field_name="updated_at", lookup_expr="date")
    scan = UUIDFilter(field_name="provider__scan", lookup_expr="exact")
    scan__in = UUIDInFilter(field_name="provider__scan", lookup_expr="in")

    class Meta:
        model = Resource
        fields = {
            "provider": ["exact", "in"],
            "uid": ["exact", "icontains"],
            "name": ["exact", "icontains"],
            "region": ["exact", "icontains", "in"],
            "service": ["exact", "icontains", "in"],
            "type": ["exact", "icontains", "in"],
            "inserted_at": ["gte", "lte"],
            "updated_at": ["gte", "lte"],
        }

    def filter_queryset(self, queryset):
        if not (self.data.get("scan") or self.data.get("scan__in")) and not (
            self.data.get("updated_at")
            or self.data.get("updated_at__date")
            or self.data.get("updated_at__gte")
            or self.data.get("updated_at__lte")
        ):
            raise ValidationError(
                [
                    {
                        "detail": "At least one date filter is required: filter[updated_at], filter[updated_at.gte], "
                        "or filter[updated_at.lte].",
                        "status": 400,
                        "source": {"pointer": "/data/attributes/updated_at"},
                        "code": "required",
                    }
                ]
            )

        gte_date = (
            parse(self.data.get("updated_at__gte")).date()
            if self.data.get("updated_at__gte")
            else datetime.now(timezone.utc).date()
        )
        lte_date = (
            parse(self.data.get("updated_at__lte")).date()
            if self.data.get("updated_at__lte")
            else datetime.now(timezone.utc).date()
        )

        if abs(lte_date - gte_date) > timedelta(
            days=settings.FINDINGS_MAX_DAYS_IN_RANGE
        ):
            raise ValidationError(
                [
                    {
                        "detail": f"The date range cannot exceed {settings.FINDINGS_MAX_DAYS_IN_RANGE} days.",
                        "status": 400,
                        "source": {"pointer": "/data/attributes/updated_at"},
                        "code": "invalid",
                    }
                ]
            )

        return super().filter_queryset(queryset)

    def filter_tag_key(self, queryset, name, value):
        return queryset.filter(Q(tags__key=value) | Q(tags__key__icontains=value))

    def filter_tag_value(self, queryset, name, value):
        return queryset.filter(Q(tags__value=value) | Q(tags__value__icontains=value))

    def filter_tag(self, queryset, name, value):
        # We won't know what the user wants to filter on just based on the value,
        # and we don't want to build special filtering logic for every possible
        # provider tag spec, so we'll just do a full text search
        return queryset.filter(tags__text_search=value)


class LatestResourceFilter(ProviderRelationshipFilterSet):
    tag_key = CharFilter(method="filter_tag_key")
    tag_value = CharFilter(method="filter_tag_value")
    tag = CharFilter(method="filter_tag")
    tags = CharFilter(method="filter_tag")

    class Meta:
        model = Resource
        fields = {
            "provider": ["exact", "in"],
            "uid": ["exact", "icontains"],
            "name": ["exact", "icontains"],
            "region": ["exact", "icontains", "in"],
            "service": ["exact", "icontains", "in"],
            "type": ["exact", "icontains", "in"],
        }

    def filter_tag_key(self, queryset, name, value):
        return queryset.filter(Q(tags__key=value) | Q(tags__key__icontains=value))

    def filter_tag_value(self, queryset, name, value):
        return queryset.filter(Q(tags__value=value) | Q(tags__value__icontains=value))

    def filter_tag(self, queryset, name, value):
        # We won't know what the user wants to filter on just based on the value,
        # and we don't want to build special filtering logic for every possible
        # provider tag spec, so we'll just do a full text search
        return queryset.filter(tags__text_search=value)


class FindingFilter(CommonFindingFilters):
    scan = UUIDFilter(method="filter_scan_id")
    scan__in = UUIDInFilter(method="filter_scan_id_in")

    inserted_at = DateFilter(method="filter_inserted_at", lookup_expr="date")
    inserted_at__date = DateFilter(method="filter_inserted_at", lookup_expr="date")
    inserted_at__gte = DateFilter(
        method="filter_inserted_at_gte",
        help_text=f"Maximum date range is {settings.FINDINGS_MAX_DAYS_IN_RANGE} days.",
    )
    inserted_at__lte = DateFilter(
        method="filter_inserted_at_lte",
        help_text=f"Maximum date range is {settings.FINDINGS_MAX_DAYS_IN_RANGE} days.",
    )

    class Meta:
        model = Finding
        fields = {
            "id": ["exact", "in"],
            "uid": ["exact", "in"],
            "scan": ["exact", "in"],
            "delta": ["exact", "in"],
            "status": ["exact", "in"],
            "severity": ["exact", "in"],
            "impact": ["exact", "in"],
            "check_id": ["exact", "in", "icontains"],
            "inserted_at": ["date", "gte", "lte"],
            "updated_at": ["gte", "lte"],
        }
        filter_overrides = {
            FindingDeltaEnumField: {
                "filter_class": CharFilter,
            },
            StatusEnumField: {
                "filter_class": CharFilter,
            },
            SeverityEnumField: {
                "filter_class": CharFilter,
            },
        }

    def filter_resource_type(self, queryset, name, value):
        return queryset.filter(resource_types__contains=[value])

    def filter_resource_region(self, queryset, name, value):
        return queryset.filter(resource_regions__contains=[value])

    def filter_resource_service(self, queryset, name, value):
        return queryset.filter(resource_services__contains=[value])

    def filter_queryset(self, queryset):
        if not (self.data.get("scan") or self.data.get("scan__in")) and not (
            self.data.get("inserted_at")
            or self.data.get("inserted_at__date")
            or self.data.get("inserted_at__gte")
            or self.data.get("inserted_at__lte")
        ):
            raise ValidationError(
                [
                    {
                        "detail": "At least one date filter is required: filter[inserted_at], filter[inserted_at.gte], "
                        "or filter[inserted_at.lte].",
                        "status": 400,
                        "source": {"pointer": "/data/attributes/inserted_at"},
                        "code": "required",
                    }
                ]
            )

        gte_date = (
            datetime.strptime(self.data.get("inserted_at__gte"), "%Y-%m-%d").date()
            if self.data.get("inserted_at__gte")
            else datetime.now(timezone.utc).date()
        )
        lte_date = (
            datetime.strptime(self.data.get("inserted_at__lte"), "%Y-%m-%d").date()
            if self.data.get("inserted_at__lte")
            else datetime.now(timezone.utc).date()
        )

        if abs(lte_date - gte_date) > timedelta(
            days=settings.FINDINGS_MAX_DAYS_IN_RANGE
        ):
            raise ValidationError(
                [
                    {
                        "detail": f"The date range cannot exceed {settings.FINDINGS_MAX_DAYS_IN_RANGE} days.",
                        "status": 400,
                        "source": {"pointer": "/data/attributes/inserted_at"},
                        "code": "invalid",
                    }
                ]
            )

        return super().filter_queryset(queryset)

    #  Convert filter values to UUIDv7 values for use with partitioning
    def filter_scan_id(self, queryset, name, value):
        try:
            value_uuid = transform_into_uuid7(value)
            start = uuid7_start(value_uuid)
            end = uuid7_end(value_uuid, settings.FINDINGS_TABLE_PARTITION_MONTHS)
        except ValidationError as validation_error:
            detail = str(validation_error.detail[0])
            raise ValidationError(
                [
                    {
                        "detail": detail,
                        "status": 400,
                        "source": {"pointer": "/data/relationships/scan"},
                        "code": "invalid",
                    }
                ]
            )

        return (
            queryset.filter(id__gte=start).filter(id__lt=end).filter(scan_id=value_uuid)
        )

    def filter_scan_id_in(self, queryset, name, value):
        try:
            uuid_list = [
                transform_into_uuid7(value_uuid)
                for value_uuid in value
                if value_uuid is not None
            ]

            start, end = uuid7_range(uuid_list)
        except ValidationError as validation_error:
            detail = str(validation_error.detail[0])
            raise ValidationError(
                [
                    {
                        "detail": detail,
                        "status": 400,
                        "source": {"pointer": "/data/relationships/scan"},
                        "code": "invalid",
                    }
                ]
            )
        if start == end:
            return queryset.filter(id__gte=start).filter(scan_id__in=uuid_list)
        else:
            return (
                queryset.filter(id__gte=start)
                .filter(id__lt=end)
                .filter(scan_id__in=uuid_list)
            )

    def filter_inserted_at(self, queryset, name, value):
        datetime_value = self.maybe_date_to_datetime(value)
        start = uuid7_start(datetime_to_uuid7(datetime_value))
        end = uuid7_start(datetime_to_uuid7(datetime_value + timedelta(days=1)))

        return queryset.filter(id__gte=start, id__lt=end)

    def filter_inserted_at_gte(self, queryset, name, value):
        datetime_value = self.maybe_date_to_datetime(value)
        start = uuid7_start(datetime_to_uuid7(datetime_value))

        return queryset.filter(id__gte=start)

    def filter_inserted_at_lte(self, queryset, name, value):
        datetime_value = self.maybe_date_to_datetime(value)
        end = uuid7_start(datetime_to_uuid7(datetime_value + timedelta(days=1)))

        return queryset.filter(id__lt=end)

    @staticmethod
    def maybe_date_to_datetime(value):
        dt = value
        if isinstance(value, date):
            dt = datetime.combine(value, datetime.min.time(), tzinfo=timezone.utc)
        return dt


class LatestFindingFilter(CommonFindingFilters):
    class Meta:
        model = Finding
        fields = {
            "id": ["exact", "in"],
            "uid": ["exact", "in"],
            "delta": ["exact", "in"],
            "status": ["exact", "in"],
            "severity": ["exact", "in"],
            "impact": ["exact", "in"],
            "check_id": ["exact", "in", "icontains"],
        }
        filter_overrides = {
            FindingDeltaEnumField: {
                "filter_class": CharFilter,
            },
            StatusEnumField: {
                "filter_class": CharFilter,
            },
            SeverityEnumField: {
                "filter_class": CharFilter,
            },
        }


class ProviderSecretFilter(FilterSet):
    inserted_at = DateFilter(
        field_name="inserted_at",
        lookup_expr="date",
        help_text="Filter by date when the secret was added (format: YYYY-MM-DD)",
    )
    updated_at = DateFilter(
        field_name="updated_at",
        lookup_expr="date",
        help_text="Filter by date when the secret was updated (format: YYYY-MM-DD)",
    )
    provider = UUIDFilter(field_name="provider__id", lookup_expr="exact")

    class Meta:
        model = ProviderSecret
        fields = {
            "name": ["exact", "icontains"],
        }


class InvitationFilter(FilterSet):
    inserted_at = DateFilter(field_name="inserted_at", lookup_expr="date")
    updated_at = DateFilter(field_name="updated_at", lookup_expr="date")
    expires_at = DateFilter(field_name="expires_at", lookup_expr="date")
    state = ChoiceFilter(choices=Invitation.State.choices)
    state__in = ChoiceInFilter(choices=Invitation.State.choices, lookup_expr="in")

    class Meta:
        model = Invitation
        fields = {
            "email": ["exact", "icontains"],
            "inserted_at": ["date", "gte", "lte"],
            "updated_at": ["date", "gte", "lte"],
            "expires_at": ["date", "gte", "lte"],
            "inviter": ["exact"],
        }
        filter_overrides = {
            InvitationStateEnumField: {
                "filter_class": CharFilter,
            }
        }


class UserFilter(FilterSet):
    date_joined = DateFilter(field_name="date_joined", lookup_expr="date")

    class Meta:
        model = User
        fields = {
            "name": ["exact", "icontains"],
            "email": ["exact", "icontains"],
            "company_name": ["exact", "icontains"],
            "date_joined": ["date", "gte", "lte"],
            "is_active": ["exact"],
        }


class RoleFilter(FilterSet):
    inserted_at = DateFilter(field_name="inserted_at", lookup_expr="date")
    updated_at = DateFilter(field_name="updated_at", lookup_expr="date")
    permission_state = ChoiceFilter(
        choices=PermissionChoices.choices, method="filter_permission_state"
    )

    def filter_permission_state(self, queryset, name, value):
        return Role.filter_by_permission_state(queryset, value)

    class Meta:
        model = Role
        fields = {
            "id": ["exact", "in"],
            "name": ["exact", "in"],
            "inserted_at": ["gte", "lte"],
            "updated_at": ["gte", "lte"],
        }


class ComplianceOverviewFilter(FilterSet):
    inserted_at = DateFilter(field_name="inserted_at", lookup_expr="date")
    scan_id = UUIDFilter(field_name="scan_id")
    region = CharFilter(field_name="region")

    class Meta:
        model = ComplianceRequirementOverview
        fields = {
            "inserted_at": ["date", "gte", "lte"],
            "compliance_id": ["exact", "icontains"],
            "framework": ["exact", "iexact", "icontains"],
            "version": ["exact", "icontains"],
            "region": ["exact", "icontains", "in"],
        }


class ScanSummaryFilter(FilterSet):
    inserted_at = DateFilter(field_name="inserted_at", lookup_expr="date")
    provider_id = UUIDFilter(field_name="scan__provider__id", lookup_expr="exact")
    provider_id__in = UUIDInFilter(field_name="scan__provider__id", lookup_expr="in")
    provider_type = ChoiceFilter(
        field_name="scan__provider__provider", choices=Provider.ProviderChoices.choices
    )
    provider_type__in = ChoiceInFilter(
        field_name="scan__provider__provider", choices=Provider.ProviderChoices.choices
    )
    region = CharFilter(field_name="region")

    class Meta:
        model = ScanSummary
        fields = {
            "inserted_at": ["date", "gte", "lte"],
            "region": ["exact", "icontains", "in"],
        }


class ScanSummarySeverityFilter(ScanSummaryFilter):
    """Filter for findings_severity ScanSummary endpoint - includes status filters"""

    # Custom status filters - only for severity grouping endpoint
    status = ChoiceFilter(method="filter_status", choices=OverviewStatusChoices.choices)
    status__in = CharInFilter(method="filter_status_in", lookup_expr="in")

    def filter_status(self, queryset, name, value):
        # Validate the status value
        if value not in [choice[0] for choice in OverviewStatusChoices.choices]:
            raise ValidationError(f"Invalid status value: {value}")

        # Apply the filter by annotating the queryset with the status field
        if value == OverviewStatusChoices.FAIL:
            return queryset.annotate(status_count=F("fail"))
        elif value == OverviewStatusChoices.PASS:
            return queryset.annotate(status_count=F("_pass"))
        else:
            return queryset.annotate(status_count=F("total"))

    def filter_status_in(self, queryset, name, value):
        # Validate the status values
        valid_statuses = [choice[0] for choice in OverviewStatusChoices.choices]
        for status_val in value:
            if status_val not in valid_statuses:
                raise ValidationError(f"Invalid status value: {status_val}")

        # If all statuses or no valid statuses, use total
        if (
            set(value)
            >= {
                OverviewStatusChoices.FAIL,
                OverviewStatusChoices.PASS,
            }
            or not value
        ):
            return queryset.annotate(status_count=F("total"))

        # Build the sum expression based on status values
        sum_expression = None
        for status in value:
            if status == OverviewStatusChoices.FAIL:
                field_expr = F("fail")
            elif status == OverviewStatusChoices.PASS:
                field_expr = F("_pass")
            else:
                continue

            if sum_expression is None:
                sum_expression = field_expr
            else:
                sum_expression = sum_expression + field_expr

        if sum_expression is None:
            return queryset.annotate(status_count=F("total"))

        return queryset.annotate(status_count=sum_expression)

    class Meta:
        model = ScanSummary
        fields = {
            "inserted_at": ["date", "gte", "lte"],
            "region": ["exact", "icontains", "in"],
        }


class ServiceOverviewFilter(ScanSummaryFilter):
    def is_valid(self):
        # Check if at least one of the inserted_at filters is present
        inserted_at_filters = [
            self.data.get("inserted_at"),
            self.data.get("inserted_at__gte"),
            self.data.get("inserted_at__lte"),
        ]
        if not any(inserted_at_filters):
            raise ValidationError(
                {
                    "inserted_at": [
                        "At least one of filter[inserted_at], filter[inserted_at__gte], or "
                        "filter[inserted_at__lte] is required."
                    ]
                }
            )
        return super().is_valid()


class IntegrationFilter(FilterSet):
    inserted_at = DateFilter(field_name="inserted_at", lookup_expr="date")
    integration_type = ChoiceFilter(choices=Integration.IntegrationChoices.choices)
    integration_type__in = ChoiceInFilter(
        choices=Integration.IntegrationChoices.choices,
        field_name="integration_type",
        lookup_expr="in",
    )

    class Meta:
        model = Integration
        fields = {
            "inserted_at": ["date", "gte", "lte"],
        }


class ProcessorFilter(FilterSet):
    processor_type = ChoiceFilter(choices=Processor.ProcessorChoices.choices)
    processor_type__in = ChoiceInFilter(
        choices=Processor.ProcessorChoices.choices,
        field_name="processor_type",
        lookup_expr="in",
    )


class IntegrationJiraFindingsFilter(FilterSet):
    # To be expanded as needed
    finding_id = UUIDFilter(field_name="id", lookup_expr="exact")
    finding_id__in = UUIDInFilter(field_name="id", lookup_expr="in")

    class Meta:
        model = Finding
        fields = {}

    def filter_queryset(self, queryset):
        # Validate that there is at least one filter provided
        if not self.data:
            raise ValidationError(
                {
                    "findings": "No finding filters provided. At least one filter is required."
                }
            )
        return super().filter_queryset(queryset)


class TenantApiKeyFilter(FilterSet):
    inserted_at = DateFilter(field_name="created", lookup_expr="date")
    inserted_at__gte = DateFilter(field_name="created", lookup_expr="gte")
    inserted_at__lte = DateFilter(field_name="created", lookup_expr="lte")
    expires_at = DateFilter(field_name="expiry_date", lookup_expr="date")
    expires_at__gte = DateFilter(field_name="expiry_date", lookup_expr="gte")
    expires_at__lte = DateFilter(field_name="expiry_date", lookup_expr="lte")

    class Meta:
        model = TenantAPIKey
        fields = {
            "prefix": ["exact", "icontains"],
            "revoked": ["exact"],
            "name": ["exact", "icontains"],
        }


<<<<<<< HEAD
class MuteRuleFilter(FilterSet):
    inserted_at = DateFilter(field_name="inserted_at", lookup_expr="date")
    updated_at = DateFilter(field_name="updated_at", lookup_expr="date")
    created_by = UUIDFilter(field_name="created_by__id", lookup_expr="exact")

    class Meta:
        model = MuteRule
        fields = {
            "id": ["exact", "in"],
            "name": ["exact", "icontains"],
            "reason": ["icontains"],
            "is_active": ["exact"],
            "inserted_at": ["gte", "lte"],
            "updated_at": ["gte", "lte"],
=======
class LighthouseProviderConfigFilter(FilterSet):
    provider_type = ChoiceFilter(
        choices=LighthouseProviderConfiguration.LLMProviderChoices.choices
    )
    provider_type__in = ChoiceInFilter(
        choices=LighthouseProviderConfiguration.LLMProviderChoices.choices,
        field_name="provider_type",
        lookup_expr="in",
    )
    is_active = BooleanFilter()

    class Meta:
        model = LighthouseProviderConfiguration
        fields = {
            "provider_type": ["exact", "in"],
            "is_active": ["exact"],
        }


class LighthouseProviderModelsFilter(FilterSet):
    provider_type = ChoiceFilter(
        choices=LighthouseProviderConfiguration.LLMProviderChoices.choices,
        field_name="provider_configuration__provider_type",
    )
    provider_type__in = ChoiceInFilter(
        choices=LighthouseProviderConfiguration.LLMProviderChoices.choices,
        field_name="provider_configuration__provider_type",
        lookup_expr="in",
    )

    # Allow filtering by model id
    model_id = CharFilter(field_name="model_id", lookup_expr="exact")
    model_id__icontains = CharFilter(field_name="model_id", lookup_expr="icontains")
    model_id__in = CharInFilter(field_name="model_id", lookup_expr="in")

    class Meta:
        model = LighthouseProviderModels
        fields = {
            "model_id": ["exact", "icontains", "in"],
>>>>>>> be768078
        }<|MERGE_RESOLUTION|>--- conflicted
+++ resolved
@@ -933,7 +933,48 @@
         }
 
 
-<<<<<<< HEAD
+class LighthouseProviderConfigFilter(FilterSet):
+    provider_type = ChoiceFilter(
+        choices=LighthouseProviderConfiguration.LLMProviderChoices.choices
+    )
+    provider_type__in = ChoiceInFilter(
+        choices=LighthouseProviderConfiguration.LLMProviderChoices.choices,
+        field_name="provider_type",
+        lookup_expr="in",
+    )
+    is_active = BooleanFilter()
+
+    class Meta:
+        model = LighthouseProviderConfiguration
+        fields = {
+            "provider_type": ["exact", "in"],
+            "is_active": ["exact"],
+        }
+
+
+class LighthouseProviderModelsFilter(FilterSet):
+    provider_type = ChoiceFilter(
+        choices=LighthouseProviderConfiguration.LLMProviderChoices.choices,
+        field_name="provider_configuration__provider_type",
+    )
+    provider_type__in = ChoiceInFilter(
+        choices=LighthouseProviderConfiguration.LLMProviderChoices.choices,
+        field_name="provider_configuration__provider_type",
+        lookup_expr="in",
+    )
+
+    # Allow filtering by model id
+    model_id = CharFilter(field_name="model_id", lookup_expr="exact")
+    model_id__icontains = CharFilter(field_name="model_id", lookup_expr="icontains")
+    model_id__in = CharInFilter(field_name="model_id", lookup_expr="in")
+
+    class Meta:
+        model = LighthouseProviderModels
+        fields = {
+            "model_id": ["exact", "icontains", "in"],
+        }
+
+
 class MuteRuleFilter(FilterSet):
     inserted_at = DateFilter(field_name="inserted_at", lookup_expr="date")
     updated_at = DateFilter(field_name="updated_at", lookup_expr="date")
@@ -948,45 +989,4 @@
             "is_active": ["exact"],
             "inserted_at": ["gte", "lte"],
             "updated_at": ["gte", "lte"],
-=======
-class LighthouseProviderConfigFilter(FilterSet):
-    provider_type = ChoiceFilter(
-        choices=LighthouseProviderConfiguration.LLMProviderChoices.choices
-    )
-    provider_type__in = ChoiceInFilter(
-        choices=LighthouseProviderConfiguration.LLMProviderChoices.choices,
-        field_name="provider_type",
-        lookup_expr="in",
-    )
-    is_active = BooleanFilter()
-
-    class Meta:
-        model = LighthouseProviderConfiguration
-        fields = {
-            "provider_type": ["exact", "in"],
-            "is_active": ["exact"],
-        }
-
-
-class LighthouseProviderModelsFilter(FilterSet):
-    provider_type = ChoiceFilter(
-        choices=LighthouseProviderConfiguration.LLMProviderChoices.choices,
-        field_name="provider_configuration__provider_type",
-    )
-    provider_type__in = ChoiceInFilter(
-        choices=LighthouseProviderConfiguration.LLMProviderChoices.choices,
-        field_name="provider_configuration__provider_type",
-        lookup_expr="in",
-    )
-
-    # Allow filtering by model id
-    model_id = CharFilter(field_name="model_id", lookup_expr="exact")
-    model_id__icontains = CharFilter(field_name="model_id", lookup_expr="icontains")
-    model_id__in = CharInFilter(field_name="model_id", lookup_expr="in")
-
-    class Meta:
-        model = LighthouseProviderModels
-        fields = {
-            "model_id": ["exact", "icontains", "in"],
->>>>>>> be768078
         }