import json
import logging
import re
import xml.etree.ElementTree as ET
from datetime import datetime, timedelta, timezone
from uuid import UUID, uuid4

from allauth.socialaccount.models import SocialApp
from config.custom_logging import BackendLogger
from config.settings.social_login import SOCIALACCOUNT_PROVIDERS
from cryptography.fernet import Fernet, InvalidToken
from django.conf import settings
from django.contrib.auth.models import AbstractBaseUser
from django.contrib.postgres.fields import ArrayField
from django.contrib.postgres.indexes import GinIndex
from django.contrib.postgres.search import SearchVector, SearchVectorField
from django.contrib.sites.models import Site
from django.core.exceptions import ValidationError
from django.core.validators import MinLengthValidator
from django.db import models
from django.db.models import Q
from django.utils.translation import gettext_lazy as _
from django_celery_beat.models import PeriodicTask
from django_celery_results.models import TaskResult
from drf_simple_apikey.crypto import get_crypto
from drf_simple_apikey.models import AbstractAPIKey, AbstractAPIKeyManager
from psqlextra.manager import PostgresManager
from psqlextra.models import PostgresPartitionedModel
from psqlextra.types import PostgresPartitioningMethod
from uuid6 import uuid7

from api.db_router import MainRouter
from api.db_utils import (
    CustomUserManager,
    FindingDeltaEnumField,
    IntegrationTypeEnumField,
    InvitationStateEnumField,
    MemberRoleEnumField,
    ProcessorTypeEnumField,
    ProviderEnumField,
    ProviderSecretTypeEnumField,
    ScanTriggerEnumField,
    SeverityEnumField,
    StateEnumField,
    StatusEnumField,
    enum_to_choices,
    generate_api_key_prefix,
    generate_random_token,
    one_week_from_now,
)
from api.exceptions import ModelValidationError
from api.rls import (
    BaseSecurityConstraint,
    RowLevelSecurityConstraint,
    RowLevelSecurityProtectedModel,
    Tenant,
)
from prowler.lib.check.models import Severity

fernet = Fernet(settings.SECRETS_ENCRYPTION_KEY.encode())

# Convert Prowler Severity enum to Django TextChoices
SeverityChoices = enum_to_choices(Severity)

logger = logging.getLogger(BackendLogger.API)


class StatusChoices(models.TextChoices):
    """
    This list is based on the finding status in the Prowler CLI.

    However, it adds another state, MUTED, which is not in the CLI.
    """

    FAIL = "FAIL", _("Fail")
    PASS = "PASS", _("Pass")
    MANUAL = "MANUAL", _("Manual")


class OverviewStatusChoices(models.TextChoices):
    """
    Status filters allowed in overview/severity endpoints.
    """

    FAIL = "FAIL", _("Fail")
    PASS = "PASS", _("Pass")


class StateChoices(models.TextChoices):
    AVAILABLE = "available", _("Available")
    SCHEDULED = "scheduled", _("Scheduled")
    EXECUTING = "executing", _("Executing")
    COMPLETED = "completed", _("Completed")
    FAILED = "failed", _("Failed")
    CANCELLED = "cancelled", _("Cancelled")


class PermissionChoices(models.TextChoices):
    """
    Represents the different permission states that a role can have.

    Attributes:
        UNLIMITED: Indicates that the role possesses all permissions.
        LIMITED: Indicates that the role has some permissions but not all.
        NONE: Indicates that the role does not have any permissions.
    """

    UNLIMITED = "unlimited", _("Unlimited permissions")
    LIMITED = "limited", _("Limited permissions")
    NONE = "none", _("No permissions")


class ActiveProviderManager(models.Manager):
    def get_queryset(self):
        return super().get_queryset().filter(self.active_provider_filter())

    def active_provider_filter(self):
        if self.model is Provider:
            return Q(is_deleted=False)
        elif self.model in [Finding, ComplianceOverview, ScanSummary]:
            return Q(scan__provider__is_deleted=False)
        else:
            return Q(provider__is_deleted=False)


class ActiveProviderPartitionedManager(PostgresManager, ActiveProviderManager):
    def get_queryset(self):
        return super().get_queryset().filter(self.active_provider_filter())


class TenantAPIKeyManager(AbstractAPIKeyManager):
    separator = "."

    def assign_api_key(self, obj) -> str:
        payload = {"_pk": str(obj.pk), "_exp": obj.expiry_date.timestamp()}
        key = get_crypto().generate(payload)

        prefixed_key = f"{obj.prefix}{self.separator}{key}"
        return prefixed_key


class User(AbstractBaseUser):
    id = models.UUIDField(primary_key=True, default=uuid4, editable=False)
    name = models.CharField(max_length=150, validators=[MinLengthValidator(3)])
    email = models.EmailField(
        max_length=254,
        unique=True,
        help_text="Case insensitive",
        error_messages={"unique": "Please check the email address and try again."},
    )
    company_name = models.CharField(max_length=150, blank=True)
    is_active = models.BooleanField(default=True)
    date_joined = models.DateTimeField(auto_now_add=True, editable=False)

    USERNAME_FIELD = "email"
    REQUIRED_FIELDS = ["name"]

    objects = CustomUserManager()

    def is_member_of_tenant(self, tenant_id):
        return self.memberships.filter(tenant_id=tenant_id).exists()

    def save(self, *args, **kwargs):
        if self.email:
            self.email = self.email.strip().lower()
        super().save(*args, **kwargs)

    class Meta:
        db_table = "users"

        constraints = [
            BaseSecurityConstraint(
                name="statements_on_%(class)s",
                statements=["SELECT", "INSERT", "UPDATE", "DELETE"],
            )
        ]

    class JSONAPIMeta:
        resource_name = "users"


class Membership(models.Model):
    class RoleChoices(models.TextChoices):
        OWNER = "owner", _("Owner")
        MEMBER = "member", _("Member")

    id = models.UUIDField(primary_key=True, default=uuid4, editable=False)
    user = models.ForeignKey(
        User,
        on_delete=models.CASCADE,
        related_name="memberships",
        related_query_name="membership",
    )
    tenant = models.ForeignKey(
        Tenant,
        on_delete=models.CASCADE,
        related_name="memberships",
        related_query_name="membership",
    )
    role = MemberRoleEnumField(choices=RoleChoices.choices, default=RoleChoices.MEMBER)
    date_joined = models.DateTimeField(auto_now_add=True, editable=False)

    class Meta:
        db_table = "memberships"

        constraints = [
            models.UniqueConstraint(
                fields=("user", "tenant"),
                name="unique_resources_by_membership",
            ),
            BaseSecurityConstraint(
                name="statements_on_%(class)s",
                statements=["SELECT", "INSERT", "UPDATE", "DELETE"],
            ),
        ]

    class JSONAPIMeta:
        resource_name = "memberships"


class TenantAPIKey(AbstractAPIKey, RowLevelSecurityProtectedModel):
    id = models.UUIDField(primary_key=True, default=uuid4, editable=False)
    name = models.CharField(max_length=100, validators=[MinLengthValidator(3)])
    created = models.DateTimeField(auto_now_add=True, editable=False)
    prefix = models.CharField(
        max_length=11,
        unique=True,
        default=generate_api_key_prefix,
        editable=False,
        help_text="Unique prefix to identify the API key",
    )
    last_used_at = models.DateTimeField(
        null=True,
        blank=True,
        help_text="Last time this API key was used for authentication",
    )
    entity = models.ForeignKey(
        settings.AUTH_USER_MODEL,
        on_delete=models.SET_NULL,
        null=True,
        blank=True,
        related_name="user_api_keys",
    )

    objects = TenantAPIKeyManager()

    class Meta(RowLevelSecurityProtectedModel.Meta):
        db_table = "api_keys"

        constraints = [
            RowLevelSecurityConstraint(
                field="tenant_id",
                name="rls_on_%(class)s",
                statements=["SELECT", "INSERT", "UPDATE", "DELETE"],
            ),
            models.UniqueConstraint(
                fields=("tenant_id", "prefix"),
                name="unique_api_key_prefixes",
            ),
            models.UniqueConstraint(
                fields=("tenant_id", "name"),
                name="unique_api_key_name_per_tenant",
            ),
        ]

        indexes = [
            models.Index(
                fields=["tenant_id", "prefix"], name="api_keys_tenant_prefix_idx"
            ),
        ]

    class JSONAPIMeta:
        resource_name = "api-keys"


class Provider(RowLevelSecurityProtectedModel):
    objects = ActiveProviderManager()
    all_objects = models.Manager()

    class ProviderChoices(models.TextChoices):
        AWS = "aws", _("AWS")
        AZURE = "azure", _("Azure")
        GCP = "gcp", _("GCP")
        KUBERNETES = "kubernetes", _("Kubernetes")
        M365 = "m365", _("M365")
        GITHUB = "github", _("GitHub")
<<<<<<< HEAD
        ORACLECLOUD = "oraclecloud", _("Oracle Cloud Infrastructure")
=======
        IAC = "iac", _("IaC")
        OCI = "oci", _("Oracle Cloud Infrastructure")
>>>>>>> 1e584c5b

    @staticmethod
    def validate_aws_uid(value):
        if not re.match(r"^\d{12}$", value):
            raise ModelValidationError(
                detail="AWS provider ID must be exactly 12 digits.",
                code="aws-uid",
                pointer="/data/attributes/uid",
            )

    @staticmethod
    def validate_azure_uid(value):
        try:
            val = UUID(value, version=4)
            if str(val) != value:
                raise ValueError
        except ValueError:
            raise ModelValidationError(
                detail="Azure provider ID must be a valid UUID.",
                code="azure-uid",
                pointer="/data/attributes/uid",
            )

    @staticmethod
    def validate_m365_uid(value):
        if not re.match(
            r"""^(?!-)[A-Za-z0-9](?:[A-Za-z0-9-]{0,61}[A-Za-z0-9])?(?:\.(?!-)[A-Za-z0-9]"""
            r"""(?:[A-Za-z0-9-]{0,61}[A-Za-z0-9])?)*\.[A-Za-z]{2,}$""",
            value,
        ):
            raise ModelValidationError(
                detail="M365 domain ID must be a valid domain.",
                code="m365-uid",
                pointer="/data/attributes/uid",
            )

    @staticmethod
    def validate_gcp_uid(value):
        if not re.match(r"^[a-z][a-z0-9-]{5,29}$", value):
            raise ModelValidationError(
                detail="GCP provider ID must be 6 to 30 characters, start with a letter, and contain only lowercase "
                "letters, numbers, and hyphens.",
                code="gcp-uid",
                pointer="/data/attributes/uid",
            )

    @staticmethod
    def validate_kubernetes_uid(value):
        if not re.match(
            r"^[a-zA-Z0-9][a-zA-Z0-9._@:\/-]{1,250}$",
            value,
        ):
            raise ModelValidationError(
                detail="The value must either be a valid Kubernetes UID (up to 63 characters, "
                "starting and ending with a lowercase letter or number, containing only "
                "lowercase alphanumeric characters and hyphens) or a valid AWS EKS Cluster ARN, GCP GKE Context Name or Azure AKS Cluster Name.",
                code="kubernetes-uid",
                pointer="/data/attributes/uid",
            )

    @staticmethod
    def validate_github_uid(value):
        if not re.match(r"^[a-zA-Z0-9][a-zA-Z0-9-]{0,38}$", value):
            raise ModelValidationError(
                detail="GitHub provider ID must be a valid GitHub username or organization name (1-39 characters, "
                "starting with alphanumeric, containing only alphanumeric characters and hyphens).",
                code="github-uid",
                pointer="/data/attributes/uid",
            )

    @staticmethod
<<<<<<< HEAD
    def validate_oraclecloud_uid(value):
=======
    def validate_iac_uid(value):
        # Validate that it's a valid repository URL (git URL format)
        if not re.match(
            r"^(https?://|git@|ssh://)[^\s/]+[^\s]*\.git$|^(https?://)[^\s/]+[^\s]*$",
            value,
        ):
            raise ModelValidationError(
                detail="IaC provider ID must be a valid repository URL (e.g., https://github.com/user/repo or https://github.com/user/repo.git).",
                code="iac-uid",
                pointer="/data/attributes/uid",
            )

    @staticmethod
    def validate_oci_uid(value):
>>>>>>> 1e584c5b
        if not re.match(
            r"^ocid1\.([a-z0-9_-]+)\.([a-z0-9_-]+)\.([a-z0-9_-]*)\.([a-z0-9]+)$", value
        ):
            raise ModelValidationError(
                detail="Oracle Cloud Infrastructure provider ID must be a valid tenancy OCID in the format: "
                "ocid1.<resource_type>.<realm>.<region>.<unique_id>",
                code="oraclecloud-uid",
                pointer="/data/attributes/uid",
            )

    id = models.UUIDField(primary_key=True, default=uuid4, editable=False)
    inserted_at = models.DateTimeField(auto_now_add=True, editable=False)
    updated_at = models.DateTimeField(auto_now=True, editable=False)
    is_deleted = models.BooleanField(default=False)
    provider = ProviderEnumField(
        choices=ProviderChoices.choices, default=ProviderChoices.AWS
    )
    uid = models.CharField(
        "Unique identifier for the provider, set by the provider",
        max_length=250,
        blank=False,
        validators=[MinLengthValidator(3)],
    )
    alias = models.CharField(
        blank=True, null=True, max_length=100, validators=[MinLengthValidator(3)]
    )
    connected = models.BooleanField(null=True, blank=True)
    connection_last_checked_at = models.DateTimeField(null=True, blank=True)
    metadata = models.JSONField(default=dict, blank=True)
    scanner_args = models.JSONField(default=dict, blank=True)

    def clean(self):
        super().clean()
        getattr(self, f"validate_{self.provider}_uid")(self.uid)

    def save(self, *args, **kwargs):
        self.full_clean()
        super().save(*args, **kwargs)

    class Meta(RowLevelSecurityProtectedModel.Meta):
        db_table = "providers"

        constraints = [
            models.UniqueConstraint(
                fields=("tenant_id", "provider", "uid", "is_deleted"),
                name="unique_provider_uids",
            ),
            RowLevelSecurityConstraint(
                field="tenant_id",
                name="rls_on_%(class)s",
                statements=["SELECT", "INSERT", "UPDATE", "DELETE"],
            ),
        ]

    class JSONAPIMeta:
        resource_name = "providers"


class ProviderGroup(RowLevelSecurityProtectedModel):
    id = models.UUIDField(primary_key=True, default=uuid4, editable=False)
    name = models.CharField(max_length=255)
    inserted_at = models.DateTimeField(auto_now_add=True, editable=False)
    updated_at = models.DateTimeField(auto_now=True, editable=False)
    providers = models.ManyToManyField(
        Provider, through="ProviderGroupMembership", related_name="provider_groups"
    )

    class Meta:
        db_table = "provider_groups"
        constraints = [
            models.UniqueConstraint(
                fields=["tenant_id", "name"],
                name="unique_group_name_per_tenant",
            ),
            RowLevelSecurityConstraint(
                field="tenant_id",
                name="rls_on_%(class)s",
                statements=["SELECT", "INSERT", "UPDATE", "DELETE"],
            ),
        ]

    class JSONAPIMeta:
        resource_name = "provider-groups"


class ProviderGroupMembership(RowLevelSecurityProtectedModel):
    id = models.UUIDField(primary_key=True, default=uuid4, editable=False)
    provider_group = models.ForeignKey(ProviderGroup, on_delete=models.CASCADE)
    provider = models.ForeignKey(Provider, on_delete=models.CASCADE)
    inserted_at = models.DateTimeField(auto_now_add=True)

    class Meta:
        db_table = "provider_group_memberships"
        constraints = [
            models.UniqueConstraint(
                fields=["provider_id", "provider_group"],
                name="unique_provider_group_membership",
            ),
            RowLevelSecurityConstraint(
                field="tenant_id",
                name="rls_on_%(class)s",
                statements=["SELECT", "INSERT", "UPDATE", "DELETE"],
            ),
        ]

    class JSONAPIMeta:
        resource_name = "provider_groups-provider"


class Task(RowLevelSecurityProtectedModel):
    id = models.UUIDField(primary_key=True, default=uuid4, editable=False)
    inserted_at = models.DateTimeField(auto_now_add=True, editable=False)
    task_runner_task = models.OneToOneField(
        TaskResult,
        on_delete=models.CASCADE,
        related_name="task",
        related_query_name="task",
        null=True,
        blank=True,
    )

    class Meta(RowLevelSecurityProtectedModel.Meta):
        db_table = "tasks"

        constraints = [
            RowLevelSecurityConstraint(
                field="tenant_id",
                name="rls_on_%(class)s",
                statements=["SELECT", "INSERT", "UPDATE", "DELETE"],
            ),
        ]

        indexes = [
            models.Index(
                fields=["id", "task_runner_task"],
                name="tasks_id_trt_id_idx",
            ),
        ]

    class JSONAPIMeta:
        resource_name = "tasks"


class Scan(RowLevelSecurityProtectedModel):
    objects = ActiveProviderManager()
    all_objects = models.Manager()

    class TriggerChoices(models.TextChoices):
        SCHEDULED = "scheduled", _("Scheduled")
        MANUAL = "manual", _("Manual")

    id = models.UUIDField(primary_key=True, default=uuid7, editable=False)
    name = models.CharField(
        blank=True, null=True, max_length=100, validators=[MinLengthValidator(3)]
    )
    trigger = ScanTriggerEnumField(
        choices=TriggerChoices.choices,
    )
    state = StateEnumField(choices=StateChoices.choices, default=StateChoices.AVAILABLE)
    unique_resource_count = models.IntegerField(default=0)
    progress = models.IntegerField(default=0)
    scanner_args = models.JSONField(default=dict)
    duration = models.IntegerField(null=True, blank=True)
    scheduled_at = models.DateTimeField(null=True, blank=True)
    inserted_at = models.DateTimeField(auto_now_add=True, editable=False)
    updated_at = models.DateTimeField(auto_now=True, editable=False)
    started_at = models.DateTimeField(null=True, blank=True)
    completed_at = models.DateTimeField(null=True, blank=True)
    next_scan_at = models.DateTimeField(null=True, blank=True)
    scheduler_task = models.ForeignKey(
        PeriodicTask, on_delete=models.SET_NULL, null=True, blank=True
    )
    output_location = models.CharField(blank=True, null=True, max_length=4096)
    provider = models.ForeignKey(
        Provider,
        on_delete=models.CASCADE,
        related_name="scans",
        related_query_name="scan",
    )
    task = models.ForeignKey(
        Task,
        on_delete=models.CASCADE,
        related_name="scans",
        related_query_name="scan",
        null=True,
        blank=True,
    )
    processor = models.ForeignKey(
        "Processor",
        on_delete=models.SET_NULL,
        related_name="scans",
        related_query_name="scan",
        null=True,
        blank=True,
    )

    class Meta(RowLevelSecurityProtectedModel.Meta):
        db_table = "scans"

        constraints = [
            RowLevelSecurityConstraint(
                field="tenant_id",
                name="rls_on_%(class)s",
                statements=["SELECT", "INSERT", "UPDATE", "DELETE"],
            ),
        ]

        indexes = [
            models.Index(
                fields=["provider", "state", "trigger", "scheduled_at"],
                name="scans_prov_state_trig_sche_idx",
            ),
            models.Index(
                fields=["tenant_id", "provider_id", "state", "inserted_at"],
                name="scans_prov_state_insert_idx",
            ),
            models.Index(
                fields=["tenant_id", "provider_id", "state", "-inserted_at"],
                condition=Q(state=StateChoices.COMPLETED),
                name="scans_prov_state_ins_desc_idx",
            ),
            # TODO This might replace `scans_prov_state_ins_desc_idx` completely. Review usage
            models.Index(
                fields=["tenant_id", "provider_id", "-inserted_at"],
                condition=Q(state=StateChoices.COMPLETED),
                include=["id"],
                name="scans_prov_ins_desc_idx",
            ),
        ]

    class JSONAPIMeta:
        resource_name = "scans"


class ResourceTag(RowLevelSecurityProtectedModel):
    id = models.UUIDField(primary_key=True, default=uuid4, editable=False)
    inserted_at = models.DateTimeField(auto_now_add=True, editable=False)
    updated_at = models.DateTimeField(auto_now=True, editable=False)

    key = models.TextField(blank=False)
    value = models.TextField(blank=False)

    text_search = models.GeneratedField(
        expression=SearchVector("key", weight="A", config="simple")
        + SearchVector("value", weight="B", config="simple"),
        output_field=SearchVectorField(),
        db_persist=True,
        null=True,
        editable=False,
    )

    class Meta(RowLevelSecurityProtectedModel.Meta):
        db_table = "resource_tags"

        indexes = [
            GinIndex(fields=["text_search"], name="gin_resource_tags_search_idx"),
        ]

        constraints = [
            models.UniqueConstraint(
                fields=("tenant_id", "key", "value"),
                name="unique_resource_tags_by_tenant_key_value",
            ),
            RowLevelSecurityConstraint(
                field="tenant_id",
                name="rls_on_%(class)s",
                statements=["SELECT", "INSERT", "UPDATE", "DELETE"],
            ),
        ]


class Resource(RowLevelSecurityProtectedModel):
    objects = ActiveProviderManager()
    all_objects = models.Manager()

    id = models.UUIDField(primary_key=True, default=uuid4, editable=False)
    inserted_at = models.DateTimeField(auto_now_add=True, editable=False)
    updated_at = models.DateTimeField(auto_now=True, editable=False)

    provider = models.ForeignKey(
        Provider,
        on_delete=models.CASCADE,
        related_name="resources",
        related_query_name="resource",
    )

    uid = models.TextField(
        "Unique identifier for the resource, set by the provider", blank=False
    )
    name = models.TextField("Name of the resource, as set in the provider", blank=False)
    region = models.TextField(
        "Location of the resource, as set by the provider", blank=False
    )
    service = models.TextField(
        "Service of the resource, as set by the provider", blank=False
    )
    type = models.TextField("Type of the resource, as set by the provider", blank=False)

    text_search = models.GeneratedField(
        expression=SearchVector("uid", weight="A", config="simple")
        + SearchVector("name", weight="B", config="simple")
        + SearchVector("region", weight="C", config="simple")
        + SearchVector("service", "type", weight="D", config="simple"),
        output_field=SearchVectorField(),
        db_persist=True,
        null=True,
        editable=False,
    )

    metadata = models.TextField(blank=True, null=True)
    details = models.TextField(blank=True, null=True)
    partition = models.TextField(blank=True, null=True)

    failed_findings_count = models.IntegerField(default=0)

    # Relationships
    tags = models.ManyToManyField(
        ResourceTag,
        verbose_name="Tags associated with the resource, by provider",
        through="ResourceTagMapping",
    )

    def get_tags(self, tenant_id: str) -> dict:
        return {tag.key: tag.value for tag in self.tags.filter(tenant_id=tenant_id)}

    def clear_tags(self):
        self.tags.clear()
        self.save()

    def upsert_or_delete_tags(self, tags: list[ResourceTag] | None):
        if tags is None:
            self.clear_tags()
            return

        # Add new relationships with the tenant_id field
        for tag in tags:
            ResourceTagMapping.objects.update_or_create(
                tag=tag, resource=self, tenant_id=self.tenant_id
            )

        # Save the instance
        self.save()

    class Meta(RowLevelSecurityProtectedModel.Meta):
        db_table = "resources"

        indexes = [
            models.Index(
                fields=["uid", "region", "service", "name"],
                name="resource_uid_reg_serv_name_idx",
            ),
            models.Index(
                fields=["tenant_id", "service", "region", "type"],
                name="resource_tenant_metadata_idx",
            ),
            GinIndex(fields=["text_search"], name="gin_resources_search_idx"),
            models.Index(fields=["tenant_id", "id"], name="resources_tenant_id_idx"),
            models.Index(
                fields=["tenant_id", "provider_id"],
                name="resources_tenant_provider_idx",
            ),
            models.Index(
                fields=["tenant_id", "-failed_findings_count", "id"],
                name="resources_failed_findings_idx",
            ),
        ]

        constraints = [
            models.UniqueConstraint(
                fields=("tenant_id", "provider_id", "uid"),
                name="unique_resources_by_provider",
            ),
            RowLevelSecurityConstraint(
                field="tenant_id",
                name="rls_on_%(class)s",
                statements=["SELECT", "INSERT", "UPDATE", "DELETE"],
            ),
        ]

    class JSONAPIMeta:
        resource_name = "resources"


class ResourceTagMapping(RowLevelSecurityProtectedModel):
    # NOTE that we don't really need a primary key here,
    #      but everything is easier with django if we do
    id = models.UUIDField(primary_key=True, default=uuid4, editable=False)
    resource = models.ForeignKey(Resource, on_delete=models.CASCADE)
    tag = models.ForeignKey(ResourceTag, on_delete=models.CASCADE)

    class Meta(RowLevelSecurityProtectedModel.Meta):
        db_table = "resource_tag_mappings"

        # django will automatically create indexes for:
        #   - resource_id
        #   - tag_id
        #   - tenant_id
        #   - id

        constraints = [
            models.UniqueConstraint(
                fields=("tenant_id", "resource_id", "tag_id"),
                name="unique_resource_tag_mappings_by_tenant",
            ),
            RowLevelSecurityConstraint(
                field="tenant_id",
                name="rls_on_%(class)s",
                statements=["SELECT", "INSERT", "UPDATE", "DELETE"],
            ),
        ]

        indexes = [
            models.Index(
                fields=["tenant_id", "resource_id"], name="resource_tag_tenant_idx"
            ),
        ]


class Finding(PostgresPartitionedModel, RowLevelSecurityProtectedModel):
    """
    Defines the Finding model.

    Findings uses a partitioned table to store findings. The partitions are created based on the UUIDv7 `id` field.

    Note when creating migrations, you must use `python manage.py pgmakemigrations` to create the migrations.
    """

    objects = ActiveProviderPartitionedManager()
    all_objects = models.Manager()

    class PartitioningMeta:
        method = PostgresPartitioningMethod.RANGE
        key = ["id"]

    class DeltaChoices(models.TextChoices):
        NEW = "new", _("New")
        CHANGED = "changed", _("Changed")

    id = models.UUIDField(primary_key=True, default=uuid7, editable=False)
    inserted_at = models.DateTimeField(auto_now_add=True, editable=False)
    updated_at = models.DateTimeField(auto_now=True, editable=False)
    first_seen_at = models.DateTimeField(editable=False, null=True)

    uid = models.CharField(max_length=300)
    delta = FindingDeltaEnumField(
        choices=DeltaChoices.choices,
        blank=True,
        null=True,
    )

    status = StatusEnumField(choices=StatusChoices)
    status_extended = models.TextField(blank=True, null=True)

    severity = SeverityEnumField(choices=SeverityChoices)

    impact = SeverityEnumField(choices=SeverityChoices)
    impact_extended = models.TextField(blank=True, null=True)

    raw_result = models.JSONField(default=dict)
    tags = models.JSONField(default=dict, null=True, blank=True)
    check_id = models.CharField(max_length=100, blank=False, null=False)
    check_metadata = models.JSONField(default=dict, null=False)
    muted = models.BooleanField(default=False, null=False)
    muted_reason = models.TextField(
        blank=True, null=True, validators=[MinLengthValidator(3)], max_length=500
    )
    muted_at = models.DateTimeField(
        null=True, blank=True, help_text="Timestamp when this finding was muted"
    )
    compliance = models.JSONField(default=dict, null=True, blank=True)

    # Denormalize resource data for performance
    resource_regions = ArrayField(
        models.CharField(max_length=100), blank=True, null=True
    )
    resource_services = ArrayField(
        models.CharField(max_length=100),
        blank=True,
        null=True,
    )
    resource_types = ArrayField(
        models.CharField(max_length=100),
        blank=True,
        null=True,
    )

    # Relationships
    scan = models.ForeignKey(to=Scan, related_name="findings", on_delete=models.CASCADE)

    # many-to-many Resources. Relationship is defined on Resource
    resources = models.ManyToManyField(
        Resource,
        verbose_name="Resources associated with the finding",
        through="ResourceFindingMapping",
        related_name="findings",
    )

    # TODO: Add resource search
    text_search = models.GeneratedField(
        expression=SearchVector(
            "impact_extended", "status_extended", weight="A", config="simple"
        ),
        output_field=SearchVectorField(),
        db_persist=True,
        null=True,
        editable=False,
    )

    class Meta(RowLevelSecurityProtectedModel.Meta):
        db_table = "findings"

        constraints = [
            RowLevelSecurityConstraint(
                field="tenant_id",
                name="rls_on_%(class)s",
                statements=["SELECT", "UPDATE", "INSERT", "DELETE"],
            ),
            RowLevelSecurityConstraint(
                field="tenant_id",
                name="rls_on_%(class)s_default",
                partition_name="default",
                statements=["SELECT", "UPDATE", "INSERT", "DELETE"],
            ),
        ]

        indexes = [
            models.Index(fields=["tenant_id", "id"], name="findings_tenant_and_id_idx"),
            GinIndex(fields=["text_search"], name="gin_findings_search_idx"),
            models.Index(fields=["tenant_id", "scan_id"], name="find_tenant_scan_idx"),
            models.Index(
                fields=["tenant_id", "scan_id", "id"], name="find_tenant_scan_id_idx"
            ),
            models.Index(
                fields=["tenant_id", "id"],
                condition=Q(delta="new"),
                name="find_delta_new_idx",
            ),
            models.Index(
                fields=["tenant_id", "uid", "-inserted_at"],
                name="find_tenant_uid_inserted_idx",
            ),
            GinIndex(fields=["resource_services"], name="gin_find_service_idx"),
            GinIndex(fields=["resource_regions"], name="gin_find_region_idx"),
            GinIndex(fields=["resource_types"], name="gin_find_rtype_idx"),
            models.Index(
                fields=["tenant_id", "scan_id", "check_id"],
                name="find_tenant_scan_check_idx",
            ),
        ]

    class JSONAPIMeta:
        resource_name = "findings"

    def add_resources(self, resources: list[Resource] | None):
        if not resources:
            return

        self.resource_regions = self.resource_regions or []
        self.resource_services = self.resource_services or []
        self.resource_types = self.resource_types or []

        # Deduplication
        regions = set(self.resource_regions)
        services = set(self.resource_services)
        types = set(self.resource_types)

        for resource in resources:
            ResourceFindingMapping.objects.update_or_create(
                resource=resource, finding=self, tenant_id=self.tenant_id
            )
            regions.add(resource.region)
            services.add(resource.service)
            types.add(resource.type)

        self.resource_regions = list(regions)
        self.resource_services = list(services)
        self.resource_types = list(types)
        self.save()


class ResourceFindingMapping(PostgresPartitionedModel, RowLevelSecurityProtectedModel):
    """
    Defines the ResourceFindingMapping model.

    ResourceFindingMapping is used to map a Finding to a Resource.

    It follows the same partitioning strategy as the Finding model.
    """

    # NOTE that we don't really need a primary key here,
    #      but everything is easier with django if we do
    id = models.UUIDField(primary_key=True, default=uuid4, editable=False)
    resource = models.ForeignKey(Resource, on_delete=models.CASCADE)
    finding = models.ForeignKey(Finding, on_delete=models.CASCADE)

    class PartitioningMeta:
        method = PostgresPartitioningMethod.RANGE
        key = ["finding_id"]

    class Meta(RowLevelSecurityProtectedModel.Meta):
        db_table = "resource_finding_mappings"
        base_manager_name = "objects"
        abstract = False

        # django will automatically create indexes for:
        #   - resource_id
        #   - finding_id
        #   - tenant_id
        #   - id

        indexes = [
            models.Index(
                fields=["tenant_id", "finding_id"],
                name="rfm_tenant_finding_idx",
            ),
            models.Index(
                fields=["tenant_id", "resource_id"],
                name="rfm_tenant_resource_idx",
            ),
        ]
        constraints = [
            models.UniqueConstraint(
                fields=("tenant_id", "resource_id", "finding_id"),
                name="unique_resource_finding_mappings_by_tenant",
            ),
            RowLevelSecurityConstraint(
                field="tenant_id",
                name="rls_on_%(class)s",
                statements=["SELECT", "INSERT", "UPDATE", "DELETE"],
            ),
            RowLevelSecurityConstraint(
                "tenant_id",
                name=f"rls_on_{db_table}_default",
                partition_name="default",
                statements=["SELECT", "INSERT", "UPDATE", "DELETE"],
            ),
        ]


class ProviderSecret(RowLevelSecurityProtectedModel):
    objects = ActiveProviderManager()
    all_objects = models.Manager()

    class TypeChoices(models.TextChoices):
        STATIC = "static", _("Key-value pairs")
        ROLE = "role", _("Role assumption")
        SERVICE_ACCOUNT = "service_account", _("GCP Service Account Key")

    id = models.UUIDField(primary_key=True, default=uuid4, editable=False)
    inserted_at = models.DateTimeField(auto_now_add=True, editable=False)
    updated_at = models.DateTimeField(auto_now=True, editable=False)
    name = models.CharField(
        blank=True, null=True, max_length=100, validators=[MinLengthValidator(3)]
    )
    secret_type = ProviderSecretTypeEnumField(choices=TypeChoices.choices)
    _secret = models.BinaryField(db_column="secret")
    provider = models.OneToOneField(
        Provider,
        on_delete=models.CASCADE,
        related_name="secret",
        related_query_name="secret",
    )

    class Meta(RowLevelSecurityProtectedModel.Meta):
        db_table = "provider_secrets"

        constraints = [
            RowLevelSecurityConstraint(
                field="tenant_id",
                name="rls_on_%(class)s",
                statements=["SELECT", "INSERT", "UPDATE", "DELETE"],
            ),
        ]

    class JSONAPIMeta:
        resource_name = "provider-secrets"

    @property
    def secret(self):
        if isinstance(self._secret, memoryview):
            encrypted_bytes = self._secret.tobytes()
        elif isinstance(self._secret, str):
            encrypted_bytes = self._secret.encode()
        else:
            encrypted_bytes = self._secret
        decrypted_data = fernet.decrypt(encrypted_bytes)
        return json.loads(decrypted_data.decode())

    @secret.setter
    def secret(self, value):
        encrypted_data = fernet.encrypt(json.dumps(value).encode())
        self._secret = encrypted_data


class Invitation(RowLevelSecurityProtectedModel):
    class State(models.TextChoices):
        PENDING = "pending", _("Invitation is pending")
        ACCEPTED = "accepted", _("Invitation was accepted by a user")
        EXPIRED = "expired", _("Invitation expired after the configured time")
        REVOKED = "revoked", _("Invitation was revoked by a user")

    id = models.UUIDField(primary_key=True, default=uuid4, editable=False)
    inserted_at = models.DateTimeField(auto_now_add=True, editable=False)
    updated_at = models.DateTimeField(auto_now=True, editable=False)
    email = models.EmailField(max_length=254, blank=False, null=False)
    state = InvitationStateEnumField(choices=State.choices, default=State.PENDING)
    token = models.CharField(
        max_length=14,
        unique=True,
        default=generate_random_token,
        editable=False,
        blank=False,
        null=False,
        validators=[MinLengthValidator(14)],
    )
    expires_at = models.DateTimeField(default=one_week_from_now)
    inviter = models.ForeignKey(
        User,
        on_delete=models.SET_NULL,
        related_name="invitations",
        related_query_name="invitation",
        null=True,
    )

    def save(self, *args, **kwargs):
        if self.email:
            self.email = self.email.strip().lower()
        super().save(*args, **kwargs)

    class Meta(RowLevelSecurityProtectedModel.Meta):
        db_table = "invitations"

        constraints = [
            models.UniqueConstraint(
                fields=("tenant", "token", "email"),
                name="unique_tenant_token_email_by_invitation",
            ),
            RowLevelSecurityConstraint(
                field="tenant_id",
                name="rls_on_%(class)s",
                statements=["SELECT", "INSERT", "UPDATE", "DELETE"],
            ),
        ]

    class JSONAPIMeta:
        resource_name = "invitations"


class Role(RowLevelSecurityProtectedModel):
    id = models.UUIDField(primary_key=True, default=uuid4, editable=False)
    name = models.CharField(max_length=255)
    manage_users = models.BooleanField(default=False)
    manage_account = models.BooleanField(default=False)
    manage_billing = models.BooleanField(default=False)
    manage_providers = models.BooleanField(default=False)
    manage_integrations = models.BooleanField(default=False)
    manage_scans = models.BooleanField(default=False)
    unlimited_visibility = models.BooleanField(default=False)
    inserted_at = models.DateTimeField(auto_now_add=True, editable=False)
    updated_at = models.DateTimeField(auto_now=True, editable=False)
    provider_groups = models.ManyToManyField(
        ProviderGroup, through="RoleProviderGroupRelationship", related_name="roles"
    )
    users = models.ManyToManyField(
        User, through="UserRoleRelationship", related_name="roles"
    )
    invitations = models.ManyToManyField(
        Invitation, through="InvitationRoleRelationship", related_name="roles"
    )

    # Filter permission_state
    PERMISSION_FIELDS = [
        "manage_users",
        "manage_account",
        "manage_billing",
        "manage_providers",
        "manage_integrations",
        "manage_scans",
    ]

    @property
    def permission_state(self):
        values = [getattr(self, field) for field in self.PERMISSION_FIELDS]
        if all(values):
            return PermissionChoices.UNLIMITED
        elif not any(values):
            return PermissionChoices.NONE
        else:
            return PermissionChoices.LIMITED

    @classmethod
    def filter_by_permission_state(cls, queryset, value):
        q_all_true = Q(**{field: True for field in cls.PERMISSION_FIELDS})
        q_all_false = Q(**{field: False for field in cls.PERMISSION_FIELDS})

        if value == PermissionChoices.UNLIMITED:
            return queryset.filter(q_all_true)
        elif value == PermissionChoices.NONE:
            return queryset.filter(q_all_false)
        else:
            return queryset.exclude(q_all_true | q_all_false)

    class Meta:
        db_table = "roles"
        constraints = [
            models.UniqueConstraint(
                fields=["tenant_id", "name"],
                name="unique_role_per_tenant",
            ),
            RowLevelSecurityConstraint(
                field="tenant_id",
                name="rls_on_%(class)s",
                statements=["SELECT", "INSERT", "UPDATE", "DELETE"],
            ),
        ]

    class JSONAPIMeta:
        resource_name = "roles"


class RoleProviderGroupRelationship(RowLevelSecurityProtectedModel):
    id = models.UUIDField(primary_key=True, default=uuid4, editable=False)
    role = models.ForeignKey(Role, on_delete=models.CASCADE)
    provider_group = models.ForeignKey(ProviderGroup, on_delete=models.CASCADE)
    inserted_at = models.DateTimeField(auto_now_add=True)

    class Meta:
        db_table = "role_provider_group_relationship"
        constraints = [
            models.UniqueConstraint(
                fields=["role_id", "provider_group_id"],
                name="unique_role_provider_group_relationship",
            ),
            RowLevelSecurityConstraint(
                field="tenant_id",
                name="rls_on_%(class)s",
                statements=["SELECT", "INSERT", "UPDATE", "DELETE"],
            ),
        ]

    class JSONAPIMeta:
        resource_name = "role-provider_groups"


class UserRoleRelationship(RowLevelSecurityProtectedModel):
    id = models.UUIDField(primary_key=True, default=uuid4, editable=False)
    role = models.ForeignKey(Role, on_delete=models.CASCADE)
    user = models.ForeignKey(User, on_delete=models.CASCADE)
    inserted_at = models.DateTimeField(auto_now_add=True)

    class Meta:
        db_table = "role_user_relationship"
        constraints = [
            models.UniqueConstraint(
                fields=["role_id", "user_id"],
                name="unique_role_user_relationship",
            ),
            RowLevelSecurityConstraint(
                field="tenant_id",
                name="rls_on_%(class)s",
                statements=["SELECT", "INSERT", "UPDATE", "DELETE"],
            ),
        ]

    class JSONAPIMeta:
        resource_name = "user-roles"


class InvitationRoleRelationship(RowLevelSecurityProtectedModel):
    id = models.UUIDField(primary_key=True, default=uuid4, editable=False)
    role = models.ForeignKey(Role, on_delete=models.CASCADE)
    invitation = models.ForeignKey(Invitation, on_delete=models.CASCADE)
    inserted_at = models.DateTimeField(auto_now_add=True)

    class Meta:
        db_table = "role_invitation_relationship"
        constraints = [
            models.UniqueConstraint(
                fields=["role_id", "invitation_id"],
                name="unique_role_invitation_relationship",
            ),
            RowLevelSecurityConstraint(
                field="tenant_id",
                name="rls_on_%(class)s",
                statements=["SELECT", "INSERT", "UPDATE", "DELETE"],
            ),
        ]

    class JSONAPIMeta:
        resource_name = "invitation-roles"


class ComplianceOverview(RowLevelSecurityProtectedModel):
    objects = ActiveProviderManager()
    all_objects = models.Manager()

    id = models.UUIDField(primary_key=True, default=uuid4, editable=False)
    inserted_at = models.DateTimeField(auto_now_add=True, editable=False)
    compliance_id = models.CharField(max_length=100, blank=False, null=False)
    framework = models.CharField(max_length=100, blank=False, null=False)
    version = models.CharField(max_length=50, blank=True)
    description = models.TextField(blank=True)
    region = models.CharField(max_length=50, blank=True)
    requirements = models.JSONField(default=dict)
    requirements_passed = models.IntegerField(default=0)
    requirements_failed = models.IntegerField(default=0)
    requirements_manual = models.IntegerField(default=0)
    total_requirements = models.IntegerField(default=0)

    scan = models.ForeignKey(
        Scan,
        on_delete=models.CASCADE,
        related_name="compliance_overviews",
        related_query_name="compliance_overview",
        null=True,
    )

    class Meta(RowLevelSecurityProtectedModel.Meta):
        db_table = "compliance_overviews"

        constraints = [
            models.UniqueConstraint(
                fields=("tenant", "scan", "compliance_id", "region"),
                name="unique_tenant_scan_region_compliance_by_compliance_overview",
            ),
            RowLevelSecurityConstraint(
                field="tenant_id",
                name="rls_on_%(class)s",
                statements=["SELECT", "INSERT", "DELETE"],
            ),
        ]
        indexes = [
            models.Index(fields=["compliance_id"], name="comp_ov_cp_id_idx"),
            models.Index(fields=["requirements_failed"], name="comp_ov_req_fail_idx"),
            models.Index(
                fields=["compliance_id", "requirements_failed"],
                name="comp_ov_cp_id_req_fail_idx",
            ),
        ]

    class JSONAPIMeta:
        resource_name = "compliance-overviews"


class ComplianceRequirementOverview(RowLevelSecurityProtectedModel):
    id = models.UUIDField(primary_key=True, default=uuid4, editable=False)
    inserted_at = models.DateTimeField(auto_now_add=True, editable=False)
    compliance_id = models.TextField(blank=False)
    framework = models.TextField(blank=False)
    version = models.TextField(blank=True)
    description = models.TextField(blank=True)
    region = models.TextField(blank=False)

    requirement_id = models.TextField(blank=False)
    requirement_status = StatusEnumField(choices=StatusChoices)
    passed_checks = models.IntegerField(default=0)
    failed_checks = models.IntegerField(default=0)
    total_checks = models.IntegerField(default=0)
    passed_findings = models.IntegerField(default=0)
    total_findings = models.IntegerField(default=0)

    scan = models.ForeignKey(
        Scan,
        on_delete=models.CASCADE,
        related_name="compliance_requirements_overviews",
        related_query_name="compliance_requirements_overview",
    )

    class Meta(RowLevelSecurityProtectedModel.Meta):
        db_table = "compliance_requirements_overviews"

        constraints = [
            models.UniqueConstraint(
                fields=(
                    "tenant_id",
                    "scan_id",
                    "compliance_id",
                    "requirement_id",
                    "region",
                ),
                name="unique_tenant_compliance_requirement_overview",
            ),
            RowLevelSecurityConstraint(
                field="tenant_id",
                name="rls_on_%(class)s",
                statements=["SELECT", "INSERT", "DELETE"],
            ),
        ]
        indexes = [
            models.Index(fields=["tenant_id", "scan_id"], name="cro_tenant_scan_idx"),
            models.Index(
                fields=["tenant_id", "scan_id", "compliance_id"],
                name="cro_scan_comp_idx",
            ),
            models.Index(
                fields=["tenant_id", "scan_id", "compliance_id", "region"],
                name="cro_scan_comp_reg_idx",
            ),
            models.Index(
                fields=["tenant_id", "scan_id", "compliance_id", "requirement_id"],
                name="cro_scan_comp_req_idx",
            ),
            models.Index(
                fields=[
                    "tenant_id",
                    "scan_id",
                    "compliance_id",
                    "requirement_id",
                    "region",
                ],
                name="cro_scan_comp_req_reg_idx",
            ),
        ]

    class JSONAPIMeta:
        resource_name = "compliance-requirements-overviews"


class ScanSummary(RowLevelSecurityProtectedModel):
    objects = ActiveProviderManager()
    all_objects = models.Manager()

    id = models.UUIDField(primary_key=True, default=uuid4, editable=False)
    inserted_at = models.DateTimeField(auto_now_add=True, editable=False)
    check_id = models.CharField(max_length=100, blank=False, null=False)
    service = models.TextField(blank=False)
    severity = SeverityEnumField(choices=SeverityChoices)
    region = models.TextField(blank=False)
    _pass = models.IntegerField(db_column="pass", default=0)
    fail = models.IntegerField(default=0)
    muted = models.IntegerField(default=0)
    total = models.IntegerField(default=0)
    new = models.IntegerField(default=0)
    changed = models.IntegerField(default=0)
    unchanged = models.IntegerField(default=0)

    fail_new = models.IntegerField(default=0)
    fail_changed = models.IntegerField(default=0)
    pass_new = models.IntegerField(default=0)
    pass_changed = models.IntegerField(default=0)
    muted_new = models.IntegerField(default=0)
    muted_changed = models.IntegerField(default=0)

    scan = models.ForeignKey(
        Scan,
        on_delete=models.CASCADE,
        related_name="aggregations",
        related_query_name="aggregation",
    )

    class Meta(RowLevelSecurityProtectedModel.Meta):
        db_table = "scan_summaries"

        constraints = [
            models.UniqueConstraint(
                fields=("tenant", "scan", "check_id", "service", "severity", "region"),
                name="unique_scan_summary",
            ),
            RowLevelSecurityConstraint(
                field="tenant_id",
                name="rls_on_%(class)s",
                statements=["SELECT", "INSERT", "UPDATE", "DELETE"],
            ),
        ]
        indexes = [
            models.Index(
                fields=["tenant_id", "scan_id"],
                name="scan_summaries_tenant_scan_idx",
            ),
            models.Index(
                fields=["tenant_id", "scan_id", "service"],
                name="ss_tenant_scan_service_idx",
            ),
            models.Index(
                fields=["tenant_id", "scan_id", "severity"],
                name="ss_tenant_scan_severity_idx",
            ),
        ]

    class JSONAPIMeta:
        resource_name = "scan-summaries"


class Integration(RowLevelSecurityProtectedModel):
    class IntegrationChoices(models.TextChoices):
        AMAZON_S3 = "amazon_s3", _("Amazon S3")
        AWS_SECURITY_HUB = "aws_security_hub", _("AWS Security Hub")
        JIRA = "jira", _("JIRA")
        SLACK = "slack", _("Slack")

    id = models.UUIDField(primary_key=True, default=uuid4, editable=False)
    inserted_at = models.DateTimeField(auto_now_add=True, editable=False)
    updated_at = models.DateTimeField(auto_now=True, editable=False)
    enabled = models.BooleanField(default=False)
    connected = models.BooleanField(null=True, blank=True)
    connection_last_checked_at = models.DateTimeField(null=True, blank=True)
    integration_type = IntegrationTypeEnumField(choices=IntegrationChoices.choices)
    configuration = models.JSONField(default=dict)
    _credentials = models.BinaryField(db_column="credentials")

    providers = models.ManyToManyField(
        Provider,
        related_name="integrations",
        through="IntegrationProviderRelationship",
        blank=True,
    )

    class Meta(RowLevelSecurityProtectedModel.Meta):
        db_table = "integrations"

        constraints = [
            RowLevelSecurityConstraint(
                field="tenant_id",
                name="rls_on_%(class)s",
                statements=["SELECT", "INSERT", "UPDATE", "DELETE"],
            ),
        ]

    class JSONAPIMeta:
        resource_name = "integrations"

    @property
    def credentials(self):
        if isinstance(self._credentials, memoryview):
            encrypted_bytes = self._credentials.tobytes()
        elif isinstance(self._credentials, str):
            encrypted_bytes = self._credentials.encode()
        else:
            encrypted_bytes = self._credentials
        decrypted_data = fernet.decrypt(encrypted_bytes)
        return json.loads(decrypted_data.decode())

    @credentials.setter
    def credentials(self, value):
        encrypted_data = fernet.encrypt(json.dumps(value).encode())
        self._credentials = encrypted_data


class IntegrationProviderRelationship(RowLevelSecurityProtectedModel):
    id = models.UUIDField(primary_key=True, default=uuid4, editable=False)
    integration = models.ForeignKey(Integration, on_delete=models.CASCADE)
    provider = models.ForeignKey(Provider, on_delete=models.CASCADE)
    inserted_at = models.DateTimeField(auto_now_add=True)

    class Meta:
        db_table = "integration_provider_mappings"
        constraints = [
            models.UniqueConstraint(
                fields=["integration_id", "provider_id"],
                name="unique_integration_provider_rel",
            ),
            RowLevelSecurityConstraint(
                field="tenant_id",
                name="rls_on_%(class)s",
                statements=["SELECT", "INSERT", "UPDATE", "DELETE"],
            ),
        ]


class SAMLToken(models.Model):
    id = models.UUIDField(primary_key=True, default=uuid4, editable=False)
    inserted_at = models.DateTimeField(auto_now_add=True, editable=False)
    updated_at = models.DateTimeField(auto_now=True, editable=False)
    expires_at = models.DateTimeField(editable=False)
    token = models.JSONField(unique=True)
    user = models.ForeignKey(User, on_delete=models.CASCADE)

    class Meta:
        db_table = "saml_tokens"

    def save(self, *args, **kwargs):
        if not self.expires_at:
            self.expires_at = datetime.now(timezone.utc) + timedelta(seconds=15)
        super().save(*args, **kwargs)

    def is_expired(self) -> bool:
        return datetime.now(timezone.utc) >= self.expires_at


class SAMLDomainIndex(models.Model):
    """
    Public index of SAML domains. No RLS. Used for fast lookup in SAML login flow.
    """

    email_domain = models.CharField(max_length=254, unique=True)
    tenant = models.ForeignKey("Tenant", on_delete=models.CASCADE)

    class Meta:
        db_table = "saml_domain_index"

        constraints = [
            models.UniqueConstraint(
                fields=("email_domain", "tenant"),
                name="unique_resources_by_email_domain",
            ),
            BaseSecurityConstraint(
                name="statements_on_%(class)s",
                statements=["SELECT", "INSERT", "UPDATE", "DELETE"],
            ),
        ]


class SAMLConfiguration(RowLevelSecurityProtectedModel):
    """
    Stores per-tenant SAML settings, including email domain and IdP metadata.
    Automatically syncs to a SocialApp instance on save.

    Note:
    This model exists to provide a tenant-aware abstraction over SAML configuration.
    It supports row-level security, custom validation, and metadata parsing, enabling
    Prowler to expose a clean API and admin interface for managing SAML integrations.

    Although Django Allauth uses the SocialApp model to store provider configuration,
    it is not designed for multi-tenant use. SocialApp lacks support for tenant scoping,
    email domain mapping, and structured metadata handling.

    By managing SAMLConfiguration separately, we ensure:
        - Strong isolation between tenants via RLS.
        - Ownership of raw IdP metadata and its validation.
        - An explicit link between SAML config and business-level identifiers (e.g. email domain).
        - Programmatic transformation into the SocialApp format used by Allauth.

    In short, this model acts as a secure and user-friendly layer over Allauth's lower-level primitives.
    """

    id = models.UUIDField(primary_key=True, default=uuid4, editable=False)
    email_domain = models.CharField(
        max_length=254,
        unique=True,
        help_text="Email domain used to identify the tenant, e.g. prowlerdemo.com",
    )
    metadata_xml = models.TextField(
        help_text="Raw IdP metadata XML to configure SingleSignOnService, certificates, etc."
    )
    created_at = models.DateTimeField(auto_now_add=True)
    updated_at = models.DateTimeField(auto_now=True)

    class JSONAPIMeta:
        resource_name = "saml-configurations"

    class Meta:
        db_table = "saml_configurations"

        constraints = [
            RowLevelSecurityConstraint(
                field="tenant_id",
                name="rls_on_%(class)s",
                statements=["SELECT", "INSERT", "UPDATE", "DELETE"],
            ),
            # 1 config per tenant
            models.UniqueConstraint(
                fields=["tenant"],
                name="unique_samlconfig_per_tenant",
            ),
        ]

    def clean(self, old_email_domain=None, is_create=False):
        # Domain must not contain @
        if "@" in self.email_domain:
            raise ValidationError({"email_domain": "Domain must not contain @"})

        # Enforce at most one config per tenant
        qs = SAMLConfiguration.objects.filter(tenant=self.tenant)
        # Exclude ourselves in case of update
        if self.pk:
            qs = qs.exclude(pk=self.pk)
        if qs.exists():
            raise ValidationError(
                {"tenant": "A SAML configuration already exists for this tenant."}
            )

        # The email domain must be unique in the entire system
        qs = SAMLConfiguration.objects.using(MainRouter.admin_db).filter(
            email_domain__iexact=self.email_domain
        )
        if qs.exists() and old_email_domain != self.email_domain:
            raise ValidationError(
                {"tenant": "There is a problem with your email domain."}
            )

        # The entityID must be unique in the system
        idp_settings = self._parsed_metadata
        entity_id = idp_settings.get("entity_id")

        if entity_id:
            # Find any SocialApp with this entityID
            q = SocialApp.objects.filter(provider="saml", provider_id=entity_id)

            # If updating, exclude our own SocialApp from the check
            if not is_create:
                q = q.exclude(client_id=old_email_domain)
            else:
                q = q.exclude(client_id=self.email_domain)

            if q.exists():
                raise ValidationError(
                    {"metadata_xml": "There is a problem with your metadata."}
                )

    def save(self, *args, **kwargs):
        self.email_domain = self.email_domain.strip().lower()
        is_create = not SAMLConfiguration.objects.filter(pk=self.pk).exists()

        if not is_create:
            old = SAMLConfiguration.objects.get(pk=self.pk)
            old_email_domain = old.email_domain
            old_metadata_xml = old.metadata_xml
        else:
            old_email_domain = None
            old_metadata_xml = None

        self._parsed_metadata = self._parse_metadata()
        self.clean(old_email_domain, is_create)
        super().save(*args, **kwargs)

        if is_create or (
            old_email_domain != self.email_domain
            or old_metadata_xml != self.metadata_xml
        ):
            self._sync_social_app(old_email_domain)

        # Sync the public index
        if not is_create and old_email_domain and old_email_domain != self.email_domain:
            SAMLDomainIndex.objects.filter(email_domain=old_email_domain).delete()

        # Create/update the new domain index
        SAMLDomainIndex.objects.update_or_create(
            email_domain=self.email_domain, defaults={"tenant": self.tenant}
        )

    def delete(self, *args, **kwargs):
        super().delete(*args, **kwargs)

        SocialApp.objects.filter(provider="saml", client_id=self.email_domain).delete()
        SAMLDomainIndex.objects.filter(email_domain=self.email_domain).delete()

    def _parse_metadata(self):
        """
        Parse the raw IdP metadata XML and extract:
            - entity_id
            - sso_url
            - slo_url (may be None)
            - x509cert (required)
        """
        ns = {
            "md": "urn:oasis:names:tc:SAML:2.0:metadata",
            "ds": "http://www.w3.org/2000/09/xmldsig#",
        }
        try:
            root = ET.fromstring(self.metadata_xml)
        except ET.ParseError as e:
            raise ValidationError({"metadata_xml": f"Invalid XML: {e}"})

        # Entity ID
        entity_id = root.attrib.get("entityID")
        if not entity_id:
            raise ValidationError({"metadata_xml": "Missing entityID in metadata."})

        # SSO endpoint (must exist)
        sso = root.find(".//md:IDPSSODescriptor/md:SingleSignOnService", ns)
        if sso is None or "Location" not in sso.attrib:
            raise ValidationError(
                {"metadata_xml": "Missing SingleSignOnService in metadata."}
            )
        sso_url = sso.attrib["Location"]

        # SLO endpoint (optional)
        slo = root.find(".//md:IDPSSODescriptor/md:SingleLogoutService", ns)
        slo_url = slo.attrib.get("Location") if slo is not None else None

        # X.509 certificate (required)
        cert = root.find(
            './/md:KeyDescriptor[@use="signing"]/ds:KeyInfo/ds:X509Data/ds:X509Certificate',
            ns,
        )
        if cert is None or not cert.text or not cert.text.strip():
            raise ValidationError(
                {
                    "metadata_xml": 'Metadata must include a <ds:X509Certificate> under <KeyDescriptor use="signing">.'
                }
            )
        x509cert = cert.text.strip()

        return {
            "entity_id": entity_id,
            "sso_url": sso_url,
            "slo_url": slo_url,
            "x509cert": x509cert,
        }

    def _sync_social_app(self, previous_email_domain=None):
        """
        Create or update the corresponding SocialApp based on email_domain.
        If the domain changed, update the matching SocialApp.
        """
        settings_dict = SOCIALACCOUNT_PROVIDERS["saml"].copy()
        settings_dict["idp"] = self._parsed_metadata

        current_site = Site.objects.get(id=settings.SITE_ID)

        social_app_qs = SocialApp.objects.filter(
            provider="saml", client_id=previous_email_domain or self.email_domain
        )

        client_id = self.email_domain[:191]
        name = f"SAML-{self.email_domain}"[:40]

        if social_app_qs.exists():
            social_app = social_app_qs.first()
            social_app.client_id = client_id
            social_app.name = name
            social_app.settings = settings_dict
            social_app.provider_id = self._parsed_metadata["entity_id"]
            social_app.save()
            social_app.sites.set([current_site])
        else:
            social_app = SocialApp.objects.create(
                provider="saml",
                client_id=client_id,
                name=name,
                settings=settings_dict,
                provider_id=self._parsed_metadata["entity_id"],
            )
            social_app.sites.set([current_site])


class ResourceScanSummary(RowLevelSecurityProtectedModel):
    scan_id = models.UUIDField(default=uuid7, db_index=True)
    resource_id = models.UUIDField(default=uuid4, db_index=True)
    service = models.CharField(max_length=100)
    region = models.CharField(max_length=100)
    resource_type = models.CharField(max_length=100)

    class Meta:
        db_table = "resource_scan_summaries"
        unique_together = (("tenant_id", "scan_id", "resource_id"),)

        indexes = [
            # Single-dimension lookups:
            models.Index(
                fields=["tenant_id", "scan_id", "service"],
                name="rss_tenant_scan_svc_idx",
            ),
            models.Index(
                fields=["tenant_id", "scan_id", "region"],
                name="rss_tenant_scan_reg_idx",
            ),
            models.Index(
                fields=["tenant_id", "scan_id", "resource_type"],
                name="rss_tenant_scan_type_idx",
            ),
            # Two-dimension cross-filters:
            models.Index(
                fields=["tenant_id", "scan_id", "region", "service"],
                name="rss_tenant_scan_reg_svc_idx",
            ),
            models.Index(
                fields=["tenant_id", "scan_id", "service", "resource_type"],
                name="rss_tenant_scan_svc_type_idx",
            ),
            models.Index(
                fields=["tenant_id", "scan_id", "region", "resource_type"],
                name="rss_tenant_scan_reg_type_idx",
            ),
        ]

        constraints = [
            RowLevelSecurityConstraint(
                field="tenant_id",
                name="rls_on_%(class)s",
                statements=["SELECT", "INSERT", "UPDATE", "DELETE"],
            ),
        ]


class LighthouseConfiguration(RowLevelSecurityProtectedModel):
    """
    Stores configuration and API keys for LLM services.
    """

    class ModelChoices(models.TextChoices):
        GPT_4O_2024_11_20 = "gpt-4o-2024-11-20", _("GPT-4o v2024-11-20")
        GPT_4O_2024_08_06 = "gpt-4o-2024-08-06", _("GPT-4o v2024-08-06")
        GPT_4O_2024_05_13 = "gpt-4o-2024-05-13", _("GPT-4o v2024-05-13")
        GPT_4O = "gpt-4o", _("GPT-4o Default")
        GPT_4O_MINI_2024_07_18 = "gpt-4o-mini-2024-07-18", _("GPT-4o Mini v2024-07-18")
        GPT_4O_MINI = "gpt-4o-mini", _("GPT-4o Mini Default")
        GPT_5_2025_08_07 = "gpt-5-2025-08-07", _("GPT-5 v2025-08-07")
        GPT_5 = "gpt-5", _("GPT-5 Default")
        GPT_5_MINI_2025_08_07 = "gpt-5-mini-2025-08-07", _("GPT-5 Mini v2025-08-07")
        GPT_5_MINI = "gpt-5-mini", _("GPT-5 Mini Default")

    id = models.UUIDField(primary_key=True, default=uuid4, editable=False)
    inserted_at = models.DateTimeField(auto_now_add=True, editable=False)
    updated_at = models.DateTimeField(auto_now=True, editable=False)

    name = models.CharField(
        max_length=100,
        validators=[MinLengthValidator(3)],
        blank=False,
        null=False,
        help_text="Name of the configuration",
    )
    api_key = models.BinaryField(
        blank=False, null=False, help_text="Encrypted API key for the LLM service"
    )
    model = models.CharField(
        max_length=50,
        choices=ModelChoices.choices,
        blank=False,
        null=False,
        default=ModelChoices.GPT_4O_2024_08_06,
        help_text="Must be one of the supported model names",
    )
    temperature = models.FloatField(default=0, help_text="Must be between 0 and 1")
    max_tokens = models.IntegerField(
        default=4000, help_text="Must be between 500 and 5000"
    )
    business_context = models.TextField(
        blank=True,
        null=False,
        default="",
        help_text="Additional business context for this AI model configuration",
    )
    is_active = models.BooleanField(default=True)

    def __str__(self):
        return self.name

    def clean(self):
        super().clean()

    @property
    def api_key_decoded(self):
        """Return the decrypted API key, or None if unavailable or invalid."""
        if not self.api_key:
            return None

        try:
            decrypted_key = fernet.decrypt(bytes(self.api_key))
            return decrypted_key.decode()

        except InvalidToken:
            logger.warning("Invalid token while decrypting API key.")
        except Exception as e:
            logger.exception("Unexpected error while decrypting API key: %s", e)

    @api_key_decoded.setter
    def api_key_decoded(self, value):
        """Store the encrypted API key."""
        if not value:
            raise ModelValidationError(
                detail="API key is required",
                code="invalid_api_key",
                pointer="/data/attributes/api_key",
            )
        self.api_key = fernet.encrypt(value.encode())

    def save(self, *args, **kwargs):
        self.full_clean()
        super().save(*args, **kwargs)

    class Meta(RowLevelSecurityProtectedModel.Meta):
        db_table = "lighthouse_configurations"

        constraints = [
            RowLevelSecurityConstraint(
                field="tenant_id",
                name="rls_on_%(class)s",
                statements=["SELECT", "INSERT", "UPDATE", "DELETE"],
            ),
            # Add unique constraint for name within a tenant
            models.UniqueConstraint(
                fields=["tenant_id"], name="unique_lighthouse_config_per_tenant"
            ),
        ]

    class JSONAPIMeta:
        resource_name = "lighthouse-configurations"


class MuteRule(RowLevelSecurityProtectedModel):
    id = models.UUIDField(primary_key=True, default=uuid4, editable=False)
    inserted_at = models.DateTimeField(auto_now_add=True, editable=False)
    updated_at = models.DateTimeField(auto_now=True, editable=False)

    # Rule metadata
    name = models.CharField(
        max_length=100,
        validators=[MinLengthValidator(3)],
        help_text="Human-readable name for this rule",
    )
    reason = models.TextField(
        validators=[MinLengthValidator(3)],
        max_length=500,
        help_text="Reason for muting",
    )
    enabled = models.BooleanField(
        default=True, help_text="Whether this rule is currently enabled"
    )

    # Audit fields
    created_by = models.ForeignKey(
        User,
        on_delete=models.SET_NULL,
        null=True,
        related_name="created_mute_rules",
        help_text="User who created this rule",
    )

    # Rule criteria - array of finding UIDs
    finding_uids = ArrayField(
        models.CharField(max_length=255), help_text="List of finding UIDs to mute"
    )

    class Meta(RowLevelSecurityProtectedModel.Meta):
        db_table = "mute_rules"

        constraints = [
            RowLevelSecurityConstraint(
                field="tenant_id",
                name="rls_on_%(class)s",
                statements=["SELECT", "INSERT", "UPDATE", "DELETE"],
            ),
            models.UniqueConstraint(
                fields=("tenant_id", "name"),
                name="unique_mute_rule_name_per_tenant",
            ),
        ]

    class JSONAPIMeta:
        resource_name = "mute-rules"


class Processor(RowLevelSecurityProtectedModel):
    class ProcessorChoices(models.TextChoices):
        MUTELIST = "mutelist", _("Mutelist")

    id = models.UUIDField(primary_key=True, default=uuid4, editable=False)
    inserted_at = models.DateTimeField(auto_now_add=True, editable=False)
    updated_at = models.DateTimeField(auto_now=True, editable=False)
    processor_type = ProcessorTypeEnumField(choices=ProcessorChoices.choices)
    configuration = models.JSONField(default=dict)

    class Meta(RowLevelSecurityProtectedModel.Meta):
        db_table = "processors"

        constraints = [
            models.UniqueConstraint(
                fields=("tenant_id", "processor_type"),
                name="unique_processor_types_tenant",
            ),
            RowLevelSecurityConstraint(
                field="tenant_id",
                name="rls_on_%(class)s",
                statements=["SELECT", "INSERT", "UPDATE", "DELETE"],
            ),
        ]
        indexes = [
            models.Index(
                fields=["tenant_id", "id"],
                name="processor_tenant_id_idx",
            ),
            models.Index(
                fields=["tenant_id", "processor_type"],
                name="processor_tenant_type_idx",
            ),
        ]

    class JSONAPIMeta:
        resource_name = "processors"


class LighthouseProviderConfiguration(RowLevelSecurityProtectedModel):
    """
    Per-tenant configuration for an LLM provider (credentials, base URL, activation).

    One configuration per provider type per tenant.
    """

    class LLMProviderChoices(models.TextChoices):
        OPENAI = "openai", _("OpenAI")
        BEDROCK = "bedrock", _("AWS Bedrock")
        OPENAI_COMPATIBLE = "openai_compatible", _("OpenAI Compatible")

    id = models.UUIDField(primary_key=True, default=uuid4, editable=False)
    inserted_at = models.DateTimeField(auto_now_add=True, editable=False)
    updated_at = models.DateTimeField(auto_now=True, editable=False)

    provider_type = models.CharField(
        max_length=50,
        choices=LLMProviderChoices.choices,
        help_text="LLM provider name",
    )

    # For OpenAI-compatible providers
    base_url = models.URLField(blank=True, null=True)

    # Encrypted JSON for provider-specific auth
    credentials = models.BinaryField(
        blank=False, null=False, help_text="Encrypted JSON credentials for the provider"
    )

    is_active = models.BooleanField(default=True)

    def __str__(self):
        return f"{self.get_provider_type_display()} ({self.tenant_id})"

    def clean(self):
        super().clean()

    @property
    def credentials_decoded(self):
        if not self.credentials:
            return None
        try:
            decrypted_data = fernet.decrypt(bytes(self.credentials))
            return json.loads(decrypted_data.decode())
        except (InvalidToken, json.JSONDecodeError) as e:
            logger.warning("Failed to decrypt provider credentials: %s", e)
            return None
        except Exception as e:
            logger.exception(
                "Unexpected error while decrypting provider credentials: %s", e
            )
            return None

    @credentials_decoded.setter
    def credentials_decoded(self, value):
        """
        Set and encrypt credentials (assumes serializer performed validation).
        """
        if not value:
            raise ModelValidationError(
                detail="Credentials are required",
                code="invalid_credentials",
                pointer="/data/attributes/credentials",
            )
        self.credentials = fernet.encrypt(json.dumps(value).encode())

    class Meta(RowLevelSecurityProtectedModel.Meta):
        db_table = "lighthouse_provider_configurations"

        constraints = [
            RowLevelSecurityConstraint(
                field="tenant_id",
                name="rls_on_%(class)s",
                statements=["SELECT", "INSERT", "UPDATE", "DELETE"],
            ),
            models.UniqueConstraint(
                fields=["tenant_id", "provider_type"],
                name="unique_provider_config_per_tenant",
            ),
        ]

        indexes = [
            models.Index(
                fields=["tenant_id", "provider_type"],
                name="lh_pc_tenant_type_idx",
            ),
        ]

    class JSONAPIMeta:
        resource_name = "lighthouse-providers"


class LighthouseTenantConfiguration(RowLevelSecurityProtectedModel):
    """
    Tenant-level Lighthouse settings (business context and defaults).
    One record per tenant.
    """

    id = models.UUIDField(primary_key=True, default=uuid4, editable=False)
    inserted_at = models.DateTimeField(auto_now_add=True, editable=False)
    updated_at = models.DateTimeField(auto_now=True, editable=False)

    business_context = models.TextField(blank=True, default="")

    # Preferred provider key (e.g., "openai", "bedrock", "openai_compatible")
    default_provider = models.CharField(max_length=50, blank=True)

    # Mapping of provider -> model id, e.g., {"openai": "gpt-4o", "bedrock": "anthropic.claude-v2"}
    default_models = models.JSONField(default=dict, blank=True)

    def __str__(self):
        return f"Lighthouse Tenant Config for {self.tenant_id}"

    def clean(self):
        super().clean()

    class Meta(RowLevelSecurityProtectedModel.Meta):
        db_table = "lighthouse_tenant_config"

        constraints = [
            RowLevelSecurityConstraint(
                field="tenant_id",
                name="rls_on_%(class)s",
                statements=["SELECT", "INSERT", "UPDATE", "DELETE"],
            ),
            models.UniqueConstraint(
                fields=["tenant_id"], name="unique_tenant_lighthouse_config"
            ),
        ]

    class JSONAPIMeta:
        resource_name = "lighthouse-configurations"


class LighthouseProviderModels(RowLevelSecurityProtectedModel):
    """
    Per-tenant, per-provider configuration list of available LLM models.
    RLS-protected; populated via provider API using tenant-scoped credentials.
    """

    id = models.UUIDField(primary_key=True, default=uuid4, editable=False)
    inserted_at = models.DateTimeField(auto_now_add=True, editable=False)
    updated_at = models.DateTimeField(auto_now=True, editable=False)

    # Scope to a specific provider configuration within a tenant
    provider_configuration = models.ForeignKey(
        LighthouseProviderConfiguration,
        on_delete=models.CASCADE,
        related_name="available_models",
    )
    model_id = models.CharField(max_length=100)

    # Human-friendly model name
    model_name = models.CharField(max_length=100)

    # Model-specific default parameters (e.g., temperature, max_tokens)
    default_parameters = models.JSONField(default=dict, blank=True)

    def __str__(self):
        return f"{self.provider_configuration.provider_type}:{self.model_id} ({self.tenant_id})"

    class Meta(RowLevelSecurityProtectedModel.Meta):
        db_table = "lighthouse_provider_models"
        constraints = [
            RowLevelSecurityConstraint(
                field="tenant_id",
                name="rls_on_%(class)s",
                statements=["SELECT", "INSERT", "UPDATE", "DELETE"],
            ),
            models.UniqueConstraint(
                fields=["tenant_id", "provider_configuration", "model_id"],
                name="unique_provider_model_per_configuration",
            ),
        ]
        indexes = [
            models.Index(
                fields=["tenant_id", "provider_configuration"],
                name="lh_prov_models_cfg_idx",
            ),
        ]

    class JSONAPIMeta:
        resource_name = "lighthouse-models"<|MERGE_RESOLUTION|>--- conflicted
+++ resolved
@@ -284,12 +284,8 @@
         KUBERNETES = "kubernetes", _("Kubernetes")
         M365 = "m365", _("M365")
         GITHUB = "github", _("GitHub")
-<<<<<<< HEAD
+        IAC = "iac", _("IaC")
         ORACLECLOUD = "oraclecloud", _("Oracle Cloud Infrastructure")
-=======
-        IAC = "iac", _("IaC")
-        OCI = "oci", _("Oracle Cloud Infrastructure")
->>>>>>> 1e584c5b
 
     @staticmethod
     def validate_aws_uid(value):
@@ -361,9 +357,6 @@
             )
 
     @staticmethod
-<<<<<<< HEAD
-    def validate_oraclecloud_uid(value):
-=======
     def validate_iac_uid(value):
         # Validate that it's a valid repository URL (git URL format)
         if not re.match(
@@ -377,8 +370,7 @@
             )
 
     @staticmethod
-    def validate_oci_uid(value):
->>>>>>> 1e584c5b
+    def validate_oraclecloud_uid(value):
         if not re.match(
             r"^ocid1\.([a-z0-9_-]+)\.([a-z0-9_-]+)\.([a-z0-9_-]*)\.([a-z0-9]+)$", value
         ):
