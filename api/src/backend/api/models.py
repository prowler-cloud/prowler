import json
import re
<<<<<<< HEAD
import xml.etree.ElementTree as ET
from uuid import UUID, uuid4

from allauth.socialaccount.models import SocialApp
from config.settings.social_login import SOCIALACCOUNT_PROVIDERS
=======
import time
from uuid import UUID, uuid4

from config.env import env
>>>>>>> 4888c277
from cryptography.fernet import Fernet
from django.conf import settings
from django.contrib.auth.models import AbstractBaseUser
from django.contrib.postgres.fields import ArrayField
from django.contrib.postgres.indexes import GinIndex
from django.contrib.postgres.search import SearchVector, SearchVectorField
from django.contrib.sites.models import Site
from django.core.exceptions import ValidationError
from django.core.validators import MinLengthValidator
from django.db import models
from django.db.models import Q
from django.utils.translation import gettext_lazy as _
from django_celery_beat.models import PeriodicTask
from django_celery_results.models import TaskResult
from psqlextra.manager import PostgresManager
from psqlextra.models import PostgresPartitionedModel
from psqlextra.types import PostgresPartitioningMethod
from uuid6 import uuid7

from api.db_utils import (
    CustomUserManager,
    FindingDeltaEnumField,
    IntegrationTypeEnumField,
    InvitationStateEnumField,
    MemberRoleEnumField,
    ProviderEnumField,
    ProviderSecretTypeEnumField,
    ScanTriggerEnumField,
    SeverityEnumField,
    StateEnumField,
    StatusEnumField,
    enum_to_choices,
    generate_random_token,
    one_week_from_now,
)
from api.exceptions import ModelValidationError
from api.rls import (
    BaseSecurityConstraint,
    RowLevelSecurityConstraint,
    RowLevelSecurityProtectedModel,
    Tenant,
)
from prowler.lib.check.models import Severity

fernet = Fernet(settings.SECRETS_ENCRYPTION_KEY.encode())

# Convert Prowler Severity enum to Django TextChoices
SeverityChoices = enum_to_choices(Severity)


class StatusChoices(models.TextChoices):
    """
    This list is based on the finding status in the Prowler CLI.

    However, it adds another state, MUTED, which is not in the CLI.
    """

    FAIL = "FAIL", _("Fail")
    PASS = "PASS", _("Pass")
    MANUAL = "MANUAL", _("Manual")


class StateChoices(models.TextChoices):
    AVAILABLE = "available", _("Available")
    SCHEDULED = "scheduled", _("Scheduled")
    EXECUTING = "executing", _("Executing")
    COMPLETED = "completed", _("Completed")
    FAILED = "failed", _("Failed")
    CANCELLED = "cancelled", _("Cancelled")


class PermissionChoices(models.TextChoices):
    """
    Represents the different permission states that a role can have.

    Attributes:
        UNLIMITED: Indicates that the role possesses all permissions.
        LIMITED: Indicates that the role has some permissions but not all.
        NONE: Indicates that the role does not have any permissions.
    """

    UNLIMITED = "unlimited", _("Unlimited permissions")
    LIMITED = "limited", _("Limited permissions")
    NONE = "none", _("No permissions")


class ActiveProviderManager(models.Manager):
    def get_queryset(self):
        return super().get_queryset().filter(self.active_provider_filter())

    def active_provider_filter(self):
        if self.model is Provider:
            return Q(is_deleted=False)
        elif self.model in [Finding, ComplianceOverview, ScanSummary]:
            return Q(scan__provider__is_deleted=False)
        else:
            return Q(provider__is_deleted=False)


class ActiveProviderPartitionedManager(PostgresManager, ActiveProviderManager):
    def get_queryset(self):
        return super().get_queryset().filter(self.active_provider_filter())


class User(AbstractBaseUser):
    id = models.UUIDField(primary_key=True, default=uuid4, editable=False)
    name = models.CharField(max_length=150, validators=[MinLengthValidator(3)])
    email = models.EmailField(
        max_length=254,
        unique=True,
        help_text="Case insensitive",
        error_messages={"unique": "Please check the email address and try again."},
    )
    company_name = models.CharField(max_length=150, blank=True)
    is_active = models.BooleanField(default=True)
    date_joined = models.DateTimeField(auto_now_add=True, editable=False)

    USERNAME_FIELD = "email"
    REQUIRED_FIELDS = ["name"]

    objects = CustomUserManager()

    def is_member_of_tenant(self, tenant_id):
        return self.memberships.filter(tenant_id=tenant_id).exists()

    def save(self, *args, **kwargs):
        if self.email:
            self.email = self.email.strip().lower()
        super().save(*args, **kwargs)

    class Meta:
        db_table = "users"

        constraints = [
            BaseSecurityConstraint(
                name="statements_on_%(class)s",
                statements=["SELECT", "INSERT", "UPDATE", "DELETE"],
            )
        ]

    class JSONAPIMeta:
        resource_name = "users"


class Membership(models.Model):
    class RoleChoices(models.TextChoices):
        OWNER = "owner", _("Owner")
        MEMBER = "member", _("Member")

    id = models.UUIDField(primary_key=True, default=uuid4, editable=False)
    user = models.ForeignKey(
        User,
        on_delete=models.CASCADE,
        related_name="memberships",
        related_query_name="membership",
    )
    tenant = models.ForeignKey(
        Tenant,
        on_delete=models.CASCADE,
        related_name="memberships",
        related_query_name="membership",
    )
    role = MemberRoleEnumField(choices=RoleChoices.choices, default=RoleChoices.MEMBER)
    date_joined = models.DateTimeField(auto_now_add=True, editable=False)

    class Meta:
        db_table = "memberships"

        constraints = [
            models.UniqueConstraint(
                fields=("user", "tenant"),
                name="unique_resources_by_membership",
            ),
            BaseSecurityConstraint(
                name="statements_on_%(class)s",
                statements=["SELECT", "INSERT", "UPDATE", "DELETE"],
            ),
        ]

    class JSONAPIMeta:
        resource_name = "memberships"


class Provider(RowLevelSecurityProtectedModel):
    objects = ActiveProviderManager()
    all_objects = models.Manager()

    class ProviderChoices(models.TextChoices):
        AWS = "aws", _("AWS")
        AZURE = "azure", _("Azure")
        GCP = "gcp", _("GCP")
        KUBERNETES = "kubernetes", _("Kubernetes")
        M365 = "m365", _("M365")

    @staticmethod
    def validate_aws_uid(value):
        if not re.match(r"^\d{12}$", value):
            raise ModelValidationError(
                detail="AWS provider ID must be exactly 12 digits.",
                code="aws-uid",
                pointer="/data/attributes/uid",
            )

    @staticmethod
    def validate_azure_uid(value):
        try:
            val = UUID(value, version=4)
            if str(val) != value:
                raise ValueError
        except ValueError:
            raise ModelValidationError(
                detail="Azure provider ID must be a valid UUID.",
                code="azure-uid",
                pointer="/data/attributes/uid",
            )

    @staticmethod
    def validate_m365_uid(value):
        if not re.match(
            r"""^(?!-)[A-Za-z0-9](?:[A-Za-z0-9-]{0,61}[A-Za-z0-9])?(?:\.(?!-)[A-Za-z0-9]"""
            r"""(?:[A-Za-z0-9-]{0,61}[A-Za-z0-9])?)*\.[A-Za-z]{2,}$""",
            value,
        ):
            raise ModelValidationError(
                detail="M365 domain ID must be a valid domain.",
                code="m365-uid",
                pointer="/data/attributes/uid",
            )

    @staticmethod
    def validate_gcp_uid(value):
        if not re.match(r"^[a-z][a-z0-9-]{5,29}$", value):
            raise ModelValidationError(
                detail="GCP provider ID must be 6 to 30 characters, start with a letter, and contain only lowercase "
                "letters, numbers, and hyphens.",
                code="gcp-uid",
                pointer="/data/attributes/uid",
            )

    @staticmethod
    def validate_kubernetes_uid(value):
        if not re.match(
            r"^[a-zA-Z0-9][a-zA-Z0-9._@:\/-]{1,250}$",
            value,
        ):
            raise ModelValidationError(
                detail="The value must either be a valid Kubernetes UID (up to 63 characters, "
                "starting and ending with a lowercase letter or number, containing only "
                "lowercase alphanumeric characters and hyphens) or a valid AWS EKS Cluster ARN, GCP GKE Context Name or Azure AKS Cluster Name.",
                code="kubernetes-uid",
                pointer="/data/attributes/uid",
            )

    id = models.UUIDField(primary_key=True, default=uuid4, editable=False)
    inserted_at = models.DateTimeField(auto_now_add=True, editable=False)
    updated_at = models.DateTimeField(auto_now=True, editable=False)
    is_deleted = models.BooleanField(default=False)
    provider = ProviderEnumField(
        choices=ProviderChoices.choices, default=ProviderChoices.AWS
    )
    uid = models.CharField(
        "Unique identifier for the provider, set by the provider",
        max_length=250,
        blank=False,
        validators=[MinLengthValidator(3)],
    )
    alias = models.CharField(
        blank=True, null=True, max_length=100, validators=[MinLengthValidator(3)]
    )
    connected = models.BooleanField(null=True, blank=True)
    connection_last_checked_at = models.DateTimeField(null=True, blank=True)
    metadata = models.JSONField(default=dict, blank=True)
    scanner_args = models.JSONField(default=dict, blank=True)

    def clean(self):
        super().clean()
        getattr(self, f"validate_{self.provider}_uid")(self.uid)

    def save(self, *args, **kwargs):
        self.full_clean()
        super().save(*args, **kwargs)

    class Meta(RowLevelSecurityProtectedModel.Meta):
        db_table = "providers"

        constraints = [
            models.UniqueConstraint(
                fields=("tenant_id", "provider", "uid", "is_deleted"),
                name="unique_provider_uids",
            ),
            RowLevelSecurityConstraint(
                field="tenant_id",
                name="rls_on_%(class)s",
                statements=["SELECT", "INSERT", "UPDATE", "DELETE"],
            ),
        ]

    class JSONAPIMeta:
        resource_name = "providers"


class ProviderGroup(RowLevelSecurityProtectedModel):
    id = models.UUIDField(primary_key=True, default=uuid4, editable=False)
    name = models.CharField(max_length=255)
    inserted_at = models.DateTimeField(auto_now_add=True, editable=False)
    updated_at = models.DateTimeField(auto_now=True, editable=False)
    providers = models.ManyToManyField(
        Provider, through="ProviderGroupMembership", related_name="provider_groups"
    )

    class Meta:
        db_table = "provider_groups"
        constraints = [
            models.UniqueConstraint(
                fields=["tenant_id", "name"],
                name="unique_group_name_per_tenant",
            ),
            RowLevelSecurityConstraint(
                field="tenant_id",
                name="rls_on_%(class)s",
                statements=["SELECT", "INSERT", "UPDATE", "DELETE"],
            ),
        ]

    class JSONAPIMeta:
        resource_name = "provider-groups"


class ProviderGroupMembership(RowLevelSecurityProtectedModel):
    id = models.UUIDField(primary_key=True, default=uuid4, editable=False)
    provider_group = models.ForeignKey(ProviderGroup, on_delete=models.CASCADE)
    provider = models.ForeignKey(Provider, on_delete=models.CASCADE)
    inserted_at = models.DateTimeField(auto_now_add=True)

    class Meta:
        db_table = "provider_group_memberships"
        constraints = [
            models.UniqueConstraint(
                fields=["provider_id", "provider_group"],
                name="unique_provider_group_membership",
            ),
            RowLevelSecurityConstraint(
                field="tenant_id",
                name="rls_on_%(class)s",
                statements=["SELECT", "INSERT", "UPDATE", "DELETE"],
            ),
        ]

    class JSONAPIMeta:
        resource_name = "provider_groups-provider"


class TaskManager(models.Manager):
    def get_with_retry(
        self,
        id: str,
        max_retries: int = None,
        delay_seconds: float = None,
    ):
        """
        Retry fetching a Task by ID in case it hasn't been created yet.

        Args:
            id (str): The Celery task ID (expected to match Task model PK).
            max_retries (int, optional): Number of retry attempts. Defaults to env TASK_RETRY_ATTEMPTS or 5.
            delay_seconds (float, optional): Delay between retries in seconds. Defaults to env TASK_RETRY_DELAY_SECONDS or 0.1.

        Returns:
            Task: The retrieved Task instance.

        Raises:
            Task.DoesNotExist: If the task is not found after all retries.
        """
        max_retries = max_retries or env.int("TASK_RETRY_ATTEMPTS", default=5)
        delay_seconds = delay_seconds or env.float(
            "TASK_RETRY_DELAY_SECONDS", default=0.1
        )

        for _attempt in range(max_retries):
            try:
                return self.get(id=id)
            except self.model.DoesNotExist:
                time.sleep(delay_seconds)
        raise self.model.DoesNotExist(
            f"Task with ID {id} not found after {max_retries} retries."
        )


class Task(RowLevelSecurityProtectedModel):
    id = models.UUIDField(primary_key=True, default=uuid4, editable=False)
    inserted_at = models.DateTimeField(auto_now_add=True, editable=False)
    task_runner_task = models.OneToOneField(
        TaskResult,
        on_delete=models.CASCADE,
        related_name="task",
        related_query_name="task",
        null=True,
        blank=True,
    )

    objects = TaskManager()

    class Meta(RowLevelSecurityProtectedModel.Meta):
        db_table = "tasks"

        constraints = [
            RowLevelSecurityConstraint(
                field="tenant_id",
                name="rls_on_%(class)s",
                statements=["SELECT", "INSERT", "UPDATE", "DELETE"],
            ),
        ]

        indexes = [
            models.Index(
                fields=["id", "task_runner_task"],
                name="tasks_id_trt_id_idx",
            ),
        ]

    class JSONAPIMeta:
        resource_name = "tasks"


class Scan(RowLevelSecurityProtectedModel):
    objects = ActiveProviderManager()
    all_objects = models.Manager()

    class TriggerChoices(models.TextChoices):
        SCHEDULED = "scheduled", _("Scheduled")
        MANUAL = "manual", _("Manual")

    id = models.UUIDField(primary_key=True, default=uuid7, editable=False)
    name = models.CharField(
        blank=True, null=True, max_length=100, validators=[MinLengthValidator(3)]
    )
    provider = models.ForeignKey(
        Provider,
        on_delete=models.CASCADE,
        related_name="scans",
        related_query_name="scan",
    )
    task = models.ForeignKey(
        Task,
        on_delete=models.CASCADE,
        related_name="scans",
        related_query_name="scan",
        null=True,
        blank=True,
    )
    trigger = ScanTriggerEnumField(
        choices=TriggerChoices.choices,
    )
    state = StateEnumField(choices=StateChoices.choices, default=StateChoices.AVAILABLE)
    unique_resource_count = models.IntegerField(default=0)
    progress = models.IntegerField(default=0)
    scanner_args = models.JSONField(default=dict)
    duration = models.IntegerField(null=True, blank=True)
    scheduled_at = models.DateTimeField(null=True, blank=True)
    inserted_at = models.DateTimeField(auto_now_add=True, editable=False)
    updated_at = models.DateTimeField(auto_now=True, editable=False)
    started_at = models.DateTimeField(null=True, blank=True)
    completed_at = models.DateTimeField(null=True, blank=True)
    next_scan_at = models.DateTimeField(null=True, blank=True)
    scheduler_task = models.ForeignKey(
        PeriodicTask, on_delete=models.CASCADE, null=True, blank=True
    )
    output_location = models.CharField(blank=True, null=True, max_length=200)

    # TODO: mutelist foreign key

    class Meta(RowLevelSecurityProtectedModel.Meta):
        db_table = "scans"

        constraints = [
            RowLevelSecurityConstraint(
                field="tenant_id",
                name="rls_on_%(class)s",
                statements=["SELECT", "INSERT", "UPDATE", "DELETE"],
            ),
        ]

        indexes = [
            models.Index(
                fields=["provider", "state", "trigger", "scheduled_at"],
                name="scans_prov_state_trig_sche_idx",
            ),
            models.Index(
                fields=["tenant_id", "provider_id", "state", "inserted_at"],
                name="scans_prov_state_insert_idx",
            ),
            models.Index(
                fields=["tenant_id", "provider_id", "state", "-inserted_at"],
                condition=Q(state=StateChoices.COMPLETED),
                name="scans_prov_state_ins_desc_idx",
            ),
        ]

    class JSONAPIMeta:
        resource_name = "scans"


class ResourceTag(RowLevelSecurityProtectedModel):
    id = models.UUIDField(primary_key=True, default=uuid4, editable=False)
    inserted_at = models.DateTimeField(auto_now_add=True, editable=False)
    updated_at = models.DateTimeField(auto_now=True, editable=False)

    key = models.TextField(blank=False)
    value = models.TextField(blank=False)

    text_search = models.GeneratedField(
        expression=SearchVector("key", weight="A", config="simple")
        + SearchVector("value", weight="B", config="simple"),
        output_field=SearchVectorField(),
        db_persist=True,
        null=True,
        editable=False,
    )

    class Meta(RowLevelSecurityProtectedModel.Meta):
        db_table = "resource_tags"

        indexes = [
            GinIndex(fields=["text_search"], name="gin_resource_tags_search_idx"),
        ]

        constraints = [
            models.UniqueConstraint(
                fields=("tenant_id", "key", "value"),
                name="unique_resource_tags_by_tenant_key_value",
            ),
            RowLevelSecurityConstraint(
                field="tenant_id",
                name="rls_on_%(class)s",
                statements=["SELECT", "INSERT", "UPDATE", "DELETE"],
            ),
        ]


class Resource(RowLevelSecurityProtectedModel):
    objects = ActiveProviderManager()
    all_objects = models.Manager()

    id = models.UUIDField(primary_key=True, default=uuid4, editable=False)
    inserted_at = models.DateTimeField(auto_now_add=True, editable=False)
    updated_at = models.DateTimeField(auto_now=True, editable=False)

    provider = models.ForeignKey(
        Provider,
        on_delete=models.CASCADE,
        related_name="resources",
        related_query_name="resource",
    )

    uid = models.TextField(
        "Unique identifier for the resource, set by the provider", blank=False
    )
    name = models.TextField("Name of the resource, as set in the provider", blank=False)
    region = models.TextField(
        "Location of the resource, as set by the provider", blank=False
    )
    service = models.TextField(
        "Service of the resource, as set by the provider", blank=False
    )
    type = models.TextField("Type of the resource, as set by the provider", blank=False)

    text_search = models.GeneratedField(
        expression=SearchVector("uid", weight="A", config="simple")
        + SearchVector("name", weight="B", config="simple")
        + SearchVector("region", weight="C", config="simple")
        + SearchVector("service", "type", weight="D", config="simple"),
        output_field=SearchVectorField(),
        db_persist=True,
        null=True,
        editable=False,
    )

    metadata = models.TextField(blank=True, null=True)
    details = models.TextField(blank=True, null=True)
    partition = models.TextField(blank=True, null=True)

    # Relationships
    tags = models.ManyToManyField(
        ResourceTag,
        verbose_name="Tags associated with the resource, by provider",
        through="ResourceTagMapping",
    )

    def get_tags(self, tenant_id: str) -> dict:
        return {tag.key: tag.value for tag in self.tags.filter(tenant_id=tenant_id)}

    def clear_tags(self):
        self.tags.clear()
        self.save()

    def upsert_or_delete_tags(self, tags: list[ResourceTag] | None):
        if tags is None:
            self.clear_tags()
            return

        # Add new relationships with the tenant_id field
        for tag in tags:
            ResourceTagMapping.objects.update_or_create(
                tag=tag, resource=self, tenant_id=self.tenant_id
            )

        # Save the instance
        self.save()

    class Meta(RowLevelSecurityProtectedModel.Meta):
        db_table = "resources"

        indexes = [
            models.Index(
                fields=["uid", "region", "service", "name"],
                name="resource_uid_reg_serv_name_idx",
            ),
            models.Index(
                fields=["tenant_id", "service", "region", "type"],
                name="resource_tenant_metadata_idx",
            ),
            GinIndex(fields=["text_search"], name="gin_resources_search_idx"),
            models.Index(fields=["tenant_id", "id"], name="resources_tenant_id_idx"),
            models.Index(
                fields=["tenant_id", "provider_id"],
                name="resources_tenant_provider_idx",
            ),
        ]

        constraints = [
            models.UniqueConstraint(
                fields=("tenant_id", "provider_id", "uid"),
                name="unique_resources_by_provider",
            ),
            RowLevelSecurityConstraint(
                field="tenant_id",
                name="rls_on_%(class)s",
                statements=["SELECT", "INSERT", "UPDATE", "DELETE"],
            ),
        ]

    class JSONAPIMeta:
        resource_name = "resources"


class ResourceTagMapping(RowLevelSecurityProtectedModel):
    # NOTE that we don't really need a primary key here,
    #      but everything is easier with django if we do
    id = models.UUIDField(primary_key=True, default=uuid4, editable=False)
    resource = models.ForeignKey(Resource, on_delete=models.CASCADE)
    tag = models.ForeignKey(ResourceTag, on_delete=models.CASCADE)

    class Meta(RowLevelSecurityProtectedModel.Meta):
        db_table = "resource_tag_mappings"

        # django will automatically create indexes for:
        #   - resource_id
        #   - tag_id
        #   - tenant_id
        #   - id

        constraints = [
            models.UniqueConstraint(
                fields=("tenant_id", "resource_id", "tag_id"),
                name="unique_resource_tag_mappings_by_tenant",
            ),
            RowLevelSecurityConstraint(
                field="tenant_id",
                name="rls_on_%(class)s",
                statements=["SELECT", "INSERT", "UPDATE", "DELETE"],
            ),
        ]

        indexes = [
            models.Index(
                fields=["tenant_id", "resource_id"], name="resource_tag_tenant_idx"
            ),
        ]


class Finding(PostgresPartitionedModel, RowLevelSecurityProtectedModel):
    """
    Defines the Finding model.

    Findings uses a partitioned table to store findings. The partitions are created based on the UUIDv7 `id` field.

    Note when creating migrations, you must use `python manage.py pgmakemigrations` to create the migrations.
    """

    objects = ActiveProviderPartitionedManager()
    all_objects = models.Manager()

    class PartitioningMeta:
        method = PostgresPartitioningMethod.RANGE
        key = ["id"]

    class DeltaChoices(models.TextChoices):
        NEW = "new", _("New")
        CHANGED = "changed", _("Changed")

    id = models.UUIDField(primary_key=True, default=uuid7, editable=False)
    inserted_at = models.DateTimeField(auto_now_add=True, editable=False)
    updated_at = models.DateTimeField(auto_now=True, editable=False)
    first_seen_at = models.DateTimeField(editable=False, null=True)

    uid = models.CharField(max_length=300)
    delta = FindingDeltaEnumField(
        choices=DeltaChoices.choices,
        blank=True,
        null=True,
    )

    status = StatusEnumField(choices=StatusChoices)
    status_extended = models.TextField(blank=True, null=True)

    severity = SeverityEnumField(choices=SeverityChoices)

    impact = SeverityEnumField(choices=SeverityChoices)
    impact_extended = models.TextField(blank=True, null=True)

    raw_result = models.JSONField(default=dict)
    tags = models.JSONField(default=dict, null=True, blank=True)
    check_id = models.CharField(max_length=100, blank=False, null=False)
    check_metadata = models.JSONField(default=dict, null=False)
    muted = models.BooleanField(default=False, null=False)
    compliance = models.JSONField(default=dict, null=True, blank=True)

    # Denormalize resource data for performance
    resource_regions = ArrayField(
        models.CharField(max_length=100), blank=True, null=True
    )
    resource_services = ArrayField(
        models.CharField(max_length=100),
        blank=True,
        null=True,
    )
    resource_types = ArrayField(
        models.CharField(max_length=100),
        blank=True,
        null=True,
    )

    # Relationships
    scan = models.ForeignKey(to=Scan, related_name="findings", on_delete=models.CASCADE)

    # many-to-many Resources. Relationship is defined on Resource
    resources = models.ManyToManyField(
        Resource,
        verbose_name="Resources associated with the finding",
        through="ResourceFindingMapping",
        related_name="findings",
    )

    # TODO: Add resource search
    text_search = models.GeneratedField(
        expression=SearchVector(
            "impact_extended", "status_extended", weight="A", config="simple"
        ),
        output_field=SearchVectorField(),
        db_persist=True,
        null=True,
        editable=False,
    )

    class Meta(RowLevelSecurityProtectedModel.Meta):
        db_table = "findings"

        constraints = [
            RowLevelSecurityConstraint(
                field="tenant_id",
                name="rls_on_%(class)s",
                statements=["SELECT", "UPDATE", "INSERT", "DELETE"],
            ),
            RowLevelSecurityConstraint(
                field="tenant_id",
                name="rls_on_%(class)s_default",
                partition_name="default",
                statements=["SELECT", "UPDATE", "INSERT", "DELETE"],
            ),
        ]

        indexes = [
            models.Index(fields=["tenant_id", "id"], name="findings_tenant_and_id_idx"),
            GinIndex(fields=["text_search"], name="gin_findings_search_idx"),
            models.Index(fields=["tenant_id", "scan_id"], name="find_tenant_scan_idx"),
            models.Index(
                fields=["tenant_id", "scan_id", "id"], name="find_tenant_scan_id_idx"
            ),
            models.Index(
                fields=["tenant_id", "id"],
                condition=Q(delta="new"),
                name="find_delta_new_idx",
            ),
            models.Index(
                fields=["tenant_id", "uid", "-inserted_at"],
                name="find_tenant_uid_inserted_idx",
            ),
            GinIndex(fields=["resource_services"], name="gin_find_service_idx"),
            GinIndex(fields=["resource_regions"], name="gin_find_region_idx"),
            GinIndex(fields=["resource_types"], name="gin_find_rtype_idx"),
        ]

    class JSONAPIMeta:
        resource_name = "findings"

    def add_resources(self, resources: list[Resource] | None):
        if not resources:
            return

        self.resource_regions = self.resource_regions or []
        self.resource_services = self.resource_services or []
        self.resource_types = self.resource_types or []

        # Deduplication
        regions = set(self.resource_regions)
        services = set(self.resource_services)
        types = set(self.resource_types)

        for resource in resources:
            ResourceFindingMapping.objects.update_or_create(
                resource=resource, finding=self, tenant_id=self.tenant_id
            )
            regions.add(resource.region)
            services.add(resource.service)
            types.add(resource.type)

        self.resource_regions = list(regions)
        self.resource_services = list(services)
        self.resource_types = list(types)
        self.save()


class ResourceFindingMapping(PostgresPartitionedModel, RowLevelSecurityProtectedModel):
    """
    Defines the ResourceFindingMapping model.

    ResourceFindingMapping is used to map a Finding to a Resource.

    It follows the same partitioning strategy as the Finding model.
    """

    # NOTE that we don't really need a primary key here,
    #      but everything is easier with django if we do
    id = models.UUIDField(primary_key=True, default=uuid4, editable=False)
    resource = models.ForeignKey(Resource, on_delete=models.CASCADE)
    finding = models.ForeignKey(Finding, on_delete=models.CASCADE)

    class PartitioningMeta:
        method = PostgresPartitioningMethod.RANGE
        key = ["finding_id"]

    class Meta(RowLevelSecurityProtectedModel.Meta):
        db_table = "resource_finding_mappings"
        base_manager_name = "objects"
        abstract = False

        # django will automatically create indexes for:
        #   - resource_id
        #   - finding_id
        #   - tenant_id
        #   - id

        constraints = [
            models.UniqueConstraint(
                fields=("tenant_id", "resource_id", "finding_id"),
                name="unique_resource_finding_mappings_by_tenant",
            ),
            RowLevelSecurityConstraint(
                field="tenant_id",
                name="rls_on_%(class)s",
                statements=["SELECT", "INSERT", "UPDATE", "DELETE"],
            ),
            RowLevelSecurityConstraint(
                "tenant_id",
                name=f"rls_on_{db_table}_default",
                partition_name="default",
                statements=["SELECT", "INSERT", "UPDATE", "DELETE"],
            ),
        ]


class ProviderSecret(RowLevelSecurityProtectedModel):
    objects = ActiveProviderManager()
    all_objects = models.Manager()

    class TypeChoices(models.TextChoices):
        STATIC = "static", _("Key-value pairs")
        ROLE = "role", _("Role assumption")
        SERVICE_ACCOUNT = "service_account", _("GCP Service Account Key")

    id = models.UUIDField(primary_key=True, default=uuid4, editable=False)
    inserted_at = models.DateTimeField(auto_now_add=True, editable=False)
    updated_at = models.DateTimeField(auto_now=True, editable=False)
    name = models.CharField(
        blank=True, null=True, max_length=100, validators=[MinLengthValidator(3)]
    )
    secret_type = ProviderSecretTypeEnumField(choices=TypeChoices.choices)
    _secret = models.BinaryField(db_column="secret")
    provider = models.OneToOneField(
        Provider,
        on_delete=models.CASCADE,
        related_name="secret",
        related_query_name="secret",
    )

    class Meta(RowLevelSecurityProtectedModel.Meta):
        db_table = "provider_secrets"

        constraints = [
            RowLevelSecurityConstraint(
                field="tenant_id",
                name="rls_on_%(class)s",
                statements=["SELECT", "INSERT", "UPDATE", "DELETE"],
            ),
        ]

    class JSONAPIMeta:
        resource_name = "provider-secrets"

    @property
    def secret(self):
        if isinstance(self._secret, memoryview):
            encrypted_bytes = self._secret.tobytes()
        elif isinstance(self._secret, str):
            encrypted_bytes = self._secret.encode()
        else:
            encrypted_bytes = self._secret
        decrypted_data = fernet.decrypt(encrypted_bytes)
        return json.loads(decrypted_data.decode())

    @secret.setter
    def secret(self, value):
        encrypted_data = fernet.encrypt(json.dumps(value).encode())
        self._secret = encrypted_data


class Invitation(RowLevelSecurityProtectedModel):
    class State(models.TextChoices):
        PENDING = "pending", _("Invitation is pending")
        ACCEPTED = "accepted", _("Invitation was accepted by a user")
        EXPIRED = "expired", _("Invitation expired after the configured time")
        REVOKED = "revoked", _("Invitation was revoked by a user")

    id = models.UUIDField(primary_key=True, default=uuid4, editable=False)
    inserted_at = models.DateTimeField(auto_now_add=True, editable=False)
    updated_at = models.DateTimeField(auto_now=True, editable=False)
    email = models.EmailField(max_length=254, blank=False, null=False)
    state = InvitationStateEnumField(choices=State.choices, default=State.PENDING)
    token = models.CharField(
        max_length=14,
        unique=True,
        default=generate_random_token,
        editable=False,
        blank=False,
        null=False,
        validators=[MinLengthValidator(14)],
    )
    expires_at = models.DateTimeField(default=one_week_from_now)
    inviter = models.ForeignKey(
        User,
        on_delete=models.SET_NULL,
        related_name="invitations",
        related_query_name="invitation",
        null=True,
    )

    class Meta(RowLevelSecurityProtectedModel.Meta):
        db_table = "invitations"

        constraints = [
            models.UniqueConstraint(
                fields=("tenant", "token", "email"),
                name="unique_tenant_token_email_by_invitation",
            ),
            RowLevelSecurityConstraint(
                field="tenant_id",
                name="rls_on_%(class)s",
                statements=["SELECT", "INSERT", "UPDATE", "DELETE"],
            ),
        ]

    class JSONAPIMeta:
        resource_name = "invitations"


class Role(RowLevelSecurityProtectedModel):
    id = models.UUIDField(primary_key=True, default=uuid4, editable=False)
    name = models.CharField(max_length=255)
    manage_users = models.BooleanField(default=False)
    manage_account = models.BooleanField(default=False)
    manage_billing = models.BooleanField(default=False)
    manage_providers = models.BooleanField(default=False)
    manage_integrations = models.BooleanField(default=False)
    manage_scans = models.BooleanField(default=False)
    unlimited_visibility = models.BooleanField(default=False)
    inserted_at = models.DateTimeField(auto_now_add=True, editable=False)
    updated_at = models.DateTimeField(auto_now=True, editable=False)
    provider_groups = models.ManyToManyField(
        ProviderGroup, through="RoleProviderGroupRelationship", related_name="roles"
    )
    users = models.ManyToManyField(
        User, through="UserRoleRelationship", related_name="roles"
    )
    invitations = models.ManyToManyField(
        Invitation, through="InvitationRoleRelationship", related_name="roles"
    )

    # Filter permission_state
    PERMISSION_FIELDS = [
        "manage_users",
        "manage_account",
        "manage_billing",
        "manage_providers",
        "manage_integrations",
        "manage_scans",
    ]

    @property
    def permission_state(self):
        values = [getattr(self, field) for field in self.PERMISSION_FIELDS]
        if all(values):
            return PermissionChoices.UNLIMITED
        elif not any(values):
            return PermissionChoices.NONE
        else:
            return PermissionChoices.LIMITED

    @classmethod
    def filter_by_permission_state(cls, queryset, value):
        q_all_true = Q(**{field: True for field in cls.PERMISSION_FIELDS})
        q_all_false = Q(**{field: False for field in cls.PERMISSION_FIELDS})

        if value == PermissionChoices.UNLIMITED:
            return queryset.filter(q_all_true)
        elif value == PermissionChoices.NONE:
            return queryset.filter(q_all_false)
        else:
            return queryset.exclude(q_all_true | q_all_false)

    class Meta:
        db_table = "roles"
        constraints = [
            models.UniqueConstraint(
                fields=["tenant_id", "name"],
                name="unique_role_per_tenant",
            ),
            RowLevelSecurityConstraint(
                field="tenant_id",
                name="rls_on_%(class)s",
                statements=["SELECT", "INSERT", "UPDATE", "DELETE"],
            ),
        ]

    class JSONAPIMeta:
        resource_name = "roles"


class RoleProviderGroupRelationship(RowLevelSecurityProtectedModel):
    id = models.UUIDField(primary_key=True, default=uuid4, editable=False)
    role = models.ForeignKey(Role, on_delete=models.CASCADE)
    provider_group = models.ForeignKey(ProviderGroup, on_delete=models.CASCADE)
    inserted_at = models.DateTimeField(auto_now_add=True)

    class Meta:
        db_table = "role_provider_group_relationship"
        constraints = [
            models.UniqueConstraint(
                fields=["role_id", "provider_group_id"],
                name="unique_role_provider_group_relationship",
            ),
            RowLevelSecurityConstraint(
                field="tenant_id",
                name="rls_on_%(class)s",
                statements=["SELECT", "INSERT", "UPDATE", "DELETE"],
            ),
        ]

    class JSONAPIMeta:
        resource_name = "role-provider_groups"


class UserRoleRelationship(RowLevelSecurityProtectedModel):
    id = models.UUIDField(primary_key=True, default=uuid4, editable=False)
    role = models.ForeignKey(Role, on_delete=models.CASCADE)
    user = models.ForeignKey(User, on_delete=models.CASCADE)
    inserted_at = models.DateTimeField(auto_now_add=True)

    class Meta:
        db_table = "role_user_relationship"
        constraints = [
            models.UniqueConstraint(
                fields=["role_id", "user_id"],
                name="unique_role_user_relationship",
            ),
            RowLevelSecurityConstraint(
                field="tenant_id",
                name="rls_on_%(class)s",
                statements=["SELECT", "INSERT", "UPDATE", "DELETE"],
            ),
        ]

    class JSONAPIMeta:
        resource_name = "user-roles"


class InvitationRoleRelationship(RowLevelSecurityProtectedModel):
    id = models.UUIDField(primary_key=True, default=uuid4, editable=False)
    role = models.ForeignKey(Role, on_delete=models.CASCADE)
    invitation = models.ForeignKey(Invitation, on_delete=models.CASCADE)
    inserted_at = models.DateTimeField(auto_now_add=True)

    class Meta:
        db_table = "role_invitation_relationship"
        constraints = [
            models.UniqueConstraint(
                fields=["role_id", "invitation_id"],
                name="unique_role_invitation_relationship",
            ),
            RowLevelSecurityConstraint(
                field="tenant_id",
                name="rls_on_%(class)s",
                statements=["SELECT", "INSERT", "UPDATE", "DELETE"],
            ),
        ]

    class JSONAPIMeta:
        resource_name = "invitation-roles"


class ComplianceOverview(RowLevelSecurityProtectedModel):
    objects = ActiveProviderManager()
    all_objects = models.Manager()

    id = models.UUIDField(primary_key=True, default=uuid4, editable=False)
    inserted_at = models.DateTimeField(auto_now_add=True, editable=False)
    compliance_id = models.CharField(max_length=100, blank=False, null=False)
    framework = models.CharField(max_length=100, blank=False, null=False)
    version = models.CharField(max_length=50, blank=True)
    description = models.TextField(blank=True)
    region = models.CharField(max_length=50, blank=True)
    requirements = models.JSONField(default=dict)
    requirements_passed = models.IntegerField(default=0)
    requirements_failed = models.IntegerField(default=0)
    requirements_manual = models.IntegerField(default=0)
    total_requirements = models.IntegerField(default=0)

    scan = models.ForeignKey(
        Scan,
        on_delete=models.CASCADE,
        related_name="compliance_overviews",
        related_query_name="compliance_overview",
        null=True,
    )

    class Meta(RowLevelSecurityProtectedModel.Meta):
        db_table = "compliance_overviews"

        constraints = [
            models.UniqueConstraint(
                fields=("tenant", "scan", "compliance_id", "region"),
                name="unique_tenant_scan_region_compliance_by_compliance_overview",
            ),
            RowLevelSecurityConstraint(
                field="tenant_id",
                name="rls_on_%(class)s",
                statements=["SELECT", "INSERT", "DELETE"],
            ),
        ]
        indexes = [
            models.Index(fields=["compliance_id"], name="comp_ov_cp_id_idx"),
            models.Index(fields=["requirements_failed"], name="comp_ov_req_fail_idx"),
            models.Index(
                fields=["compliance_id", "requirements_failed"],
                name="comp_ov_cp_id_req_fail_idx",
            ),
        ]

    class JSONAPIMeta:
        resource_name = "compliance-overviews"


class ScanSummary(RowLevelSecurityProtectedModel):
    objects = ActiveProviderManager()
    all_objects = models.Manager()

    id = models.UUIDField(primary_key=True, default=uuid4, editable=False)
    inserted_at = models.DateTimeField(auto_now_add=True, editable=False)
    check_id = models.CharField(max_length=100, blank=False, null=False)
    service = models.TextField(blank=False)
    severity = SeverityEnumField(choices=SeverityChoices)
    region = models.TextField(blank=False)
    _pass = models.IntegerField(db_column="pass", default=0)
    fail = models.IntegerField(default=0)
    muted = models.IntegerField(default=0)
    total = models.IntegerField(default=0)
    new = models.IntegerField(default=0)
    changed = models.IntegerField(default=0)
    unchanged = models.IntegerField(default=0)

    fail_new = models.IntegerField(default=0)
    fail_changed = models.IntegerField(default=0)
    pass_new = models.IntegerField(default=0)
    pass_changed = models.IntegerField(default=0)
    muted_new = models.IntegerField(default=0)
    muted_changed = models.IntegerField(default=0)

    scan = models.ForeignKey(
        Scan,
        on_delete=models.CASCADE,
        related_name="aggregations",
        related_query_name="aggregation",
    )

    class Meta(RowLevelSecurityProtectedModel.Meta):
        db_table = "scan_summaries"

        constraints = [
            models.UniqueConstraint(
                fields=("tenant", "scan", "check_id", "service", "severity", "region"),
                name="unique_scan_summary",
            ),
            RowLevelSecurityConstraint(
                field="tenant_id",
                name="rls_on_%(class)s",
                statements=["SELECT", "INSERT", "UPDATE", "DELETE"],
            ),
        ]
        indexes = [
            models.Index(
                fields=["tenant_id", "scan_id"],
                name="scan_summaries_tenant_scan_idx",
            ),
            models.Index(
                fields=["tenant_id", "scan_id", "service"],
                name="ss_tenant_scan_service_idx",
            ),
            models.Index(
                fields=["tenant_id", "scan_id", "severity"],
                name="ss_tenant_scan_severity_idx",
            ),
        ]

    class JSONAPIMeta:
        resource_name = "scan-summaries"


class Integration(RowLevelSecurityProtectedModel):
    class IntegrationChoices(models.TextChoices):
        S3 = "amazon_s3", _("Amazon S3")
        AWS_SECURITY_HUB = "aws_security_hub", _("AWS Security Hub")
        JIRA = "jira", _("JIRA")
        SLACK = "slack", _("Slack")

    id = models.UUIDField(primary_key=True, default=uuid4, editable=False)
    inserted_at = models.DateTimeField(auto_now_add=True, editable=False)
    updated_at = models.DateTimeField(auto_now=True, editable=False)
    enabled = models.BooleanField(default=False)
    connected = models.BooleanField(null=True, blank=True)
    connection_last_checked_at = models.DateTimeField(null=True, blank=True)
    integration_type = IntegrationTypeEnumField(choices=IntegrationChoices.choices)
    configuration = models.JSONField(default=dict)
    _credentials = models.BinaryField(db_column="credentials")

    providers = models.ManyToManyField(
        Provider,
        related_name="integrations",
        through="IntegrationProviderRelationship",
        blank=True,
    )

    class Meta(RowLevelSecurityProtectedModel.Meta):
        db_table = "integrations"

        constraints = [
            RowLevelSecurityConstraint(
                field="tenant_id",
                name="rls_on_%(class)s",
                statements=["SELECT", "INSERT", "UPDATE", "DELETE"],
            ),
        ]

    class JSONAPIMeta:
        resource_name = "integrations"

    @property
    def credentials(self):
        if isinstance(self._credentials, memoryview):
            encrypted_bytes = self._credentials.tobytes()
        elif isinstance(self._credentials, str):
            encrypted_bytes = self._credentials.encode()
        else:
            encrypted_bytes = self._credentials
        decrypted_data = fernet.decrypt(encrypted_bytes)
        return json.loads(decrypted_data.decode())

    @credentials.setter
    def credentials(self, value):
        encrypted_data = fernet.encrypt(json.dumps(value).encode())
        self._credentials = encrypted_data


class IntegrationProviderRelationship(RowLevelSecurityProtectedModel):
    id = models.UUIDField(primary_key=True, default=uuid4, editable=False)
    integration = models.ForeignKey(Integration, on_delete=models.CASCADE)
    provider = models.ForeignKey(Provider, on_delete=models.CASCADE)
    inserted_at = models.DateTimeField(auto_now_add=True)

    class Meta:
        db_table = "integration_provider_mappings"
        constraints = [
            models.UniqueConstraint(
                fields=["integration_id", "provider_id"],
                name="unique_integration_provider_rel",
            ),
            RowLevelSecurityConstraint(
                field="tenant_id",
                name="rls_on_%(class)s",
                statements=["SELECT", "INSERT", "UPDATE", "DELETE"],
            ),
        ]


class SAMLDomainIndex(models.Model):
    """
    Public index of SAML domains. No RLS. Used for fast lookup in SAML login flow.
    """

    email_domain = models.CharField(max_length=254, unique=True)
    tenant = models.ForeignKey("Tenant", on_delete=models.CASCADE)

    class Meta:
        db_table = "saml_domain_index"

        constraints = [
            models.UniqueConstraint(
                fields=("email_domain", "tenant"),
                name="unique_resources_by_email_domain",
            ),
            BaseSecurityConstraint(
                name="statements_on_%(class)s",
                statements=["SELECT", "INSERT", "UPDATE", "DELETE"],
            ),
        ]


class SAMLConfiguration(RowLevelSecurityProtectedModel):
    """
    Stores per-tenant SAML settings, including email domain and IdP metadata.
    Automatically syncs to a SocialApp instance on save.

    Note:
    This model exists to provide a tenant-aware abstraction over SAML configuration.
    It supports row-level security, custom validation, and metadata parsing, enabling
    Prowler to expose a clean API and admin interface for managing SAML integrations.

    Although Django Allauth uses the SocialApp model to store provider configuration,
    it is not designed for multi-tenant use. SocialApp lacks support for tenant scoping,
    email domain mapping, and structured metadata handling.

    By managing SAMLConfiguration separately, we ensure:
        - Strong isolation between tenants via RLS.
        - Ownership of raw IdP metadata and its validation.
        - An explicit link between SAML config and business-level identifiers (e.g. email domain).
        - Programmatic transformation into the SocialApp format used by Allauth.

    In short, this model acts as a secure and user-friendly layer over Allauth's lower-level primitives.
    """

    id = models.UUIDField(primary_key=True, default=uuid4, editable=False)
    email_domain = models.CharField(
        max_length=254,
        unique=True,
        help_text="Email domain used to identify the tenant, e.g. prowlerdemo.com",
    )
    metadata_xml = models.TextField(
        help_text="Raw IdP metadata XML to configure SingleSignOnService, certificates, etc."
    )
    created_at = models.DateTimeField(auto_now_add=True)
    updated_at = models.DateTimeField(auto_now=True)

    class JSONAPIMeta:
        resource_name = "saml-configuration"

    class Meta:
        db_table = "saml_configurations"

        constraints = [
            RowLevelSecurityConstraint(
                field="tenant_id",
                name="rls_on_%(class)s",
                statements=["SELECT", "INSERT", "UPDATE", "DELETE"],
            ),
            # 1 config per tenant
            models.UniqueConstraint(
                fields=["tenant"],
                name="unique_samlconfig_per_tenant",
            ),
        ]

    def clean(self, old_email_domain=None):
        # Domain must not contain @
        if "@" in self.email_domain:
            raise ValidationError({"email_domain": "Domain must not contain @"})

        # Enforce at most one config per tenant
        qs = SAMLConfiguration.objects.filter(tenant=self.tenant)
        # Exclude ourselves in case of update
        if self.pk:
            qs = qs.exclude(pk=self.pk)
        if qs.exists():
            raise ValidationError(
                {"tenant": "A SAML configuration already exists for this tenant."}
            )

        # The email domain must be unique in the entire system
        qs = SAMLConfiguration.objects.filter(email_domain__iexact=self.email_domain)
        if qs.exists() and old_email_domain != self.email_domain:
            raise ValidationError(
                {"tenant": "There is a problem with your email domain."}
            )

    def save(self, *args, **kwargs):
        self.email_domain = self.email_domain.strip().lower()
        is_create = not SAMLConfiguration.objects.filter(pk=self.pk).exists()

        if not is_create:
            old = SAMLConfiguration.objects.get(pk=self.pk)
            old_email_domain = old.email_domain
            old_metadata_xml = old.metadata_xml
        else:
            old_email_domain = None
            old_metadata_xml = None

        self.clean(old_email_domain)
        super().save(*args, **kwargs)

        if is_create or (
            old_email_domain != self.email_domain
            or old_metadata_xml != self.metadata_xml
        ):
            self._sync_social_app(old_email_domain)

        # Sync the public index
        if not is_create and old_email_domain and old_email_domain != self.email_domain:
            SAMLDomainIndex.objects.filter(email_domain=old_email_domain).delete()

        # Create/update the new domain index
        SAMLDomainIndex.objects.update_or_create(
            email_domain=self.email_domain, defaults={"tenant": self.tenant}
        )

    def _parse_metadata(self):
        """
        Parse the raw IdP metadata XML and extract:
            - entity_id
            - sso_url
            - slo_url (may be None)
            - x509cert (required)
        """
        ns = {
            "md": "urn:oasis:names:tc:SAML:2.0:metadata",
            "ds": "http://www.w3.org/2000/09/xmldsig#",
        }
        try:
            root = ET.fromstring(self.metadata_xml)
        except ET.ParseError as e:
            raise ValidationError({"metadata_xml": f"Invalid XML: {e}"})

        # Entity ID
        entity_id = root.attrib.get("entityID")

        # SSO endpoint (must exist)
        sso = root.find(".//md:IDPSSODescriptor/md:SingleSignOnService", ns)
        if sso is None or "Location" not in sso.attrib:
            raise ValidationError(
                {"metadata_xml": "Missing SingleSignOnService in metadata."}
            )
        sso_url = sso.attrib["Location"]

        # SLO endpoint (optional)
        slo = root.find(".//md:IDPSSODescriptor/md:SingleLogoutService", ns)
        slo_url = slo.attrib.get("Location") if slo is not None else None

        # X.509 certificate (required)
        cert = root.find(
            './/md:KeyDescriptor[@use="signing"]/ds:KeyInfo/ds:X509Data/ds:X509Certificate',
            ns,
        )
        if cert is None or not cert.text or not cert.text.strip():
            raise ValidationError(
                {
                    "metadata_xml": 'Metadata must include a <ds:X509Certificate> under <KeyDescriptor use="signing">.'
                }
            )
        x509cert = cert.text.strip()

        return {
            "entity_id": entity_id,
            "sso_url": sso_url,
            "slo_url": slo_url,
            "x509cert": x509cert,
        }

    def _sync_social_app(self, previous_email_domain=None):
        """
        Create or update the corresponding SocialApp based on email_domain.
        If the domain changed, update the matching SocialApp.
        """
        idp_settings = self._parse_metadata()
        settings_dict = SOCIALACCOUNT_PROVIDERS["saml"].copy()
        settings_dict["idp"] = idp_settings

        current_site = Site.objects.get(id=settings.SITE_ID)

        social_app_qs = SocialApp.objects.filter(
            provider="saml", client_id=previous_email_domain or self.email_domain
        )

        if social_app_qs.exists():
            social_app = social_app_qs.first()
            social_app.client_id = self.email_domain
            social_app.name = f"{self.tenant.name} SAML ({self.email_domain})"
            social_app.settings = settings_dict
            social_app.save()
            social_app.sites.set([current_site])
        else:
            social_app = SocialApp.objects.create(
                provider="saml",
                client_id=self.email_domain,
                name=f"{self.tenant.name} SAML ({self.email_domain})",
                settings=settings_dict,
            )
            social_app.sites.set([current_site])


class ResourceScanSummary(RowLevelSecurityProtectedModel):
    scan_id = models.UUIDField(default=uuid7, db_index=True)
    resource_id = models.UUIDField(default=uuid4, db_index=True)
    service = models.CharField(max_length=100)
    region = models.CharField(max_length=100)
    resource_type = models.CharField(max_length=100)

    class Meta:
        db_table = "resource_scan_summaries"
        unique_together = (("tenant_id", "scan_id", "resource_id"),)

        indexes = [
            # Single-dimension lookups:
            models.Index(
                fields=["tenant_id", "scan_id", "service"],
                name="rss_tenant_scan_svc_idx",
            ),
            models.Index(
                fields=["tenant_id", "scan_id", "region"],
                name="rss_tenant_scan_reg_idx",
            ),
            models.Index(
                fields=["tenant_id", "scan_id", "resource_type"],
                name="rss_tenant_scan_type_idx",
            ),
            # Two-dimension cross-filters:
            models.Index(
                fields=["tenant_id", "scan_id", "region", "service"],
                name="rss_tenant_scan_reg_svc_idx",
            ),
            models.Index(
                fields=["tenant_id", "scan_id", "service", "resource_type"],
                name="rss_tenant_scan_svc_type_idx",
            ),
            models.Index(
                fields=["tenant_id", "scan_id", "region", "resource_type"],
                name="rss_tenant_scan_reg_type_idx",
            ),
        ]

        constraints = [
            RowLevelSecurityConstraint(
                field="tenant_id",
                name="rls_on_%(class)s",
                statements=["SELECT", "INSERT", "UPDATE", "DELETE"],
            ),
        ]<|MERGE_RESOLUTION|>--- conflicted
+++ resolved
@@ -1,17 +1,12 @@
 import json
 import re
-<<<<<<< HEAD
+import time
 import xml.etree.ElementTree as ET
 from uuid import UUID, uuid4
 
 from allauth.socialaccount.models import SocialApp
+from config.env import env
 from config.settings.social_login import SOCIALACCOUNT_PROVIDERS
-=======
-import time
-from uuid import UUID, uuid4
-
-from config.env import env
->>>>>>> 4888c277
 from cryptography.fernet import Fernet
 from django.conf import settings
 from django.contrib.auth.models import AbstractBaseUser
