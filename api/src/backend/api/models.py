--- conflicted
+++ resolved
@@ -2407,7 +2407,6 @@
         resource_name = "threatscore-snapshots"
 
 
-<<<<<<< HEAD
 class DailyFindingsSeverity(RowLevelSecurityProtectedModel):
     """
     Daily aggregation of findings by severity for trend charts.
@@ -2463,7 +2462,36 @@
             models.UniqueConstraint(
                 fields=("tenant", "provider", "date"),
                 name="unique_daily_findings_severity",
-=======
+            ),
+            RowLevelSecurityConstraint(
+                field="tenant_id",
+                name="rls_on_%(class)s",
+                statements=["SELECT", "INSERT", "UPDATE", "DELETE"],
+            ),
+        ]
+
+        indexes = [
+            # Primary query: by tenant + date range (most common - page load without filters)
+            models.Index(
+                fields=["tenant_id", "date"],
+                name="dfs_tenant_date_idx",
+            ),
+            # Filter by provider(s)
+            models.Index(
+                fields=["tenant_id", "provider_id", "date"],
+                name="dfs_tenant_provider_date_idx",
+            ),
+            # Filter by provider type (denormalized for performance)
+            models.Index(
+                fields=["tenant_id", "provider_type", "date"],
+                name="dfs_tenant_type_date_idx",
+            ),
+        ]
+
+    class JSONAPIMeta:
+        resource_name = "daily-findings-severity"
+
+
 class AttackSurfaceOverview(RowLevelSecurityProtectedModel):
     """
     Pre-aggregated attack surface metrics per scan.
@@ -2505,7 +2533,6 @@
             models.UniqueConstraint(
                 fields=("tenant_id", "scan_id", "attack_surface_type"),
                 name="unique_attack_surface_per_scan",
->>>>>>> 5e033321
             ),
             RowLevelSecurityConstraint(
                 field="tenant_id",
@@ -2515,32 +2542,11 @@
         ]
 
         indexes = [
-<<<<<<< HEAD
-            # Primary query: by tenant + date range (most common - page load without filters)
-            models.Index(
-                fields=["tenant_id", "date"],
-                name="dfs_tenant_date_idx",
-            ),
-            # Filter by provider(s)
-            models.Index(
-                fields=["tenant_id", "provider_id", "date"],
-                name="dfs_tenant_provider_date_idx",
-            ),
-            # Filter by provider type (denormalized for performance)
-            models.Index(
-                fields=["tenant_id", "provider_type", "date"],
-                name="dfs_tenant_type_date_idx",
-=======
             models.Index(
                 fields=["tenant_id", "scan_id"],
                 name="attack_surf_tenant_scan_idx",
->>>>>>> 5e033321
-            ),
-        ]
-
-    class JSONAPIMeta:
-<<<<<<< HEAD
-        resource_name = "daily-findings-severity"
-=======
-        resource_name = "attack-surface-overviews"
->>>>>>> 5e033321
+            ),
+        ]
+
+    class JSONAPIMeta:
+        resource_name = "attack-surface-overviews"