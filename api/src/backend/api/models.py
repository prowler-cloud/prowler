import json
import logging
import re
import time
from uuid import UUID, uuid4

<<<<<<< HEAD
from config.env import env
from cryptography.fernet import Fernet
=======
from config.custom_logging import BackendLogger
from cryptography.fernet import Fernet, InvalidToken
>>>>>>> 430939c0
from django.conf import settings
from django.contrib.auth.models import AbstractBaseUser
from django.contrib.postgres.fields import ArrayField
from django.contrib.postgres.indexes import GinIndex
from django.contrib.postgres.search import SearchVector, SearchVectorField
from django.core.validators import MinLengthValidator
from django.db import models
from django.db.models import Q
from django.utils.translation import gettext_lazy as _
from django_celery_beat.models import PeriodicTask
from django_celery_results.models import TaskResult
from psqlextra.manager import PostgresManager
from psqlextra.models import PostgresPartitionedModel
from psqlextra.types import PostgresPartitioningMethod
from uuid6 import uuid7

from api.db_utils import (
    CustomUserManager,
    FindingDeltaEnumField,
    IntegrationTypeEnumField,
    InvitationStateEnumField,
    MemberRoleEnumField,
    ProviderEnumField,
    ProviderSecretTypeEnumField,
    ScanTriggerEnumField,
    SeverityEnumField,
    StateEnumField,
    StatusEnumField,
    enum_to_choices,
    generate_random_token,
    one_week_from_now,
)
from api.exceptions import ModelValidationError
from api.rls import (
    BaseSecurityConstraint,
    RowLevelSecurityConstraint,
    RowLevelSecurityProtectedModel,
    Tenant,
)
from prowler.lib.check.models import Severity

fernet = Fernet(settings.SECRETS_ENCRYPTION_KEY.encode())

# Convert Prowler Severity enum to Django TextChoices
SeverityChoices = enum_to_choices(Severity)

logger = logging.getLogger(BackendLogger.API)


class StatusChoices(models.TextChoices):
    """
    This list is based on the finding status in the Prowler CLI.

    However, it adds another state, MUTED, which is not in the CLI.
    """

    FAIL = "FAIL", _("Fail")
    PASS = "PASS", _("Pass")
    MANUAL = "MANUAL", _("Manual")


class StateChoices(models.TextChoices):
    AVAILABLE = "available", _("Available")
    SCHEDULED = "scheduled", _("Scheduled")
    EXECUTING = "executing", _("Executing")
    COMPLETED = "completed", _("Completed")
    FAILED = "failed", _("Failed")
    CANCELLED = "cancelled", _("Cancelled")


class PermissionChoices(models.TextChoices):
    """
    Represents the different permission states that a role can have.

    Attributes:
        UNLIMITED: Indicates that the role possesses all permissions.
        LIMITED: Indicates that the role has some permissions but not all.
        NONE: Indicates that the role does not have any permissions.
    """

    UNLIMITED = "unlimited", _("Unlimited permissions")
    LIMITED = "limited", _("Limited permissions")
    NONE = "none", _("No permissions")


class ActiveProviderManager(models.Manager):
    def get_queryset(self):
        return super().get_queryset().filter(self.active_provider_filter())

    def active_provider_filter(self):
        if self.model is Provider:
            return Q(is_deleted=False)
        elif self.model in [Finding, ComplianceOverview, ScanSummary]:
            return Q(scan__provider__is_deleted=False)
        else:
            return Q(provider__is_deleted=False)


class ActiveProviderPartitionedManager(PostgresManager, ActiveProviderManager):
    def get_queryset(self):
        return super().get_queryset().filter(self.active_provider_filter())


class User(AbstractBaseUser):
    id = models.UUIDField(primary_key=True, default=uuid4, editable=False)
    name = models.CharField(max_length=150, validators=[MinLengthValidator(3)])
    email = models.EmailField(
        max_length=254,
        unique=True,
        help_text="Case insensitive",
        error_messages={"unique": "Please check the email address and try again."},
    )
    company_name = models.CharField(max_length=150, blank=True)
    is_active = models.BooleanField(default=True)
    date_joined = models.DateTimeField(auto_now_add=True, editable=False)

    USERNAME_FIELD = "email"
    REQUIRED_FIELDS = ["name"]

    objects = CustomUserManager()

    def is_member_of_tenant(self, tenant_id):
        return self.memberships.filter(tenant_id=tenant_id).exists()

    def save(self, *args, **kwargs):
        if self.email:
            self.email = self.email.strip().lower()
        super().save(*args, **kwargs)

    class Meta:
        db_table = "users"

        constraints = [
            BaseSecurityConstraint(
                name="statements_on_%(class)s",
                statements=["SELECT", "INSERT", "UPDATE", "DELETE"],
            )
        ]

    class JSONAPIMeta:
        resource_name = "users"


class Membership(models.Model):
    class RoleChoices(models.TextChoices):
        OWNER = "owner", _("Owner")
        MEMBER = "member", _("Member")

    id = models.UUIDField(primary_key=True, default=uuid4, editable=False)
    user = models.ForeignKey(
        User,
        on_delete=models.CASCADE,
        related_name="memberships",
        related_query_name="membership",
    )
    tenant = models.ForeignKey(
        Tenant,
        on_delete=models.CASCADE,
        related_name="memberships",
        related_query_name="membership",
    )
    role = MemberRoleEnumField(choices=RoleChoices.choices, default=RoleChoices.MEMBER)
    date_joined = models.DateTimeField(auto_now_add=True, editable=False)

    class Meta:
        db_table = "memberships"

        constraints = [
            models.UniqueConstraint(
                fields=("user", "tenant"),
                name="unique_resources_by_membership",
            ),
            BaseSecurityConstraint(
                name="statements_on_%(class)s",
                statements=["SELECT", "INSERT", "UPDATE", "DELETE"],
            ),
        ]

    class JSONAPIMeta:
        resource_name = "memberships"


class Provider(RowLevelSecurityProtectedModel):
    objects = ActiveProviderManager()
    all_objects = models.Manager()

    class ProviderChoices(models.TextChoices):
        AWS = "aws", _("AWS")
        AZURE = "azure", _("Azure")
        GCP = "gcp", _("GCP")
        KUBERNETES = "kubernetes", _("Kubernetes")
        M365 = "m365", _("M365")

    @staticmethod
    def validate_aws_uid(value):
        if not re.match(r"^\d{12}$", value):
            raise ModelValidationError(
                detail="AWS provider ID must be exactly 12 digits.",
                code="aws-uid",
                pointer="/data/attributes/uid",
            )

    @staticmethod
    def validate_azure_uid(value):
        try:
            val = UUID(value, version=4)
            if str(val) != value:
                raise ValueError
        except ValueError:
            raise ModelValidationError(
                detail="Azure provider ID must be a valid UUID.",
                code="azure-uid",
                pointer="/data/attributes/uid",
            )

    @staticmethod
    def validate_m365_uid(value):
        if not re.match(
            r"""^(?!-)[A-Za-z0-9](?:[A-Za-z0-9-]{0,61}[A-Za-z0-9])?(?:\.(?!-)[A-Za-z0-9]"""
            r"""(?:[A-Za-z0-9-]{0,61}[A-Za-z0-9])?)*\.[A-Za-z]{2,}$""",
            value,
        ):
            raise ModelValidationError(
                detail="M365 domain ID must be a valid domain.",
                code="m365-uid",
                pointer="/data/attributes/uid",
            )

    @staticmethod
    def validate_gcp_uid(value):
        if not re.match(r"^[a-z][a-z0-9-]{5,29}$", value):
            raise ModelValidationError(
                detail="GCP provider ID must be 6 to 30 characters, start with a letter, and contain only lowercase "
                "letters, numbers, and hyphens.",
                code="gcp-uid",
                pointer="/data/attributes/uid",
            )

    @staticmethod
    def validate_kubernetes_uid(value):
        if not re.match(
            r"^[a-zA-Z0-9][a-zA-Z0-9._@:\/-]{1,250}$",
            value,
        ):
            raise ModelValidationError(
                detail="The value must either be a valid Kubernetes UID (up to 63 characters, "
                "starting and ending with a lowercase letter or number, containing only "
                "lowercase alphanumeric characters and hyphens) or a valid AWS EKS Cluster ARN, GCP GKE Context Name or Azure AKS Cluster Name.",
                code="kubernetes-uid",
                pointer="/data/attributes/uid",
            )

    id = models.UUIDField(primary_key=True, default=uuid4, editable=False)
    inserted_at = models.DateTimeField(auto_now_add=True, editable=False)
    updated_at = models.DateTimeField(auto_now=True, editable=False)
    is_deleted = models.BooleanField(default=False)
    provider = ProviderEnumField(
        choices=ProviderChoices.choices, default=ProviderChoices.AWS
    )
    uid = models.CharField(
        "Unique identifier for the provider, set by the provider",
        max_length=250,
        blank=False,
        validators=[MinLengthValidator(3)],
    )
    alias = models.CharField(
        blank=True, null=True, max_length=100, validators=[MinLengthValidator(3)]
    )
    connected = models.BooleanField(null=True, blank=True)
    connection_last_checked_at = models.DateTimeField(null=True, blank=True)
    metadata = models.JSONField(default=dict, blank=True)
    scanner_args = models.JSONField(default=dict, blank=True)

    def clean(self):
        super().clean()
        getattr(self, f"validate_{self.provider}_uid")(self.uid)

    def save(self, *args, **kwargs):
        self.full_clean()
        super().save(*args, **kwargs)

    class Meta(RowLevelSecurityProtectedModel.Meta):
        db_table = "providers"

        constraints = [
            models.UniqueConstraint(
                fields=("tenant_id", "provider", "uid", "is_deleted"),
                name="unique_provider_uids",
            ),
            RowLevelSecurityConstraint(
                field="tenant_id",
                name="rls_on_%(class)s",
                statements=["SELECT", "INSERT", "UPDATE", "DELETE"],
            ),
        ]

    class JSONAPIMeta:
        resource_name = "providers"


class ProviderGroup(RowLevelSecurityProtectedModel):
    id = models.UUIDField(primary_key=True, default=uuid4, editable=False)
    name = models.CharField(max_length=255)
    inserted_at = models.DateTimeField(auto_now_add=True, editable=False)
    updated_at = models.DateTimeField(auto_now=True, editable=False)
    providers = models.ManyToManyField(
        Provider, through="ProviderGroupMembership", related_name="provider_groups"
    )

    class Meta:
        db_table = "provider_groups"
        constraints = [
            models.UniqueConstraint(
                fields=["tenant_id", "name"],
                name="unique_group_name_per_tenant",
            ),
            RowLevelSecurityConstraint(
                field="tenant_id",
                name="rls_on_%(class)s",
                statements=["SELECT", "INSERT", "UPDATE", "DELETE"],
            ),
        ]

    class JSONAPIMeta:
        resource_name = "provider-groups"


class ProviderGroupMembership(RowLevelSecurityProtectedModel):
    id = models.UUIDField(primary_key=True, default=uuid4, editable=False)
    provider_group = models.ForeignKey(ProviderGroup, on_delete=models.CASCADE)
    provider = models.ForeignKey(Provider, on_delete=models.CASCADE)
    inserted_at = models.DateTimeField(auto_now_add=True)

    class Meta:
        db_table = "provider_group_memberships"
        constraints = [
            models.UniqueConstraint(
                fields=["provider_id", "provider_group"],
                name="unique_provider_group_membership",
            ),
            RowLevelSecurityConstraint(
                field="tenant_id",
                name="rls_on_%(class)s",
                statements=["SELECT", "INSERT", "UPDATE", "DELETE"],
            ),
        ]

    class JSONAPIMeta:
        resource_name = "provider_groups-provider"


class TaskManager(models.Manager):
    def get_with_retry(
        self,
        id: str,
        max_retries: int = None,
        delay_seconds: float = None,
    ):
        """
        Retry fetching a Task by ID in case it hasn't been created yet.

        Args:
            id (str): The Celery task ID (expected to match Task model PK).
            max_retries (int, optional): Number of retry attempts. Defaults to env TASK_RETRY_ATTEMPTS or 5.
            delay_seconds (float, optional): Delay between retries in seconds. Defaults to env TASK_RETRY_DELAY_SECONDS or 0.1.

        Returns:
            Task: The retrieved Task instance.

        Raises:
            Task.DoesNotExist: If the task is not found after all retries.
        """
        max_retries = max_retries or env.int("TASK_RETRY_ATTEMPTS", default=5)
        delay_seconds = delay_seconds or env.float(
            "TASK_RETRY_DELAY_SECONDS", default=0.1
        )

        for _attempt in range(max_retries):
            try:
                return self.get(id=id)
            except self.model.DoesNotExist:
                time.sleep(delay_seconds)
        raise self.model.DoesNotExist(
            f"Task with ID {id} not found after {max_retries} retries."
        )


class Task(RowLevelSecurityProtectedModel):
    id = models.UUIDField(primary_key=True, default=uuid4, editable=False)
    inserted_at = models.DateTimeField(auto_now_add=True, editable=False)
    task_runner_task = models.OneToOneField(
        TaskResult,
        on_delete=models.CASCADE,
        related_name="task",
        related_query_name="task",
        null=True,
        blank=True,
    )

    objects = TaskManager()

    class Meta(RowLevelSecurityProtectedModel.Meta):
        db_table = "tasks"

        constraints = [
            RowLevelSecurityConstraint(
                field="tenant_id",
                name="rls_on_%(class)s",
                statements=["SELECT", "INSERT", "UPDATE", "DELETE"],
            ),
        ]

        indexes = [
            models.Index(
                fields=["id", "task_runner_task"],
                name="tasks_id_trt_id_idx",
            ),
        ]

    class JSONAPIMeta:
        resource_name = "tasks"


class Scan(RowLevelSecurityProtectedModel):
    objects = ActiveProviderManager()
    all_objects = models.Manager()

    class TriggerChoices(models.TextChoices):
        SCHEDULED = "scheduled", _("Scheduled")
        MANUAL = "manual", _("Manual")

    id = models.UUIDField(primary_key=True, default=uuid7, editable=False)
    name = models.CharField(
        blank=True, null=True, max_length=100, validators=[MinLengthValidator(3)]
    )
    provider = models.ForeignKey(
        Provider,
        on_delete=models.CASCADE,
        related_name="scans",
        related_query_name="scan",
    )
    task = models.ForeignKey(
        Task,
        on_delete=models.CASCADE,
        related_name="scans",
        related_query_name="scan",
        null=True,
        blank=True,
    )
    trigger = ScanTriggerEnumField(
        choices=TriggerChoices.choices,
    )
    state = StateEnumField(choices=StateChoices.choices, default=StateChoices.AVAILABLE)
    unique_resource_count = models.IntegerField(default=0)
    progress = models.IntegerField(default=0)
    scanner_args = models.JSONField(default=dict)
    duration = models.IntegerField(null=True, blank=True)
    scheduled_at = models.DateTimeField(null=True, blank=True)
    inserted_at = models.DateTimeField(auto_now_add=True, editable=False)
    updated_at = models.DateTimeField(auto_now=True, editable=False)
    started_at = models.DateTimeField(null=True, blank=True)
    completed_at = models.DateTimeField(null=True, blank=True)
    next_scan_at = models.DateTimeField(null=True, blank=True)
    scheduler_task = models.ForeignKey(
        PeriodicTask, on_delete=models.CASCADE, null=True, blank=True
    )
    output_location = models.CharField(blank=True, null=True, max_length=200)

    # TODO: mutelist foreign key

    class Meta(RowLevelSecurityProtectedModel.Meta):
        db_table = "scans"

        constraints = [
            RowLevelSecurityConstraint(
                field="tenant_id",
                name="rls_on_%(class)s",
                statements=["SELECT", "INSERT", "UPDATE", "DELETE"],
            ),
        ]

        indexes = [
            models.Index(
                fields=["provider", "state", "trigger", "scheduled_at"],
                name="scans_prov_state_trig_sche_idx",
            ),
            models.Index(
                fields=["tenant_id", "provider_id", "state", "inserted_at"],
                name="scans_prov_state_insert_idx",
            ),
            models.Index(
                fields=["tenant_id", "provider_id", "state", "-inserted_at"],
                condition=Q(state=StateChoices.COMPLETED),
                name="scans_prov_state_ins_desc_idx",
            ),
        ]

    class JSONAPIMeta:
        resource_name = "scans"


class ResourceTag(RowLevelSecurityProtectedModel):
    id = models.UUIDField(primary_key=True, default=uuid4, editable=False)
    inserted_at = models.DateTimeField(auto_now_add=True, editable=False)
    updated_at = models.DateTimeField(auto_now=True, editable=False)

    key = models.TextField(blank=False)
    value = models.TextField(blank=False)

    text_search = models.GeneratedField(
        expression=SearchVector("key", weight="A", config="simple")
        + SearchVector("value", weight="B", config="simple"),
        output_field=SearchVectorField(),
        db_persist=True,
        null=True,
        editable=False,
    )

    class Meta(RowLevelSecurityProtectedModel.Meta):
        db_table = "resource_tags"

        indexes = [
            GinIndex(fields=["text_search"], name="gin_resource_tags_search_idx"),
        ]

        constraints = [
            models.UniqueConstraint(
                fields=("tenant_id", "key", "value"),
                name="unique_resource_tags_by_tenant_key_value",
            ),
            RowLevelSecurityConstraint(
                field="tenant_id",
                name="rls_on_%(class)s",
                statements=["SELECT", "INSERT", "UPDATE", "DELETE"],
            ),
        ]


class Resource(RowLevelSecurityProtectedModel):
    objects = ActiveProviderManager()
    all_objects = models.Manager()

    id = models.UUIDField(primary_key=True, default=uuid4, editable=False)
    inserted_at = models.DateTimeField(auto_now_add=True, editable=False)
    updated_at = models.DateTimeField(auto_now=True, editable=False)

    provider = models.ForeignKey(
        Provider,
        on_delete=models.CASCADE,
        related_name="resources",
        related_query_name="resource",
    )

    uid = models.TextField(
        "Unique identifier for the resource, set by the provider", blank=False
    )
    name = models.TextField("Name of the resource, as set in the provider", blank=False)
    region = models.TextField(
        "Location of the resource, as set by the provider", blank=False
    )
    service = models.TextField(
        "Service of the resource, as set by the provider", blank=False
    )
    type = models.TextField("Type of the resource, as set by the provider", blank=False)

    text_search = models.GeneratedField(
        expression=SearchVector("uid", weight="A", config="simple")
        + SearchVector("name", weight="B", config="simple")
        + SearchVector("region", weight="C", config="simple")
        + SearchVector("service", "type", weight="D", config="simple"),
        output_field=SearchVectorField(),
        db_persist=True,
        null=True,
        editable=False,
    )

    metadata = models.TextField(blank=True, null=True)
    details = models.TextField(blank=True, null=True)
    partition = models.TextField(blank=True, null=True)

    # Relationships
    tags = models.ManyToManyField(
        ResourceTag,
        verbose_name="Tags associated with the resource, by provider",
        through="ResourceTagMapping",
    )

    def get_tags(self, tenant_id: str) -> dict:
        return {tag.key: tag.value for tag in self.tags.filter(tenant_id=tenant_id)}

    def clear_tags(self):
        self.tags.clear()
        self.save()

    def upsert_or_delete_tags(self, tags: list[ResourceTag] | None):
        if tags is None:
            self.clear_tags()
            return

        # Add new relationships with the tenant_id field
        for tag in tags:
            ResourceTagMapping.objects.update_or_create(
                tag=tag, resource=self, tenant_id=self.tenant_id
            )

        # Save the instance
        self.save()

    class Meta(RowLevelSecurityProtectedModel.Meta):
        db_table = "resources"

        indexes = [
            models.Index(
                fields=["uid", "region", "service", "name"],
                name="resource_uid_reg_serv_name_idx",
            ),
            models.Index(
                fields=["tenant_id", "service", "region", "type"],
                name="resource_tenant_metadata_idx",
            ),
            GinIndex(fields=["text_search"], name="gin_resources_search_idx"),
            models.Index(fields=["tenant_id", "id"], name="resources_tenant_id_idx"),
            models.Index(
                fields=["tenant_id", "provider_id"],
                name="resources_tenant_provider_idx",
            ),
        ]

        constraints = [
            models.UniqueConstraint(
                fields=("tenant_id", "provider_id", "uid"),
                name="unique_resources_by_provider",
            ),
            RowLevelSecurityConstraint(
                field="tenant_id",
                name="rls_on_%(class)s",
                statements=["SELECT", "INSERT", "UPDATE", "DELETE"],
            ),
        ]

    class JSONAPIMeta:
        resource_name = "resources"


class ResourceTagMapping(RowLevelSecurityProtectedModel):
    # NOTE that we don't really need a primary key here,
    #      but everything is easier with django if we do
    id = models.UUIDField(primary_key=True, default=uuid4, editable=False)
    resource = models.ForeignKey(Resource, on_delete=models.CASCADE)
    tag = models.ForeignKey(ResourceTag, on_delete=models.CASCADE)

    class Meta(RowLevelSecurityProtectedModel.Meta):
        db_table = "resource_tag_mappings"

        # django will automatically create indexes for:
        #   - resource_id
        #   - tag_id
        #   - tenant_id
        #   - id

        constraints = [
            models.UniqueConstraint(
                fields=("tenant_id", "resource_id", "tag_id"),
                name="unique_resource_tag_mappings_by_tenant",
            ),
            RowLevelSecurityConstraint(
                field="tenant_id",
                name="rls_on_%(class)s",
                statements=["SELECT", "INSERT", "UPDATE", "DELETE"],
            ),
        ]

        indexes = [
            models.Index(
                fields=["tenant_id", "resource_id"], name="resource_tag_tenant_idx"
            ),
        ]


class Finding(PostgresPartitionedModel, RowLevelSecurityProtectedModel):
    """
    Defines the Finding model.

    Findings uses a partitioned table to store findings. The partitions are created based on the UUIDv7 `id` field.

    Note when creating migrations, you must use `python manage.py pgmakemigrations` to create the migrations.
    """

    objects = ActiveProviderPartitionedManager()
    all_objects = models.Manager()

    class PartitioningMeta:
        method = PostgresPartitioningMethod.RANGE
        key = ["id"]

    class DeltaChoices(models.TextChoices):
        NEW = "new", _("New")
        CHANGED = "changed", _("Changed")

    id = models.UUIDField(primary_key=True, default=uuid7, editable=False)
    inserted_at = models.DateTimeField(auto_now_add=True, editable=False)
    updated_at = models.DateTimeField(auto_now=True, editable=False)
    first_seen_at = models.DateTimeField(editable=False, null=True)

    uid = models.CharField(max_length=300)
    delta = FindingDeltaEnumField(
        choices=DeltaChoices.choices,
        blank=True,
        null=True,
    )

    status = StatusEnumField(choices=StatusChoices)
    status_extended = models.TextField(blank=True, null=True)

    severity = SeverityEnumField(choices=SeverityChoices)

    impact = SeverityEnumField(choices=SeverityChoices)
    impact_extended = models.TextField(blank=True, null=True)

    raw_result = models.JSONField(default=dict)
    tags = models.JSONField(default=dict, null=True, blank=True)
    check_id = models.CharField(max_length=100, blank=False, null=False)
    check_metadata = models.JSONField(default=dict, null=False)
    muted = models.BooleanField(default=False, null=False)
    compliance = models.JSONField(default=dict, null=True, blank=True)

    # Denormalize resource data for performance
    resource_regions = ArrayField(
        models.CharField(max_length=100), blank=True, null=True
    )
    resource_services = ArrayField(
        models.CharField(max_length=100),
        blank=True,
        null=True,
    )
    resource_types = ArrayField(
        models.CharField(max_length=100),
        blank=True,
        null=True,
    )

    # Relationships
    scan = models.ForeignKey(to=Scan, related_name="findings", on_delete=models.CASCADE)

    # many-to-many Resources. Relationship is defined on Resource
    resources = models.ManyToManyField(
        Resource,
        verbose_name="Resources associated with the finding",
        through="ResourceFindingMapping",
        related_name="findings",
    )

    # TODO: Add resource search
    text_search = models.GeneratedField(
        expression=SearchVector(
            "impact_extended", "status_extended", weight="A", config="simple"
        ),
        output_field=SearchVectorField(),
        db_persist=True,
        null=True,
        editable=False,
    )

    class Meta(RowLevelSecurityProtectedModel.Meta):
        db_table = "findings"

        constraints = [
            RowLevelSecurityConstraint(
                field="tenant_id",
                name="rls_on_%(class)s",
                statements=["SELECT", "UPDATE", "INSERT", "DELETE"],
            ),
            RowLevelSecurityConstraint(
                field="tenant_id",
                name="rls_on_%(class)s_default",
                partition_name="default",
                statements=["SELECT", "UPDATE", "INSERT", "DELETE"],
            ),
        ]

        indexes = [
            models.Index(fields=["tenant_id", "id"], name="findings_tenant_and_id_idx"),
            GinIndex(fields=["text_search"], name="gin_findings_search_idx"),
            models.Index(fields=["tenant_id", "scan_id"], name="find_tenant_scan_idx"),
            models.Index(
                fields=["tenant_id", "scan_id", "id"], name="find_tenant_scan_id_idx"
            ),
            models.Index(
                fields=["tenant_id", "id"],
                condition=Q(delta="new"),
                name="find_delta_new_idx",
            ),
            models.Index(
                fields=["tenant_id", "uid", "-inserted_at"],
                name="find_tenant_uid_inserted_idx",
            ),
            GinIndex(fields=["resource_services"], name="gin_find_service_idx"),
            GinIndex(fields=["resource_regions"], name="gin_find_region_idx"),
            GinIndex(fields=["resource_types"], name="gin_find_rtype_idx"),
            models.Index(
                fields=["tenant_id", "scan_id", "check_id"],
                name="find_tenant_scan_check_idx",
            ),
        ]

    class JSONAPIMeta:
        resource_name = "findings"

    def add_resources(self, resources: list[Resource] | None):
        if not resources:
            return

        self.resource_regions = self.resource_regions or []
        self.resource_services = self.resource_services or []
        self.resource_types = self.resource_types or []

        # Deduplication
        regions = set(self.resource_regions)
        services = set(self.resource_services)
        types = set(self.resource_types)

        for resource in resources:
            ResourceFindingMapping.objects.update_or_create(
                resource=resource, finding=self, tenant_id=self.tenant_id
            )
            regions.add(resource.region)
            services.add(resource.service)
            types.add(resource.type)

        self.resource_regions = list(regions)
        self.resource_services = list(services)
        self.resource_types = list(types)
        self.save()


class ResourceFindingMapping(PostgresPartitionedModel, RowLevelSecurityProtectedModel):
    """
    Defines the ResourceFindingMapping model.

    ResourceFindingMapping is used to map a Finding to a Resource.

    It follows the same partitioning strategy as the Finding model.
    """

    # NOTE that we don't really need a primary key here,
    #      but everything is easier with django if we do
    id = models.UUIDField(primary_key=True, default=uuid4, editable=False)
    resource = models.ForeignKey(Resource, on_delete=models.CASCADE)
    finding = models.ForeignKey(Finding, on_delete=models.CASCADE)

    class PartitioningMeta:
        method = PostgresPartitioningMethod.RANGE
        key = ["finding_id"]

    class Meta(RowLevelSecurityProtectedModel.Meta):
        db_table = "resource_finding_mappings"
        base_manager_name = "objects"
        abstract = False

        # django will automatically create indexes for:
        #   - resource_id
        #   - finding_id
        #   - tenant_id
        #   - id

        constraints = [
            models.UniqueConstraint(
                fields=("tenant_id", "resource_id", "finding_id"),
                name="unique_resource_finding_mappings_by_tenant",
            ),
            RowLevelSecurityConstraint(
                field="tenant_id",
                name="rls_on_%(class)s",
                statements=["SELECT", "INSERT", "UPDATE", "DELETE"],
            ),
            RowLevelSecurityConstraint(
                "tenant_id",
                name=f"rls_on_{db_table}_default",
                partition_name="default",
                statements=["SELECT", "INSERT", "UPDATE", "DELETE"],
            ),
        ]


class ProviderSecret(RowLevelSecurityProtectedModel):
    objects = ActiveProviderManager()
    all_objects = models.Manager()

    class TypeChoices(models.TextChoices):
        STATIC = "static", _("Key-value pairs")
        ROLE = "role", _("Role assumption")
        SERVICE_ACCOUNT = "service_account", _("GCP Service Account Key")

    id = models.UUIDField(primary_key=True, default=uuid4, editable=False)
    inserted_at = models.DateTimeField(auto_now_add=True, editable=False)
    updated_at = models.DateTimeField(auto_now=True, editable=False)
    name = models.CharField(
        blank=True, null=True, max_length=100, validators=[MinLengthValidator(3)]
    )
    secret_type = ProviderSecretTypeEnumField(choices=TypeChoices.choices)
    _secret = models.BinaryField(db_column="secret")
    provider = models.OneToOneField(
        Provider,
        on_delete=models.CASCADE,
        related_name="secret",
        related_query_name="secret",
    )

    class Meta(RowLevelSecurityProtectedModel.Meta):
        db_table = "provider_secrets"

        constraints = [
            RowLevelSecurityConstraint(
                field="tenant_id",
                name="rls_on_%(class)s",
                statements=["SELECT", "INSERT", "UPDATE", "DELETE"],
            ),
        ]

    class JSONAPIMeta:
        resource_name = "provider-secrets"

    @property
    def secret(self):
        if isinstance(self._secret, memoryview):
            encrypted_bytes = self._secret.tobytes()
        elif isinstance(self._secret, str):
            encrypted_bytes = self._secret.encode()
        else:
            encrypted_bytes = self._secret
        decrypted_data = fernet.decrypt(encrypted_bytes)
        return json.loads(decrypted_data.decode())

    @secret.setter
    def secret(self, value):
        encrypted_data = fernet.encrypt(json.dumps(value).encode())
        self._secret = encrypted_data


class Invitation(RowLevelSecurityProtectedModel):
    class State(models.TextChoices):
        PENDING = "pending", _("Invitation is pending")
        ACCEPTED = "accepted", _("Invitation was accepted by a user")
        EXPIRED = "expired", _("Invitation expired after the configured time")
        REVOKED = "revoked", _("Invitation was revoked by a user")

    id = models.UUIDField(primary_key=True, default=uuid4, editable=False)
    inserted_at = models.DateTimeField(auto_now_add=True, editable=False)
    updated_at = models.DateTimeField(auto_now=True, editable=False)
    email = models.EmailField(max_length=254, blank=False, null=False)
    state = InvitationStateEnumField(choices=State.choices, default=State.PENDING)
    token = models.CharField(
        max_length=14,
        unique=True,
        default=generate_random_token,
        editable=False,
        blank=False,
        null=False,
        validators=[MinLengthValidator(14)],
    )
    expires_at = models.DateTimeField(default=one_week_from_now)
    inviter = models.ForeignKey(
        User,
        on_delete=models.SET_NULL,
        related_name="invitations",
        related_query_name="invitation",
        null=True,
    )

    class Meta(RowLevelSecurityProtectedModel.Meta):
        db_table = "invitations"

        constraints = [
            models.UniqueConstraint(
                fields=("tenant", "token", "email"),
                name="unique_tenant_token_email_by_invitation",
            ),
            RowLevelSecurityConstraint(
                field="tenant_id",
                name="rls_on_%(class)s",
                statements=["SELECT", "INSERT", "UPDATE", "DELETE"],
            ),
        ]

    class JSONAPIMeta:
        resource_name = "invitations"


class Role(RowLevelSecurityProtectedModel):
    id = models.UUIDField(primary_key=True, default=uuid4, editable=False)
    name = models.CharField(max_length=255)
    manage_users = models.BooleanField(default=False)
    manage_account = models.BooleanField(default=False)
    manage_billing = models.BooleanField(default=False)
    manage_providers = models.BooleanField(default=False)
    manage_integrations = models.BooleanField(default=False)
    manage_scans = models.BooleanField(default=False)
    unlimited_visibility = models.BooleanField(default=False)
    inserted_at = models.DateTimeField(auto_now_add=True, editable=False)
    updated_at = models.DateTimeField(auto_now=True, editable=False)
    provider_groups = models.ManyToManyField(
        ProviderGroup, through="RoleProviderGroupRelationship", related_name="roles"
    )
    users = models.ManyToManyField(
        User, through="UserRoleRelationship", related_name="roles"
    )
    invitations = models.ManyToManyField(
        Invitation, through="InvitationRoleRelationship", related_name="roles"
    )

    # Filter permission_state
    PERMISSION_FIELDS = [
        "manage_users",
        "manage_account",
        "manage_billing",
        "manage_providers",
        "manage_integrations",
        "manage_scans",
    ]

    @property
    def permission_state(self):
        values = [getattr(self, field) for field in self.PERMISSION_FIELDS]
        if all(values):
            return PermissionChoices.UNLIMITED
        elif not any(values):
            return PermissionChoices.NONE
        else:
            return PermissionChoices.LIMITED

    @classmethod
    def filter_by_permission_state(cls, queryset, value):
        q_all_true = Q(**{field: True for field in cls.PERMISSION_FIELDS})
        q_all_false = Q(**{field: False for field in cls.PERMISSION_FIELDS})

        if value == PermissionChoices.UNLIMITED:
            return queryset.filter(q_all_true)
        elif value == PermissionChoices.NONE:
            return queryset.filter(q_all_false)
        else:
            return queryset.exclude(q_all_true | q_all_false)

    class Meta:
        db_table = "roles"
        constraints = [
            models.UniqueConstraint(
                fields=["tenant_id", "name"],
                name="unique_role_per_tenant",
            ),
            RowLevelSecurityConstraint(
                field="tenant_id",
                name="rls_on_%(class)s",
                statements=["SELECT", "INSERT", "UPDATE", "DELETE"],
            ),
        ]

    class JSONAPIMeta:
        resource_name = "roles"


class RoleProviderGroupRelationship(RowLevelSecurityProtectedModel):
    id = models.UUIDField(primary_key=True, default=uuid4, editable=False)
    role = models.ForeignKey(Role, on_delete=models.CASCADE)
    provider_group = models.ForeignKey(ProviderGroup, on_delete=models.CASCADE)
    inserted_at = models.DateTimeField(auto_now_add=True)

    class Meta:
        db_table = "role_provider_group_relationship"
        constraints = [
            models.UniqueConstraint(
                fields=["role_id", "provider_group_id"],
                name="unique_role_provider_group_relationship",
            ),
            RowLevelSecurityConstraint(
                field="tenant_id",
                name="rls_on_%(class)s",
                statements=["SELECT", "INSERT", "UPDATE", "DELETE"],
            ),
        ]

    class JSONAPIMeta:
        resource_name = "role-provider_groups"


class UserRoleRelationship(RowLevelSecurityProtectedModel):
    id = models.UUIDField(primary_key=True, default=uuid4, editable=False)
    role = models.ForeignKey(Role, on_delete=models.CASCADE)
    user = models.ForeignKey(User, on_delete=models.CASCADE)
    inserted_at = models.DateTimeField(auto_now_add=True)

    class Meta:
        db_table = "role_user_relationship"
        constraints = [
            models.UniqueConstraint(
                fields=["role_id", "user_id"],
                name="unique_role_user_relationship",
            ),
            RowLevelSecurityConstraint(
                field="tenant_id",
                name="rls_on_%(class)s",
                statements=["SELECT", "INSERT", "UPDATE", "DELETE"],
            ),
        ]

    class JSONAPIMeta:
        resource_name = "user-roles"


class InvitationRoleRelationship(RowLevelSecurityProtectedModel):
    id = models.UUIDField(primary_key=True, default=uuid4, editable=False)
    role = models.ForeignKey(Role, on_delete=models.CASCADE)
    invitation = models.ForeignKey(Invitation, on_delete=models.CASCADE)
    inserted_at = models.DateTimeField(auto_now_add=True)

    class Meta:
        db_table = "role_invitation_relationship"
        constraints = [
            models.UniqueConstraint(
                fields=["role_id", "invitation_id"],
                name="unique_role_invitation_relationship",
            ),
            RowLevelSecurityConstraint(
                field="tenant_id",
                name="rls_on_%(class)s",
                statements=["SELECT", "INSERT", "UPDATE", "DELETE"],
            ),
        ]

    class JSONAPIMeta:
        resource_name = "invitation-roles"


class ComplianceOverview(RowLevelSecurityProtectedModel):
    objects = ActiveProviderManager()
    all_objects = models.Manager()

    id = models.UUIDField(primary_key=True, default=uuid4, editable=False)
    inserted_at = models.DateTimeField(auto_now_add=True, editable=False)
    compliance_id = models.CharField(max_length=100, blank=False, null=False)
    framework = models.CharField(max_length=100, blank=False, null=False)
    version = models.CharField(max_length=50, blank=True)
    description = models.TextField(blank=True)
    region = models.CharField(max_length=50, blank=True)
    requirements = models.JSONField(default=dict)
    requirements_passed = models.IntegerField(default=0)
    requirements_failed = models.IntegerField(default=0)
    requirements_manual = models.IntegerField(default=0)
    total_requirements = models.IntegerField(default=0)

    scan = models.ForeignKey(
        Scan,
        on_delete=models.CASCADE,
        related_name="compliance_overviews",
        related_query_name="compliance_overview",
        null=True,
    )

    class Meta(RowLevelSecurityProtectedModel.Meta):
        db_table = "compliance_overviews"

        constraints = [
            models.UniqueConstraint(
                fields=("tenant", "scan", "compliance_id", "region"),
                name="unique_tenant_scan_region_compliance_by_compliance_overview",
            ),
            RowLevelSecurityConstraint(
                field="tenant_id",
                name="rls_on_%(class)s",
                statements=["SELECT", "INSERT", "DELETE"],
            ),
        ]
        indexes = [
            models.Index(fields=["compliance_id"], name="comp_ov_cp_id_idx"),
            models.Index(fields=["requirements_failed"], name="comp_ov_req_fail_idx"),
            models.Index(
                fields=["compliance_id", "requirements_failed"],
                name="comp_ov_cp_id_req_fail_idx",
            ),
        ]

    class JSONAPIMeta:
        resource_name = "compliance-overviews"


class ComplianceRequirementOverview(RowLevelSecurityProtectedModel):
    id = models.UUIDField(primary_key=True, default=uuid4, editable=False)
    inserted_at = models.DateTimeField(auto_now_add=True, editable=False)
    compliance_id = models.TextField(blank=False)
    framework = models.TextField(blank=False)
    version = models.TextField(blank=True)
    description = models.TextField(blank=True)
    region = models.TextField(blank=False)

    requirement_id = models.TextField(blank=False)
    requirement_status = StatusEnumField(choices=StatusChoices)
    passed_checks = models.IntegerField(default=0)
    failed_checks = models.IntegerField(default=0)
    total_checks = models.IntegerField(default=0)

    scan = models.ForeignKey(
        Scan,
        on_delete=models.CASCADE,
        related_name="compliance_requirements_overviews",
        related_query_name="compliance_requirements_overview",
    )

    class Meta(RowLevelSecurityProtectedModel.Meta):
        db_table = "compliance_requirements_overviews"

        constraints = [
            models.UniqueConstraint(
                fields=(
                    "tenant_id",
                    "scan_id",
                    "compliance_id",
                    "requirement_id",
                    "region",
                ),
                name="unique_tenant_compliance_requirement_overview",
            ),
            RowLevelSecurityConstraint(
                field="tenant_id",
                name="rls_on_%(class)s",
                statements=["SELECT", "INSERT", "DELETE"],
            ),
        ]
        indexes = [
            models.Index(fields=["tenant_id", "scan_id"], name="cro_tenant_scan_idx"),
            models.Index(
                fields=["tenant_id", "scan_id", "compliance_id"],
                name="cro_scan_comp_idx",
            ),
            models.Index(
                fields=["tenant_id", "scan_id", "compliance_id", "region"],
                name="cro_scan_comp_reg_idx",
            ),
            models.Index(
                fields=["tenant_id", "scan_id", "compliance_id", "requirement_id"],
                name="cro_scan_comp_req_idx",
            ),
            models.Index(
                fields=[
                    "tenant_id",
                    "scan_id",
                    "compliance_id",
                    "requirement_id",
                    "region",
                ],
                name="cro_scan_comp_req_reg_idx",
            ),
        ]

    class JSONAPIMeta:
        resource_name = "compliance-requirements-overviews"


class ScanSummary(RowLevelSecurityProtectedModel):
    objects = ActiveProviderManager()
    all_objects = models.Manager()

    id = models.UUIDField(primary_key=True, default=uuid4, editable=False)
    inserted_at = models.DateTimeField(auto_now_add=True, editable=False)
    check_id = models.CharField(max_length=100, blank=False, null=False)
    service = models.TextField(blank=False)
    severity = SeverityEnumField(choices=SeverityChoices)
    region = models.TextField(blank=False)
    _pass = models.IntegerField(db_column="pass", default=0)
    fail = models.IntegerField(default=0)
    muted = models.IntegerField(default=0)
    total = models.IntegerField(default=0)
    new = models.IntegerField(default=0)
    changed = models.IntegerField(default=0)
    unchanged = models.IntegerField(default=0)

    fail_new = models.IntegerField(default=0)
    fail_changed = models.IntegerField(default=0)
    pass_new = models.IntegerField(default=0)
    pass_changed = models.IntegerField(default=0)
    muted_new = models.IntegerField(default=0)
    muted_changed = models.IntegerField(default=0)

    scan = models.ForeignKey(
        Scan,
        on_delete=models.CASCADE,
        related_name="aggregations",
        related_query_name="aggregation",
    )

    class Meta(RowLevelSecurityProtectedModel.Meta):
        db_table = "scan_summaries"

        constraints = [
            models.UniqueConstraint(
                fields=("tenant", "scan", "check_id", "service", "severity", "region"),
                name="unique_scan_summary",
            ),
            RowLevelSecurityConstraint(
                field="tenant_id",
                name="rls_on_%(class)s",
                statements=["SELECT", "INSERT", "UPDATE", "DELETE"],
            ),
        ]
        indexes = [
            models.Index(
                fields=["tenant_id", "scan_id"],
                name="scan_summaries_tenant_scan_idx",
            ),
            models.Index(
                fields=["tenant_id", "scan_id", "service"],
                name="ss_tenant_scan_service_idx",
            ),
            models.Index(
                fields=["tenant_id", "scan_id", "severity"],
                name="ss_tenant_scan_severity_idx",
            ),
        ]

    class JSONAPIMeta:
        resource_name = "scan-summaries"


class Integration(RowLevelSecurityProtectedModel):
    class IntegrationChoices(models.TextChoices):
        S3 = "amazon_s3", _("Amazon S3")
        SAML = "saml", _("SAML")
        AWS_SECURITY_HUB = "aws_security_hub", _("AWS Security Hub")
        JIRA = "jira", _("JIRA")
        SLACK = "slack", _("Slack")

    id = models.UUIDField(primary_key=True, default=uuid4, editable=False)
    inserted_at = models.DateTimeField(auto_now_add=True, editable=False)
    updated_at = models.DateTimeField(auto_now=True, editable=False)
    enabled = models.BooleanField(default=False)
    connected = models.BooleanField(null=True, blank=True)
    connection_last_checked_at = models.DateTimeField(null=True, blank=True)
    integration_type = IntegrationTypeEnumField(choices=IntegrationChoices.choices)
    configuration = models.JSONField(default=dict)
    _credentials = models.BinaryField(db_column="credentials")

    providers = models.ManyToManyField(
        Provider,
        related_name="integrations",
        through="IntegrationProviderRelationship",
        blank=True,
    )

    class Meta(RowLevelSecurityProtectedModel.Meta):
        db_table = "integrations"

        constraints = [
            RowLevelSecurityConstraint(
                field="tenant_id",
                name="rls_on_%(class)s",
                statements=["SELECT", "INSERT", "UPDATE", "DELETE"],
            ),
        ]

    class JSONAPIMeta:
        resource_name = "integrations"

    @property
    def credentials(self):
        if isinstance(self._credentials, memoryview):
            encrypted_bytes = self._credentials.tobytes()
        elif isinstance(self._credentials, str):
            encrypted_bytes = self._credentials.encode()
        else:
            encrypted_bytes = self._credentials
        decrypted_data = fernet.decrypt(encrypted_bytes)
        return json.loads(decrypted_data.decode())

    @credentials.setter
    def credentials(self, value):
        encrypted_data = fernet.encrypt(json.dumps(value).encode())
        self._credentials = encrypted_data


class IntegrationProviderRelationship(RowLevelSecurityProtectedModel):
    id = models.UUIDField(primary_key=True, default=uuid4, editable=False)
    integration = models.ForeignKey(Integration, on_delete=models.CASCADE)
    provider = models.ForeignKey(Provider, on_delete=models.CASCADE)
    inserted_at = models.DateTimeField(auto_now_add=True)

    class Meta:
        db_table = "integration_provider_mappings"
        constraints = [
            models.UniqueConstraint(
                fields=["integration_id", "provider_id"],
                name="unique_integration_provider_rel",
            ),
            RowLevelSecurityConstraint(
                field="tenant_id",
                name="rls_on_%(class)s",
                statements=["SELECT", "INSERT", "UPDATE", "DELETE"],
            ),
        ]


class ResourceScanSummary(RowLevelSecurityProtectedModel):
    scan_id = models.UUIDField(default=uuid7, db_index=True)
    resource_id = models.UUIDField(default=uuid4, db_index=True)
    service = models.CharField(max_length=100)
    region = models.CharField(max_length=100)
    resource_type = models.CharField(max_length=100)

    class Meta:
        db_table = "resource_scan_summaries"
        unique_together = (("tenant_id", "scan_id", "resource_id"),)

        indexes = [
            # Single-dimension lookups:
            models.Index(
                fields=["tenant_id", "scan_id", "service"],
                name="rss_tenant_scan_svc_idx",
            ),
            models.Index(
                fields=["tenant_id", "scan_id", "region"],
                name="rss_tenant_scan_reg_idx",
            ),
            models.Index(
                fields=["tenant_id", "scan_id", "resource_type"],
                name="rss_tenant_scan_type_idx",
            ),
            # Two-dimension cross-filters:
            models.Index(
                fields=["tenant_id", "scan_id", "region", "service"],
                name="rss_tenant_scan_reg_svc_idx",
            ),
            models.Index(
                fields=["tenant_id", "scan_id", "service", "resource_type"],
                name="rss_tenant_scan_svc_type_idx",
            ),
            models.Index(
                fields=["tenant_id", "scan_id", "region", "resource_type"],
                name="rss_tenant_scan_reg_type_idx",
            ),
        ]

        constraints = [
            RowLevelSecurityConstraint(
                field="tenant_id",
                name="rls_on_%(class)s",
                statements=["SELECT", "INSERT", "UPDATE", "DELETE"],
            ),
        ]


class LighthouseConfiguration(RowLevelSecurityProtectedModel):
    """
    Stores configuration and API keys for LLM services.
    """

    class ModelChoices(models.TextChoices):
        GPT_4O_2024_11_20 = "gpt-4o-2024-11-20", _("GPT-4o v2024-11-20")
        GPT_4O_2024_08_06 = "gpt-4o-2024-08-06", _("GPT-4o v2024-08-06")
        GPT_4O_2024_05_13 = "gpt-4o-2024-05-13", _("GPT-4o v2024-05-13")
        GPT_4O = "gpt-4o", _("GPT-4o Default")
        GPT_4O_MINI_2024_07_18 = "gpt-4o-mini-2024-07-18", _("GPT-4o Mini v2024-07-18")
        GPT_4O_MINI = "gpt-4o-mini", _("GPT-4o Mini Default")

    id = models.UUIDField(primary_key=True, default=uuid4, editable=False)
    inserted_at = models.DateTimeField(auto_now_add=True, editable=False)
    updated_at = models.DateTimeField(auto_now=True, editable=False)

    name = models.CharField(
        max_length=100,
        validators=[MinLengthValidator(3)],
        blank=False,
        null=False,
        help_text="Name of the configuration",
    )
    api_key = models.BinaryField(
        blank=False, null=False, help_text="Encrypted API key for the LLM service"
    )
    model = models.CharField(
        max_length=50,
        choices=ModelChoices.choices,
        blank=False,
        null=False,
        help_text="Must be one of the supported model names",
    )
    temperature = models.FloatField(default=0, help_text="Must be between 0 and 1")
    max_tokens = models.IntegerField(
        default=4000, help_text="Must be between 500 and 5000"
    )
    business_context = models.TextField(
        blank=True,
        null=False,
        default="",
        help_text="Additional business context for this AI model configuration",
    )
    is_active = models.BooleanField(default=True)

    def __str__(self):
        return self.name

    def clean(self):
        super().clean()

        # Validate temperature
        if not 0 <= self.temperature <= 1:
            raise ModelValidationError(
                detail="Temperature must be between 0 and 1",
                code="invalid_temperature",
                pointer="/data/attributes/temperature",
            )

        # Validate max_tokens
        if not 500 <= self.max_tokens <= 5000:
            raise ModelValidationError(
                detail="Max tokens must be between 500 and 5000",
                code="invalid_max_tokens",
                pointer="/data/attributes/max_tokens",
            )

    @property
    def api_key_decoded(self):
        """Return the decrypted API key, or None if unavailable or invalid."""
        if not self.api_key:
            return None

        try:
            decrypted_key = fernet.decrypt(bytes(self.api_key))
            return decrypted_key.decode()

        except InvalidToken:
            logger.warning("Invalid token while decrypting API key.")
        except Exception as e:
            logger.exception("Unexpected error while decrypting API key: %s", e)

    @api_key_decoded.setter
    def api_key_decoded(self, value):
        """Store the encrypted API key."""
        if not value:
            raise ModelValidationError(
                detail="API key is required",
                code="invalid_api_key",
                pointer="/data/attributes/api_key",
            )

        # Validate OpenAI API key format
        openai_key_pattern = r"^sk-[\w-]+T3BlbkFJ[\w-]+$"
        if not re.match(openai_key_pattern, value):
            raise ModelValidationError(
                detail="Invalid OpenAI API key format.",
                code="invalid_api_key",
                pointer="/data/attributes/api_key",
            )
        self.api_key = fernet.encrypt(value.encode())

    def save(self, *args, **kwargs):
        self.full_clean()
        super().save(*args, **kwargs)

    class Meta(RowLevelSecurityProtectedModel.Meta):
        db_table = "lighthouse_configurations"

        constraints = [
            RowLevelSecurityConstraint(
                field="tenant_id",
                name="rls_on_%(class)s",
                statements=["SELECT", "INSERT", "UPDATE", "DELETE"],
            ),
            # Add unique constraint for name within a tenant
            models.UniqueConstraint(
                fields=["tenant_id"], name="unique_lighthouse_config_per_tenant"
            ),
        ]

    class JSONAPIMeta:
        resource_name = "lighthouse-configuration"<|MERGE_RESOLUTION|>--- conflicted
+++ resolved
@@ -4,13 +4,9 @@
 import time
 from uuid import UUID, uuid4
 
-<<<<<<< HEAD
+from config.custom_logging import BackendLogger
 from config.env import env
-from cryptography.fernet import Fernet
-=======
-from config.custom_logging import BackendLogger
 from cryptography.fernet import Fernet, InvalidToken
->>>>>>> 430939c0
 from django.conf import settings
 from django.contrib.auth.models import AbstractBaseUser
 from django.contrib.postgres.fields import ArrayField
