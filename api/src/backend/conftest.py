--- conflicted
+++ resolved
@@ -506,9 +506,7 @@
         alias="oci_testing",
         tenant_id=tenant.id,
     )
-
-<<<<<<< HEAD
-    provider7 = Provider.objects.create(
+    provider8 = Provider.objects.create(
         provider="mongodbatlas",
         uid="64b1d3c0e4b03b1234567890",
         alias="mongodbatlas_testing",
@@ -523,10 +521,8 @@
         provider5,
         provider6,
         provider7,
-    )
-=======
-    return provider1, provider2, provider3, provider4, provider5, provider6, provider7
->>>>>>> 1e584c5b
+        provider8,
+    )
 
 
 @pytest.fixture
