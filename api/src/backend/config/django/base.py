from datetime import timedelta

from config.custom_logging import LOGGING  # noqa
from config.env import BASE_DIR, env  # noqa
from config.settings.celery import *  # noqa
from config.settings.partitions import *  # noqa

import sentry_sdk

SECRET_KEY = env("SECRET_KEY", default="secret")
DEBUG = env.bool("DJANGO_DEBUG", default=False)
ALLOWED_HOSTS = ["localhost", "127.0.0.1"]

# Application definition

INSTALLED_APPS = [
    "django.contrib.admin",
    "django.contrib.auth",
    "django.contrib.contenttypes",
    "django.contrib.sessions",
    "django.contrib.messages",
    "django.contrib.staticfiles",
    "django.contrib.postgres",
    "psqlextra",
    "api",
    "rest_framework",
    "corsheaders",
    "drf_spectacular",
    "django_guid",
    "rest_framework_json_api",
    "django_celery_results",
    "django_celery_beat",
    "rest_framework_simplejwt.token_blacklist",
]

MIDDLEWARE = [
    "django_guid.middleware.guid_middleware",
    "django.middleware.security.SecurityMiddleware",
    "django.contrib.sessions.middleware.SessionMiddleware",
    "corsheaders.middleware.CorsMiddleware",
    "django.middleware.common.CommonMiddleware",
    "django.middleware.csrf.CsrfViewMiddleware",
    "django.contrib.auth.middleware.AuthenticationMiddleware",
    "django.contrib.messages.middleware.MessageMiddleware",
    "django.middleware.clickjacking.XFrameOptionsMiddleware",
    "api.middleware.APILoggingMiddleware",
]

CORS_ALLOWED_ORIGINS = ["http://localhost", "http://127.0.0.1"]

ROOT_URLCONF = "config.urls"

TEMPLATES = [
    {
        "BACKEND": "django.template.backends.django.DjangoTemplates",
        "DIRS": [],
        "APP_DIRS": True,
        "OPTIONS": {
            "context_processors": [
                "django.template.context_processors.debug",
                "django.template.context_processors.request",
                "django.contrib.auth.context_processors.auth",
                "django.contrib.messages.context_processors.messages",
            ],
        },
    },
]

REST_FRAMEWORK = {
    "DEFAULT_SCHEMA_CLASS": "drf_spectacular_jsonapi.schemas.openapi.JsonApiAutoSchema",
    "DEFAULT_AUTHENTICATION_CLASSES": (
        "rest_framework_simplejwt.authentication.JWTAuthentication",
    ),
    "PAGE_SIZE": 10,
    "EXCEPTION_HANDLER": "api.exceptions.custom_exception_handler",
    "DEFAULT_PAGINATION_CLASS": "drf_spectacular_jsonapi.schemas.pagination.JsonApiPageNumberPagination",
    "DEFAULT_PARSER_CLASSES": (
        "rest_framework_json_api.parsers.JSONParser",
        "rest_framework.parsers.FormParser",
        "rest_framework.parsers.MultiPartParser",
    ),
    "DEFAULT_RENDERER_CLASSES": ("api.renderers.APIJSONRenderer",),
    "DEFAULT_METADATA_CLASS": "rest_framework_json_api.metadata.JSONAPIMetadata",
    "DEFAULT_FILTER_BACKENDS": (
        "rest_framework_json_api.filters.QueryParameterValidationFilter",
        "rest_framework_json_api.filters.OrderingFilter",
        "rest_framework_json_api.django_filters.backends.DjangoFilterBackend",
        "rest_framework.filters.SearchFilter",
    ),
    "SEARCH_PARAM": "filter[search]",
    "TEST_REQUEST_RENDERER_CLASSES": (
        "rest_framework_json_api.renderers.JSONRenderer",
    ),
    "TEST_REQUEST_DEFAULT_FORMAT": "vnd.api+json",
    "JSON_API_UNIFORM_EXCEPTIONS": True,
}

SPECTACULAR_SETTINGS = {
    "SERVE_INCLUDE_SCHEMA": False,
    "COMPONENT_SPLIT_REQUEST": True,
    "PREPROCESSING_HOOKS": [
        "drf_spectacular_jsonapi.hooks.fix_nested_path_parameters",
    ],
}

WSGI_APPLICATION = "config.wsgi.application"

DJANGO_GUID = {
    "GUID_HEADER_NAME": "Transaction-ID",
    "VALIDATE_GUID": True,
    "RETURN_HEADER": True,
    "EXPOSE_HEADER": True,
    "INTEGRATIONS": [],
    "IGNORE_URLS": [],
    "UUID_LENGTH": 32,
}

DATABASE_ROUTERS = ["api.db_router.MainRouter"]


# Password validation
# https://docs.djangoproject.com/en/5.0/ref/settings/#auth-password-validators

AUTH_USER_MODEL = "api.User"

AUTH_PASSWORD_VALIDATORS = [
    {
        "NAME": "django.contrib.auth.password_validation.UserAttributeSimilarityValidator",
    },
    {
        "NAME": "django.contrib.auth.password_validation.MinimumLengthValidator",
        "OPTIONS": {"min_length": 12},
    },
    {
        "NAME": "api.validators.MaximumLengthValidator",
        "OPTIONS": {
            "max_length": 72,
        },
    },
    {
        "NAME": "django.contrib.auth.password_validation.CommonPasswordValidator",
    },
    {
        "NAME": "django.contrib.auth.password_validation.NumericPasswordValidator",
    },
]

SIMPLE_JWT = {
    # Token lifetime settings
    "ACCESS_TOKEN_LIFETIME": timedelta(
        minutes=env.int("DJANGO_ACCESS_TOKEN_LIFETIME", 30)
    ),
    "REFRESH_TOKEN_LIFETIME": timedelta(
        minutes=env.int("DJANGO_REFRESH_TOKEN_LIFETIME", 60 * 24)
    ),
    "ROTATE_REFRESH_TOKENS": True,
    "BLACKLIST_AFTER_ROTATION": True,
    # Algorithm and keys
    "ALGORITHM": "RS256",
    "SIGNING_KEY": env.str("DJANGO_TOKEN_SIGNING_KEY", "").replace("\\n", "\n"),
    "VERIFYING_KEY": env.str("DJANGO_TOKEN_VERIFYING_KEY", "").replace("\\n", "\n"),
    # Authorization header configuration
    "AUTH_HEADER_TYPES": ("Bearer",),
    "AUTH_HEADER_NAME": "HTTP_AUTHORIZATION",
    # Custom serializers
    "TOKEN_OBTAIN_SERIALIZER": "api.serializers.TokenSerializer",
    "TOKEN_REFRESH_SERIALIZER": "api.serializers.TokenRefreshSerializer",
    # Standard JWT claims
    "TOKEN_TYPE_CLAIM": "typ",
    "JTI_CLAIM": "jti",
    "USER_ID_FIELD": "id",
    "USER_ID_CLAIM": "sub",
    # Issuer and Audience claims, for the moment we will keep these values as default values, they may change in the future.
    "AUDIENCE": env.str("DJANGO_JWT_AUDIENCE", "https://api.prowler.com"),
    "ISSUER": env.str("DJANGO_JWT_ISSUER", "https://api.prowler.com"),
    # Additional security settings
    "UPDATE_LAST_LOGIN": True,
}

SECRETS_ENCRYPTION_KEY = env.str("DJANGO_SECRETS_ENCRYPTION_KEY", "")

# Internationalization
# https://docs.djangoproject.com/en/5.0/topics/i18n/

LANGUAGE_CODE = "en-us"
LANGUAGES = [
    ("en", "English"),
]

TIME_ZONE = "UTC"

USE_I18N = True

USE_TZ = True

# Static files (CSS, JavaScript, Images)
# https://docs.djangoproject.com/en/5.0/howto/static-files/

STATIC_URL = "static/"

# Default primary key field type
# https://docs.djangoproject.com/en/5.0/ref/settings/#default-auto-field

DEFAULT_AUTO_FIELD = "django.db.models.BigAutoField"

# Cache settings
CACHE_MAX_AGE = env.int("DJANGO_CACHE_MAX_AGE", 3600)
CACHE_STALE_WHILE_REVALIDATE = env.int("DJANGO_STALE_WHILE_REVALIDATE", 60)


TESTING = False
<<<<<<< HEAD


sentry_sdk.init(
    dsn=env.str("DJANGO_SENTRY_DSN", ""),
    # Add data like request headers and IP for users,
    # see https://docs.sentry.io/platforms/python/data-management/data-collected/ for more info
    send_default_pii=True,
    _experiments={
        # Set continuous_profiling_auto_start to True
        # to automatically start the profiler on when
        # possible.
        "continuous_profiling_auto_start": True,
    },
)
=======
FINDINGS_MAX_DAYS_IN_RANGE = env.int("DJANGO_FINDINGS_MAX_DAYS_IN_RANGE", 7)
>>>>>>> 93717cc8
<|MERGE_RESOLUTION|>--- conflicted
+++ resolved
@@ -209,8 +209,8 @@
 
 
 TESTING = False
-<<<<<<< HEAD
-
+
+FINDINGS_MAX_DAYS_IN_RANGE = env.int("DJANGO_FINDINGS_MAX_DAYS_IN_RANGE", 7)
 
 sentry_sdk.init(
     dsn=env.str("DJANGO_SENTRY_DSN", ""),
@@ -223,7 +223,4 @@
         # possible.
         "continuous_profiling_auto_start": True,
     },
-)
-=======
-FINDINGS_MAX_DAYS_IN_RANGE = env.int("DJANGO_FINDINGS_MAX_DAYS_IN_RANGE", 7)
->>>>>>> 93717cc8
+)