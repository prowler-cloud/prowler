# Prowler API Changelog

All notable changes to the **Prowler API** are documented in this file.

## [v1.10.0] (Prowler UNRELEASED)

### Added
- SSO with SAML support [(#8175)](https://github.com/prowler-cloud/prowler/pull/8175)
- `GET /resources/metadata`, `GET /resources/metadata/latest` and `GET /resources/latest` to expose resource metadata and latest scan results [(#8112)](https://github.com/prowler-cloud/prowler/pull/8112)

### Changed
- `/processors` endpoints to post-process findings. Currently, only the Mutelist processor is supported to allow to mute findings.
<<<<<<< HEAD
- API Key rate limiting with configurable per-minute, per-hour, and per-day limits to prevent abuse and protect against credential leaks
=======
- Optimized the underlying queries for resources endpoints [(#8112)](https://github.com/prowler-cloud/prowler/pull/8112)
- Optimized include parameters for resources view [(#8229)](https://github.com/prowler-cloud/prowler/pull/8229)
>>>>>>> 4b104e92

### Fixed
- Search filter for findings and resources [(#8112)](https://github.com/prowler-cloud/prowler/pull/8112)
- RBAC is now applied to `GET /overviews/providers` [(#8277)](https://github.com/prowler-cloud/prowler/pull/8277)

### Changed
- `POST /schedules/daily` returns a `409 CONFLICT` if already created [(#8258)](https://github.com/prowler-cloud/prowler/pull/8258)

### Security
- Enhanced password validation to enforce 12+ character passwords with special characters, uppercase, lowercase, and numbers [(#8225)](https://github.com/prowler-cloud/prowler/pull/8225)

---

## [v1.9.1] (Prowler v5.8.1)

### Added
- Custom exception for provider connection errors during scans [(#8234)](https://github.com/prowler-cloud/prowler/pull/8234)

### Changed
- Summary and overview tasks now use a dedicated queue and no longer propagate errors to compliance tasks [(#8214)](https://github.com/prowler-cloud/prowler/pull/8214)

### Fixed
- Scan with no resources will not trigger legacy code for findings metadata [(#8183)](https://github.com/prowler-cloud/prowler/pull/8183)
- Invitation email comparison case-insensitive [(#8206)](https://github.com/prowler-cloud/prowler/pull/8206)

### Removed
- Validation of the provider's secret type during updates [(#8197)](https://github.com/prowler-cloud/prowler/pull/8197)

---

## [v1.9.0] (Prowler v5.8.0)

### Added
- Support GCP Service Account key [(#7824)](https://github.com/prowler-cloud/prowler/pull/7824)
- `GET /compliance-overviews` endpoints to retrieve compliance metadata and specific requirements statuses [(#7877)](https://github.com/prowler-cloud/prowler/pull/7877)
- Lighthouse configuration support [(#7848)](https://github.com/prowler-cloud/prowler/pull/7848)

### Changed
- Reworked `GET /compliance-overviews` to return proper requirement metrics [(#7877)](https://github.com/prowler-cloud/prowler/pull/7877)
- Optional `user` and `password` for M365 provider [(#7992)](https://github.com/prowler-cloud/prowler/pull/7992)

### Fixed
- Scheduled scans are no longer deleted when their daily schedule run is disabled [(#8082)](https://github.com/prowler-cloud/prowler/pull/8082)

---

## [v1.8.5] (Prowler v5.7.5)

### Fixed
- Normalize provider UID to ensure safe and unique export directory paths [(#8007)](https://github.com/prowler-cloud/prowler/pull/8007).
- Blank resource types in `/metadata` endpoints [(#8027)](https://github.com/prowler-cloud/prowler/pull/8027)

---

## [v1.8.4] (Prowler v5.7.4)

### Removed
- Reverted RLS transaction handling and DB custom backend [(#7994)](https://github.com/prowler-cloud/prowler/pull/7994)

---

## [v1.8.3] (Prowler v5.7.3)

### Added
- Database backend to handle already closed connections [(#7935)](https://github.com/prowler-cloud/prowler/pull/7935)

### Changed
- Renamed field encrypted_password to password for M365 provider [(#7784)](https://github.com/prowler-cloud/prowler/pull/7784)

### Fixed
- Transaction persistence with RLS operations [(#7916)](https://github.com/prowler-cloud/prowler/pull/7916)
- Reverted the change `get_with_retry` to use the original `get` method for retrieving tasks [(#7932)](https://github.com/prowler-cloud/prowler/pull/7932)

---

## [v1.8.2] (Prowler v5.7.2)

### Fixed
- Task lookup to use task_kwargs instead of task_args for scan report resolution [(#7830)](https://github.com/prowler-cloud/prowler/pull/7830)
- Kubernetes UID validation to allow valid context names [(#7871)](https://github.com/prowler-cloud/prowler/pull/7871)
- Connection status verification before launching a scan [(#7831)](https://github.com/prowler-cloud/prowler/pull/7831)
- Race condition when creating background tasks [(#7876)](https://github.com/prowler-cloud/prowler/pull/7876)
- Error when modifying or retrieving tenants due to missing user UUID in transaction context [(#7890)](https://github.com/prowler-cloud/prowler/pull/7890)

---

## [v1.8.1] (Prowler v5.7.1)

### Fixed
- Added database index to improve performance on finding lookup [(#7800)](https://github.com/prowler-cloud/prowler/pull/7800)

---

## [v1.8.0] (Prowler v5.7.0)

### Added
- Huge improvements to `/findings/metadata` and resource related filters for findings [(#7690)](https://github.com/prowler-cloud/prowler/pull/7690)
- Improvements to `/overviews` endpoints [(#7690)](https://github.com/prowler-cloud/prowler/pull/7690)
- Queue to perform backfill background tasks [(#7690)](https://github.com/prowler-cloud/prowler/pull/7690)
- New endpoints to retrieve latest findings and metadata [(#7743)](https://github.com/prowler-cloud/prowler/pull/7743)
- Export support for Prowler ThreatScore in M365 [(7783)](https://github.com/prowler-cloud/prowler/pull/7783)

---

## [v1.7.0] (Prowler v5.6.0)

### Added

- M365 as a new provider [(#7563)](https://github.com/prowler-cloud/prowler/pull/7563)
- `compliance/` folder and ZIP‐export functionality for all compliance reports [(#7653)](https://github.com/prowler-cloud/prowler/pull/7653)
- API endpoint to fetch and download any specific compliance file by name [(#7653)](https://github.com/prowler-cloud/prowler/pull/7653)

---

## [v1.6.0] (Prowler v5.5.0)

### Added

- Support for developing new integrations [(#7167)](https://github.com/prowler-cloud/prowler/pull/7167)
- HTTP Security Headers [(#7289)](https://github.com/prowler-cloud/prowler/pull/7289)
- New endpoint to get the compliance overviews metadata [(#7333)](https://github.com/prowler-cloud/prowler/pull/7333)
- Support for muted findings [(#7378)](https://github.com/prowler-cloud/prowler/pull/7378)
- Missing fields to API findings and resources [(#7318)](https://github.com/prowler-cloud/prowler/pull/7318)

---

## [v1.5.4] (Prowler v5.4.4)

### Fixed
- Bug with periodic tasks when trying to delete a provider [(#7466)](https://github.com/prowler-cloud/prowler/pull/7466)

---

## [v1.5.3] (Prowler v5.4.3)

### Fixed
- Duplicated scheduled scans handling [(#7401)](https://github.com/prowler-cloud/prowler/pull/7401)
- Environment variable to configure the deletion task batch size [(#7423)](https://github.com/prowler-cloud/prowler/pull/7423)

---

## [v1.5.2] (Prowler v5.4.2)

### Changed
- Refactored deletion logic and implemented retry mechanism for deletion tasks [(#7349)](https://github.com/prowler-cloud/prowler/pull/7349)

---

## [v1.5.1] (Prowler v5.4.1)

### Fixed
- Handle response in case local files are missing [(#7183)](https://github.com/prowler-cloud/prowler/pull/7183)
- Race condition when deleting export files after the S3 upload [(#7172)](https://github.com/prowler-cloud/prowler/pull/7172)
- Handle exception when a provider has no secret in test connection [(#7283)](https://github.com/prowler-cloud/prowler/pull/7283)

---

## [v1.5.0] (Prowler v5.4.0)

### Added
- Social login integration with Google and GitHub [(#6906)](https://github.com/prowler-cloud/prowler/pull/6906)
- API scan report system, now all scans launched from the API will generate a compressed file with the report in OCSF, CSV and HTML formats [(#6878)](https://github.com/prowler-cloud/prowler/pull/6878)
- Configurable Sentry integration [(#6874)](https://github.com/prowler-cloud/prowler/pull/6874)

### Changed
- Optimized `GET /findings` endpoint to improve response time and size [(#7019)](https://github.com/prowler-cloud/prowler/pull/7019)

---

## [v1.4.0] (Prowler v5.3.0)

### Changed
- Daily scheduled scan instances are now created beforehand with `SCHEDULED` state [(#6700)](https://github.com/prowler-cloud/prowler/pull/6700)
- Findings endpoints now require at least one date filter [(#6800)](https://github.com/prowler-cloud/prowler/pull/6800)
- Findings metadata endpoint received a performance improvement [(#6863)](https://github.com/prowler-cloud/prowler/pull/6863)
- Increased the allowed length of the provider UID for Kubernetes providers [(#6869)](https://github.com/prowler-cloud/prowler/pull/6869)

---<|MERGE_RESOLUTION|>--- conflicted
+++ resolved
@@ -10,12 +10,8 @@
 
 ### Changed
 - `/processors` endpoints to post-process findings. Currently, only the Mutelist processor is supported to allow to mute findings.
-<<<<<<< HEAD
-- API Key rate limiting with configurable per-minute, per-hour, and per-day limits to prevent abuse and protect against credential leaks
-=======
 - Optimized the underlying queries for resources endpoints [(#8112)](https://github.com/prowler-cloud/prowler/pull/8112)
 - Optimized include parameters for resources view [(#8229)](https://github.com/prowler-cloud/prowler/pull/8229)
->>>>>>> 4b104e92
 
 ### Fixed
 - Search filter for findings and resources [(#8112)](https://github.com/prowler-cloud/prowler/pull/8112)
