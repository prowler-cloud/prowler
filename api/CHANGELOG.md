--- conflicted
+++ resolved
@@ -13,15 +13,16 @@
 - Support muting findings based on simple rules with custom reason [(#9051)](https://github.com/prowler-cloud/prowler/pull/9051)
 - Support C5 compliance framework for the GCP provider [(#9097)](https://github.com/prowler-cloud/prowler/pull/9097)
 
+---
+
 ## [1.14.1] (Prowler 5.13.1)
 
 ### Fixed
 - `/api/v1/overviews/providers` collapses data by provider type so the UI receives a single aggregated record per cloud family even when multiple accounts exist [(#9053)](https://github.com/prowler-cloud/prowler/pull/9053)
-<<<<<<< HEAD
 - Added retry logic to database transactions to handle Aurora read replica connection failures during scale-down events [(#9064)](https://github.com/prowler-cloud/prowler/pull/9064)
-=======
 - Security Hub integrations stop failing when they read relationships via the replica by allowing replica relations and saving updates through the primary [(#9080)](https://github.com/prowler-cloud/prowler/pull/9080)
->>>>>>> 5d4415d0
+
+---
 
 ## [1.14.0] (Prowler 5.13.0)
 
