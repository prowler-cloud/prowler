# Prowler API Changelog

All notable changes to the **Prowler API** are documented in this file.

<<<<<<< HEAD
## [1.13.1] (Prowler 5.12.1)

### Security
- Django updated to the latest 5.1 security release, 5.1.12, due to [problems](https://www.djangoproject.com/weblog/2025/sep/03/security-releases/) with potential SQL injection in FilteredRelation column aliases [(#8693)](https://github.com/prowler-cloud/prowler/pull/8693)
=======
## [1.14.0] (Prowler UNRELEASED)

### Added
- Default JWT keys are generated and stored if they are missing from configuration [(#8655)](https://github.com/prowler-cloud/prowler/pull/8655)
- `compliance_name` for each compliance [(#7920)](https://github.com/prowler-cloud/prowler/pull/7920)

### Changed
- Now the MANAGE_ACCOUNT permission is required to modify or read user permissions instead of MANAGE_USERS [(#8281)](https://github.com/prowler-cloud/prowler/pull/8281)
- Now at least one user with MANAGE_ACCOUNT permission is required in the tenant [(#8729)](https://github.com/prowler-cloud/prowler/pull/8729)

---
>>>>>>> 81596250

## [1.13.0] (Prowler 5.12.0)

### Added
- Integration with JIRA, enabling sending findings to a JIRA project [(#8622)](https://github.com/prowler-cloud/prowler/pull/8622), [(#8637)](https://github.com/prowler-cloud/prowler/pull/8637)
- `GET /overviews/findings_severity` now supports `filter[status]` and `filter[status__in]` to aggregate by specific statuses (`FAIL`, `PASS`)[(#8186)](https://github.com/prowler-cloud/prowler/pull/8186)
- Throttling options for `/api/v1/tokens` using the `DJANGO_THROTTLE_TOKEN_OBTAIN` environment variable [(#8647)](https://github.com/prowler-cloud/prowler/pull/8647)

---

## [1.12.0] (Prowler 5.11.0)

### Added
- Lighthouse support for OpenAI GPT-5 [(#8527)](https://github.com/prowler-cloud/prowler/pull/8527)
- Integration with Amazon Security Hub, enabling sending findings to Security Hub [(#8365)](https://github.com/prowler-cloud/prowler/pull/8365)
- Generate ASFF output for AWS providers with SecurityHub integration enabled [(#8569)](https://github.com/prowler-cloud/prowler/pull/8569)

### Fixed
- GitHub provider always scans user instead of organization when using provider UID [(#8587)](https://github.com/prowler-cloud/prowler/pull/8587)

---

## [1.11.0] (Prowler 5.10.0)

### Added
- Github provider support [(#8271)](https://github.com/prowler-cloud/prowler/pull/8271)
- Integration with Amazon S3, enabling storage and retrieval of scan data via S3 buckets [(#8056)](https://github.com/prowler-cloud/prowler/pull/8056)

### Fixed
- Avoid sending errors to Sentry in M365 provider when user authentication fails [(#8420)](https://github.com/prowler-cloud/prowler/pull/8420)

---

## [1.10.2] (Prowler v5.9.2)

### Changed
- Optimized queries for resources views [(#8336)](https://github.com/prowler-cloud/prowler/pull/8336)

---

## [v1.10.1] (Prowler v5.9.1)

### Fixed
- Calculate failed findings during scans to prevent heavy database queries [(#8322)](https://github.com/prowler-cloud/prowler/pull/8322)

---

## [v1.10.0] (Prowler v5.9.0)

### Added
- SSO with SAML support [(#8175)](https://github.com/prowler-cloud/prowler/pull/8175)
- `GET /resources/metadata`, `GET /resources/metadata/latest` and `GET /resources/latest` to expose resource metadata and latest scan results [(#8112)](https://github.com/prowler-cloud/prowler/pull/8112)

### Changed
- `/processors` endpoints to post-process findings. Currently, only the Mutelist processor is supported to allow to mute findings.
- Optimized the underlying queries for resources endpoints [(#8112)](https://github.com/prowler-cloud/prowler/pull/8112)
- Optimized include parameters for resources view [(#8229)](https://github.com/prowler-cloud/prowler/pull/8229)
- Optimized overview background tasks [(#8300)](https://github.com/prowler-cloud/prowler/pull/8300)

### Fixed
- Search filter for findings and resources [(#8112)](https://github.com/prowler-cloud/prowler/pull/8112)
- RBAC is now applied to `GET /overviews/providers` [(#8277)](https://github.com/prowler-cloud/prowler/pull/8277)

### Changed
- `POST /schedules/daily` returns a `409 CONFLICT` if already created [(#8258)](https://github.com/prowler-cloud/prowler/pull/8258)

### Security
- Enhanced password validation to enforce 12+ character passwords with special characters, uppercase, lowercase, and numbers [(#8225)](https://github.com/prowler-cloud/prowler/pull/8225)

---

## [v1.9.1] (Prowler v5.8.1)

### Added
- Custom exception for provider connection errors during scans [(#8234)](https://github.com/prowler-cloud/prowler/pull/8234)

### Changed
- Summary and overview tasks now use a dedicated queue and no longer propagate errors to compliance tasks [(#8214)](https://github.com/prowler-cloud/prowler/pull/8214)

### Fixed
- Scan with no resources will not trigger legacy code for findings metadata [(#8183)](https://github.com/prowler-cloud/prowler/pull/8183)
- Invitation email comparison case-insensitive [(#8206)](https://github.com/prowler-cloud/prowler/pull/8206)

### Removed
- Validation of the provider's secret type during updates [(#8197)](https://github.com/prowler-cloud/prowler/pull/8197)

---

## [v1.9.0] (Prowler v5.8.0)

### Added
- Support GCP Service Account key [(#7824)](https://github.com/prowler-cloud/prowler/pull/7824)
- `GET /compliance-overviews` endpoints to retrieve compliance metadata and specific requirements statuses [(#7877)](https://github.com/prowler-cloud/prowler/pull/7877)
- Lighthouse configuration support [(#7848)](https://github.com/prowler-cloud/prowler/pull/7848)

### Changed
- Reworked `GET /compliance-overviews` to return proper requirement metrics [(#7877)](https://github.com/prowler-cloud/prowler/pull/7877)
- Optional `user` and `password` for M365 provider [(#7992)](https://github.com/prowler-cloud/prowler/pull/7992)

### Fixed
- Scheduled scans are no longer deleted when their daily schedule run is disabled [(#8082)](https://github.com/prowler-cloud/prowler/pull/8082)

---

## [v1.8.5] (Prowler v5.7.5)

### Fixed
- Normalize provider UID to ensure safe and unique export directory paths [(#8007)](https://github.com/prowler-cloud/prowler/pull/8007).
- Blank resource types in `/metadata` endpoints [(#8027)](https://github.com/prowler-cloud/prowler/pull/8027)

---

## [v1.8.4] (Prowler v5.7.4)

### Removed
- Reverted RLS transaction handling and DB custom backend [(#7994)](https://github.com/prowler-cloud/prowler/pull/7994)

---

## [v1.8.3] (Prowler v5.7.3)

### Added
- Database backend to handle already closed connections [(#7935)](https://github.com/prowler-cloud/prowler/pull/7935)

### Changed
- Renamed field encrypted_password to password for M365 provider [(#7784)](https://github.com/prowler-cloud/prowler/pull/7784)

### Fixed
- Transaction persistence with RLS operations [(#7916)](https://github.com/prowler-cloud/prowler/pull/7916)
- Reverted the change `get_with_retry` to use the original `get` method for retrieving tasks [(#7932)](https://github.com/prowler-cloud/prowler/pull/7932)

---

## [v1.8.2] (Prowler v5.7.2)

### Fixed
- Task lookup to use task_kwargs instead of task_args for scan report resolution [(#7830)](https://github.com/prowler-cloud/prowler/pull/7830)
- Kubernetes UID validation to allow valid context names [(#7871)](https://github.com/prowler-cloud/prowler/pull/7871)
- Connection status verification before launching a scan [(#7831)](https://github.com/prowler-cloud/prowler/pull/7831)
- Race condition when creating background tasks [(#7876)](https://github.com/prowler-cloud/prowler/pull/7876)
- Error when modifying or retrieving tenants due to missing user UUID in transaction context [(#7890)](https://github.com/prowler-cloud/prowler/pull/7890)

---

## [v1.8.1] (Prowler v5.7.1)

### Fixed
- Added database index to improve performance on finding lookup [(#7800)](https://github.com/prowler-cloud/prowler/pull/7800)

---

## [v1.8.0] (Prowler v5.7.0)

### Added
- Huge improvements to `/findings/metadata` and resource related filters for findings [(#7690)](https://github.com/prowler-cloud/prowler/pull/7690)
- Improvements to `/overviews` endpoints [(#7690)](https://github.com/prowler-cloud/prowler/pull/7690)
- Queue to perform backfill background tasks [(#7690)](https://github.com/prowler-cloud/prowler/pull/7690)
- New endpoints to retrieve latest findings and metadata [(#7743)](https://github.com/prowler-cloud/prowler/pull/7743)
- Export support for Prowler ThreatScore in M365 [(7783)](https://github.com/prowler-cloud/prowler/pull/7783)

---

## [v1.7.0] (Prowler v5.6.0)

### Added

- M365 as a new provider [(#7563)](https://github.com/prowler-cloud/prowler/pull/7563)
- `compliance/` folder and ZIP‐export functionality for all compliance reports [(#7653)](https://github.com/prowler-cloud/prowler/pull/7653)
- API endpoint to fetch and download any specific compliance file by name [(#7653)](https://github.com/prowler-cloud/prowler/pull/7653)

---

## [v1.6.0] (Prowler v5.5.0)

### Added

- Support for developing new integrations [(#7167)](https://github.com/prowler-cloud/prowler/pull/7167)
- HTTP Security Headers [(#7289)](https://github.com/prowler-cloud/prowler/pull/7289)
- New endpoint to get the compliance overviews metadata [(#7333)](https://github.com/prowler-cloud/prowler/pull/7333)
- Support for muted findings [(#7378)](https://github.com/prowler-cloud/prowler/pull/7378)
- Missing fields to API findings and resources [(#7318)](https://github.com/prowler-cloud/prowler/pull/7318)

---

## [v1.5.4] (Prowler v5.4.4)

### Fixed
- Bug with periodic tasks when trying to delete a provider [(#7466)](https://github.com/prowler-cloud/prowler/pull/7466)

---

## [v1.5.3] (Prowler v5.4.3)

### Fixed
- Duplicated scheduled scans handling [(#7401)](https://github.com/prowler-cloud/prowler/pull/7401)
- Environment variable to configure the deletion task batch size [(#7423)](https://github.com/prowler-cloud/prowler/pull/7423)

---

## [v1.5.2] (Prowler v5.4.2)

### Changed
- Refactored deletion logic and implemented retry mechanism for deletion tasks [(#7349)](https://github.com/prowler-cloud/prowler/pull/7349)

---

## [v1.5.1] (Prowler v5.4.1)

### Fixed
- Handle response in case local files are missing [(#7183)](https://github.com/prowler-cloud/prowler/pull/7183)
- Race condition when deleting export files after the S3 upload [(#7172)](https://github.com/prowler-cloud/prowler/pull/7172)
- Handle exception when a provider has no secret in test connection [(#7283)](https://github.com/prowler-cloud/prowler/pull/7283)

---

## [v1.5.0] (Prowler v5.4.0)

### Added
- Social login integration with Google and GitHub [(#6906)](https://github.com/prowler-cloud/prowler/pull/6906)
- API scan report system, now all scans launched from the API will generate a compressed file with the report in OCSF, CSV and HTML formats [(#6878)](https://github.com/prowler-cloud/prowler/pull/6878)
- Configurable Sentry integration [(#6874)](https://github.com/prowler-cloud/prowler/pull/6874)

### Changed
- Optimized `GET /findings` endpoint to improve response time and size [(#7019)](https://github.com/prowler-cloud/prowler/pull/7019)

---

## [v1.4.0] (Prowler v5.3.0)

### Changed
- Daily scheduled scan instances are now created beforehand with `SCHEDULED` state [(#6700)](https://github.com/prowler-cloud/prowler/pull/6700)
- Findings endpoints now require at least one date filter [(#6800)](https://github.com/prowler-cloud/prowler/pull/6800)
- Findings metadata endpoint received a performance improvement [(#6863)](https://github.com/prowler-cloud/prowler/pull/6863)
- Increased the allowed length of the provider UID for Kubernetes providers [(#6869)](https://github.com/prowler-cloud/prowler/pull/6869)

---<|MERGE_RESOLUTION|>--- conflicted
+++ resolved
@@ -2,12 +2,6 @@
 
 All notable changes to the **Prowler API** are documented in this file.
 
-<<<<<<< HEAD
-## [1.13.1] (Prowler 5.12.1)
-
-### Security
-- Django updated to the latest 5.1 security release, 5.1.12, due to [problems](https://www.djangoproject.com/weblog/2025/sep/03/security-releases/) with potential SQL injection in FilteredRelation column aliases [(#8693)](https://github.com/prowler-cloud/prowler/pull/8693)
-=======
 ## [1.14.0] (Prowler UNRELEASED)
 
 ### Added
@@ -18,8 +12,10 @@
 - Now the MANAGE_ACCOUNT permission is required to modify or read user permissions instead of MANAGE_USERS [(#8281)](https://github.com/prowler-cloud/prowler/pull/8281)
 - Now at least one user with MANAGE_ACCOUNT permission is required in the tenant [(#8729)](https://github.com/prowler-cloud/prowler/pull/8729)
 
----
->>>>>>> 81596250
+### Security
+- Django updated to the latest 5.1 security release, 5.1.12, due to [problems](https://www.djangoproject.com/weblog/2025/sep/03/security-releases/) with potential SQL injection in FilteredRelation column aliases [(#8693)](https://github.com/prowler-cloud/prowler/pull/8693)
+
+---
 
 ## [1.13.0] (Prowler 5.12.0)
 
