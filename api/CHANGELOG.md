--- conflicted
+++ resolved
@@ -1,6 +1,13 @@
 # Prowler API Changelog
 
 All notable changes to the **Prowler API** are documented in this file.
+
+## [v1.9.0] (Prowler UNRELEASED)
+
+### Added
+- Support for read only replicas in the database [(#7210)](https://github.com/prowler-cloud/prowler/pull/7210).
+
+---
 
 ## [v1.8.1] (Prowler v5.7.1)
 
@@ -30,17 +37,10 @@
 
 ---
 
-<<<<<<< HEAD
-## [v1.6.0] (Prowler UNRELEASED)
-=======
 ## [v1.6.0] (Prowler v5.5.0)
 
->>>>>>> 1c1c58c9
 ### Added
 - Support for developing new integrations [(#7167)](https://github.com/prowler-cloud/prowler/pull/7167).
-<<<<<<< HEAD
-- Support for read only replicas in the database [(#7210)](https://github.com/prowler-cloud/prowler/pull/7210).
-=======
 - HTTP Security Headers [(#7289)](https://github.com/prowler-cloud/prowler/pull/7289).
 - New endpoint to get the compliance overviews metadata [(#7333)](https://github.com/prowler-cloud/prowler/pull/7333).
 - Support for muted findings [(#7378)](https://github.com/prowler-cloud/prowler/pull/7378).
@@ -77,8 +77,6 @@
 - Fixed a race condition when deleting export files after the S3 upload [(#7172)](https://github.com/prowler-cloud/prowler/pull/7172).
 - Handled exception when a provider has no secret in test connection [(#7283)](https://github.com/prowler-cloud/prowler/pull/7283).
 
->>>>>>> 1c1c58c9
-
 ---
 
 ## [v1.5.0] (Prowler v5.4.0)
