--- conflicted
+++ resolved
@@ -4,14 +4,10 @@
 
 ## [v1.10.0] (Prowler UNRELEASED)
 
-<<<<<<< HEAD
 ### Added
 
+- SSO with SAML support [(#8175)](https://github.com/prowler-cloud/prowler/pull/8175)
 - `/processors` endpoints to post-process findings. Currently, only the Mutelist processor is supported to allow to mute findings.
-=======
-### Added
-- SSO with SAML support [(#8175)](https://github.com/prowler-cloud/prowler/pull/8175)
->>>>>>> b4927c3a
 
 ---
 
