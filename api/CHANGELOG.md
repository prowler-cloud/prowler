# Prowler API Changelog

All notable changes to the **Prowler API** are documented in this file.

<<<<<<< HEAD
## [1.17.0] (Unreleased)

### Changed

- OpenAI provider to only load chat-compatible models with tool calling support [(#9523)](https://github.com/prowler-cloud/prowler/pull/9523)

---

=======
## [1.17.0] (Prowler UNRELEASED)

### Added
- New endpoint to retrieve and overview of the categories based on finding severities [(#9529)](https://github.com/prowler-cloud/prowler/pull/9529)
- Endpoints `GET /findings` and `GET /findings/latests` can now use the category filter [(#9529)](https://github.com/prowler-cloud/prowler/pull/9529)

### Changed
- Endpoint `GET /overviews/attack-surfaces` no longer returns the related check IDs [(#9529)](https://github.com/prowler-cloud/prowler/pull/9529)

---

## [1.16.1] (Prowler v5.15.1)

### Fixed
- Race condition in scheduled scan creation by adding countdown to task [(#9516)](https://github.com/prowler-cloud/prowler/pull/9516)

>>>>>>> 6158c161
## [1.16.0] (Prowler v5.15.0)

### Added
- New endpoint to retrieve an overview of the attack surfaces [(#9309)](https://github.com/prowler-cloud/prowler/pull/9309)
- New endpoint `GET /api/v1/overviews/findings_severity/timeseries` to retrieve daily aggregated findings by severity level [(#9363)](https://github.com/prowler-cloud/prowler/pull/9363)
- Lighthouse AI support for Amazon Bedrock API key [(#9343)](https://github.com/prowler-cloud/prowler/pull/9343)
- Exception handler for provider deletions during scans [(#9414)](https://github.com/prowler-cloud/prowler/pull/9414)
- Support to use admin credentials through the read replica database [(#9440)](https://github.com/prowler-cloud/prowler/pull/9440)

### Changed
- Error messages from Lighthouse celery tasks [(#9165)](https://github.com/prowler-cloud/prowler/pull/9165)
- Restore the compliance overview endpoint's mandatory filters [(#9338)](https://github.com/prowler-cloud/prowler/pull/9338)

---

## [1.15.2] (Prowler v5.14.2)

### Fixed
- Unique constraint violation during compliance overviews task [(#9436)](https://github.com/prowler-cloud/prowler/pull/9436)
- Division by zero error in ENS PDF report when all requirements are manual [(#9443)](https://github.com/prowler-cloud/prowler/pull/9443)

---

## [1.15.1] (Prowler v5.14.1)

### Fixed
- Fix typo in PDF reporting [(#9345)](https://github.com/prowler-cloud/prowler/pull/9345)
- Fix IaC provider initialization failure when mutelist processor is configured [(#9331)](https://github.com/prowler-cloud/prowler/pull/9331)
- Match logic for ThreatScore when counting findings [(#9348)](https://github.com/prowler-cloud/prowler/pull/9348)

---

## [1.15.0] (Prowler v5.14.0)

### Added
- IaC (Infrastructure as Code) provider support for remote repositories [(#8751)](https://github.com/prowler-cloud/prowler/pull/8751)
- Extend `GET /api/v1/providers` with provider-type filters and optional pagination disable to support the new Overview filters [(#8975)](https://github.com/prowler-cloud/prowler/pull/8975)
- New endpoint to retrieve the number of providers grouped by provider type [(#8975)](https://github.com/prowler-cloud/prowler/pull/8975)
- Support for configuring multiple LLM providers [(#8772)](https://github.com/prowler-cloud/prowler/pull/8772)
- Support C5 compliance framework for Azure provider [(#9081)](https://github.com/prowler-cloud/prowler/pull/9081)
- Support for Oracle Cloud Infrastructure (OCI) provider [(#8927)](https://github.com/prowler-cloud/prowler/pull/8927)
- Support muting findings based on simple rules with custom reason [(#9051)](https://github.com/prowler-cloud/prowler/pull/9051)
- Support C5 compliance framework for the GCP provider [(#9097)](https://github.com/prowler-cloud/prowler/pull/9097)
- Support for Amazon Bedrock and OpenAI compatible providers in Lighthouse AI [(#8957)](https://github.com/prowler-cloud/prowler/pull/8957)
- Support PDF reporting for ENS compliance framework [(#9158)](https://github.com/prowler-cloud/prowler/pull/9158)
- Support PDF reporting for NIS2 compliance framework [(#9170)](https://github.com/prowler-cloud/prowler/pull/9170)
- Tenant-wide ThreatScore overview aggregation and snapshot persistence with backfill support [(#9148)](https://github.com/prowler-cloud/prowler/pull/9148)
- Added `metadata`, `details`, and `partition` attributes to `/resources` endpoint & `details`, and `partition` to `/findings` endpoint [(#9098)](https://github.com/prowler-cloud/prowler/pull/9098)
- Support for MongoDB Atlas provider [(#9167)](https://github.com/prowler-cloud/prowler/pull/9167)
- Support Prowler ThreatScore for the K8S provider [(#9235)](https://github.com/prowler-cloud/prowler/pull/9235)
- Enhanced compliance overview endpoint with provider filtering and latest scan aggregation [(#9244)](https://github.com/prowler-cloud/prowler/pull/9244)
- New endpoint `GET /api/v1/overview/regions` to retrieve aggregated findings data by region [(#9273)](https://github.com/prowler-cloud/prowler/pull/9273)

### Changed
- Optimized database write queries for scan related tasks [(#9190)](https://github.com/prowler-cloud/prowler/pull/9190)
- Date filters are now optional for `GET /api/v1/overviews/services` endpoint; returns latest scan data by default [(#9248)](https://github.com/prowler-cloud/prowler/pull/9248)

### Fixed
- Scans no longer fail when findings have UIDs exceeding 300 characters; such findings are now skipped with detailed logging [(#9246)](https://github.com/prowler-cloud/prowler/pull/9246)
- Updated unique constraint for `Provider` model to exclude soft-deleted entries, resolving duplicate errors when re-deleting providers [(#9054)](https://github.com/prowler-cloud/prowler/pull/9054)
- Removed compliance generation for providers without compliance frameworks [(#9208)](https://github.com/prowler-cloud/prowler/pull/9208)
- Refresh output report timestamps for each scan [(#9272)](https://github.com/prowler-cloud/prowler/pull/9272)
- Severity overview endpoint now ignores muted findings as expected [(#9283)](https://github.com/prowler-cloud/prowler/pull/9283)
- Fixed discrepancy between ThreatScore PDF report values and database calculations [(#9296)](https://github.com/prowler-cloud/prowler/pull/9296)

### Security
- Django updated to the latest 5.1 security release, 5.1.14, due to problems with potential [SQL injection](https://github.com/prowler-cloud/prowler/security/dependabot/113) and [denial-of-service vulnerability](https://github.com/prowler-cloud/prowler/security/dependabot/114) [(#9176)](https://github.com/prowler-cloud/prowler/pull/9176)

---

## [1.14.1] (Prowler v5.13.1)

### Fixed
- `/api/v1/overviews/providers` collapses data by provider type so the UI receives a single aggregated record per cloud family even when multiple accounts exist [(#9053)](https://github.com/prowler-cloud/prowler/pull/9053)
- Added retry logic to database transactions to handle Aurora read replica connection failures during scale-down events [(#9064)](https://github.com/prowler-cloud/prowler/pull/9064)
- Security Hub integrations stop failing when they read relationships via the replica by allowing replica relations and saving updates through the primary [(#9080)](https://github.com/prowler-cloud/prowler/pull/9080)

---

## [1.14.0] (Prowler v5.13.0)

### Added
- Default JWT keys are generated and stored if they are missing from configuration [(#8655)](https://github.com/prowler-cloud/prowler/pull/8655)
- `compliance_name` for each compliance [(#7920)](https://github.com/prowler-cloud/prowler/pull/7920)
- Support C5 compliance framework for the AWS provider [(#8830)](https://github.com/prowler-cloud/prowler/pull/8830)
- Support for M365 Certificate authentication [(#8538)](https://github.com/prowler-cloud/prowler/pull/8538)
- API Key support [(#8805)](https://github.com/prowler-cloud/prowler/pull/8805)
- SAML role mapping protection for single-admin tenants to prevent accidental lockout [(#8882)](https://github.com/prowler-cloud/prowler/pull/8882)
- Support for `passed_findings` and `total_findings` fields in compliance requirement overview for accurate Prowler ThreatScore calculation [(#8582)](https://github.com/prowler-cloud/prowler/pull/8582)
- PDF reporting for Prowler ThreatScore [(#8867)](https://github.com/prowler-cloud/prowler/pull/8867)
- Database read replica support [(#8869)](https://github.com/prowler-cloud/prowler/pull/8869)
- Support Common Cloud Controls for AWS, Azure and GCP [(#8000)](https://github.com/prowler-cloud/prowler/pull/8000)
- Add `provider_id__in` filter support to findings and findings severity overview endpoints [(#8951)](https://github.com/prowler-cloud/prowler/pull/8951)

### Changed
- Now the MANAGE_ACCOUNT permission is required to modify or read user permissions instead of MANAGE_USERS [(#8281)](https://github.com/prowler-cloud/prowler/pull/8281)
- Now at least one user with MANAGE_ACCOUNT permission is required in the tenant [(#8729)](https://github.com/prowler-cloud/prowler/pull/8729)

### Security
- Django updated to the latest 5.1 security release, 5.1.13, due to problems with potential [SQL injection](https://github.com/prowler-cloud/prowler/security/dependabot/104) and [directory traversals](https://github.com/prowler-cloud/prowler/security/dependabot/103) [(#8842)](https://github.com/prowler-cloud/prowler/pull/8842)

---

## [1.13.2] (Prowler v5.12.3)

### Fixed
- 500 error when deleting user [(#8731)](https://github.com/prowler-cloud/prowler/pull/8731)

---

## [1.13.1] (Prowler v5.12.2)

### Changed
- Renamed compliance overview task queue to `compliance` [(#8755)](https://github.com/prowler-cloud/prowler/pull/8755)

### Security
- Django updated to the latest 5.1 security release, 5.1.12, due to [problems](https://www.djangoproject.com/weblog/2025/sep/03/security-releases/) with potential SQL injection in FilteredRelation column aliases [(#8693)](https://github.com/prowler-cloud/prowler/pull/8693)

---

## [1.13.0] (Prowler v5.12.0)

### Added
- Integration with JIRA, enabling sending findings to a JIRA project [(#8622)](https://github.com/prowler-cloud/prowler/pull/8622), [(#8637)](https://github.com/prowler-cloud/prowler/pull/8637)
- `GET /overviews/findings_severity` now supports `filter[status]` and `filter[status__in]` to aggregate by specific statuses (`FAIL`, `PASS`)[(#8186)](https://github.com/prowler-cloud/prowler/pull/8186)
- Throttling options for `/api/v1/tokens` using the `DJANGO_THROTTLE_TOKEN_OBTAIN` environment variable [(#8647)](https://github.com/prowler-cloud/prowler/pull/8647)

---

## [1.12.0] (Prowler v5.11.0)

### Added
- Lighthouse support for OpenAI GPT-5 [(#8527)](https://github.com/prowler-cloud/prowler/pull/8527)
- Integration with Amazon Security Hub, enabling sending findings to Security Hub [(#8365)](https://github.com/prowler-cloud/prowler/pull/8365)
- Generate ASFF output for AWS providers with SecurityHub integration enabled [(#8569)](https://github.com/prowler-cloud/prowler/pull/8569)

### Fixed
- GitHub provider always scans user instead of organization when using provider UID [(#8587)](https://github.com/prowler-cloud/prowler/pull/8587)

---

## [1.11.0] (Prowler v5.10.0)

### Added
- Github provider support [(#8271)](https://github.com/prowler-cloud/prowler/pull/8271)
- Integration with Amazon S3, enabling storage and retrieval of scan data via S3 buckets [(#8056)](https://github.com/prowler-cloud/prowler/pull/8056)

### Fixed
- Avoid sending errors to Sentry in M365 provider when user authentication fails [(#8420)](https://github.com/prowler-cloud/prowler/pull/8420)

---

## [1.10.2] (Prowler v5.9.2)

### Changed
- Optimized queries for resources views [(#8336)](https://github.com/prowler-cloud/prowler/pull/8336)

---

## [v1.10.1] (Prowler v5.9.1)

### Fixed
- Calculate failed findings during scans to prevent heavy database queries [(#8322)](https://github.com/prowler-cloud/prowler/pull/8322)

---

## [v1.10.0] (Prowler v5.9.0)

### Added
- SSO with SAML support [(#8175)](https://github.com/prowler-cloud/prowler/pull/8175)
- `GET /resources/metadata`, `GET /resources/metadata/latest` and `GET /resources/latest` to expose resource metadata and latest scan results [(#8112)](https://github.com/prowler-cloud/prowler/pull/8112)

### Changed
- `/processors` endpoints to post-process findings. Currently, only the Mutelist processor is supported to allow to mute findings.
- Optimized the underlying queries for resources endpoints [(#8112)](https://github.com/prowler-cloud/prowler/pull/8112)
- Optimized include parameters for resources view [(#8229)](https://github.com/prowler-cloud/prowler/pull/8229)
- Optimized overview background tasks [(#8300)](https://github.com/prowler-cloud/prowler/pull/8300)

### Fixed
- Search filter for findings and resources [(#8112)](https://github.com/prowler-cloud/prowler/pull/8112)
- RBAC is now applied to `GET /overviews/providers` [(#8277)](https://github.com/prowler-cloud/prowler/pull/8277)

### Changed
- `POST /schedules/daily` returns a `409 CONFLICT` if already created [(#8258)](https://github.com/prowler-cloud/prowler/pull/8258)

### Security
- Enhanced password validation to enforce 12+ character passwords with special characters, uppercase, lowercase, and numbers [(#8225)](https://github.com/prowler-cloud/prowler/pull/8225)

---

## [v1.9.1] (Prowler v5.8.1)

### Added
- Custom exception for provider connection errors during scans [(#8234)](https://github.com/prowler-cloud/prowler/pull/8234)

### Changed
- Summary and overview tasks now use a dedicated queue and no longer propagate errors to compliance tasks [(#8214)](https://github.com/prowler-cloud/prowler/pull/8214)

### Fixed
- Scan with no resources will not trigger legacy code for findings metadata [(#8183)](https://github.com/prowler-cloud/prowler/pull/8183)
- Invitation email comparison case-insensitive [(#8206)](https://github.com/prowler-cloud/prowler/pull/8206)

### Removed
- Validation of the provider's secret type during updates [(#8197)](https://github.com/prowler-cloud/prowler/pull/8197)

---

## [v1.9.0] (Prowler v5.8.0)

### Added
- Support GCP Service Account key [(#7824)](https://github.com/prowler-cloud/prowler/pull/7824)
- `GET /compliance-overviews` endpoints to retrieve compliance metadata and specific requirements statuses [(#7877)](https://github.com/prowler-cloud/prowler/pull/7877)
- Lighthouse configuration support [(#7848)](https://github.com/prowler-cloud/prowler/pull/7848)

### Changed
- Reworked `GET /compliance-overviews` to return proper requirement metrics [(#7877)](https://github.com/prowler-cloud/prowler/pull/7877)
- Optional `user` and `password` for M365 provider [(#7992)](https://github.com/prowler-cloud/prowler/pull/7992)

### Fixed
- Scheduled scans are no longer deleted when their daily schedule run is disabled [(#8082)](https://github.com/prowler-cloud/prowler/pull/8082)

---

## [v1.8.5] (Prowler v5.7.5)

### Fixed
- Normalize provider UID to ensure safe and unique export directory paths [(#8007)](https://github.com/prowler-cloud/prowler/pull/8007).
- Blank resource types in `/metadata` endpoints [(#8027)](https://github.com/prowler-cloud/prowler/pull/8027)

---

## [v1.8.4] (Prowler v5.7.4)

### Removed
- Reverted RLS transaction handling and DB custom backend [(#7994)](https://github.com/prowler-cloud/prowler/pull/7994)

---

## [v1.8.3] (Prowler v5.7.3)

### Added
- Database backend to handle already closed connections [(#7935)](https://github.com/prowler-cloud/prowler/pull/7935)

### Changed
- Renamed field encrypted_password to password for M365 provider [(#7784)](https://github.com/prowler-cloud/prowler/pull/7784)

### Fixed
- Transaction persistence with RLS operations [(#7916)](https://github.com/prowler-cloud/prowler/pull/7916)
- Reverted the change `get_with_retry` to use the original `get` method for retrieving tasks [(#7932)](https://github.com/prowler-cloud/prowler/pull/7932)

---

## [v1.8.2] (Prowler v5.7.2)

### Fixed
- Task lookup to use task_kwargs instead of task_args for scan report resolution [(#7830)](https://github.com/prowler-cloud/prowler/pull/7830)
- Kubernetes UID validation to allow valid context names [(#7871)](https://github.com/prowler-cloud/prowler/pull/7871)
- Connection status verification before launching a scan [(#7831)](https://github.com/prowler-cloud/prowler/pull/7831)
- Race condition when creating background tasks [(#7876)](https://github.com/prowler-cloud/prowler/pull/7876)
- Error when modifying or retrieving tenants due to missing user UUID in transaction context [(#7890)](https://github.com/prowler-cloud/prowler/pull/7890)

---

## [v1.8.1] (Prowler v5.7.1)

### Fixed
- Added database index to improve performance on finding lookup [(#7800)](https://github.com/prowler-cloud/prowler/pull/7800)

---

## [v1.8.0] (Prowler v5.7.0)

### Added
- Huge improvements to `/findings/metadata` and resource related filters for findings [(#7690)](https://github.com/prowler-cloud/prowler/pull/7690)
- Improvements to `/overviews` endpoints [(#7690)](https://github.com/prowler-cloud/prowler/pull/7690)
- Queue to perform backfill background tasks [(#7690)](https://github.com/prowler-cloud/prowler/pull/7690)
- New endpoints to retrieve latest findings and metadata [(#7743)](https://github.com/prowler-cloud/prowler/pull/7743)
- Export support for Prowler ThreatScore in M365 [(7783)](https://github.com/prowler-cloud/prowler/pull/7783)

---

## [v1.7.0] (Prowler v5.6.0)

### Added

- M365 as a new provider [(#7563)](https://github.com/prowler-cloud/prowler/pull/7563)
- `compliance/` folder and ZIP‐export functionality for all compliance reports [(#7653)](https://github.com/prowler-cloud/prowler/pull/7653)
- API endpoint to fetch and download any specific compliance file by name [(#7653)](https://github.com/prowler-cloud/prowler/pull/7653)

---

## [v1.6.0] (Prowler v5.5.0)

### Added

- Support for developing new integrations [(#7167)](https://github.com/prowler-cloud/prowler/pull/7167)
- HTTP Security Headers [(#7289)](https://github.com/prowler-cloud/prowler/pull/7289)
- New endpoint to get the compliance overviews metadata [(#7333)](https://github.com/prowler-cloud/prowler/pull/7333)
- Support for muted findings [(#7378)](https://github.com/prowler-cloud/prowler/pull/7378)
- Missing fields to API findings and resources [(#7318)](https://github.com/prowler-cloud/prowler/pull/7318)

---

## [v1.5.4] (Prowler v5.4.4)

### Fixed
- Bug with periodic tasks when trying to delete a provider [(#7466)](https://github.com/prowler-cloud/prowler/pull/7466)

---

## [v1.5.3] (Prowler v5.4.3)

### Fixed
- Duplicated scheduled scans handling [(#7401)](https://github.com/prowler-cloud/prowler/pull/7401)
- Environment variable to configure the deletion task batch size [(#7423)](https://github.com/prowler-cloud/prowler/pull/7423)

---

## [v1.5.2] (Prowler v5.4.2)

### Changed
- Refactored deletion logic and implemented retry mechanism for deletion tasks [(#7349)](https://github.com/prowler-cloud/prowler/pull/7349)

---

## [v1.5.1] (Prowler v5.4.1)

### Fixed
- Handle response in case local files are missing [(#7183)](https://github.com/prowler-cloud/prowler/pull/7183)
- Race condition when deleting export files after the S3 upload [(#7172)](https://github.com/prowler-cloud/prowler/pull/7172)
- Handle exception when a provider has no secret in test connection [(#7283)](https://github.com/prowler-cloud/prowler/pull/7283)

---

## [v1.5.0] (Prowler v5.4.0)

### Added
- Social login integration with Google and GitHub [(#6906)](https://github.com/prowler-cloud/prowler/pull/6906)
- API scan report system, now all scans launched from the API will generate a compressed file with the report in OCSF, CSV and HTML formats [(#6878)](https://github.com/prowler-cloud/prowler/pull/6878)
- Configurable Sentry integration [(#6874)](https://github.com/prowler-cloud/prowler/pull/6874)

### Changed
- Optimized `GET /findings` endpoint to improve response time and size [(#7019)](https://github.com/prowler-cloud/prowler/pull/7019)

---

## [v1.4.0] (Prowler v5.3.0)

### Changed
- Daily scheduled scan instances are now created beforehand with `SCHEDULED` state [(#6700)](https://github.com/prowler-cloud/prowler/pull/6700)
- Findings endpoints now require at least one date filter [(#6800)](https://github.com/prowler-cloud/prowler/pull/6800)
- Findings metadata endpoint received a performance improvement [(#6863)](https://github.com/prowler-cloud/prowler/pull/6863)
- Increased the allowed length of the provider UID for Kubernetes providers [(#6869)](https://github.com/prowler-cloud/prowler/pull/6869)

---<|MERGE_RESOLUTION|>--- conflicted
+++ resolved
@@ -2,16 +2,6 @@
 
 All notable changes to the **Prowler API** are documented in this file.
 
-<<<<<<< HEAD
-## [1.17.0] (Unreleased)
-
-### Changed
-
-- OpenAI provider to only load chat-compatible models with tool calling support [(#9523)](https://github.com/prowler-cloud/prowler/pull/9523)
-
----
-
-=======
 ## [1.17.0] (Prowler UNRELEASED)
 
 ### Added
@@ -20,6 +10,7 @@
 
 ### Changed
 - Endpoint `GET /overviews/attack-surfaces` no longer returns the related check IDs [(#9529)](https://github.com/prowler-cloud/prowler/pull/9529)
+- OpenAI provider to only load chat-compatible models with tool calling support [(#9523)](https://github.com/prowler-cloud/prowler/pull/9523)
 
 ---
 
@@ -28,7 +19,6 @@
 ### Fixed
 - Race condition in scheduled scan creation by adding countdown to task [(#9516)](https://github.com/prowler-cloud/prowler/pull/9516)
 
->>>>>>> 6158c161
 ## [1.16.0] (Prowler v5.15.0)
 
 ### Added
