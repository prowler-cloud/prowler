# Prowler API Changelog

All notable changes to the **Prowler API** are documented in this file.

## [1.15.0] (Prowler UNRELEASED)

### Added
<<<<<<< HEAD
- Extend `GET /api/v1/providers` with provider-type filters and optional pagination disable to support the new Overview filters [(#8975)](https://github.com/prowler-cloud/prowler/pull/8975)
- New endpoint to retrieve the number of providers grouped by provider type [(#8975)](https://github.com/prowler-cloud/prowler/pull/8975)
=======
- Support for configuring multiple LLM providers [(#8772)](https://github.com/prowler-cloud/prowler/pull/8772)
>>>>>>> bd62f56d

## [1.14.0] (Prowler 5.13.0)

### Added
- Default JWT keys are generated and stored if they are missing from configuration [(#8655)](https://github.com/prowler-cloud/prowler/pull/8655)
- `compliance_name` for each compliance [(#7920)](https://github.com/prowler-cloud/prowler/pull/7920)
- Support C5 compliance framework for the AWS provider [(#8830)](https://github.com/prowler-cloud/prowler/pull/8830)
- Support for M365 Certificate authentication [(#8538)](https://github.com/prowler-cloud/prowler/pull/8538)
- API Key support [(#8805)](https://github.com/prowler-cloud/prowler/pull/8805)
- SAML role mapping protection for single-admin tenants to prevent accidental lockout [(#8882)](https://github.com/prowler-cloud/prowler/pull/8882)
- Support for `passed_findings` and `total_findings` fields in compliance requirement overview for accurate Prowler ThreatScore calculation [(#8582)](https://github.com/prowler-cloud/prowler/pull/8582)
- PDF reporting for Prowler ThreatScore [(#8867)](https://github.com/prowler-cloud/prowler/pull/8867)
- Database read replica support [(#8869)](https://github.com/prowler-cloud/prowler/pull/8869)
- Support Common Cloud Controls for AWS, Azure and GCP [(#8000)](https://github.com/prowler-cloud/prowler/pull/8000)
- Add `provider_id__in` filter support to findings and findings severity overview endpoints [(#8951)](https://github.com/prowler-cloud/prowler/pull/8951)

### Changed
- Now the MANAGE_ACCOUNT permission is required to modify or read user permissions instead of MANAGE_USERS [(#8281)](https://github.com/prowler-cloud/prowler/pull/8281)
- Now at least one user with MANAGE_ACCOUNT permission is required in the tenant [(#8729)](https://github.com/prowler-cloud/prowler/pull/8729)

### Security
- Django updated to the latest 5.1 security release, 5.1.13, due to problems with potential [SQL injection](https://github.com/prowler-cloud/prowler/security/dependabot/104) and [directory traversals](https://github.com/prowler-cloud/prowler/security/dependabot/103) [(#8842)](https://github.com/prowler-cloud/prowler/pull/8842)

---

## [1.13.2] (Prowler 5.12.3)

### Fixed
- 500 error when deleting user [(#8731)](https://github.com/prowler-cloud/prowler/pull/8731)

---

## [1.13.1] (Prowler 5.12.2)

### Changed
- Renamed compliance overview task queue to `compliance` [(#8755)](https://github.com/prowler-cloud/prowler/pull/8755)

### Security
- Django updated to the latest 5.1 security release, 5.1.12, due to [problems](https://www.djangoproject.com/weblog/2025/sep/03/security-releases/) with potential SQL injection in FilteredRelation column aliases [(#8693)](https://github.com/prowler-cloud/prowler/pull/8693)

---

## [1.13.0] (Prowler 5.12.0)

### Added
- Integration with JIRA, enabling sending findings to a JIRA project [(#8622)](https://github.com/prowler-cloud/prowler/pull/8622), [(#8637)](https://github.com/prowler-cloud/prowler/pull/8637)
- `GET /overviews/findings_severity` now supports `filter[status]` and `filter[status__in]` to aggregate by specific statuses (`FAIL`, `PASS`)[(#8186)](https://github.com/prowler-cloud/prowler/pull/8186)
- Throttling options for `/api/v1/tokens` using the `DJANGO_THROTTLE_TOKEN_OBTAIN` environment variable [(#8647)](https://github.com/prowler-cloud/prowler/pull/8647)

---

## [1.12.0] (Prowler 5.11.0)

### Added
- Lighthouse support for OpenAI GPT-5 [(#8527)](https://github.com/prowler-cloud/prowler/pull/8527)
- Integration with Amazon Security Hub, enabling sending findings to Security Hub [(#8365)](https://github.com/prowler-cloud/prowler/pull/8365)
- Generate ASFF output for AWS providers with SecurityHub integration enabled [(#8569)](https://github.com/prowler-cloud/prowler/pull/8569)

### Fixed
- GitHub provider always scans user instead of organization when using provider UID [(#8587)](https://github.com/prowler-cloud/prowler/pull/8587)

---

## [1.11.0] (Prowler 5.10.0)

### Added
- Github provider support [(#8271)](https://github.com/prowler-cloud/prowler/pull/8271)
- Integration with Amazon S3, enabling storage and retrieval of scan data via S3 buckets [(#8056)](https://github.com/prowler-cloud/prowler/pull/8056)

### Fixed
- Avoid sending errors to Sentry in M365 provider when user authentication fails [(#8420)](https://github.com/prowler-cloud/prowler/pull/8420)

---

## [1.10.2] (Prowler v5.9.2)

### Changed
- Optimized queries for resources views [(#8336)](https://github.com/prowler-cloud/prowler/pull/8336)

---

## [v1.10.1] (Prowler v5.9.1)

### Fixed
- Calculate failed findings during scans to prevent heavy database queries [(#8322)](https://github.com/prowler-cloud/prowler/pull/8322)

---

## [v1.10.0] (Prowler v5.9.0)

### Added
- SSO with SAML support [(#8175)](https://github.com/prowler-cloud/prowler/pull/8175)
- `GET /resources/metadata`, `GET /resources/metadata/latest` and `GET /resources/latest` to expose resource metadata and latest scan results [(#8112)](https://github.com/prowler-cloud/prowler/pull/8112)

### Changed
- `/processors` endpoints to post-process findings. Currently, only the Mutelist processor is supported to allow to mute findings.
- Optimized the underlying queries for resources endpoints [(#8112)](https://github.com/prowler-cloud/prowler/pull/8112)
- Optimized include parameters for resources view [(#8229)](https://github.com/prowler-cloud/prowler/pull/8229)
- Optimized overview background tasks [(#8300)](https://github.com/prowler-cloud/prowler/pull/8300)

### Fixed
- Search filter for findings and resources [(#8112)](https://github.com/prowler-cloud/prowler/pull/8112)
- RBAC is now applied to `GET /overviews/providers` [(#8277)](https://github.com/prowler-cloud/prowler/pull/8277)

### Changed
- `POST /schedules/daily` returns a `409 CONFLICT` if already created [(#8258)](https://github.com/prowler-cloud/prowler/pull/8258)

### Security
- Enhanced password validation to enforce 12+ character passwords with special characters, uppercase, lowercase, and numbers [(#8225)](https://github.com/prowler-cloud/prowler/pull/8225)

---

## [v1.9.1] (Prowler v5.8.1)

### Added
- Custom exception for provider connection errors during scans [(#8234)](https://github.com/prowler-cloud/prowler/pull/8234)

### Changed
- Summary and overview tasks now use a dedicated queue and no longer propagate errors to compliance tasks [(#8214)](https://github.com/prowler-cloud/prowler/pull/8214)

### Fixed
- Scan with no resources will not trigger legacy code for findings metadata [(#8183)](https://github.com/prowler-cloud/prowler/pull/8183)
- Invitation email comparison case-insensitive [(#8206)](https://github.com/prowler-cloud/prowler/pull/8206)

### Removed
- Validation of the provider's secret type during updates [(#8197)](https://github.com/prowler-cloud/prowler/pull/8197)

---

## [v1.9.0] (Prowler v5.8.0)

### Added
- Support GCP Service Account key [(#7824)](https://github.com/prowler-cloud/prowler/pull/7824)
- `GET /compliance-overviews` endpoints to retrieve compliance metadata and specific requirements statuses [(#7877)](https://github.com/prowler-cloud/prowler/pull/7877)
- Lighthouse configuration support [(#7848)](https://github.com/prowler-cloud/prowler/pull/7848)

### Changed
- Reworked `GET /compliance-overviews` to return proper requirement metrics [(#7877)](https://github.com/prowler-cloud/prowler/pull/7877)
- Optional `user` and `password` for M365 provider [(#7992)](https://github.com/prowler-cloud/prowler/pull/7992)

### Fixed
- Scheduled scans are no longer deleted when their daily schedule run is disabled [(#8082)](https://github.com/prowler-cloud/prowler/pull/8082)

---

## [v1.8.5] (Prowler v5.7.5)

### Fixed
- Normalize provider UID to ensure safe and unique export directory paths [(#8007)](https://github.com/prowler-cloud/prowler/pull/8007).
- Blank resource types in `/metadata` endpoints [(#8027)](https://github.com/prowler-cloud/prowler/pull/8027)

---

## [v1.8.4] (Prowler v5.7.4)

### Removed
- Reverted RLS transaction handling and DB custom backend [(#7994)](https://github.com/prowler-cloud/prowler/pull/7994)

---

## [v1.8.3] (Prowler v5.7.3)

### Added
- Database backend to handle already closed connections [(#7935)](https://github.com/prowler-cloud/prowler/pull/7935)

### Changed
- Renamed field encrypted_password to password for M365 provider [(#7784)](https://github.com/prowler-cloud/prowler/pull/7784)

### Fixed
- Transaction persistence with RLS operations [(#7916)](https://github.com/prowler-cloud/prowler/pull/7916)
- Reverted the change `get_with_retry` to use the original `get` method for retrieving tasks [(#7932)](https://github.com/prowler-cloud/prowler/pull/7932)

---

## [v1.8.2] (Prowler v5.7.2)

### Fixed
- Task lookup to use task_kwargs instead of task_args for scan report resolution [(#7830)](https://github.com/prowler-cloud/prowler/pull/7830)
- Kubernetes UID validation to allow valid context names [(#7871)](https://github.com/prowler-cloud/prowler/pull/7871)
- Connection status verification before launching a scan [(#7831)](https://github.com/prowler-cloud/prowler/pull/7831)
- Race condition when creating background tasks [(#7876)](https://github.com/prowler-cloud/prowler/pull/7876)
- Error when modifying or retrieving tenants due to missing user UUID in transaction context [(#7890)](https://github.com/prowler-cloud/prowler/pull/7890)

---

## [v1.8.1] (Prowler v5.7.1)

### Fixed
- Added database index to improve performance on finding lookup [(#7800)](https://github.com/prowler-cloud/prowler/pull/7800)

---

## [v1.8.0] (Prowler v5.7.0)

### Added
- Huge improvements to `/findings/metadata` and resource related filters for findings [(#7690)](https://github.com/prowler-cloud/prowler/pull/7690)
- Improvements to `/overviews` endpoints [(#7690)](https://github.com/prowler-cloud/prowler/pull/7690)
- Queue to perform backfill background tasks [(#7690)](https://github.com/prowler-cloud/prowler/pull/7690)
- New endpoints to retrieve latest findings and metadata [(#7743)](https://github.com/prowler-cloud/prowler/pull/7743)
- Export support for Prowler ThreatScore in M365 [(7783)](https://github.com/prowler-cloud/prowler/pull/7783)

---

## [v1.7.0] (Prowler v5.6.0)

### Added

- M365 as a new provider [(#7563)](https://github.com/prowler-cloud/prowler/pull/7563)
- `compliance/` folder and ZIP‐export functionality for all compliance reports [(#7653)](https://github.com/prowler-cloud/prowler/pull/7653)
- API endpoint to fetch and download any specific compliance file by name [(#7653)](https://github.com/prowler-cloud/prowler/pull/7653)

---

## [v1.6.0] (Prowler v5.5.0)

### Added

- Support for developing new integrations [(#7167)](https://github.com/prowler-cloud/prowler/pull/7167)
- HTTP Security Headers [(#7289)](https://github.com/prowler-cloud/prowler/pull/7289)
- New endpoint to get the compliance overviews metadata [(#7333)](https://github.com/prowler-cloud/prowler/pull/7333)
- Support for muted findings [(#7378)](https://github.com/prowler-cloud/prowler/pull/7378)
- Missing fields to API findings and resources [(#7318)](https://github.com/prowler-cloud/prowler/pull/7318)

---

## [v1.5.4] (Prowler v5.4.4)

### Fixed
- Bug with periodic tasks when trying to delete a provider [(#7466)](https://github.com/prowler-cloud/prowler/pull/7466)

---

## [v1.5.3] (Prowler v5.4.3)

### Fixed
- Duplicated scheduled scans handling [(#7401)](https://github.com/prowler-cloud/prowler/pull/7401)
- Environment variable to configure the deletion task batch size [(#7423)](https://github.com/prowler-cloud/prowler/pull/7423)

---

## [v1.5.2] (Prowler v5.4.2)

### Changed
- Refactored deletion logic and implemented retry mechanism for deletion tasks [(#7349)](https://github.com/prowler-cloud/prowler/pull/7349)

---

## [v1.5.1] (Prowler v5.4.1)

### Fixed
- Handle response in case local files are missing [(#7183)](https://github.com/prowler-cloud/prowler/pull/7183)
- Race condition when deleting export files after the S3 upload [(#7172)](https://github.com/prowler-cloud/prowler/pull/7172)
- Handle exception when a provider has no secret in test connection [(#7283)](https://github.com/prowler-cloud/prowler/pull/7283)

---

## [v1.5.0] (Prowler v5.4.0)

### Added
- Social login integration with Google and GitHub [(#6906)](https://github.com/prowler-cloud/prowler/pull/6906)
- API scan report system, now all scans launched from the API will generate a compressed file with the report in OCSF, CSV and HTML formats [(#6878)](https://github.com/prowler-cloud/prowler/pull/6878)
- Configurable Sentry integration [(#6874)](https://github.com/prowler-cloud/prowler/pull/6874)

### Changed
- Optimized `GET /findings` endpoint to improve response time and size [(#7019)](https://github.com/prowler-cloud/prowler/pull/7019)

---

## [v1.4.0] (Prowler v5.3.0)

### Changed
- Daily scheduled scan instances are now created beforehand with `SCHEDULED` state [(#6700)](https://github.com/prowler-cloud/prowler/pull/6700)
- Findings endpoints now require at least one date filter [(#6800)](https://github.com/prowler-cloud/prowler/pull/6800)
- Findings metadata endpoint received a performance improvement [(#6863)](https://github.com/prowler-cloud/prowler/pull/6863)
- Increased the allowed length of the provider UID for Kubernetes providers [(#6869)](https://github.com/prowler-cloud/prowler/pull/6869)

---<|MERGE_RESOLUTION|>--- conflicted
+++ resolved
@@ -5,12 +5,9 @@
 ## [1.15.0] (Prowler UNRELEASED)
 
 ### Added
-<<<<<<< HEAD
 - Extend `GET /api/v1/providers` with provider-type filters and optional pagination disable to support the new Overview filters [(#8975)](https://github.com/prowler-cloud/prowler/pull/8975)
 - New endpoint to retrieve the number of providers grouped by provider type [(#8975)](https://github.com/prowler-cloud/prowler/pull/8975)
-=======
 - Support for configuring multiple LLM providers [(#8772)](https://github.com/prowler-cloud/prowler/pull/8772)
->>>>>>> bd62f56d
 
 ## [1.14.0] (Prowler 5.13.0)
 
