--- conflicted
+++ resolved
@@ -2,7 +2,6 @@
 
 All notable changes to the **Prowler API** are documented in this file.
 
-<<<<<<< HEAD
 ## [Unreleased]
 
 ### Added
@@ -10,10 +9,7 @@
 
 ---
 
-## [1.14.0] (Prowler UNRELEASED)
-=======
 ## [1.14.0] (Prowler 5.13.0)
->>>>>>> 18998b88
 
 ### Added
 - Default JWT keys are generated and stored if they are missing from configuration [(#8655)](https://github.com/prowler-cloud/prowler/pull/8655)
