# Prowler API Changelog

All notable changes to the **Prowler API** are documented in this file.

<<<<<<< HEAD
## [v1.11.0] (Prowler v5.10.0)

### Added
- PDF reporting for Prowler TheatScore [(#8018)](https://github.com/prowler-cloud/prowler/pull/8018)
=======
## [1.11.0] (Prowler UNRELEASED)

### Added
- Github provider support [(#8271)](https://github.com/prowler-cloud/prowler/pull/8271)

---

## [1.10.2] (Prowler v5.9.2)

### Changed
- Optimized queries for resources views [(#8336)](https://github.com/prowler-cloud/prowler/pull/8336)
>>>>>>> 7830ed8b

---

## [v1.10.1] (Prowler v5.9.1)

### Fixed
- Calculate failed findings during scans to prevent heavy database queries [(#8322)](https://github.com/prowler-cloud/prowler/pull/8322)

---

## [v1.10.0] (Prowler v5.9.0)

### Added
- SSO with SAML support [(#8175)](https://github.com/prowler-cloud/prowler/pull/8175)
- `GET /resources/metadata`, `GET /resources/metadata/latest` and `GET /resources/latest` to expose resource metadata and latest scan results [(#8112)](https://github.com/prowler-cloud/prowler/pull/8112)

### Changed
- `/processors` endpoints to post-process findings. Currently, only the Mutelist processor is supported to allow to mute findings.
- Optimized the underlying queries for resources endpoints [(#8112)](https://github.com/prowler-cloud/prowler/pull/8112)
- Optimized include parameters for resources view [(#8229)](https://github.com/prowler-cloud/prowler/pull/8229)
- Optimized overview background tasks [(#8300)](https://github.com/prowler-cloud/prowler/pull/8300)

### Fixed
- Search filter for findings and resources [(#8112)](https://github.com/prowler-cloud/prowler/pull/8112)
- RBAC is now applied to `GET /overviews/providers` [(#8277)](https://github.com/prowler-cloud/prowler/pull/8277)

### Changed
- `POST /schedules/daily` returns a `409 CONFLICT` if already created [(#8258)](https://github.com/prowler-cloud/prowler/pull/8258)

### Security
- Enhanced password validation to enforce 12+ character passwords with special characters, uppercase, lowercase, and numbers [(#8225)](https://github.com/prowler-cloud/prowler/pull/8225)

---

## [v1.9.1] (Prowler v5.8.1)

### Added
- Custom exception for provider connection errors during scans [(#8234)](https://github.com/prowler-cloud/prowler/pull/8234)

### Changed
- Summary and overview tasks now use a dedicated queue and no longer propagate errors to compliance tasks [(#8214)](https://github.com/prowler-cloud/prowler/pull/8214)

### Fixed
- Scan with no resources will not trigger legacy code for findings metadata [(#8183)](https://github.com/prowler-cloud/prowler/pull/8183)
- Invitation email comparison case-insensitive [(#8206)](https://github.com/prowler-cloud/prowler/pull/8206)

### Removed
- Validation of the provider's secret type during updates [(#8197)](https://github.com/prowler-cloud/prowler/pull/8197)

---

## [v1.9.0] (Prowler v5.8.0)

### Added
- Support GCP Service Account key [(#7824)](https://github.com/prowler-cloud/prowler/pull/7824)
- `GET /compliance-overviews` endpoints to retrieve compliance metadata and specific requirements statuses [(#7877)](https://github.com/prowler-cloud/prowler/pull/7877)
- Lighthouse configuration support [(#7848)](https://github.com/prowler-cloud/prowler/pull/7848)

### Changed
- Reworked `GET /compliance-overviews` to return proper requirement metrics [(#7877)](https://github.com/prowler-cloud/prowler/pull/7877)
- Optional `user` and `password` for M365 provider [(#7992)](https://github.com/prowler-cloud/prowler/pull/7992)

### Fixed
- Scheduled scans are no longer deleted when their daily schedule run is disabled [(#8082)](https://github.com/prowler-cloud/prowler/pull/8082)

---

## [v1.8.5] (Prowler v5.7.5)

### Fixed
- Normalize provider UID to ensure safe and unique export directory paths [(#8007)](https://github.com/prowler-cloud/prowler/pull/8007).
- Blank resource types in `/metadata` endpoints [(#8027)](https://github.com/prowler-cloud/prowler/pull/8027)

---

## [v1.8.4] (Prowler v5.7.4)

### Removed
- Reverted RLS transaction handling and DB custom backend [(#7994)](https://github.com/prowler-cloud/prowler/pull/7994)

---

## [v1.8.3] (Prowler v5.7.3)

### Added
- Database backend to handle already closed connections [(#7935)](https://github.com/prowler-cloud/prowler/pull/7935)

### Changed
- Renamed field encrypted_password to password for M365 provider [(#7784)](https://github.com/prowler-cloud/prowler/pull/7784)

### Fixed
- Transaction persistence with RLS operations [(#7916)](https://github.com/prowler-cloud/prowler/pull/7916)
- Reverted the change `get_with_retry` to use the original `get` method for retrieving tasks [(#7932)](https://github.com/prowler-cloud/prowler/pull/7932)

---

## [v1.8.2] (Prowler v5.7.2)

### Fixed
- Task lookup to use task_kwargs instead of task_args for scan report resolution [(#7830)](https://github.com/prowler-cloud/prowler/pull/7830)
- Kubernetes UID validation to allow valid context names [(#7871)](https://github.com/prowler-cloud/prowler/pull/7871)
- Connection status verification before launching a scan [(#7831)](https://github.com/prowler-cloud/prowler/pull/7831)
- Race condition when creating background tasks [(#7876)](https://github.com/prowler-cloud/prowler/pull/7876)
- Error when modifying or retrieving tenants due to missing user UUID in transaction context [(#7890)](https://github.com/prowler-cloud/prowler/pull/7890)

---

## [v1.8.1] (Prowler v5.7.1)

### Fixed
- Added database index to improve performance on finding lookup [(#7800)](https://github.com/prowler-cloud/prowler/pull/7800)

---

## [v1.8.0] (Prowler v5.7.0)

### Added
- Huge improvements to `/findings/metadata` and resource related filters for findings [(#7690)](https://github.com/prowler-cloud/prowler/pull/7690)
- Improvements to `/overviews` endpoints [(#7690)](https://github.com/prowler-cloud/prowler/pull/7690)
- Queue to perform backfill background tasks [(#7690)](https://github.com/prowler-cloud/prowler/pull/7690)
- New endpoints to retrieve latest findings and metadata [(#7743)](https://github.com/prowler-cloud/prowler/pull/7743)
- Export support for Prowler ThreatScore in M365 [(7783)](https://github.com/prowler-cloud/prowler/pull/7783)

---

## [v1.7.0] (Prowler v5.6.0)

### Added

- M365 as a new provider [(#7563)](https://github.com/prowler-cloud/prowler/pull/7563)
- `compliance/` folder and ZIP‐export functionality for all compliance reports [(#7653)](https://github.com/prowler-cloud/prowler/pull/7653)
- API endpoint to fetch and download any specific compliance file by name [(#7653)](https://github.com/prowler-cloud/prowler/pull/7653)

---

## [v1.6.0] (Prowler v5.5.0)

### Added

- Support for developing new integrations [(#7167)](https://github.com/prowler-cloud/prowler/pull/7167)
- HTTP Security Headers [(#7289)](https://github.com/prowler-cloud/prowler/pull/7289)
- New endpoint to get the compliance overviews metadata [(#7333)](https://github.com/prowler-cloud/prowler/pull/7333)
- Support for muted findings [(#7378)](https://github.com/prowler-cloud/prowler/pull/7378)
- Missing fields to API findings and resources [(#7318)](https://github.com/prowler-cloud/prowler/pull/7318)

---

## [v1.5.4] (Prowler v5.4.4)

### Fixed
- Bug with periodic tasks when trying to delete a provider [(#7466)](https://github.com/prowler-cloud/prowler/pull/7466)

---

## [v1.5.3] (Prowler v5.4.3)

### Fixed
- Duplicated scheduled scans handling [(#7401)](https://github.com/prowler-cloud/prowler/pull/7401)
- Environment variable to configure the deletion task batch size [(#7423)](https://github.com/prowler-cloud/prowler/pull/7423)

---

## [v1.5.2] (Prowler v5.4.2)

### Changed
- Refactored deletion logic and implemented retry mechanism for deletion tasks [(#7349)](https://github.com/prowler-cloud/prowler/pull/7349)

---

## [v1.5.1] (Prowler v5.4.1)

### Fixed
- Handle response in case local files are missing [(#7183)](https://github.com/prowler-cloud/prowler/pull/7183)
- Race condition when deleting export files after the S3 upload [(#7172)](https://github.com/prowler-cloud/prowler/pull/7172)
- Handle exception when a provider has no secret in test connection [(#7283)](https://github.com/prowler-cloud/prowler/pull/7283)

---

## [v1.5.0] (Prowler v5.4.0)

### Added
- Social login integration with Google and GitHub [(#6906)](https://github.com/prowler-cloud/prowler/pull/6906)
- API scan report system, now all scans launched from the API will generate a compressed file with the report in OCSF, CSV and HTML formats [(#6878)](https://github.com/prowler-cloud/prowler/pull/6878)
- Configurable Sentry integration [(#6874)](https://github.com/prowler-cloud/prowler/pull/6874)

### Changed
- Optimized `GET /findings` endpoint to improve response time and size [(#7019)](https://github.com/prowler-cloud/prowler/pull/7019)

---

## [v1.4.0] (Prowler v5.3.0)

### Changed
- Daily scheduled scan instances are now created beforehand with `SCHEDULED` state [(#6700)](https://github.com/prowler-cloud/prowler/pull/6700)
- Findings endpoints now require at least one date filter [(#6800)](https://github.com/prowler-cloud/prowler/pull/6800)
- Findings metadata endpoint received a performance improvement [(#6863)](https://github.com/prowler-cloud/prowler/pull/6863)
- Increased the allowed length of the provider UID for Kubernetes providers [(#6869)](https://github.com/prowler-cloud/prowler/pull/6869)

---<|MERGE_RESOLUTION|>--- conflicted
+++ resolved
@@ -2,16 +2,11 @@
 
 All notable changes to the **Prowler API** are documented in this file.
 
-<<<<<<< HEAD
-## [v1.11.0] (Prowler v5.10.0)
-
-### Added
+## [1.11.0] (Prowler UNRELEASED)
+
+### Added
+- Github provider support [(#8271)](https://github.com/prowler-cloud/prowler/pull/8271)
 - PDF reporting for Prowler TheatScore [(#8018)](https://github.com/prowler-cloud/prowler/pull/8018)
-=======
-## [1.11.0] (Prowler UNRELEASED)
-
-### Added
-- Github provider support [(#8271)](https://github.com/prowler-cloud/prowler/pull/8271)
 
 ---
 
@@ -19,7 +14,6 @@
 
 ### Changed
 - Optimized queries for resources views [(#8336)](https://github.com/prowler-cloud/prowler/pull/8336)
->>>>>>> 7830ed8b
 
 ---
 
