# Prowler API Changelog

All notable changes to the **Prowler API** are documented in this file.

<<<<<<< HEAD
## [1.16.0] (Prowler v5.15.0)

### Added
- New endpoint to retrieve an overview of the attack surfaces [(#9309)](https://github.com/prowler-cloud/prowler/pull/9309)
=======
## [1.15.1] (Prowler v5.14.1)

### Fixed
- Fix typo in PDF reporting [(#9322)](https://github.com/prowler-cloud/prowler/pull/9322)
>>>>>>> 65b054f7

---

## [1.15.0] (Prowler v5.14.0)

### Added
- IaC (Infrastructure as Code) provider support for remote repositories [(#8751)](https://github.com/prowler-cloud/prowler/pull/8751)
- Extend `GET /api/v1/providers` with provider-type filters and optional pagination disable to support the new Overview filters [(#8975)](https://github.com/prowler-cloud/prowler/pull/8975)
- New endpoint to retrieve the number of providers grouped by provider type [(#8975)](https://github.com/prowler-cloud/prowler/pull/8975)
- Support for configuring multiple LLM providers [(#8772)](https://github.com/prowler-cloud/prowler/pull/8772)
- Support C5 compliance framework for Azure provider [(#9081)](https://github.com/prowler-cloud/prowler/pull/9081)
- Support for Oracle Cloud Infrastructure (OCI) provider [(#8927)](https://github.com/prowler-cloud/prowler/pull/8927)
- Support muting findings based on simple rules with custom reason [(#9051)](https://github.com/prowler-cloud/prowler/pull/9051)
- Support C5 compliance framework for the GCP provider [(#9097)](https://github.com/prowler-cloud/prowler/pull/9097)
- Support for Amazon Bedrock and OpenAI compatible providers in Lighthouse AI [(#8957)](https://github.com/prowler-cloud/prowler/pull/8957)
- Support PDF reporting for ENS compliance framework [(#9158)](https://github.com/prowler-cloud/prowler/pull/9158)
- Support PDF reporting for NIS2 compliance framework [(#9170)](https://github.com/prowler-cloud/prowler/pull/9170)
- Tenant-wide ThreatScore overview aggregation and snapshot persistence with backfill support [(#9148)](https://github.com/prowler-cloud/prowler/pull/9148)
- Added `metadata`, `details`, and `partition` attributes to `/resources` endpoint & `details`, and `partition` to `/findings` endpoint [(#9098)](https://github.com/prowler-cloud/prowler/pull/9098)
- Support for MongoDB Atlas provider [(#9167)](https://github.com/prowler-cloud/prowler/pull/9167)
- Support Prowler ThreatScore for the K8S provider [(#9235)](https://github.com/prowler-cloud/prowler/pull/9235)
- Enhanced compliance overview endpoint with provider filtering and latest scan aggregation [(#9244)](https://github.com/prowler-cloud/prowler/pull/9244)
- New endpoint `GET /api/v1/overview/regions` to retrieve aggregated findings data by region [(#9273)](https://github.com/prowler-cloud/prowler/pull/9273)

### Changed
- Optimized database write queries for scan related tasks [(#9190)](https://github.com/prowler-cloud/prowler/pull/9190)
- Date filters are now optional for `GET /api/v1/overviews/services` endpoint; returns latest scan data by default [(#9248)](https://github.com/prowler-cloud/prowler/pull/9248)

### Fixed
- Scans no longer fail when findings have UIDs exceeding 300 characters; such findings are now skipped with detailed logging [(#9246)](https://github.com/prowler-cloud/prowler/pull/9246)
- Updated unique constraint for `Provider` model to exclude soft-deleted entries, resolving duplicate errors when re-deleting providers [(#9054)](https://github.com/prowler-cloud/prowler/pull/9054)
- Removed compliance generation for providers without compliance frameworks [(#9208)](https://github.com/prowler-cloud/prowler/pull/9208)
- Refresh output report timestamps for each scan [(#9272)](https://github.com/prowler-cloud/prowler/pull/9272)
- Severity overview endpoint now ignores muted findings as expected [(#9283)](https://github.com/prowler-cloud/prowler/pull/9283)
- Fixed discrepancy between ThreatScore PDF report values and database calculations [(#9296)](https://github.com/prowler-cloud/prowler/pull/9296)

### Security
- Django updated to the latest 5.1 security release, 5.1.14, due to problems with potential [SQL injection](https://github.com/prowler-cloud/prowler/security/dependabot/113) and [denial-of-service vulnerability](https://github.com/prowler-cloud/prowler/security/dependabot/114) [(#9176)](https://github.com/prowler-cloud/prowler/pull/9176)

---

## [1.14.1] (Prowler v5.13.1)

### Fixed
- `/api/v1/overviews/providers` collapses data by provider type so the UI receives a single aggregated record per cloud family even when multiple accounts exist [(#9053)](https://github.com/prowler-cloud/prowler/pull/9053)
- Added retry logic to database transactions to handle Aurora read replica connection failures during scale-down events [(#9064)](https://github.com/prowler-cloud/prowler/pull/9064)
- Security Hub integrations stop failing when they read relationships via the replica by allowing replica relations and saving updates through the primary [(#9080)](https://github.com/prowler-cloud/prowler/pull/9080)

---

## [1.14.0] (Prowler v5.13.0)

### Added
- Default JWT keys are generated and stored if they are missing from configuration [(#8655)](https://github.com/prowler-cloud/prowler/pull/8655)
- `compliance_name` for each compliance [(#7920)](https://github.com/prowler-cloud/prowler/pull/7920)
- Support C5 compliance framework for the AWS provider [(#8830)](https://github.com/prowler-cloud/prowler/pull/8830)
- Support for M365 Certificate authentication [(#8538)](https://github.com/prowler-cloud/prowler/pull/8538)
- API Key support [(#8805)](https://github.com/prowler-cloud/prowler/pull/8805)
- SAML role mapping protection for single-admin tenants to prevent accidental lockout [(#8882)](https://github.com/prowler-cloud/prowler/pull/8882)
- Support for `passed_findings` and `total_findings` fields in compliance requirement overview for accurate Prowler ThreatScore calculation [(#8582)](https://github.com/prowler-cloud/prowler/pull/8582)
- PDF reporting for Prowler ThreatScore [(#8867)](https://github.com/prowler-cloud/prowler/pull/8867)
- Database read replica support [(#8869)](https://github.com/prowler-cloud/prowler/pull/8869)
- Support Common Cloud Controls for AWS, Azure and GCP [(#8000)](https://github.com/prowler-cloud/prowler/pull/8000)
- Add `provider_id__in` filter support to findings and findings severity overview endpoints [(#8951)](https://github.com/prowler-cloud/prowler/pull/8951)

### Changed
- Now the MANAGE_ACCOUNT permission is required to modify or read user permissions instead of MANAGE_USERS [(#8281)](https://github.com/prowler-cloud/prowler/pull/8281)
- Now at least one user with MANAGE_ACCOUNT permission is required in the tenant [(#8729)](https://github.com/prowler-cloud/prowler/pull/8729)

### Security
- Django updated to the latest 5.1 security release, 5.1.13, due to problems with potential [SQL injection](https://github.com/prowler-cloud/prowler/security/dependabot/104) and [directory traversals](https://github.com/prowler-cloud/prowler/security/dependabot/103) [(#8842)](https://github.com/prowler-cloud/prowler/pull/8842)

---

## [1.13.2] (Prowler v5.12.3)

### Fixed
- 500 error when deleting user [(#8731)](https://github.com/prowler-cloud/prowler/pull/8731)

---

## [1.13.1] (Prowler v5.12.2)

### Changed
- Renamed compliance overview task queue to `compliance` [(#8755)](https://github.com/prowler-cloud/prowler/pull/8755)

### Security
- Django updated to the latest 5.1 security release, 5.1.12, due to [problems](https://www.djangoproject.com/weblog/2025/sep/03/security-releases/) with potential SQL injection in FilteredRelation column aliases [(#8693)](https://github.com/prowler-cloud/prowler/pull/8693)

---

## [1.13.0] (Prowler v5.12.0)

### Added
- Integration with JIRA, enabling sending findings to a JIRA project [(#8622)](https://github.com/prowler-cloud/prowler/pull/8622), [(#8637)](https://github.com/prowler-cloud/prowler/pull/8637)
- `GET /overviews/findings_severity` now supports `filter[status]` and `filter[status__in]` to aggregate by specific statuses (`FAIL`, `PASS`)[(#8186)](https://github.com/prowler-cloud/prowler/pull/8186)
- Throttling options for `/api/v1/tokens` using the `DJANGO_THROTTLE_TOKEN_OBTAIN` environment variable [(#8647)](https://github.com/prowler-cloud/prowler/pull/8647)

---

## [1.12.0] (Prowler v5.11.0)

### Added
- Lighthouse support for OpenAI GPT-5 [(#8527)](https://github.com/prowler-cloud/prowler/pull/8527)
- Integration with Amazon Security Hub, enabling sending findings to Security Hub [(#8365)](https://github.com/prowler-cloud/prowler/pull/8365)
- Generate ASFF output for AWS providers with SecurityHub integration enabled [(#8569)](https://github.com/prowler-cloud/prowler/pull/8569)

### Fixed
- GitHub provider always scans user instead of organization when using provider UID [(#8587)](https://github.com/prowler-cloud/prowler/pull/8587)

---

## [1.11.0] (Prowler v5.10.0)

### Added
- Github provider support [(#8271)](https://github.com/prowler-cloud/prowler/pull/8271)
- Integration with Amazon S3, enabling storage and retrieval of scan data via S3 buckets [(#8056)](https://github.com/prowler-cloud/prowler/pull/8056)

### Fixed
- Avoid sending errors to Sentry in M365 provider when user authentication fails [(#8420)](https://github.com/prowler-cloud/prowler/pull/8420)

---

## [1.10.2] (Prowler v5.9.2)

### Changed
- Optimized queries for resources views [(#8336)](https://github.com/prowler-cloud/prowler/pull/8336)

---

## [v1.10.1] (Prowler v5.9.1)

### Fixed
- Calculate failed findings during scans to prevent heavy database queries [(#8322)](https://github.com/prowler-cloud/prowler/pull/8322)

---

## [v1.10.0] (Prowler v5.9.0)

### Added
- SSO with SAML support [(#8175)](https://github.com/prowler-cloud/prowler/pull/8175)
- `GET /resources/metadata`, `GET /resources/metadata/latest` and `GET /resources/latest` to expose resource metadata and latest scan results [(#8112)](https://github.com/prowler-cloud/prowler/pull/8112)

### Changed
- `/processors` endpoints to post-process findings. Currently, only the Mutelist processor is supported to allow to mute findings.
- Optimized the underlying queries for resources endpoints [(#8112)](https://github.com/prowler-cloud/prowler/pull/8112)
- Optimized include parameters for resources view [(#8229)](https://github.com/prowler-cloud/prowler/pull/8229)
- Optimized overview background tasks [(#8300)](https://github.com/prowler-cloud/prowler/pull/8300)

### Fixed
- Search filter for findings and resources [(#8112)](https://github.com/prowler-cloud/prowler/pull/8112)
- RBAC is now applied to `GET /overviews/providers` [(#8277)](https://github.com/prowler-cloud/prowler/pull/8277)

### Changed
- `POST /schedules/daily` returns a `409 CONFLICT` if already created [(#8258)](https://github.com/prowler-cloud/prowler/pull/8258)

### Security
- Enhanced password validation to enforce 12+ character passwords with special characters, uppercase, lowercase, and numbers [(#8225)](https://github.com/prowler-cloud/prowler/pull/8225)

---

## [v1.9.1] (Prowler v5.8.1)

### Added
- Custom exception for provider connection errors during scans [(#8234)](https://github.com/prowler-cloud/prowler/pull/8234)

### Changed
- Summary and overview tasks now use a dedicated queue and no longer propagate errors to compliance tasks [(#8214)](https://github.com/prowler-cloud/prowler/pull/8214)

### Fixed
- Scan with no resources will not trigger legacy code for findings metadata [(#8183)](https://github.com/prowler-cloud/prowler/pull/8183)
- Invitation email comparison case-insensitive [(#8206)](https://github.com/prowler-cloud/prowler/pull/8206)

### Removed
- Validation of the provider's secret type during updates [(#8197)](https://github.com/prowler-cloud/prowler/pull/8197)

---

## [v1.9.0] (Prowler v5.8.0)

### Added
- Support GCP Service Account key [(#7824)](https://github.com/prowler-cloud/prowler/pull/7824)
- `GET /compliance-overviews` endpoints to retrieve compliance metadata and specific requirements statuses [(#7877)](https://github.com/prowler-cloud/prowler/pull/7877)
- Lighthouse configuration support [(#7848)](https://github.com/prowler-cloud/prowler/pull/7848)

### Changed
- Reworked `GET /compliance-overviews` to return proper requirement metrics [(#7877)](https://github.com/prowler-cloud/prowler/pull/7877)
- Optional `user` and `password` for M365 provider [(#7992)](https://github.com/prowler-cloud/prowler/pull/7992)

### Fixed
- Scheduled scans are no longer deleted when their daily schedule run is disabled [(#8082)](https://github.com/prowler-cloud/prowler/pull/8082)

---

## [v1.8.5] (Prowler v5.7.5)

### Fixed
- Normalize provider UID to ensure safe and unique export directory paths [(#8007)](https://github.com/prowler-cloud/prowler/pull/8007).
- Blank resource types in `/metadata` endpoints [(#8027)](https://github.com/prowler-cloud/prowler/pull/8027)

---

## [v1.8.4] (Prowler v5.7.4)

### Removed
- Reverted RLS transaction handling and DB custom backend [(#7994)](https://github.com/prowler-cloud/prowler/pull/7994)

---

## [v1.8.3] (Prowler v5.7.3)

### Added
- Database backend to handle already closed connections [(#7935)](https://github.com/prowler-cloud/prowler/pull/7935)

### Changed
- Renamed field encrypted_password to password for M365 provider [(#7784)](https://github.com/prowler-cloud/prowler/pull/7784)

### Fixed
- Transaction persistence with RLS operations [(#7916)](https://github.com/prowler-cloud/prowler/pull/7916)
- Reverted the change `get_with_retry` to use the original `get` method for retrieving tasks [(#7932)](https://github.com/prowler-cloud/prowler/pull/7932)

---

## [v1.8.2] (Prowler v5.7.2)

### Fixed
- Task lookup to use task_kwargs instead of task_args for scan report resolution [(#7830)](https://github.com/prowler-cloud/prowler/pull/7830)
- Kubernetes UID validation to allow valid context names [(#7871)](https://github.com/prowler-cloud/prowler/pull/7871)
- Connection status verification before launching a scan [(#7831)](https://github.com/prowler-cloud/prowler/pull/7831)
- Race condition when creating background tasks [(#7876)](https://github.com/prowler-cloud/prowler/pull/7876)
- Error when modifying or retrieving tenants due to missing user UUID in transaction context [(#7890)](https://github.com/prowler-cloud/prowler/pull/7890)

---

## [v1.8.1] (Prowler v5.7.1)

### Fixed
- Added database index to improve performance on finding lookup [(#7800)](https://github.com/prowler-cloud/prowler/pull/7800)

---

## [v1.8.0] (Prowler v5.7.0)

### Added
- Huge improvements to `/findings/metadata` and resource related filters for findings [(#7690)](https://github.com/prowler-cloud/prowler/pull/7690)
- Improvements to `/overviews` endpoints [(#7690)](https://github.com/prowler-cloud/prowler/pull/7690)
- Queue to perform backfill background tasks [(#7690)](https://github.com/prowler-cloud/prowler/pull/7690)
- New endpoints to retrieve latest findings and metadata [(#7743)](https://github.com/prowler-cloud/prowler/pull/7743)
- Export support for Prowler ThreatScore in M365 [(7783)](https://github.com/prowler-cloud/prowler/pull/7783)

---

## [v1.7.0] (Prowler v5.6.0)

### Added

- M365 as a new provider [(#7563)](https://github.com/prowler-cloud/prowler/pull/7563)
- `compliance/` folder and ZIP‐export functionality for all compliance reports [(#7653)](https://github.com/prowler-cloud/prowler/pull/7653)
- API endpoint to fetch and download any specific compliance file by name [(#7653)](https://github.com/prowler-cloud/prowler/pull/7653)

---

## [v1.6.0] (Prowler v5.5.0)

### Added

- Support for developing new integrations [(#7167)](https://github.com/prowler-cloud/prowler/pull/7167)
- HTTP Security Headers [(#7289)](https://github.com/prowler-cloud/prowler/pull/7289)
- New endpoint to get the compliance overviews metadata [(#7333)](https://github.com/prowler-cloud/prowler/pull/7333)
- Support for muted findings [(#7378)](https://github.com/prowler-cloud/prowler/pull/7378)
- Missing fields to API findings and resources [(#7318)](https://github.com/prowler-cloud/prowler/pull/7318)

---

## [v1.5.4] (Prowler v5.4.4)

### Fixed
- Bug with periodic tasks when trying to delete a provider [(#7466)](https://github.com/prowler-cloud/prowler/pull/7466)

---

## [v1.5.3] (Prowler v5.4.3)

### Fixed
- Duplicated scheduled scans handling [(#7401)](https://github.com/prowler-cloud/prowler/pull/7401)
- Environment variable to configure the deletion task batch size [(#7423)](https://github.com/prowler-cloud/prowler/pull/7423)

---

## [v1.5.2] (Prowler v5.4.2)

### Changed
- Refactored deletion logic and implemented retry mechanism for deletion tasks [(#7349)](https://github.com/prowler-cloud/prowler/pull/7349)

---

## [v1.5.1] (Prowler v5.4.1)

### Fixed
- Handle response in case local files are missing [(#7183)](https://github.com/prowler-cloud/prowler/pull/7183)
- Race condition when deleting export files after the S3 upload [(#7172)](https://github.com/prowler-cloud/prowler/pull/7172)
- Handle exception when a provider has no secret in test connection [(#7283)](https://github.com/prowler-cloud/prowler/pull/7283)

---

## [v1.5.0] (Prowler v5.4.0)

### Added
- Social login integration with Google and GitHub [(#6906)](https://github.com/prowler-cloud/prowler/pull/6906)
- API scan report system, now all scans launched from the API will generate a compressed file with the report in OCSF, CSV and HTML formats [(#6878)](https://github.com/prowler-cloud/prowler/pull/6878)
- Configurable Sentry integration [(#6874)](https://github.com/prowler-cloud/prowler/pull/6874)

### Changed
- Optimized `GET /findings` endpoint to improve response time and size [(#7019)](https://github.com/prowler-cloud/prowler/pull/7019)

---

## [v1.4.0] (Prowler v5.3.0)

### Changed
- Daily scheduled scan instances are now created beforehand with `SCHEDULED` state [(#6700)](https://github.com/prowler-cloud/prowler/pull/6700)
- Findings endpoints now require at least one date filter [(#6800)](https://github.com/prowler-cloud/prowler/pull/6800)
- Findings metadata endpoint received a performance improvement [(#6863)](https://github.com/prowler-cloud/prowler/pull/6863)
- Increased the allowed length of the provider UID for Kubernetes providers [(#6869)](https://github.com/prowler-cloud/prowler/pull/6869)

---<|MERGE_RESOLUTION|>--- conflicted
+++ resolved
@@ -2,17 +2,17 @@
 
 All notable changes to the **Prowler API** are documented in this file.
 
-<<<<<<< HEAD
 ## [1.16.0] (Prowler v5.15.0)
 
 ### Added
 - New endpoint to retrieve an overview of the attack surfaces [(#9309)](https://github.com/prowler-cloud/prowler/pull/9309)
-=======
+
+---
+
 ## [1.15.1] (Prowler v5.14.1)
 
 ### Fixed
 - Fix typo in PDF reporting [(#9322)](https://github.com/prowler-cloud/prowler/pull/9322)
->>>>>>> 65b054f7
 
 ---
 
