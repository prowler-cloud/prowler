--- conflicted
+++ resolved
@@ -2,18 +2,15 @@
 
 All notable changes to the **Prowler API** are documented in this file.
 
-<<<<<<< HEAD
 ## [v1.9.0 ] (UNRELEASED)
 ### Changed
 - Renamed field encrypted_password to password for M365 provider [(#7784)](https://github.com/prowler-cloud/prowler/pull/7784)
-=======
 ## [v1.8.1] (Prowler v5.7.1)
 
 ### Fixed
 - Added database index to improve performance on finding lookup. [(#7800)](https://github.com/prowler-cloud/prowler/pull/7800)
 
 ---
->>>>>>> c44ea394
 
 ## [v1.8.0] (Prowler v5.7.0)
 
