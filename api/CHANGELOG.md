--- conflicted
+++ resolved
@@ -2,19 +2,19 @@
 
 All notable changes to the **Prowler API** are documented in this file.
 
-<<<<<<< HEAD
+## [1.18.0] (Prowler UNRELEASED)
+
+### Added
+- Support AlibabaCloud provider [(#9485)](https://github.com/prowler-cloud/prowler/pull/9485)
+
+---
+
 ## [1.17.1] (Prowler UNRELEASED)
 
 ### Fixed
 - Orphan scheduled scans caused by transaction isolation during provider creation [(#9633)](https://github.com/prowler-cloud/prowler/pull/9633)
-=======
-## [1.18.0] (Prowler UUNRELEASED)
-
-### Added
-- Support AlibabaCloud provider [(#9485)](https://github.com/prowler-cloud/prowler/pull/9485)
-
----
->>>>>>> 3eb2595f
+
+---
 
 ## [1.17.0] (Prowler v5.16.0)
 
